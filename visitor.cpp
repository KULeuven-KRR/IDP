/************************************
	Visitor::visitor.cpp
	this file belongs to GidL 2.0
	(c) K.U.Leuven
************************************/

#include "theory.hpp"
#include <iostream>

<<<<<<< HEAD
void Visitor::visit(PredForm* a)		{ traverse(a);	}
void Visitor::visit(EqChainForm* a)		{ traverse(a);	}
void Visitor::visit(EquivForm* a)		{ traverse(a);	}
void Visitor::visit(BoolForm* a)		{ traverse(a);	}
void Visitor::visit(QuantForm* a)		{ traverse(a);	}
void Visitor::visit(Rule* a)			{ traverse(a);	}
void Visitor::visit(Definition* a)		{ traverse(a);	}
void Visitor::visit(FixpDef* a)			{ traverse(a);	}
void Visitor::visit(VarTerm* a)			{ traverse(a);	}
void Visitor::visit(FuncTerm* a)		{ traverse(a);	}
void Visitor::visit(DomainTerm* a)		{ traverse(a);	}
void Visitor::visit(AggTerm* a)			{ traverse(a);	}
void Visitor::visit(EnumSetExpr* a)		{ traverse(a);	}
void Visitor::visit(QuantSetExpr* a)	{ traverse(a);	}
void Visitor::visit(Theory* t)			{ traverse(t);	}
void Visitor::visit(SortTable*)			{ }
void Visitor::visit(PredInter*)			{ }
void Visitor::visit(FuncInter*)			{ }
void Visitor::visit(Structure* s)		{ traverse(s);	}
void Visitor::visit(Sort*)				{ }
void Visitor::visit(Predicate*)			{ }
void Visitor::visit(Function*)			{ }
void Visitor::visit(Vocabulary* v)		{ traverse(v); }
void Visitor::visit(EcnfTheory*)		{ /* TODO */	}
=======
void Visitor::visit(PredForm* a)			{ traverse(a);	}
void Visitor::visit(BracketForm* a)			{ traverse(a);	}
void Visitor::visit(EqChainForm* a)			{ traverse(a);	}
void Visitor::visit(EquivForm* a)			{ traverse(a);	}
void Visitor::visit(BoolForm* a)			{ traverse(a);	}
void Visitor::visit(QuantForm* a)			{ traverse(a);	}
void Visitor::visit(AggForm* a)				{ traverse(a);	}
void Visitor::visit(Rule* a)				{ traverse(a);	}
void Visitor::visit(Definition* a)			{ traverse(a);	}
void Visitor::visit(FixpDef* a)				{ traverse(a);	}
void Visitor::visit(VarTerm* a)				{ traverse(a);	}
void Visitor::visit(FuncTerm* a)			{ traverse(a);	}
void Visitor::visit(DomainTerm* a)			{ traverse(a);	}
void Visitor::visit(AggTerm* a)				{ traverse(a);	}
void Visitor::visit(EnumSetExpr* a)			{ traverse(a);	}
void Visitor::visit(QuantSetExpr* a)		{ traverse(a);	}
void Visitor::visit(Theory* t)				{ traverse(t);	}
void Visitor::visit(SortTable*)				{ }
void Visitor::visit(PredInter*)				{ }
void Visitor::visit(FuncInter*)				{ }
void Visitor::visit(Structure* s)			{ traverse(s);	}
void Visitor::visit(EcnfTheory*)			{ /* TODO */	}
>>>>>>> 4dc2dd45

void Visitor::traverse(Formula* f) {
	for(unsigned int n = 0; n < f->nrSubforms(); ++n) {
		f->subform(n)->accept(this);
	}
	for(unsigned int n = 0; n < f->nrSubterms(); ++n) {
		f->subterm(n)->accept(this);
	}
}

void Visitor::traverse(Term* t) {
	for(unsigned int n = 0; n < t->nrSubforms(); ++n) {
		t->subform(n)->accept(this);
	}
	for(unsigned int n = 0; n < t->nrSubterms(); ++n) {
		t->subterm(n)->accept(this);
	}
	for(unsigned int n = 0; n < t->nrSubsets(); ++n) {
		t->subset(n)->accept(this);
	}
}

void Visitor::traverse(Rule* r) {
	r->head()->accept(this);
	r->body()->accept(this);
}

void Visitor::traverse(Definition* d) {
	for(unsigned int n = 0; n < d->nrRules(); ++n) {
		visit(d->rule(n));
	}
}

void Visitor::traverse(FixpDef* d) {
	for(unsigned int n = 0; n < d->nrRules(); ++n) {
		visit(d->rule(n));
	}
	for(unsigned int n = 0; n < d->nrDefs(); ++n) {
		visit(d->def(n));
	}
}

void Visitor::traverse(SetExpr* s) {
	for(unsigned int n = 0; n < s->nrSubforms(); ++n) {
		s->subform(n)->accept(this);
	}
	for(unsigned int n = 0; n < s->nrSubterms(); ++n) {
		s->subterm(n)->accept(this);
	}
}

void Visitor::traverse(Theory* t) {
	for(unsigned int n = 0; n < t->nrSentences(); ++n) 
		t->sentence(n)->accept(this);
	for(unsigned int n = 0; n < t->nrDefinitions(); ++n) 
		t->definition(n)->accept(this);
	for(unsigned int n = 0; n < t->nrFixpDefs(); ++n) 
		t->fixpdef(n)->accept(this);
}

void Visitor::traverse(Structure* s) {
	for(unsigned int n = 0; n < s->vocabulary()->nrNBSorts(); ++n) {
		visit(s->sortinter(n));
	}
	for(unsigned int n = 0; n < s->vocabulary()->nrNBPreds(); ++n) {
		visit(s->predinter(n));
	}
	for(unsigned int n = 0; n < s->vocabulary()->nrNBFuncs(); ++n) {
		visit(s->funcinter(n));
	}
}

void Visitor::traverse(Vocabulary* v) {
	for(unsigned int n = 0; n < v->nrSorts(); ++n) {
		visit(v->sort(n));
	}
	for(unsigned int n = 0; n < v->nrPreds(); ++n) {
		visit(v->pred(n));
	}
	for(unsigned int n = 0; n < v->nrFuncs(); ++n) {
		visit(v->func(n));
	}
}

/******************
	Visit terms
******************/

void VarTerm::accept(Visitor* v) {
	v->visit(this);
}

void FuncTerm::accept(Visitor* v) {
	v->visit(this);
}

void DomainTerm::accept(Visitor* v) {
	v->visit(this);
}

void AggTerm::accept(Visitor* v) {
	v->visit(this);
}

void QuantSetExpr::accept(Visitor* v) {
	v->visit(this);
}

void EnumSetExpr::accept(Visitor* v) {
	v->visit(this);
}

/********************
	Visit theory
********************/

void PredForm::accept(Visitor* v) {
	v->visit(this);
}

void BracketForm::accept(Visitor* v) {
	v->visit(this);
}

void EquivForm::accept(Visitor* v) {
	v->visit(this);
}

void EqChainForm::accept(Visitor* v) {
	v->visit(this);
}

void BoolForm::accept(Visitor* v) {
	v->visit(this);
}

void QuantForm::accept(Visitor* v) {
	v->visit(this);
}

void AggForm::accept(Visitor* v) {
	v->visit(this);
}

void Rule::accept(Visitor* v) {
	v->visit(this);
}

void Definition::accept(Visitor* v) {
	v->visit(this);
}

void FixpDef::accept(Visitor* v) {
	v->visit(this);
}

void Theory::accept(Visitor* v) {
	v->visit(this);
}

/** Structure **/

void Structure::accept(Visitor* v) {
	v->visit(this);
}

void SortTable::accept(Visitor* v) {
	v->visit(this);
}

void PredInter::accept(Visitor* v) {
	v->visit(this);
}

void FuncInter::accept(Visitor* v) {
	v->visit(this);
}

/** Vocabulary **/

void Vocabulary::accept(Visitor* v) {
	v->visit(this);
}

void Sort::accept(Visitor* v) {
	v->visit(this);
}

void Predicate::accept(Visitor* v) {
	v->visit(this);
}

void Function::accept(Visitor* v) {
	v->visit(this);
}

/***********************
	Mutating visitor
***********************/

Formula* MutatingVisitor::visit(PredForm* pf) {
	for(unsigned int n = 0; n < pf->nrSubterms(); ++n) {
		Term* nt = pf->subterm(n)->accept(this);
		if(nt != pf->subterm(n)) {
			delete(pf->subterm(n));
			pf->arg(n,nt);
		}
	}
	pf->setfvars();
	return pf;
}

Formula* MutatingVisitor::visit(BracketForm* bf) {
	Formula* f = bf->subf()->accept(this);
	if(f != bf->subf()) {
		delete(bf->subf());
		bf->subf(f);
	}
	bf->setfvars();
	return bf;
}

Formula* MutatingVisitor::visit(EqChainForm* ef) {
	for(unsigned int n = 0; n < ef->nrSubterms(); ++n) {
		Term* nt = ef->subterm(n)->accept(this);
		if(nt != ef->subterm(n)) {
			delete(ef->subterm(n));
			ef->term(n,nt);
		}
	}
	ef->setfvars();
	return ef;
}

Formula* MutatingVisitor::visit(EquivForm* ef) {
	Formula* nl = ef->left()->accept(this);
	Formula* nr = ef->right()->accept(this);
	if(nl != ef->left()) {
		delete(ef->left());
		ef->left(nl);
	}
	if(nr != ef->right()) {
		delete(ef->right());
		ef->right(nr);
	}
	ef->setfvars();
	return ef;
}

Formula* MutatingVisitor::visit(BoolForm* bf) {
	for(unsigned int n = 0; n < bf->nrSubforms(); ++n) {
		Formula* nf = bf->subform(n)->accept(this);
		if(nf != bf->subform(n)) {
			delete(bf->subform(n));
			bf->subf(n,nf);
		}
	}
	bf->setfvars();
	return bf;
}

Formula* MutatingVisitor::visit(QuantForm* qf) {
	Formula* ns = qf->subf()->accept(this);
	if(ns != qf->subf()) {
		delete(qf->subf());
		qf->subf(ns);
	}
	qf->setfvars();
	return qf;
}

Formula* MutatingVisitor::visit(AggForm* af) {
	Term* nl = af->left()->accept(this);
	if(nl != af->left()) {
		delete(af->left());
		af->left(nl);
	}
	SetExpr* s = af->right()->set()->accept(this);
	if(s != af->right()->set()) {
		delete(af->right()->set());
		af->right()->set(s);
	}
	af->setfvars();
	return af;
}

Rule* MutatingVisitor::visit(Rule* r) {
	Formula* nb = r->body()->accept(this);
	if(nb != r->body()) {
		// Check if the new body has free variables that do not occur in the head
		vector<Variable*> vv;
		for(unsigned int n = 0; n < nb->nrFvars(); ++n) {
			unsigned int m = 0; 
			for(; m < r->nrQvars(); ++m) {
				if(r->qvar(m) == nb->fvar(n)) break;
			}
			if(m == r->nrQvars()) vv.push_back(nb->fvar(n));
		}
		if(!vv.empty()) {
			nb = new QuantForm(true,false,vv,nb,nb->pi());
		}
		// Replace the body
		delete(r->body());
		r->body(nb);
	}
	return r;
}

Definition* MutatingVisitor::visit(Definition* d) {
	for(unsigned int n = 0; n < d->nrRules(); ++n) {
		Rule* r = d->rule(n)->accept(this);
		if(r != d->rule(n)) {
			delete(d->rule(n));
			d->rule(n,r);
		}
	}
	d->defsyms();
	return d;
}

FixpDef* MutatingVisitor::visit(FixpDef* fd) {
	for(unsigned int n = 0; n < fd->nrRules(); ++n) {
		Rule* r = fd->rule(n)->accept(this);
		if(r != fd->rule(n)) {
			delete(fd->rule(n));
			fd->rule(n,r);
		}
	}
	for(unsigned int n = 0; n < fd->nrDefs(); ++n) {
		FixpDef* d = fd->def(n)->accept(this);
		if(d != fd->def(n)) {
			delete(fd->def(n));
			fd->def(n,d);
		}
	}
	fd->defsyms();
	return fd;
}

Term* MutatingVisitor::visit(VarTerm* vt) {
	return vt;
}

Term* MutatingVisitor::visit(FuncTerm* ft) {
	for(unsigned int n = 0; n < ft->nrSubterms(); ++n) {
		Term* nt = ft->subterm(n)->accept(this);
		if(nt != ft->subterm(n)) {
			delete(ft->subterm(n));
			ft->arg(n,nt);
		}
	}
	ft->setfvars();
	return ft;
}

Term* MutatingVisitor::visit(DomainTerm* dt) {
	return dt;
}

Term* MutatingVisitor::visit(AggTerm* at) {
	SetExpr* nst = at->set()->accept(this);
	if(nst != at->set()) {
		delete(at->set());
		at->set(nst);
	}
	at->setfvars();
	return at;
}

SetExpr* MutatingVisitor::visit(EnumSetExpr* es) {
	for(unsigned int n = 0; n < es->nrSubterms(); ++n) {
		Term* nt = es->subterm(n)->accept(this);
		if(nt != es->subterm(n)) {
			delete(es->subterm(n));
			es->weight(n,nt);
		}
	}
	for(unsigned int n = 0; n < es->nrSubforms(); ++n) {
		Formula* nf = es->subform(n)->accept(this);
		if(nf != es->subform(n)) {
			delete(es->subform(n));
			es->subf(n,nf);
		}
	}
	es->setfvars();
	return es;
}

SetExpr* MutatingVisitor::visit(QuantSetExpr* qs) {
	Formula* ns = qs->subf()->accept(this);
	if(ns != qs->subf()) {
		delete(qs->subf());
		qs->subf(ns);
	}
	qs->setfvars();
	return qs;
}

Theory* MutatingVisitor::visit(Theory* t) {
	for(unsigned int n = 0; n < t->nrSentences(); ++n) {
		Formula* f = t->sentence(n)->accept(this);
		if(f != t->sentence(n)) {
			vector<Variable*> vv;
			for(unsigned int m = 0; m < f->nrFvars(); ++m) {
				vv.push_back(f->fvar(m));
			}
			if(!vv.empty()) {
				f = new QuantForm(true,true,vv,f,f->pi());
			}
			delete(t->sentence(n));
			t->sentence(n,f);
		}
	}
	for(unsigned int n = 0; n < t->nrDefinitions(); ++n) {
		Definition* d = t->definition(n)->accept(this);
		if(d != t->definition(n)) {
			delete(t->definition(n));
			t->definition(n,d);
		}
	}
	for(unsigned int n = 0; n < t->nrFixpDefs(); ++n) {
		FixpDef* fd = t->fixpdef(n)->accept(this);
		if(fd != t->fixpdef(n)) {
			delete(t->fixpdef(n));
			t->fixpdef(n,fd);
		}
	}
	return t;
}

EcnfTheory* MutatingVisitor::visit(EcnfTheory* t) {
	// TODO
	return t;
}

Term* VarTerm::accept(MutatingVisitor* v) {
	return v->visit(this);
}

Term* FuncTerm::accept(MutatingVisitor* v) {
	return v->visit(this);
}

Term* DomainTerm::accept(MutatingVisitor* v) {
	return v->visit(this);
}

Term* AggTerm::accept(MutatingVisitor* v) {
	return v->visit(this);
}

SetExpr* QuantSetExpr::accept(MutatingVisitor* v) {
	return v->visit(this);
}

SetExpr* EnumSetExpr::accept(MutatingVisitor* v) {
	return v->visit(this);
}

Formula* PredForm::accept(MutatingVisitor* v) {
	return v->visit(this);
}

Formula* BracketForm::accept(MutatingVisitor* v) {
	return v->visit(this);
}

Formula* EquivForm::accept(MutatingVisitor* v) {
	return v->visit(this);
}

Formula* EqChainForm::accept(MutatingVisitor* v) {
	return v->visit(this);
}

Formula* BoolForm::accept(MutatingVisitor* v) {
	return v->visit(this);
}

Formula* QuantForm::accept(MutatingVisitor* v) {
	return v->visit(this);
}

Formula* AggForm::accept(MutatingVisitor* v) {
	return v->visit(this);
}

Rule* Rule::accept(MutatingVisitor* v) {
	return v->visit(this);
}

Definition* Definition::accept(MutatingVisitor* v) {
	return v->visit(this);
}

FixpDef* FixpDef::accept(MutatingVisitor* v) {
	return v->visit(this);
}

Theory* Theory::accept(MutatingVisitor* v) {
	return v->visit(this);
}<|MERGE_RESOLUTION|>--- conflicted
+++ resolved
@@ -7,32 +7,6 @@
 #include "theory.hpp"
 #include <iostream>
 
-<<<<<<< HEAD
-void Visitor::visit(PredForm* a)		{ traverse(a);	}
-void Visitor::visit(EqChainForm* a)		{ traverse(a);	}
-void Visitor::visit(EquivForm* a)		{ traverse(a);	}
-void Visitor::visit(BoolForm* a)		{ traverse(a);	}
-void Visitor::visit(QuantForm* a)		{ traverse(a);	}
-void Visitor::visit(Rule* a)			{ traverse(a);	}
-void Visitor::visit(Definition* a)		{ traverse(a);	}
-void Visitor::visit(FixpDef* a)			{ traverse(a);	}
-void Visitor::visit(VarTerm* a)			{ traverse(a);	}
-void Visitor::visit(FuncTerm* a)		{ traverse(a);	}
-void Visitor::visit(DomainTerm* a)		{ traverse(a);	}
-void Visitor::visit(AggTerm* a)			{ traverse(a);	}
-void Visitor::visit(EnumSetExpr* a)		{ traverse(a);	}
-void Visitor::visit(QuantSetExpr* a)	{ traverse(a);	}
-void Visitor::visit(Theory* t)			{ traverse(t);	}
-void Visitor::visit(SortTable*)			{ }
-void Visitor::visit(PredInter*)			{ }
-void Visitor::visit(FuncInter*)			{ }
-void Visitor::visit(Structure* s)		{ traverse(s);	}
-void Visitor::visit(Sort*)				{ }
-void Visitor::visit(Predicate*)			{ }
-void Visitor::visit(Function*)			{ }
-void Visitor::visit(Vocabulary* v)		{ traverse(v); }
-void Visitor::visit(EcnfTheory*)		{ /* TODO */	}
-=======
 void Visitor::visit(PredForm* a)			{ traverse(a);	}
 void Visitor::visit(BracketForm* a)			{ traverse(a);	}
 void Visitor::visit(EqChainForm* a)			{ traverse(a);	}
@@ -54,8 +28,11 @@
 void Visitor::visit(PredInter*)				{ }
 void Visitor::visit(FuncInter*)				{ }
 void Visitor::visit(Structure* s)			{ traverse(s);	}
+void Visitor::visit(Sort*)				{ }
+void Visitor::visit(Predicate*)			{ }
+void Visitor::visit(Function*)			{ }
+void Visitor::visit(Vocabulary* v)		{ traverse(v); }
 void Visitor::visit(EcnfTheory*)			{ /* TODO */	}
->>>>>>> 4dc2dd45
 
 void Visitor::traverse(Formula* f) {
 	for(unsigned int n = 0; n < f->nrSubforms(); ++n) {
