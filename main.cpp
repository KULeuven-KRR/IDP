--- conflicted
+++ resolved
@@ -4,30 +4,11 @@
 	(c) K.U.Leuven
 ************************************/
 
-<<<<<<< HEAD
-=======
 #include <cstdio>
 #include <iostream>
 #include <cstdlib>
->>>>>>> 508df45a
-
-#include "data.hpp"
-#include "insert.hpp"
-#include "builtin.hpp"
-#include "namespace.hpp"
-#include "execute.hpp"
-#include "parse.h"
-#include "error.hpp"
-#include "options.hpp"
-#include "clconst.hpp"
-#include "lua.hpp"
-#include "interactive.hpp"
-
-<<<<<<< HEAD
-
-=======
+
 using namespace std;
->>>>>>> 508df45a
 
 // Parser stuff
 extern int yyparse();
