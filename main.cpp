/************************************
	main.cpp
	this file belongs to GidL 2.0
	(c) K.U.Leuven
************************************/

#include <cstdio>
#include <iostream>
#include <cstdlib>
#include <map>
#include "clconst.hpp"
#include "common.hpp"
#include "error.hpp"
#include "luaconnection.hpp"
#include "interactive.hpp"
using namespace std;

// seed
int global_seed;	//!< seed used for bdd estimators

// Parser stuff
extern map<string,CLConst*>	clconsts;
extern void parsestring(const string&);
extern void parsefile(const string&);
extern void parsestdin();

/**
 * Print help message and stop
 **/
void usage() {
	cout << "Usage:\n"
		 << "   gidl [options] [filename [filename [...]]]\n\n";
	cout << "Options:\n";
	cout << "    -i, --interactive    run in interactive mode\n";
	cout << "    -e \"<proc>\"          run procedure <proc> after parsing\n"
		 << "    -c <name1>=<name2>   substitute <name2> for <name1> in the input\n"
		 << "    --seed=N             use N as seed for the random generator\n"
		 << "    -I                   read from stdin\n"
		 << "    -v, --version        show version number and stop\n"
		 << "    -h, --help           show this help message\n\n";
	exit(0);
}

/** 
 * Parse command line constants 
 **/
void setclconst(string name1, string name2) {
	CLConst* c;
	if(isInt(name2)) 
		c = new IntClConst(toInt(name2));
	else if(isDouble(name2)) 
		c = new DoubleClConst(toDouble(name2));
	else if(name2.size() == 1) 
		c = new CharCLConst(name2[0],false);
	else if(name2.size() == 3 && name2[0] == '\'' && name2[2] == '\'') 
		c = new CharCLConst(name2[1],true); 
	else if(name2.size() >= 2 && name2[0] == '"' && name2[name2.size()-1] == '"') 
		c = new StrClConst(name2.substr(1,name2.size()-2),true);
	else c = new StrClConst(name2,false);
	clconsts[name1] = c;
}

struct CLOptions {
	string	_exec;
	bool	_interactive;
	bool	_readfromstdin;
	CLOptions() : _exec(""), _interactive(false), _readfromstdin(false) { }
};

/** 
 * Parse command line options 
 **/
vector<string> read_options(int argc, char* argv[], CLOptions& cloptions) {
	vector<string> inputfiles;
	argc--; argv++;
	while(argc) {
		string str(argv[0]);
		argc--; argv++;
		if(str == "-e" || str == "--execute")			{ cloptions._exec = string(argv[0]); 
														  argc--; argv++;					}
		else if(str == "-i" || str == "--interactive")	{ cloptions._interactive = true;	}
		else if(str == "-c")							{ str = argv[0];
														  if(argc && (str.find('=') != string::npos)) {
															  int p = str.find('=');
															  string name1 = str.substr(0,p);
															  string name2 = str.substr(p+1,str.size());
															  setclconst(name1,name2); 
														  }
														  else Error::constsetexp();
														  argc--; argv++;
														}
		else if(str.substr(0,7) == "--seed=")			{ global_seed = toInt(str.substr(7,str.size()));	}
		else if(str == "-I")							{ cloptions._readfromstdin = true;	}
		else if(str == "-v" || str == "--version")		{ cout << "GidL 2.0.1\n"; exit(0);	}
		else if(str == "-h" || str == "--help")			{ usage(); exit(0);					}
		else if(str[0] == '-')							{ Error::unknoption(str);			}
		else											{ inputfiles.push_back(str);		}
	}
	return inputfiles;
}

/**
 * Parse all input files
 */
void parse(const vector<string>& inputfiles) {
	for(unsigned int n = 0; n < inputfiles.size(); ++n) {
		parsefile(inputfiles[n]);
	}
}

/** 
 * Execute a procecure 
 **/
void executeproc(const string& proc) {
	if(proc != "") {
		string str = "##intern##{"+proc+'}';
		parsestring(str);
	}
}

/** 
 * Interactive mode 
 **/
void interactive() {
	cout << "Running GidL in interactive mode.\n"
		 << "  Type 'exit' to quit.\n"
		 << "  Type 'help()' for help\n\n";

#ifdef USEINTERACTIVE
	idp_rl_start();
	while(true) {
		char* userline = rl_gets();
		if(userline) {
			if(string(userline) == "exit") {
				free(userline);
				idp_rl_end();
				return;
			}
			else {
				string str = "##intern##{"+string(userline)+'}';
				parsestring(str);
			}
		}
		else cout << "\n";
	}
#else
	cout << "> ";
<<<<<<< HEAD
	//string userline = cin.getline();
	string userline;
	getline(cin, userline);
=======
	string userline;
	getline(cin,userline);
>>>>>>> bc190454
	while(userline != "exit") {
		string str = "##intern##{"+userline+'}';
		parsestring(str);
		cout << "> ";
		getline(cin,userline);
	}
#endif
}

/** 
 * Main 
 **/
int main(int argc, char* argv[]) {

	// Make lua connection
	LuaConnection::makeLuaConnection();

	// Parse idp input
	CLOptions cloptions;
	vector<string> inputfiles = read_options(argc,argv,cloptions);
	parse(inputfiles);
	if(cloptions._readfromstdin) parsestdin();

	// Run
	if(!Error::nr_of_errors()) {
		// Execute statements
		executeproc(cloptions._exec);
		if(cloptions._interactive) interactive();
		else if(cloptions._exec == ""){
			stringstream ss;
			ss <<getLibraryName() <<".main()";
			executeproc(ss.str());
		}
	}

	// Close lua communication
	LuaConnection::closeLuaConnection();

	// Exit
	return Error::nr_of_errors();
}<|MERGE_RESOLUTION|>--- conflicted
+++ resolved
@@ -145,14 +145,8 @@
 	}
 #else
 	cout << "> ";
-<<<<<<< HEAD
-	//string userline = cin.getline();
-	string userline;
-	getline(cin, userline);
-=======
 	string userline;
 	getline(cin,userline);
->>>>>>> bc190454
 	while(userline != "exit") {
 		string str = "##intern##{"+userline+'}';
 		parsestring(str);
