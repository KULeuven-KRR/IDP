--- conflicted
+++ resolved
@@ -1,12 +1,3 @@
-<<<<<<< HEAD
-/************************************
-	structure.cpp
-	this file belongs to GidL 2.0
-	(c) K.U.Leuven
-************************************/
-
-=======
->>>>>>> 71bd678d
 #include <cmath> // double std::abs(double) and double std::pow(double,double)
 #include <cstdlib> // int std::abs(int)
 #include <sstream>
@@ -2899,19 +2890,11 @@
 	++_nrRefs;
 }
 
-<<<<<<< HEAD
-void InternalPredTable::put(std::ostream& stream) const{
-	stream << typeid(*this).name();
-}
-
-void InternalFuncTable::put(std::ostream& stream) const{
-=======
 void InternalPredTable::put(std::ostream& stream) const {
 	stream << typeid(*this).name();
 }
 
 void InternalFuncTable::put(std::ostream& stream) const {
->>>>>>> 71bd678d
 	stream << typeid(*this).name();
 }
 
@@ -3848,26 +3831,14 @@
 	}
 	// Create empty tables for new symbols
 	for (auto it = _vocabulary->firstSort(); it != _vocabulary->lastSort(); ++it) {
-<<<<<<< HEAD
-		for (auto jt = it->second.cbegin(); jt != it->second.cend(); ++jt) {
-			if (not (*jt)->builtin()) {
-				if (_sortinter.find(*jt) == _sortinter.cend()) {
-					SortTable* st = new SortTable(new EnumeratedInternalSortTable());
-					_sortinter[*jt] = st;
-					vector<SortTable*> univ(1, st);
-					PredTable* pt = new PredTable(new FullInternalPredTable(), Universe(univ));
-					_predinter[(*jt)->pred()] = new PredInter(pt, true);
-				}
-=======
 		auto sort = it->second;
-		if (!sort->builtin()) {
+		if (not sort->builtin()) {
 			if (_sortinter.find(sort) == _sortinter.cend()) {
 				SortTable* st = new SortTable(new EnumeratedInternalSortTable());
 				_sortinter[sort] = st;
 				vector<SortTable*> univ(1, st);
 				PredTable* pt = new PredTable(new FullInternalPredTable(), Universe(univ));
 				_predinter[sort->pred()] = new PredInter(pt, true);
->>>>>>> 71bd678d
 			}
 		}
 	}
@@ -3906,6 +3877,7 @@
 	delete (_funcinter[f]);
 	_funcinter[f] = i;
 }
+
 bool Structure::approxTwoValued() const {
 	for (std::map<Function*, FuncInter*>::const_iterator funcInterIterator = _funcinter.cbegin(); funcInterIterator != _funcinter.cend();
 			funcInterIterator++) {
@@ -3923,37 +3895,22 @@
 	}
 	return true;
 }
-<<<<<<< HEAD
-bool Structure::isConsistent() const{
+
+bool Structure::isConsistent() const {
 	for (std::map<Function*, FuncInter*>::const_iterator funcInterIterator = _funcinter.cbegin(); funcInterIterator != _funcinter.cend();
 			funcInterIterator++) {
 		FuncInter* fi = (*funcInterIterator).second;
 		if (not fi->isConsistent()) {
-=======
-bool Structure::isConsistent() const {
-	for (std::map<Function*, FuncInter*>::const_iterator funcInterIterator = _funcinter.cbegin(); funcInterIterator != _funcinter.cend();
-			funcInterIterator++) {
-		FuncInter* fi = (*funcInterIterator).second;
-		if (!fi->isConsistent()) {
->>>>>>> 71bd678d
 			return false;
 		}
 	}
 	for (std::map<Predicate*, PredInter*>::const_iterator predInterIterator = _predinter.cbegin(); predInterIterator != _predinter.cend();
 			predInterIterator++) {
 		PredInter* pi = (*predInterIterator).second;
-<<<<<<< HEAD
 		if (not pi->isConsistent()) {
 			return false;
 		}
 	}
-=======
-		if (!pi->isConsistent()) {
-			return false;
-		}
-	}
-
->>>>>>> 71bd678d
 	return true;
 }
 
