/************************************
	structure.cpp
	this file belongs to GidL 2.0
	(c) K.U.Leuven
************************************/

#include "theory.hpp"
#include "builtin.hpp"
#include "common.hpp"
#include <iostream>
#include <algorithm>

/**************
	Domains
**************/

/** add elements or intervals **/

FiniteSortTable* FiniteSortTable::add(Element e, ElementType t) {
	switch(t) {
		case ELINT:
			return add(e._int);
		case ELDOUBLE:
			return add(e._double);
		case ELSTRING:
			return add(e._string);
		case ELCOMPOUND:
			return add(e._compound);
		default:
			assert(false); return 0;
	}
}

FiniteSortTable* MixedSortTable::add(int e) {
	_numtable.push_back(double(e));
	return this;
}

FiniteSortTable* EmptySortTable::add(int e) {
	IntSortTable* ist = new IntSortTable();
	ist->add(e);
	return ist;
}

FiniteSortTable* StrSortTable::add(int e) {
	MixedSortTable* mst = new MixedSortTable(_table);
	mst->add(e);
	return mst;
}

FiniteSortTable* IntSortTable::add(int e) {
	_table.push_back(e);
	return this;
}

FiniteSortTable* FloatSortTable::add(int e) {
	_table.push_back(double(e));
	return this;
}

FiniteSortTable* RanSortTable::add(int e) {
	if(e == _last + 1) _last = e;
	else if(e == _first - 1) _first = e;
	else if(e < _first || e > _last) {
		IntSortTable* ist = new IntSortTable();
		ist->add(_first,_last);
		ist->add(e);
		return ist;
	}
	return this;
}

FiniteSortTable* MixedSortTable::add(string* e) {
	if(isDouble(*e)) _numtable.push_back(stod(*e));
	else _strtable.push_back(e);
	return this;
}

FiniteSortTable* StrSortTable::add(string* e) {
	if(isDouble(*e)) return add(stod(*e));
	else {
		_table.push_back(e);
		return this;
	}
}

FiniteSortTable* IntSortTable::add(string* e) {
	if(isInt(*e)) return add(stoi(*e));
	else if(isDouble(*e)) return add(stod(*e));
	else {
		MixedSortTable* mst = new MixedSortTable();
		for(unsigned int n = 0; n < _table.size(); ++n)
			mst->add(_table[n]);
		mst->add(e);
		return mst;
	}
}

FiniteSortTable* FloatSortTable::add(string* e) {
	if(isDouble(*e)) return add(stod(*e));
	else {
		MixedSortTable* mst = new MixedSortTable(_table);
		mst->add(e);
		return mst;
	}
}

FiniteSortTable* RanSortTable::add(string* e) {
	if(isInt(*e)) return add(stoi(*e));
	else if(isDouble(*e)) return add(stod(*e));
	else {
		MixedSortTable* mst = new MixedSortTable();
		mst->add(_first,_last);
		mst->add(e);
		return mst;
	}
}

FiniteSortTable* EmptySortTable::add(string* e) {
	if(isInt(*e)) return add(stoi(*e));
	else if(isDouble(*e)) return add(stod(*e));
	else {
		StrSortTable* sst = new StrSortTable();
		sst->add(e);
		return sst;
	}
}

FiniteSortTable* MixedSortTable::add(int f, int l) {
	for(int e = f; e <= l; ++e) {
		_numtable.push_back(double(e));
	}
	return this;
}

FiniteSortTable* StrSortTable::add(int f, int l) {
	MixedSortTable* mst = new MixedSortTable(_table);
	mst->add(f,l);
	return mst;
}

FiniteSortTable* IntSortTable::add(int f, int l) {
	for(int n = f; n <= l; ++n) 
		_table.push_back(n);
	return this;
}

FiniteSortTable* FloatSortTable::add(int f, int l) {
	for(int n = f; n <= l; ++n) 
		_table.push_back(double(n));
	return this;
}

FiniteSortTable* RanSortTable::add(int f, int l) {
	if(f >= _first && f <= _last+1) {
		_last = (l > _last ? l : _last);
		return this;
	}
	else if(_first >= f && _first <= l+1) {
		_first = f;
		_last = (l > _last ? l : _last);
		return this;
	}
	else {
		IntSortTable* ist = new IntSortTable();
		ist->add(_first,_last);
		ist->add(f,l);
		return ist;
	}
}

FiniteSortTable* EmptySortTable::add(int f, int l) {
	return new RanSortTable(f,l);
}

FiniteSortTable* MixedSortTable::add(char f, char l) {
	for(char n = f; n <= l; ++n) {
		_strtable.push_back(IDPointer(string(1,n)));
	}
	return this;
}

FiniteSortTable* StrSortTable::add(char f, char l) {
	for(char n = f; n <= l; ++n) {
		_table.push_back(IDPointer(string(1,n)));
	}
	return this;
}

FiniteSortTable* IntSortTable::add(char f, char l) {
	MixedSortTable* mst = new MixedSortTable();
	mst->add(f,l);
	for(unsigned int n = 0; n < _table.size(); ++n)
		mst->add(_table[n]);
	return mst;
}

FiniteSortTable* FloatSortTable::add(char f, char l) {
	MixedSortTable* mst = new MixedSortTable(_table);
	mst->add(f,l);
	return mst;
}

FiniteSortTable* RanSortTable::add(char f, char l) {
	MixedSortTable* mst = new MixedSortTable();
	mst->add(_first,_last);
	mst->add(f,l);
	return mst;
}

FiniteSortTable* EmptySortTable::add(char f, char l) {
	StrSortTable* sst = new StrSortTable();
	sst->add(f,l);
	return sst;
}

FiniteSortTable* MixedSortTable::add(double e) {
	_numtable.push_back(e);
	return this;
}

FiniteSortTable* StrSortTable::add(double e) {
	MixedSortTable* mst = new MixedSortTable(_table);
	mst->add(e);
	return mst;
}

FiniteSortTable* IntSortTable::add(double e) {
	if(double(int(e)) == e) return add(int(e));
	else {
		FloatSortTable* fst = new FloatSortTable();
		fst->add(e);
		for(unsigned int n = 0; n < _table.size(); ++n) 
			fst->add(double(_table[n]));
		return fst;
	}
}

FiniteSortTable* FloatSortTable::add(double e) {
	_table.push_back(double(e));
	return this;
}

FiniteSortTable* RanSortTable::add(double e) {
	if(double(int(e)) == e) return add(int(e));
	else {
		FloatSortTable* fst = new FloatSortTable();
		fst->add(e);
		fst->add(_first,_last);
		return fst;
	}
}

FiniteSortTable* EmptySortTable::add(double e) {
	if(double(int(e)) == e) return add(int(e));
	else {
		FloatSortTable* fst = new FloatSortTable();
		fst->add(e);
		return fst;
	}
}

FiniteSortTable* MixedSortTable::add(compound* c) {
	if(c->_function) {
		_comtable.push_back(c);
		return this;
	}
	else {
		switch((c->_args)[0]._type) {
			case ELINT:
				return add(((c->_args)[0]._element)._int);
			case ELDOUBLE:
				return add(((c->_args)[0]._element)._double);
			case ELSTRING:
				return add(((c->_args)[0]._element)._string);
			case ELCOMPOUND:
				return add(((c->_args)[0]._element)._compound);
			default:
				assert(false); return 0;
		}
	}
}

FiniteSortTable* StrSortTable::add(compound* c) {
	if(c->_function) {
		MixedSortTable* mst = new MixedSortTable(_table);
		mst->add(c);
		return mst;
	}
	else {
		switch((c->_args)[0]._type) {
			case ELINT:
				return add(((c->_args)[0]._element)._int);
			case ELDOUBLE:
				return add(((c->_args)[0]._element)._double);
			case ELSTRING:
				return add(((c->_args)[0]._element)._string);
			case ELCOMPOUND:
				return add(((c->_args)[0]._element)._compound);
			default:
				assert(false); return 0;
		}
	}
}

FiniteSortTable* IntSortTable::add(compound* c) {
	if(c->_function) {
		MixedSortTable* mst = new MixedSortTable();
		for(unsigned int n = 0; n < _table.size(); ++n) 
			mst->add(double(_table[n]));
		mst->add(c);
		return mst;
	}
	else {
		switch((c->_args)[0]._type) {
			case ELINT:
				return add(((c->_args)[0]._element)._int);
			case ELDOUBLE:
				return add(((c->_args)[0]._element)._double);
			case ELSTRING:
				return add(((c->_args)[0]._element)._string);
			case ELCOMPOUND:
				return add(((c->_args)[0]._element)._compound);
			default:
				assert(false); return 0;
		}
	}
}

FiniteSortTable* FloatSortTable::add(compound* c) {
	if(c->_function) {
		MixedSortTable* mst = new MixedSortTable(_table);
		mst->add(c);
		return mst;
	}
	else {
		switch((c->_args)[0]._type) {
			case ELINT:
				return add(((c->_args)[0]._element)._int);
			case ELDOUBLE:
				return add(((c->_args)[0]._element)._double);
			case ELSTRING:
				return add(((c->_args)[0]._element)._string);
			case ELCOMPOUND:
				return add(((c->_args)[0]._element)._compound);
			default:
				assert(false); return 0;
		}
	}
}

FiniteSortTable* RanSortTable::add(compound* c) {
	if(c->_function) {
		MixedSortTable* mst = new MixedSortTable();
		mst->add(_first,_last);
		mst->add(c);
		return mst;
	}
	else {
		switch((c->_args)[0]._type) {
			case ELINT:
				return add(((c->_args)[0]._element)._int);
			case ELDOUBLE:
				return add(((c->_args)[0]._element)._double);
			case ELSTRING:
				return add(((c->_args)[0]._element)._string);
			case ELCOMPOUND:
				return add(((c->_args)[0]._element)._compound);
			default:
				assert(false); return 0;
		}
	}
}

FiniteSortTable* EmptySortTable::add(compound* c) {
	if(c->_function) {
		MixedSortTable* mst = new MixedSortTable();
		mst->add(c);
		return mst;
	}
	else {
		switch((c->_args)[0]._type) {
			case ELINT:
				return add(((c->_args)[0]._element)._int);
			case ELDOUBLE:
				return add(((c->_args)[0]._element)._double);
			case ELSTRING:
				return add(((c->_args)[0]._element)._string);
			case ELCOMPOUND:
				return add(((c->_args)[0]._element)._compound);
			default:
				assert(false); return 0;
		}
	}
}

/** Sort and remove doubles **/

void IntSortTable::sortunique() {
	sort(_table.begin(),_table.end());
	vector<int>::iterator it = unique(_table.begin(),_table.end());
	_table.erase(it,_table.end());
}

void FloatSortTable::sortunique() {
	sort(_table.begin(),_table.end());
	vector<double>::iterator it = unique(_table.begin(),_table.end());
	_table.erase(it,_table.end());
}

bool stringptrequal(string* s1, string* s2) {
	return (s1 == s2 || ((*s1) == (*s2)));
}

bool stringptrslt(string* s1, string* s2) {
	return ((*s1) < (*s2));
}

void StrSortTable::sortunique() {
	sort(_table.begin(),_table.end(),&stringptrslt);
	vector<string*>::iterator it = unique(_table.begin(),_table.end(),&stringptrequal);
	_table.erase(it,_table.end());
}

bool compptrequal(compound* c1, compound* c2) {
	if(c1->_function != c2->_function) return false;
	else {
		for(unsigned int n = 0; n < (c1->_args).size(); ++n) {
			if(!((c1->_args)[n] == (c2->_args)[n])) return false;
		}
	}
	return true;
}

bool compptrslt(compound* c1, compound* c2) {
	if(c1->_function < c2->_function) return true;
	else if(c1->_function > c2->_function) return false;
	else {
		for(unsigned int n = 0; n < c1->_function->arity(); ++n) {
			if(((c1->_args)[n] < (c2->_args)[n])) return true;
			if(((c2->_args)[n] < (c1->_args)[n])) return false;
		}
		return false;
	}
	return false;
}

void MixedSortTable::sortunique() {

	sort(_numtable.begin(),_numtable.end());
	vector<double>::iterator it = unique(_numtable.begin(),_numtable.end());
	_numtable.erase(it,_numtable.end());

	sort(_strtable.begin(),_strtable.end(),&stringptrslt);
	vector<string*>::iterator jt = unique(_strtable.begin(),_strtable.end(),&stringptrequal);
	_strtable.erase(jt,_strtable.end());

	sort(_comtable.begin(),_comtable.end(),&compptrslt);
	vector<compound*>::iterator kt = unique(_comtable.begin(),_comtable.end(),&compptrequal);
	_comtable.erase(kt,_comtable.end());
}

/** Check if the domains contains a given element **/

bool SortTable::contains(Element e, ElementType t) const {
	switch(t) {
		case ELINT: 
			return contains(e._int);
		case ELDOUBLE:
			return contains(e._double);
		case ELSTRING:
			return contains(e._string);
		case ELCOMPOUND:
			return contains(e._compound);
		default:
			assert(false);
	}
	return false;
}

bool MixedSortTable::contains(string* s) const {
	unsigned int p = lower_bound(_strtable.begin(),_strtable.end(),s,&stringptrslt) - _strtable.begin();
	if(p != _strtable.size() && _strtable[p] == s) return true;
	else {
		double d = stod(*s);
		if(d || isDouble(*s)) {
			unsigned int pd = lower_bound(_numtable.begin(),_numtable.end(),d) - _numtable.begin();
			return (pd != _numtable.size() && _numtable[p] == d);
		}
		else return false;
	}
}

bool RanSortTable::contains(string* s) const {
	int n = stoi(*s);
	if(n || *s == "0") return contains(n);
	else return false;
}

bool FloatSortTable::contains(string* s) const {
	double d = stod(*s);
	if(d || isDouble(*s)) return contains(d);
	else return false;
}

bool IntSortTable::contains(string* s) const {
	int n = stoi(*s);
	if(n || *s == "0") return contains(n);
	else return false;
}

bool StrSortTable::contains(string* s) const {
	unsigned int p = lower_bound(_table.begin(),_table.end(),s,&stringptrslt) - _table.begin();
	return (p != _table.size() && _table[p] == s);
}

bool MixedSortTable::contains(int n) const {
	return contains(double(n));
}

bool RanSortTable::contains(int n) const {
	return (n >= _first && n <= _last);
}

bool IntSortTable::contains(int n) const {
	unsigned int p = lower_bound(_table.begin(),_table.end(),n) - _table.begin();
	return (p != _table.size() && _table[p] == n);
}

bool StrSortTable::contains(int n) const {
	return false;
}

bool FloatSortTable::contains(int n) const {
	return contains(double(n));
}

bool MixedSortTable::contains(double d) const {
	unsigned int p = lower_bound(_numtable.begin(),_numtable.end(),d) - _numtable.begin();
	return (p != _numtable.size() && _numtable[p] == d);
}

bool StrSortTable::contains(double d) const {
	return false;
}

bool IntSortTable::contains(double d) const {
	if(double(int(d)) == d) return contains(int(d));
	else return false;
}

bool RanSortTable::contains(double d) const {
	if(double(int(d)) == d) return contains(int(d));
	else return false;
}

bool FloatSortTable::contains(double d) const {
	unsigned int p = lower_bound(_table.begin(),_table.end(),d) - _table.begin();
	return (p != _table.size() && _table[p] == d);
}

bool MixedSortTable::contains(compound* c) const {
	if(c->_function) {
		unsigned int p = lower_bound(_comtable.begin(),_comtable.end(),c,&compptrslt) - _comtable.begin();
		return (p != _comtable.size() && _comtable[p] == c);
	}
	else return contains((c->_args)[0]);
}

bool StrSortTable::contains(compound* c) const {
	if(c->_function) return false;
	else return contains((c->_args)[0]);
}

bool IntSortTable::contains(compound* c) const {
	if(c->_function) return false;
	else return contains((c->_args)[0]);
}

bool RanSortTable::contains(compound* c) const {
	if(c->_function) return false;
	else return contains((c->_args)[0]);
}

bool FloatSortTable::contains(compound* c) const {
	if(c->_function) return false;
	else return contains((c->_args)[0]);
}


/** Inspectors **/

ElementType MixedSortTable::type() const {
	assert(!(_strtable.empty() && _comtable.empty()));
	return (_comtable.empty() ? ELSTRING : ELCOMPOUND);
}

Element MixedSortTable::element(unsigned int n) const {
	Element e;
	if(n < _numtable.size()) {
		if(type() == ELSTRING) e._string = IDPointer(dtos(_numtable[n]));
		else {
			Element a; a._double = _numtable[n];
			e._compound = CPPointer(TypedElement(a,ELDOUBLE));
		}
	}
	else if(n < _numtable.size() + _strtable.size()) {
		if(type() == ELSTRING) e._string = _strtable[n-_numtable.size()];
		else {
			Element a; a._string = _strtable[n];
			e._compound = CPPointer(TypedElement(a,ELSTRING));
		}
	}
	else {
		e._compound = _comtable[n-_numtable.size()-_strtable.size()];
	}
	return e;
}

/** Return the position of an element **/

unsigned int IntSortTable::position(Element e, ElementType t) const {
	assert(SortTable::contains(e,t));
	Element el = ElementUtil::convert(e,t,ELINT);
	return lower_bound(_table.begin(),_table.end(),el._int) - _table.begin();
}

unsigned int RanSortTable::position(Element e, ElementType t) const {
	assert(SortTable::contains(e,t));
	Element el = ElementUtil::convert(e,t,ELINT);
	return el._int - _first;
}

unsigned int FloatSortTable::position(Element e, ElementType t) const {
	assert(SortTable::contains(e,t));
	Element el = ElementUtil::convert(e,t,ELDOUBLE);
	unsigned int pos = lower_bound(_table.begin(),_table.end(),el._double) - _table.begin();
	return pos;
}

unsigned int StrSortTable::position(Element e, ElementType t) const {
	assert(SortTable::contains(e,t));
	Element el = ElementUtil::convert(e,t,ELSTRING);
	unsigned int pos = lower_bound(_table.begin(),_table.end(),el._string,&stringptrslt) - _table.begin();
	return pos;
}

unsigned int MixedSortTable::position(Element e, ElementType t) const {
	assert(SortTable::contains(e,t));
	unsigned int pos;
	switch(t) {
		case ELINT:
			pos = lower_bound(_numtable.begin(),_numtable.end(),double(e._int)) - _numtable.begin();
			break;
		case ELDOUBLE:
			pos = lower_bound(_numtable.begin(),_numtable.end(),e._double) - _numtable.begin();
			break;
		case ELSTRING: 
		{
			unsigned int p = lower_bound(_strtable.begin(),_strtable.end(),(e._string),&stringptrslt) - _strtable.begin();
			if(p != _strtable.size() && _strtable[p] == (e._string)) pos = p;
			else {
				double d = stod(*(e._string));
				assert(d || isDouble(*(e._string)));
				pos = lower_bound(_numtable.begin(),_numtable.end(),d) - _numtable.begin();
			}
			break;
		}
		case ELCOMPOUND:
			if(e._compound->_function) {
				pos = lower_bound(_comtable.begin(),_comtable.end(),e._compound,&compptrslt) - _comtable.begin();
			}
			else return MixedSortTable::position((e._compound->_args)[0]._element,(e._compound->_args)[0]._type);
			break;
		default:
			assert(false);
			return 0;
	}
	return pos;
}


/** Debugging **/

string MixedSortTable::to_string(unsigned int spaces) const {
	string s = tabstring(spaces);
	for(unsigned int n = 0; n < _numtable.size(); ++n) s = s + dtos(_numtable[n]) + ' ';
	for(unsigned int n = 0; n < _strtable.size(); ++n) s = s + *_strtable[n] + ' ';
	for(unsigned int n = 0; n < _comtable.size(); ++n) s = s + _comtable[n]->to_string() + ' ';
	return s + '\n';
}

string RanSortTable::to_string(unsigned int spaces) const {
	string s = tabstring(spaces) + itos(_first) + ".." + itos(_last);
	return s + '\n';
}

string IntSortTable::to_string(unsigned int spaces) const {
	string s = tabstring(spaces);
	if(size()) {
		s = s + itos(_table[0]);
		for(unsigned int n = 1; n < size(); ++n) s = s + ' ' + itos(_table[n]);
	}
	return s + '\n';
}

string StrSortTable::to_string(unsigned int spaces) const {
	string s = tabstring(spaces);
	if(size()) {
		s = s + *_table[0];
		for(unsigned int n = 1; n < size(); ++n) s = s + ' ' + *_table[n];
	}
	return s + '\n';
}

string FloatSortTable::to_string(unsigned int spaces) const {
	string s = tabstring(spaces);
	if(size()) {
		s = s + dtos(_table[0]);
		for(unsigned int n = 1; n < size(); ++n) s = s + ' ' + dtos(_table[n]);
	}
	return s + '\n';
}


/********************************
	Predicate interpretations
********************************/

/** Inspectors **/

vector<ElementType> PredTable::types() const {
	vector<ElementType> vet(arity());
	for(unsigned int n = 0; n < vet.size(); ++n) vet[n] = type(n);
	return vet;
}

/** Finite tables **/

bool ElementWeakOrdering::operator()(const vector<Element>& x,const vector<Element>& y) const {
	for(unsigned int n = 0; n < _types.size(); ++n) {
		if(ElementUtil::strlessthan(x[n],_types[n],y[n],_types[n])) return true;
		else if(ElementUtil::strlessthan(y[n],_types[n],x[n],_types[n])) return false;
	}
	return false;
}

bool ElementEquality::operator()(const vector<Element>& x,const vector<Element>& y) const {
	for(unsigned int n = 0; n < _types.size(); ++n) {
		if(!ElementUtil::equal(x[n],_types[n],y[n],_types[n])) return false;
	}
	return true;
}

FinitePredTable::FinitePredTable(const FinitePredTable& t) : 
	PredTable(), _types(t.types()), _table(t.table()), _order(t.types()), _equality(t.types()) { }

FinitePredTable::FinitePredTable(const FiniteSortTable& t) :
	PredTable(), _types(t.types()), _table(t.size(),vector<Element>(1)), _order(t.types()), _equality(t.types()) {
	for(unsigned int n = 0; n < t.size(); ++n) {
		_table[n][0] = t.element(n);
	}
}

void FinitePredTable::sortunique() {
	sort(_table.begin(),_table.end(),_order);
	vector<unsigned int> doublepos;
	for(unsigned int r = 1; r < _table.size(); ++r) {
		if(_equality(_table[r-1],_table[r])) doublepos.push_back(r);
	}
	doublepos.push_back(_table.size());
	for(unsigned int n = 1; n < doublepos.size(); ++n) {
		for(unsigned int p = doublepos[n-1]+1; p < doublepos[n]; ++p) { 
			_table[p-n] = _table[p];
		}
	}
	for(unsigned int n = 0; n < doublepos.size()-1; ++n) _table.pop_back();
}

void FinitePredTable::changeElType(unsigned int col, ElementType t) {
	for(unsigned int n = 0; n < _table.size(); ++n) {
		_table[n][col] = ElementUtil::convert(_table[n][col],_types[col],t);
	}
	_types[col] = t;
	_order.changeType(col,t);
	_equality.changeType(col,t);
}

void FinitePredTable::addColumn(ElementType t) {
	assert(_table.size() == 1);
	_types.push_back(t);
	_order.addType(t);
	_equality.addType(t);
	Element e;
	_table[0].push_back(e);
}

bool FinitePredTable::contains(const vector<Element>& vi) const {
	vector<vector<Element> >::const_iterator it = lower_bound(_table.begin(),_table.end(),vi,_order);
	return (it != _table.end() && _equality(*it,vi));
}

void FinitePredTable::addRow(const vector<Element>& vi, const vector<ElementType>& vet) {
	assert(vet.size() == _types.size());
	unsigned int r = _table.size();
	vector<Element> cvi(vi.size());
	for(unsigned int n = 0; n < vet.size(); ++n) {
		Element e = ElementUtil::convert(vi[n],vet[n],_types[n]);
		if(vet[n] <= _types[n] || ElementUtil::exists(e,_types[n])) cvi[n] = e;
		else {
			ElementType t = ElementUtil::reduce(vi[n],vet[n]);
			cvi[n] = ElementUtil::convert(vi[n],vet[n],t);
			changeElType(n,t);
		}
	}
	_table.push_back(cvi);
}

void PredInter::replace(PredTable* pt, bool ctpf, bool c) {
	if(ctpf) {
		if(_ctpf != _cfpt) delete(_ctpf);
		_ctpf = pt;
		_ct = c;
	}
	else {
		if(_ctpf != _cfpt) delete(_cfpt);
		_cfpt = pt;
		_cf = c;
	}
}

PredInter::~PredInter() {
	if(_ctpf) {
		if(_ctpf == _cfpt) {
			delete(_ctpf); return;
		}
		else delete(_ctpf);
	}
	if(_cfpt) {
		delete(_cfpt);
	}
}

bool PredInter::istrue(const vector<TypedElement>& vte) const {
	vector<Element> ve(vte.size());
	for(unsigned int n = 0; n < vte.size(); ++n) {
		ve[n] = ElementUtil::convert(vte[n],_ctpf->type(n));
	}
	bool result = istrue(ve);
	return result;
}

bool PredTable::contains(const vector<TypedElement>& vte) const {
	vector<Element> ve(vte.size());
	for(unsigned int n = 0; n < vte.size(); ++n) {
		ve[n] = ElementUtil::convert(vte[n],type(n));
	}
	bool result = contains(ve);
	return result;
}


bool PredInter::isfalse(const vector<TypedElement>& vte) const {
	vector<Element> ve(vte.size());
	for(unsigned int n = 0; n < vte.size(); ++n) {
		ve[n] = ElementUtil::convert(vte[n],_cfpt->type(n));
	}
	bool result = isfalse(ve);
	return result;
}

/** Debugging **/

string FinitePredTable::to_string(unsigned int spaces) const {
	string tab = tabstring(spaces);
	string s;
	for(unsigned int n = 0; n < size(); ++n) {
		s = s + tab;
		for(unsigned int m = 0; m < arity(); ++m) {
			switch(_types[m]) {
				case ELINT:
					s = s + itos(_table[n][m]._int);
					break;
				case ELDOUBLE:
					s = s + dtos((_table[n][m]._double));
					break;
				case ELSTRING:
					s = s + (*(_table[n][m]._string));
					break;
				case ELCOMPOUND:
					s = s + (_table[n][m]._compound)->to_string();
				default:
					assert(false);
			}
			if(m < arity()-1) s = s + ", ";
		}
		s = s + '\n';
	}
	return s;
}

string PredInter::to_string(unsigned int spaces) const {
	string tab = tabstring(spaces);
	string s; 
	if(_ct) s = tab + "certainly true tuples:\n";
	else s = tab + "possibly false tuples:\n";
	s = s + _ctpf->to_string(spaces+2);
	if(_cf) s = s + tab + "certainly false tuples:\n";
	else s = s + tab + "possibly true tuples:\n";
	s = s + _cfpt->to_string(spaces+2);
	return s;
}

/*******************************
	Function interpretations
*******************************/

FiniteFuncTable::FiniteFuncTable(FinitePredTable* ft) : FuncTable(), _ftable(ft) {
	for(unsigned int n = 0; n < arity(); ++n) {
		_order.addType(ft->type(n));
		_equality.addType(ft->type(n));
	}
}

Element FiniteFuncTable::operator[](const vector<Element>& vi) const {
	VVE::const_iterator it = lower_bound(_ftable->begin(),_ftable->end(),vi,_order);
	if(it != _ftable->end() && _equality(*it,vi)) return it->back();
	else return ElementUtil::nonexist(type(arity()));
}

Element FuncTable::operator[](const vector<TypedElement>& vte) const {
	vector<Element> ve(vte.size());
	for(unsigned int n = 0; n < vte.size(); ++n) {
		ve[n] = ElementUtil::convert(vte[n],type(n));
	}
	Element result = operator[](ve);
	return result;
}

bool FuncPredTable::contains(const vector<Element>& ve) const {
	vector<Element> in = ve;
	Element out = in.back();
	in.pop_back();
	ElementType t = type(arity()-1);
	return ElementUtil::equal(out,t,(*_ftable)[in],t);
}

string FuncInter::to_string(unsigned int spaces) const {
	if(_ftable) return _ftable->to_string(spaces);
	else return _pinter->to_string(spaces);
}

string FiniteFuncTable::to_string(unsigned int spaces) const {
	return _ftable->to_string(spaces);
}

/*****************
	TableUtils
*****************/

namespace TableUtils {

	PredInter* leastPredInter(const vector<ElementType>& t) {
<<<<<<< HEAD
		UserPredTable* t1 = new UserPredTable(t);
		UserPredTable* t2 = new UserPredTable(t);
		return new PredInter(t1,t2,true,true);
	}

	FuncInter* leastFuncInter(const vector<ElementType>& t) {
		PredInter* pt = leastPredInter(t);
		vector<ElementType> in = t;
		ElementType out = in.back();
		in.pop_back();
		return new UserFuncInter(in,out,pt);
	}

	PredTable* intersection(PredTable* pt1,PredTable* pt2) {
		// this function may only be used in certain cases!
		assert(pt1->arity() == pt2->arity());
		assert(pt1->types() == pt2->types());
		assert(pt1->finite());
		UserPredTable* upt = new UserPredTable(pt1->types());
		// add tuples from pt1 that are also in pt2
		for(unsigned int n = 0; n < pt1->size(); ++n)
			if(pt2->contains(pt1->tuple(n)))
				upt->addRow(pt1->tuple(n),pt1->types());
		return upt;
	}

	PredTable* difference(PredTable* pt1,PredTable* pt2) {
		// this function may only be used in certain cases!
		assert(pt1->arity() == pt2->arity());
		assert(pt1->types() == pt2->types());
		assert(pt1->finite());
		UserPredTable* upt = new UserPredTable(pt1->types());
		// add tuples from pt1 that are not in pt2
		for(unsigned int n = 0; n < pt1->size(); ++n)
			if(!pt2->contains(pt1->tuple(n)))
				upt->addRow(pt1->tuple(n),pt1->types());
		return upt;
=======
		FinitePredTable* t1 = new FinitePredTable(t);
		FinitePredTable* t2 = new FinitePredTable(t);
		return new PredInter(t1,t2,true,true);
	}

	PredInter* leastPredInter(unsigned int n) {
		vector<ElementType> vet(n,ELINT);
		return leastPredInter(vet);
	}

	FuncInter* leastFuncInter(const vector<ElementType>& t) {
		PredInter* pt = leastPredInter(t);
		return new FuncInter(0,pt);
>>>>>>> 4dc2dd45
	}

	FuncInter* leastFuncInter(unsigned int n) {
		vector<ElementType> vet(n,ELINT);
		return leastFuncInter(vet);
	}

	FiniteSortTable* singletonSort(Element e, ElementType t) {
		EmptySortTable est;
		switch(t) {
			case ELINT: return est.add(e._int);
			case ELDOUBLE: return est.add(e._double);
			case ELSTRING: return est.add(e._string);
			case ELCOMPOUND: return est.add(e._compound);
			default: assert(false); return 0;
		}
	}

	FiniteSortTable* singletonSort(TypedElement t) {
		return singletonSort(t._element,t._type);
	}

	PredTable* project(PredTable* pt, const vector<TypedElement>& vte, const vector<bool>& vb) {
		assert(pt->finite());
		vector<ElementType> vet;
		for(unsigned int n = 0; n < vb.size(); ++n) {
			if(!vb[n]) vet.push_back(pt->type(n));
		}
		FinitePredTable* fpt = new FinitePredTable(vet);
		// TODO: optimize this if vb is of the form (1,1,...,1,0,0,...,0)?
		for(unsigned int r = 0; r < pt->size(); ++r) {
			unsigned int c = 0;
			for( ; c < vb.size(); ++c) {
				if(vb[c]) {
					if(!ElementUtil::equal(vte[c]._element,vte[c]._type,pt->element(r,c),pt->type(c))) break;
				}
			}
			if(c == vb.size()) {
				fpt->addRow();
				unsigned int nc = 0;
				for(unsigned int n = 0; n < vb.size(); ++n) { 
					if(!vb[n]) (*fpt)[fpt->size()-1][nc] = pt->element(r,n);
					++nc;
				}
			}
		}
	}
}

/*****************
	Structures
*****************/

/** Destructor **/

Structure::~Structure() {
	for(unsigned int n = 0; n < _predinter.size(); ++n) 
		if(_predinter[n]) delete(_predinter[n]);
	for(unsigned int n = 0; n < _funcinter.size(); ++n) 
		if(_funcinter[n]) delete(_funcinter[n]);
	// NOTE: the interpretations of the sorts are deleted when 
	// when the corresponding predicate interpretations are deleted
}

/** Mutators **/

void Structure::vocabulary(Vocabulary* v) {
	_sortinter = vector<SortTable*>(v->nrNBSorts(),0);
	_predinter = vector<PredInter*>(v->nrNBPreds(),0);
	_funcinter = vector<FuncInter*>(v->nrNBFuncs(),0);
	_vocabulary = v;
}

void Structure::inter(Sort* s, SortTable* d) {
	_sortinter[_vocabulary->index(s)] = d;
}

void Structure::inter(Predicate* p, PredInter* i) {
	_predinter[_vocabulary->index(p)] = i;
}

void Structure::inter(Function* f, FuncInter* i) {
	_funcinter[_vocabulary->index(f)] = i;
}

void Structure::close() {
	for(unsigned int n = 0; n < _predinter.size(); ++n) {
		vector<ElementType> vet(_vocabulary->nbpred(n)->arity(),ELINT);
		if(!_predinter[n]) {
			_predinter[n] = TableUtils::leastPredInter(vet);
		}
		else if(!(_predinter[n]->ctpf())) {
			PredTable* pt = new FinitePredTable(vet);
			_predinter[n]->replace(pt,true,true);
		}
		else if(!(_predinter[n]->cfpt())) {
			PredTable* pt = new FinitePredTable(vet);
			_predinter[n]->replace(pt,false,true);
		}
	}
	for(unsigned int n = 0; n < _funcinter.size(); ++n) {
<<<<<<< HEAD
		vector<ElementType> vet(_vocabulary->func(n)->nrSorts(),ELINT);
=======
		vector<ElementType> vet(_vocabulary->nbfunc(n)->nrsorts(),ELINT);
>>>>>>> 4dc2dd45
		if(!_funcinter[n]) {
			_funcinter[n] = TableUtils::leastFuncInter(vet);
		}
		else if(!(_funcinter[n]->predinter()->ctpf())) {
			PredTable* pt = new FinitePredTable(vet);
			_funcinter[n]->predinter()->replace(pt,true,true);
		}
		else if(!(_funcinter[n]->predinter()->cfpt())) {
			PredTable* pt = new FinitePredTable(vet);
			_funcinter[n]->predinter()->replace(pt,false,true);
		}
	}
}

/** Inspectors **/

SortTable* Structure::inter(Sort* s) const {
	if(s->builtin()) return s->inter();
	return _sortinter[_vocabulary->index(s)];
}

PredInter* Structure::inter(Predicate* p) const {
	if(p->builtin()) return p->inter(*this);
	return _predinter[_vocabulary->index(p)];
}

FuncInter* Structure::inter(Function* f) const {
<<<<<<< HEAD
	if(f->builtin()) {
		vector<SortTable*> vs(f->nrSorts());
		for(unsigned int n = 0; n < f->nrSorts(); ++n) vs[n] = inter(f->sort(n));
		return Builtin::inter(f,vs);
	}
=======
	if(f->builtin()) return f->inter(*this);
>>>>>>> 4dc2dd45
	return _funcinter[_vocabulary->index(f)];
}

PredInter* Structure::inter(PFSymbol* s) const {
	if(s->ispred()) return inter(dynamic_cast<Predicate*>(s));
	else return inter(dynamic_cast<Function*>(s))->predinter();
}

bool Structure::hasInter(Sort* s) const {
	return (inter(s) != 0);
}

bool Structure::hasInter(Predicate* p) const {
	return (inter(p) != 0);
}

bool Structure::hasInter(Function* f) const {
	return (inter(f) != 0);
}

/** Debugging **/

string Structure::to_string(unsigned int spaces) const {
	string tab = tabstring(spaces);
	string s = tab + "Structure " + _name + " over vocabulary " + _vocabulary->name() + ":\n";
	s = s + tab + "  Sorts:\n";
	for(unsigned int n = 0; n < _sortinter.size(); ++n) {
		s = s + tab + "    " + _vocabulary->nbsort(n)->to_string() + '\n';
		if(_sortinter[n]) s = s + tab + "      " + _sortinter[n]->to_string();
		else s = s + tab + "      no domain\n";
	}
	s = s + tab + "  Predicates:\n";
	for(unsigned int n = 0; n < _predinter.size(); ++n) {
		s = s + tab + "    " + _vocabulary->nbpred(n)->to_string() + '\n';
		if(_predinter[n]) s = s + _predinter[n]->to_string(spaces+6);
		else s = s + tab + "      no interpretation\n";
	}
	s = s + tab + "  Functions:\n";
	for(unsigned int n = 0; n < _funcinter.size(); ++n) {
		s = s + tab + "    " + _vocabulary->nbfunc(n)->to_string() + '\n';
		if(_funcinter[n]) s = s + _funcinter[n]->to_string(spaces+6);
		else s = s + tab + "      no interpretation\n";
	}
	return s;
}

/**********************
	Structure utils
**********************/

/** Convert a structure to a theory of facts **/

class StructConvertor : public Visitor {

	private:
		PFSymbol*			_currsymbol;
		AbstractTheory*		_returnvalue;
		AbstractStructure*	_structure;

	public:
		StructConvertor(AbstractStructure* s) : Visitor(), _currsymbol(0), _returnvalue(0), _structure(s) { s->accept(this);	}

		void			visit(Structure*);
		void			visit(PredInter*);
		void			visit(FuncInter*);
		AbstractTheory*	returnvalue()	const { return _returnvalue;	}
		
};

void StructConvertor::visit(Structure* s) {
	_returnvalue = new Theory("",s->vocabulary(),ParseInfo());
	for(unsigned int n = 0; n < s->vocabulary()->nrNBPreds(); ++n) {
		_currsymbol = s->vocabulary()->nbpred(n);
		visit(s->predinter(n));
	}
	for(unsigned int n = 0; n < s->vocabulary()->nrNBFuncs(); ++n) {
		_currsymbol = s->vocabulary()->nbfunc(n);
		visit(s->funcinter(n));
	}
}

void StructConvertor::visit(PredInter* pt) {
	if(pt->ct()) {
		vector<Term*> vt(_currsymbol->nrSorts());
		for(unsigned int r = 0; r < pt->ctpf()->size(); ++r) {
			for(unsigned int c = 0; c < vt.size(); ++c) {
				Element e = pt->ctpf()->element(r,c);
				vt[c] = new DomainTerm(_currsymbol->sort(c),pt->ctpf()->type(c),e,ParseInfo());
			}
			_returnvalue->add(new PredForm(true,_currsymbol,vt,FormParseInfo()));
		}
	}
	else {
		PredTable* comp = StructUtils::complement(pt->ctpf(),_currsymbol->sorts(),_structure);
		vector<Term*> vt(_currsymbol->nrSorts());
		for(unsigned int r = 0; r < comp->size(); ++r) {
			for(unsigned int c = 0; c < vt.size(); ++c) {
				Element e = comp->element(r,c);
				vt[c] = new DomainTerm(_currsymbol->sort(c),comp->type(c),e,ParseInfo());
			}
			_returnvalue->add(new PredForm(true,_currsymbol,vt,FormParseInfo()));
		}
		delete(comp);
	}
	if(pt->cf()) {
		vector<Term*> vt(_currsymbol->nrSorts());
		for(unsigned int r = 0; r < pt->cfpt()->size(); ++r) {
			for(unsigned int c = 0; c < vt.size(); ++c) {
				Element e = pt->cfpt()->element(r,c);
				vt[c] = new DomainTerm(_currsymbol->sort(c),pt->cfpt()->type(c),e,ParseInfo());
			}
			_returnvalue->add(new PredForm(false,_currsymbol,vt,FormParseInfo()));
		}
	}
	else {
		PredTable* comp = StructUtils::complement(pt->cfpt(),_currsymbol->sorts(),_structure);
		vector<Term*> vt(_currsymbol->nrSorts());
		for(unsigned int r = 0; r < comp->size(); ++r) {
			for(unsigned int c = 0; c < vt.size(); ++c) {
				Element e = comp->element(r,c);
				vt[c] = new DomainTerm(_currsymbol->sort(c),comp->type(c),e,ParseInfo());
			}
			_returnvalue->add(new PredForm(false,_currsymbol,vt,FormParseInfo()));
		}
		delete(comp);
	}
}

void StructConvertor::visit(FuncInter* ft) {
	visit(ft->predinter());
	// TODO: do something smarter here ...
}

/** Structure utils **/

namespace StructUtils {
	AbstractTheory*		convert_to_theory(AbstractStructure* s) { StructConvertor sc(s); return sc.returnvalue();	}

	PredTable*	complement(PredTable* pt,const vector<Sort*>& vs, AbstractStructure* s) {
		vector<SortTable*> tables;
		vector<TypedElement> tuple;
		vector<ElementType> types;
		bool empty = false;
		for(unsigned int n = 0; n < vs.size(); ++n) {
			SortTable* st = s->inter(vs[n]);
			assert(st);
			tables.push_back(st);
			TypedElement e; e._type = st->type();
			tuple.push_back(e);
			types.push_back(st->type());
		}
		FinitePredTable* upt = new FinitePredTable(types);
		SortTableTupleIterator stti(tables);
		if(!stti.empty()) {
			do {
				for(unsigned int n = 0; n < tuple.size(); ++n) {
					tuple[n]._element = stti.value(n);
				}
				if(!pt->contains(tuple)) {
					vector<Element> ve(tuple.size());
					for(unsigned int n = 0; n < tuple.size(); ++n) {
						ve[n] = tuple[n]._element;
					}
					upt->addRow(ve,types);
				}
			} while(stti.nextvalue());
		}
		return upt;
	}

}


/** Iterate over all elements in the cross product of a tuple of SortTables **/

SortTableTupleIterator::SortTableTupleIterator(const vector<SortTable*>& vs) : _tables(vs) {
	for(unsigned int n = 0; n < vs.size(); ++n) {
		_currvalue.push_back(0);
		assert(vs[0]->finite());
		_limits.push_back(vs[0]->size());
	}
}

SortTableTupleIterator::SortTableTupleIterator(const vector<Variable*>& vv, AbstractStructure* str) {
	for(unsigned int n = 0; n < vv.size(); ++n) {
		_currvalue.push_back(0);
		assert(vv[n]->sort());
		SortTable* st = str->inter(vv[n]->sort());
		assert(st);
		assert(st->finite());
		_tables.push_back(st);
		_limits.push_back(st->size());
	}
}

bool SortTableTupleIterator::empty() const {
	for(unsigned int n = 0; n < _limits.size(); ++n) {
		if(_limits[n] == 0) return true;
	}
	return false;
}

bool SortTableTupleIterator::singleton() const {
	for(unsigned int n = 0; n < _limits.size(); ++n) {
		if(_limits[n] != 1) return false;
	}
	return true;
}

bool SortTableTupleIterator::nextvalue() {
	return nexttuple(_currvalue,_limits);
}

ElementType SortTableTupleIterator::type(unsigned int n) const {
	return _tables[n]->type();
}

Element SortTableTupleIterator::value(unsigned int n) const {
	return _tables[n]->element(_currvalue[n]);
}<|MERGE_RESOLUTION|>--- conflicted
+++ resolved
@@ -961,45 +961,6 @@
 namespace TableUtils {
 
 	PredInter* leastPredInter(const vector<ElementType>& t) {
-<<<<<<< HEAD
-		UserPredTable* t1 = new UserPredTable(t);
-		UserPredTable* t2 = new UserPredTable(t);
-		return new PredInter(t1,t2,true,true);
-	}
-
-	FuncInter* leastFuncInter(const vector<ElementType>& t) {
-		PredInter* pt = leastPredInter(t);
-		vector<ElementType> in = t;
-		ElementType out = in.back();
-		in.pop_back();
-		return new UserFuncInter(in,out,pt);
-	}
-
-	PredTable* intersection(PredTable* pt1,PredTable* pt2) {
-		// this function may only be used in certain cases!
-		assert(pt1->arity() == pt2->arity());
-		assert(pt1->types() == pt2->types());
-		assert(pt1->finite());
-		UserPredTable* upt = new UserPredTable(pt1->types());
-		// add tuples from pt1 that are also in pt2
-		for(unsigned int n = 0; n < pt1->size(); ++n)
-			if(pt2->contains(pt1->tuple(n)))
-				upt->addRow(pt1->tuple(n),pt1->types());
-		return upt;
-	}
-
-	PredTable* difference(PredTable* pt1,PredTable* pt2) {
-		// this function may only be used in certain cases!
-		assert(pt1->arity() == pt2->arity());
-		assert(pt1->types() == pt2->types());
-		assert(pt1->finite());
-		UserPredTable* upt = new UserPredTable(pt1->types());
-		// add tuples from pt1 that are not in pt2
-		for(unsigned int n = 0; n < pt1->size(); ++n)
-			if(!pt2->contains(pt1->tuple(n)))
-				upt->addRow(pt1->tuple(n),pt1->types());
-		return upt;
-=======
 		FinitePredTable* t1 = new FinitePredTable(t);
 		FinitePredTable* t2 = new FinitePredTable(t);
 		return new PredInter(t1,t2,true,true);
@@ -1013,7 +974,6 @@
 	FuncInter* leastFuncInter(const vector<ElementType>& t) {
 		PredInter* pt = leastPredInter(t);
 		return new FuncInter(0,pt);
->>>>>>> 4dc2dd45
 	}
 
 	FuncInter* leastFuncInter(unsigned int n) {
@@ -1115,11 +1075,7 @@
 		}
 	}
 	for(unsigned int n = 0; n < _funcinter.size(); ++n) {
-<<<<<<< HEAD
-		vector<ElementType> vet(_vocabulary->func(n)->nrSorts(),ELINT);
-=======
 		vector<ElementType> vet(_vocabulary->nbfunc(n)->nrsorts(),ELINT);
->>>>>>> 4dc2dd45
 		if(!_funcinter[n]) {
 			_funcinter[n] = TableUtils::leastFuncInter(vet);
 		}
@@ -1147,15 +1103,7 @@
 }
 
 FuncInter* Structure::inter(Function* f) const {
-<<<<<<< HEAD
-	if(f->builtin()) {
-		vector<SortTable*> vs(f->nrSorts());
-		for(unsigned int n = 0; n < f->nrSorts(); ++n) vs[n] = inter(f->sort(n));
-		return Builtin::inter(f,vs);
-	}
-=======
 	if(f->builtin()) return f->inter(*this);
->>>>>>> 4dc2dd45
 	return _funcinter[_vocabulary->index(f)];
 }
 
