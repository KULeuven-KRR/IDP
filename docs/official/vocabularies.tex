--- conflicted
+++ resolved
@@ -39,7 +39,7 @@
 	partial MyFunc(T1,T2,T3):T
 \end{lstlisting}
 
-Constants of type \code{T} can be declared by \code{MyConst:T} or \code{MyConst():T}.  Besides functinos with an identifier as name, functions of arity two with names \code{+,-,*,/,\%}  and \code{\textasciicircum} can be declared, as well as unary functions iwth names \code{-} and \code{abs}.
+Constants of type \code{T} can be declared by \code{MyConst:T} or \code{MyConst():T}.  Besides functions with an identifier as name, functions of arity two with names \code{+,-,*,/,\%}  and \code{\textasciicircum} can be declared, as well as unary functions with names \code{-} and \code{abs}.
 
 Any symbol has to be declared on its own line.
 
@@ -140,11 +140,7 @@
 
 The predicate \code{=/2} is always interpreted by equality.  The order $<_{dom}$ on domain elements is defined by
 \begin{itemize}
-<<<<<<< HEAD
-	\item numers are smaller than non-numers;
-=======
 	\item numbers are smaller than non-numbers;
->>>>>>> 567b4a7b
 %\item strings are smaller than compound domain elements (see below for a definitions of a compound domain element);
 \item $d_1<_{dom} d_2$ if $d_1$ and $d_2$ are numbers and $d_1<d_2$;
 \item $d_1<_{dom} d_2$ if $d_1$ and $d_2$ are strings that are not numbers and $d_1$ is before $d_2$ in the lexicographic ordering;
