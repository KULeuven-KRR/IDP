--- conflicted
+++ resolved
@@ -25,8 +25,8 @@
 	\item[compound] A domainelement of the form $F(d_1,\ldots,d_n)$, where $F$ is a first-order function and $d_1$, \ldots, $d_n$ are domain elements.
 	\item[tuple] A tuple of domain elements. {\tt T[n]} returns the {\tt n}'th element in tuple {\tt T} (This is 1-based, thus the first element is referred to as {\tt T[1]}).
 	\item[predicate\_table] A table of tuples of domain elements.
-	\item[predicate\_interpretation] An interpretation for a predicate. If {\tt T} is a predicate\_interpreation, then {\tt T.ct}, {\tt T.pt}, {\tt T.cf}, {\tt T.pf} return a predicate\_table containing, respectively, the certainly true, possibly true, certainly false, and possibly false tuples in {\tt T}. % HIER ONTBREEKT __newindex
-	\item[function\_interpretation] An interpretation for a function. {\tt F.graph} returns the predicate\_interpretation of the graph associated to the function\_interpreation {\tt F}. % HIER ONTBREEKT __newindex en __call
+	\item[predicate\_interpretation] An interpretation for a predicate. If {\tt T} is a predicate\_interpretation, then {\tt T.ct}, {\tt T.pt}, {\tt T.cf}, {\tt T.pf} return a predicate\_table containing, respectively, the certainly true, possibly true, certainly false, and possibly false tuples in {\tt T}. % HIER ONTBREEKT __newindex
+	\item[function\_interpretation] An interpretation for a function. {\tt F.graph} returns the predicate\_interpretation of the graph associated to the function\_interpretation {\tt F}. % HIER ONTBREEKT __newindex en __call
 	\item[structure] A first-order structure. To obtain the interpretation of a sort, singleton predicate\_symbol, or singleton function\_symbol {\tt symb} in structure {\tt S}, write {\tt S[symb]}.
 	\item[theory] A logic theory.
 	\item[options] A set of options.
@@ -44,7 +44,6 @@
 The \code{stdspace} contains the following procedures:
 \begin{description}
 \item[elements(d)]
-<<<<<<< HEAD
 	Returns a procedure, stopargument, and a beginindex (hence, a Lua-iterator) such that
 	``for e in elements(d) do ... end'' 
 	iterates over all elements in the given domain d.
@@ -56,19 +55,6 @@
 	Returns a Lua-iterator such that
 	``for t in tuples(table) do ... end''
 	iterates over all tuples in the given predicate table.
-=======
-		Returns a procedure, stopargument, and a beginindex (hence, a Lua-iterator) such that
-			``for e in elements(d) do ... end'' 
-		iterates over all elements in the given domain d.
-	\item[help(namespace)]
- 		List the procedures in the given namespace.
- \item[idptype(something)]
- 		Returns custom typeids for first-class idp citizens.
- 		\item[tuples(table)]
- 		Returns a Lua-iterator such that
- 		``for t in tuples(table) do ... end''
- 		iterates over all tuples in the given predicate table.
->>>>>>> 567b4a7b
 \end{description}
 All procedures in \code{stdspace} are included in the global namespace and hence can be called by \code{procedure()} instead of by \code{stdspace.procedure()}.
 
@@ -157,19 +143,19 @@
  		Sets all tuples of the given table to false.
  		Modifies the table-interpretation.
 	\item[makefalse(predicate\_interpretation,tuple)]
- 		Sets the interpretaion of the given tuple to false
+ 		Sets the interpretation of the given tuple to false.
  		Modifies the table-interpretation.
 	\item[maketrue(predicate\_interpretation,table)]
- 		Sets all tuples of the given table to true
+ 		Sets all tuples of the given table to true.
  		Modifies the table-interpretation.
 	\item[maketrue(predicate\_interpretation,tuple)]
- 		Sets the interpretation of the given tuple to true
+ 		Sets the interpretation of the given tuple to true.
  		Modifies the table-interpretation.
 	\item[makeunknown(predicate\_interpretation,table)]
- 		Sets all tuples of the given table to unknown
+ 		Sets all tuples of the given table to unknown.
  		Modifies the table-interpretation.
 	\item[makeunknown(predicate\_interpretation,tuple)]
- 		Sets the interpretation of the given tuple to unknown
+ 		Sets the interpretation of the given tuple to unknown.
  		Modifies the table-interpretation.
 	\item[newstructure(vocabulary,string)]
  		Create an empty structure with the given name over the given vocabulary.
