\section{Procedures}
%%%%%%%%%%%%%%%%%%%%%%%%%%%%%%%%%%%%%%%%%%%%%%%%%%%%%%%%%
\subsection{Declaring a procedure}
%%%%%%%%%%%%%%%%%%%%%%%%%%%%%%%%%%%%%%%%%%%%%%%%%%%%%%%%%

A procedure with name {\tt MyProc} and arguments {\tt A1}, \ldots, {\tt An} is declared by 
\begin{lstlisting}
	procedure MyProc(A1,...,An) {
		// contents of the procedure
	}
\end{lstlisting}
Inside a procedure, any chunk of Lua code can be written. For Lua's reference manual, see \url{http://www.lua.org/manual/5.1/}. In the following, we assume that the reader is familiar with the basic concepts of Lua. Like in most programming languages, a procedure should be declared before it can be used in other procedures (either in the same file or in earlier included files). There is one exception to this: procedures in the global namespace (for example, all built-in procedures) can always be used, no matter what.

%%%%%%%%%%%%%%%%%%%%%%%%%%%%%%%%%%%%%%%%%%%%%%%%%%%%%%%%%
\subsection{\idp types}
%%%%%%%%%%%%%%%%%%%%%%%%%%%%%%%%%%%%%%%%%%%%%%%%%%%%%%%%%

Besides the standard types of variables available in Lua, the following extra types are available in \idp procedures.
\begin{description}
	\item[sort] A set of sorts with the same name. Can be used as a single sort if the set is a singleton.
	\item[predicate\_symbol] A set of predicates with the same name, but possibly with different arities. Can be used as a single predicate if the set is a singleton. If {\tt P} is a predicate\_symbol and {\tt n} an integer, then {\tt P/n} returns a predicate\_symbol containing all predicates in {\tt P} with arity {\tt n}. If {\tt s1}, \ldots, {\tt sn} are sorts, then {\tt P[s1,...,sn]} returns a predicate\_symbol containing all predicates $Q/n$ in {\tt P}, such that the $i$'th sort of $Q$ belongs to the set {\tt si}, for $1 \leq i \leq n$.
	\item[function\_symbol] A set of first-order functions with the same name, but possibly with different arities. Can be used as a single first-order function if the set is a singleton. If {\tt F} is a function\_symbol and {\tt n} an integer, then {\tt F/n:1} returns a function\_symbol containing all function in {\tt F} with arity {\tt n}. If {\tt s1}, \ldots, {\tt sn}, {\tt t} are sorts, then {\tt F[s1,...,sn:t]} returns a function\_symbol containing all functions $G/n$ in {\tt F}, such that the $i$'th sort of $F$ belongs to the set {\tt si}, for $1 \leq i \leq n$, and the output sort of $G$ belongs to {\tt t}.
	\item[symbol] A set of symbols of a vocabulary with the same name. Can be used as if it were a sort, predicate\_symbol, or function\_symbol.
	\item[vocabulary] A vocabulary. If {\tt V} is a vocabulary and {\tt s} a string, {\tt V[s]} returns the symbols in {\tt V} with name {\tt s}. 
<<<<<<< HEAD
	\item[compound] A domainelement of the form $F(d_1,\ldots,d_n)$, where $F$ is a first-order function and $d_1$, \ldots, $d_n$ are domain elements.
	\item[tuple] A tuple of domain elements. {\tt T[n]} returns the {\tt n}'th element in tuple {\tt T} (This is 1-based, thus the first element is referred to as {\tt T[1]}).
=======
	\item[compound] A domain element of the form $F(d_1,\ldots,d_n)$, where $F$ is a first-order function and $d_1$, \ldots, $d_n$ are domain elements.
	\item[tuple] A tuple of domain elements. {\tt T[n]} returns the {\tt n}'th element in tuple {\tt T}.
>>>>>>> 6c2653c7
	\item[predicate\_table] A table of tuples of domain elements.
	\item[predicate\_interpretation] An interpretation for a predicate. If {\tt T} is a predicate\_interpretation, then {\tt T.ct}, {\tt T.pt}, {\tt T.cf}, {\tt T.pf} return a predicate\_table containing, respectively, the certainly true, possibly true, certainly false, and possibly false tuples in {\tt T}. % HIER ONTBREEKT __newindex
	\item[function\_interpretation] An interpretation for a function. {\tt F.graph} returns the predicate\_interpretation of the graph associated to the function\_interpretation {\tt F}. % HIER ONTBREEKT __newindex en __call
	\item[structure] A first-order structure. To obtain the interpretation of a sort, singleton predicate\_symbol, or singleton function\_symbol {\tt symb} in structure {\tt S}, write {\tt S[symb]}.
	\item[theory] A logic theory.
	\item[options] A set of options.
	\item[namespace] A namespace.
	\item[overloaded] An overloaded object.
\end{description}


%%%%%%%%%%%%%%%%%%%%%%%%%%%%%%%%%%%%%%%%%%%%%%%%%%%%%%%%
\subsection{Built-in procedures}
%%%%%%%%%%%%%%%%%%%%%%%%%%%%%%%%%%%%%%%%%%%%%%%%%%%%%%%%

A lot of procedures are already built-in. The command \code{help()} gives you an overview of all available sub-namespaces, procedures,\ldots. The \code{stdspace} namespace contains all built-in procedures.
\subsubsection{stdspace}
The \code{stdspace} contains the following procedures:
\begin{description}
\item[elements(d)]
		Returns a procedure, stopargument, and a beginindex (hence, a Lua-iterator) such that
			``for e in elements(d) do ... end'' 
		iterates over all elements in the given domain d.
	\item[help(namespace)]
 		List the procedures in the given namespace.
 \item[idptype(something)]
 		Returns custom typeids for first-class idp citizens.
 		\item[tuples(table)]
 		Returns a Lua-iterator such that
 		``for t in tuples(table) do ... end''
 		iterates over all tuples in the given predicate table.
\end{description}
All procedures in \code{stdspace} are included in the global namespace and hence can be called by \code{procedure()} instead of by \code{stdspace.procedure()}.

Furthermore: \code{stdspace} contains the following subnamespaces:
\begin{description}
 \item[idpintern]
 \item[inferences]
 \item[options]
 \item[structure]
 \item[theory]
\end{description}

\subsubsection{idpintern}
This namespace contains internal procedures of the \idp system. Using them is unsafe, since most procedures there are not tested well, or not documented. We recommend this only for advanced users. \code{idpinter} is not included in the global namespace; help for idpintern can be obtained by \code{help(stdspace.idpintern)}.

\subsubsection{inferences}
The \code{inferences} namespace and all its procedures are included in the global namespace. Hence \code{inferences.xxx} should never be used. This namespace contains several inference methods:
\begin{description}
	\item[calculatedefinitions(theory,structure)]
		Make the structure more precise than the given one by evaluating all definitions with known open symbols. This procedure works recursively: as long as some definition of which all open symbols are known exists, it calculates the definition (possibly deriving open symbols of other definitions).
		
	\item[ground(theory,structure)]
 		Create the reduced grounding of the given theory and structure. 
 	\item[groundeq(theory,structure,modeleq)]
 		Create the reduced grounding of the given theory and structure. modeleq is a boolean parameter:  whether or not the grounding should preserve the number of models (it always preserves satisfiability but might not preserve the number of models if modeleq is false).
 	\item[printgrounding(theory,structure)]
 		Print the reduced grounding of the given theory and structure.
 		MEMORY EFFICIENT: does not store the grounding internally.
 		
 	\item[groundpropagate(theory,structure)]
 		Return a structure, made more precise than the input by grounding and unit propagation on the theory.
		Returns nil when propagation makes the givens structure inconsistent.
	\item[optimalpropagate(theory,structure)]
 		Return a structure, made more precise than the input by generating all models and checking which literals always have the same truth value
 		This propagation is complete: everything that can be derived from the theory will be derived. 
 		Returns nil when propagation results in an inconsistent structure.
	\item[propagate(theory,structure)]
 		Returns a structure, made more precise than the input by doing symbolic propagation on the theory.
 		Returns nil when propagation results in an inconsistent structure.
 	
	\item[minimize(theory,structure,term)] Returns all models of the theory that extend the given structure and such that the term is minimal.
	
	\item[modelexpandpartial(theory,structure)]
		Apply model expansion to theory T, structure S.
 		The result is a table of (possibly three-valued) structures that are more precise then S and that satisfy T  and, if getoptions().trace == true, a trace of the solver.
	\item[modelexpand(theory,structure)]
 		Apply model expansion to theory T, structure S.
 		The result is a table of two-valued structures that are more precise then S and that satisfy T and, if getoptions().trace == true, a trace of the solver.
		(this procedure is equivalent to first calling modelexpandpartial and subsequently calling alltwovaluedextensions. 
		
	\item[query(query,structure)]
 		Generate all solutions to the given query in the given structure. The result is the set of element-tuples that certainly satisfy the query in the structure.
	\item[sat(theory,structure)]
		Checks satisfiability of the given theory-structure combination. Returns true if and only if there exists a model extending the structure and satisfying the theory.
		
\end{description}


\subsubsection{options}
Like the \code{inferences} namespace, the \code{options} namespace and all its procedures are included in the global namespace. This namespace consists of the following procedures:

\begin{description}
	\item[getoptions()]
 		Get the current options.
	\item[newoptions()]
 		Create new options, equal to the standard options.
	\item[setascurrentoptions(options)]
 		Sets the given options as the current options, used by all other commands.
\end{description}

\subsubsection{structure}
Also this  namespace and all its procedures are included in the global namespace. Here, you can find several procedures for manipulating logical structures.

\begin{description}
	\item[alltwovaluedextensions(structure)] This procedures takes one (three-valued) structure and returns all structures over the same vocabulary that extend the given structure and are two-valued.
	\item[alltwovaluedextensions(table)]
		This procedures takes a table of structures and returns all two-valued extensions of any of the given structures.
	\item[clean(structure)]
		Modifies the given structure (the structure is the same, but its representation changes): transforms fully specified three-valued relations into two-valued ones.  For example if \code{P} has domain \code[1..2] and in the given structure, \code{P<ct> = \{1\}, P<cf> = \{2\}}, in the end, \code{P} is \code{\{1\}}.
	\item[clone(structure)]
		Returns a structure identical to the given one.
	\item[isconsistent(structure)]
 		Check whether the structure is consistent.
	\item[makefalse(predicate\_interpretation,table)]
 		Sets all tuples of the given table to false.
 		Modifies the table-interpretation.
	\item[makefalse(predicate\_interpretation,tuple)]
<<<<<<< HEAD
 		Sets the interpretaion of the given tuple to false
 		Modifies the table-interpretation.
	\item[maketrue(predicate\_interpretation,table)]
 		Sets all tuples of the given table to true
 		Modifies the table-interpretation.
	\item[maketrue(predicate\_interpretation,tuple)]
 		Sets the interpretation of the given tuple to true
 		Modifies the table-interpretation.
	\item[makeunknown(predicate\_interpretation,table)]
 		Sets all tuples of the given table to unknown
 		Modifies the table-interpretation.
	\item[makeunknown(predicate\_interpretation,tuple)]
 		Sets the interpretation of the given tuple to unknown
=======
 		Sets the interpretation of the given tuple to false.
 		Modifies the table-interpretation.
	\item[maketrue(predicate\_interpretation,table)]
 		Sets all tuples of the given table to true.
 		Modifies the table-interpretation.
	\item[maketrue(predicate\_interpretation,tuple)]
 		Sets the interpretation of the given tuple to true.
 		Modifies the table-interpretation.
	\item[makeunknown(predicate\_interpretation,table)]
 		Sets all tuples of the given table to unknown.
 		Modifies the table-interpretation.
	\item[makeunknown(predicate\_interpretation,tuple)]
 		Sets the interpretation of the given tuple to unknown.
>>>>>>> 6c2653c7
 		Modifies the table-interpretation.
	\item[newstructure(vocabulary,string)]
 		Create an empty structure with the given name over the given vocabulary.
 		
 	\item[createdummytuple()]
		Create an empty tuple.
	
	\item[iterator(domain)]
 		Create an iterator for the given sorttable.
	\item[iterator(predicate\_table)]
 		Create an iterator for the given predtable.
	\item[size(predicate\_table)]
 		Get the size of the given table.
 		
 	\item[range(number,number)]
 		Create a domain containing all integers between First and Last.
\end{description}


\subsubsection{theory}
The \code{theory} namespace and all its procedures are included in the global namespace. It contains methods for manipulating theories, most of which modify the given theory.
\begin{description}
	\item[clone(theory)]
		Returns a theory identical to the given one.
	\item[completion(theory)]
		Add definitional completion of all the definitions in the theory to the given theory. Modifies its argument.
	\item[flatten(theory)]
		Rewrites formulas with the same operations in their child formulas by reducing the nesting. For example $a \wedge (b\wedge c)$ will be rewritten to $a\wedge b \wedge c$.
		Modifies the given theory. 
	\item[merge(theory,theory)]
 		Create a new theory which is the result of combining (the conjunction of) both input theories.
	\item[pushnegations(theory)]
 		Push negations inwards until they are right in front of literals.
 		Modifies the given theory.
	\item[removenesting(theory)]
 		Move nested terms out of predicates (except for the equality-predicate) and functions.
 		Modifies the given theory.
\end{description}










\subsubsection{Miscellaneous}
\todo{WHY is the parse method directly in global\_namespace?}
\begin{description}
	
	
	\item[parse(string)]
 		Parses the given file and adds its information into the datastructures.

\end{description}





\subsubsection{The mx library}
The mx standard library file contains some useful commands for model expansion. It can be used by 
\begin{lstlisting}
	#include <mx>
\end{lstlisting}
All commands in the mx standard library file are defined in a namespace with the same name (and hence should be called by \code{mx::command(...)}.
The following commands are supported by mx:
\begin{description}
	\item[one(theory,structure)]
		Does model expansion but only searches for one model (no matter what the \code{nbmodels} option is set to). Returns this structure (in contrast to the standard modelexpansion which returns a list of structures).
	\item[all(theory,structure)] 
		Returns all models of the theory that extend the given structure.
	\item[printmodels(list)]
		Prints a given list of models or prints unsatisfiable if the list is empty.
\end{description}

\subsubsection{The table\_utils library}
The table\_utils standard library file can be include by 
\begin{lstlisting}
	#include <table_utils>
\end{lstlisting}
It contains several useful commands for manipulating tables, converting predicate tables to lua-tables,\ldots.
\todo{document}
<|MERGE_RESOLUTION|>--- conflicted
+++ resolved
@@ -22,13 +22,8 @@
 	\item[function\_symbol] A set of first-order functions with the same name, but possibly with different arities. Can be used as a single first-order function if the set is a singleton. If {\tt F} is a function\_symbol and {\tt n} an integer, then {\tt F/n:1} returns a function\_symbol containing all function in {\tt F} with arity {\tt n}. If {\tt s1}, \ldots, {\tt sn}, {\tt t} are sorts, then {\tt F[s1,...,sn:t]} returns a function\_symbol containing all functions $G/n$ in {\tt F}, such that the $i$'th sort of $F$ belongs to the set {\tt si}, for $1 \leq i \leq n$, and the output sort of $G$ belongs to {\tt t}.
 	\item[symbol] A set of symbols of a vocabulary with the same name. Can be used as if it were a sort, predicate\_symbol, or function\_symbol.
 	\item[vocabulary] A vocabulary. If {\tt V} is a vocabulary and {\tt s} a string, {\tt V[s]} returns the symbols in {\tt V} with name {\tt s}. 
-<<<<<<< HEAD
-	\item[compound] A domainelement of the form $F(d_1,\ldots,d_n)$, where $F$ is a first-order function and $d_1$, \ldots, $d_n$ are domain elements.
-	\item[tuple] A tuple of domain elements. {\tt T[n]} returns the {\tt n}'th element in tuple {\tt T} (This is 1-based, thus the first element is referred to as {\tt T[1]}).
-=======
 	\item[compound] A domain element of the form $F(d_1,\ldots,d_n)$, where $F$ is a first-order function and $d_1$, \ldots, $d_n$ are domain elements.
 	\item[tuple] A tuple of domain elements. {\tt T[n]} returns the {\tt n}'th element in tuple {\tt T}.
->>>>>>> 6c2653c7
 	\item[predicate\_table] A table of tuples of domain elements.
 	\item[predicate\_interpretation] An interpretation for a predicate. If {\tt T} is a predicate\_interpretation, then {\tt T.ct}, {\tt T.pt}, {\tt T.cf}, {\tt T.pf} return a predicate\_table containing, respectively, the certainly true, possibly true, certainly false, and possibly false tuples in {\tt T}. % HIER ONTBREEKT __newindex
 	\item[function\_interpretation] An interpretation for a function. {\tt F.graph} returns the predicate\_interpretation of the graph associated to the function\_interpretation {\tt F}. % HIER ONTBREEKT __newindex en __call
@@ -105,6 +100,7 @@
 	\item[modelexpandpartial(theory,structure)]
 		Apply model expansion to theory T, structure S.
  		The result is a table of (possibly three-valued) structures that are more precise then S and that satisfy T  and, if getoptions().trace == true, a trace of the solver.
+		(this procedure is equivalent to first calling modelexpandpartial and subsequently calling alltwovaluedextensions. 
 	\item[modelexpand(theory,structure)]
  		Apply model expansion to theory T, structure S.
  		The result is a table of two-valued structures that are more precise then S and that satisfy T and, if getoptions().trace == true, a trace of the solver.
@@ -147,21 +143,6 @@
  		Sets all tuples of the given table to false.
  		Modifies the table-interpretation.
 	\item[makefalse(predicate\_interpretation,tuple)]
-<<<<<<< HEAD
- 		Sets the interpretaion of the given tuple to false
- 		Modifies the table-interpretation.
-	\item[maketrue(predicate\_interpretation,table)]
- 		Sets all tuples of the given table to true
- 		Modifies the table-interpretation.
-	\item[maketrue(predicate\_interpretation,tuple)]
- 		Sets the interpretation of the given tuple to true
- 		Modifies the table-interpretation.
-	\item[makeunknown(predicate\_interpretation,table)]
- 		Sets all tuples of the given table to unknown
- 		Modifies the table-interpretation.
-	\item[makeunknown(predicate\_interpretation,tuple)]
- 		Sets the interpretation of the given tuple to unknown
-=======
  		Sets the interpretation of the given tuple to false.
  		Modifies the table-interpretation.
 	\item[maketrue(predicate\_interpretation,table)]
@@ -175,7 +156,6 @@
  		Modifies the table-interpretation.
 	\item[makeunknown(predicate\_interpretation,tuple)]
  		Sets the interpretation of the given tuple to unknown.
->>>>>>> 6c2653c7
  		Modifies the table-interpretation.
 	\item[newstructure(vocabulary,string)]
  		Create an empty structure with the given name over the given vocabulary.
