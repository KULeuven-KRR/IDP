/************************************
	options.hpp
	this file belongs to GidL 2.0
	(c) K.U.Leuven
************************************/

#ifndef OPTIONS_HPP
#define OPTIONS_HPP

<<<<<<< HEAD
enum WarningTypes { WT_FREE_VARS=0, WT_VARORCONST=1, WT_SORTDERIVE=2, WT_STDIN=3 };
enum OutputFormat { OF_TXT, OF_IDP };

struct Options {

		// Attributes
		bool			_statistics;		// print statistics on stderr iff _statistics=true
		bool			_verbose;			// print extra information on stderr iff _verbose=true
		bool			_readfromstdin;		// expect input from stdin iff _readfromstdin=true
		vector<bool>	_warning;			// _warning[n] = true means that warnings of type n are not suppressed
		unsigned int	_nrmodels;			// number of models 
		string			_outputfile;		// holds the outputfilename
		OutputFormat	_format;			// use specified format for the output

		// Constructor
		Options() {
=======
enum WarningTypes { 
	WT_FREE_VARS=0,		// warning if free variables are detected
	WT_VARORCONST=1,	// warning if it is ambiguous whether some term is a variable or a constant
	WT_SORTDERIVE=2,	// warning if some (probably unexpected) sorts are derived for a variable
	WT_STDIN=3			// warning if trying to read from the stdin
};

struct Options {

	public:
		  // Attributes
		  bool				_statistics;		// print statistics on stderr iff _statistics=true
		  bool				_verbose;			// print extra information on stderr iff _verbose=true
		  bool				_readfromstdin;		// expect input from stdin iff _readfromstdin=true
		  bool				_interactive;		// interactive mode if _interactive is true
		  vector<bool>		_warning;			// _warning[n] = true means that warnings of type n are not suppressed

		  // Constructor (default options)
		  Options() {
>>>>>>> 4dc2dd45
				_statistics = false;
				_verbose = false;
				_readfromstdin = false;
				_interactive = false;
				_warning = vector<bool>(4,true);
<<<<<<< HEAD
				_nrmodels = 1;
				_outputfile = "";
				_format = OF_TXT;
		}
=======
		  }
>>>>>>> 4dc2dd45

};

#endif<|MERGE_RESOLUTION|>--- conflicted
+++ resolved
@@ -7,24 +7,7 @@
 #ifndef OPTIONS_HPP
 #define OPTIONS_HPP
 
-<<<<<<< HEAD
-enum WarningTypes { WT_FREE_VARS=0, WT_VARORCONST=1, WT_SORTDERIVE=2, WT_STDIN=3 };
 enum OutputFormat { OF_TXT, OF_IDP };
-
-struct Options {
-
-		// Attributes
-		bool			_statistics;		// print statistics on stderr iff _statistics=true
-		bool			_verbose;			// print extra information on stderr iff _verbose=true
-		bool			_readfromstdin;		// expect input from stdin iff _readfromstdin=true
-		vector<bool>	_warning;			// _warning[n] = true means that warnings of type n are not suppressed
-		unsigned int	_nrmodels;			// number of models 
-		string			_outputfile;		// holds the outputfilename
-		OutputFormat	_format;			// use specified format for the output
-
-		// Constructor
-		Options() {
-=======
 enum WarningTypes { 
 	WT_FREE_VARS=0,		// warning if free variables are detected
 	WT_VARORCONST=1,	// warning if it is ambiguous whether some term is a variable or a constant
@@ -41,23 +24,21 @@
 		  bool				_readfromstdin;		// expect input from stdin iff _readfromstdin=true
 		  bool				_interactive;		// interactive mode if _interactive is true
 		  vector<bool>		_warning;			// _warning[n] = true means that warnings of type n are not suppressed
+		  unsigned int		_nrmodels;			// number of models 
+		  string			_outputfile;		// holds the outputfilename
+		  OutputFormat		_format;			// use specified format for the output
 
 		  // Constructor (default options)
 		  Options() {
->>>>>>> 4dc2dd45
 				_statistics = false;
 				_verbose = false;
 				_readfromstdin = false;
 				_interactive = false;
 				_warning = vector<bool>(4,true);
-<<<<<<< HEAD
 				_nrmodels = 1;
 				_outputfile = "";
 				_format = OF_TXT;
-		}
-=======
 		  }
->>>>>>> 4dc2dd45
 
 };
 
