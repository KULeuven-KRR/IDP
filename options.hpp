/************************************
	options.hpp
	this file belongs to GidL 2.0
	(c) K.U.Leuven
************************************/

#ifndef OPTIONS_HPP
#define OPTIONS_HPP

#include <string>
#include <vector>
#include <string>
#include <cassert>
#include <map>
#include <sstream>
#include <set>
#include "parseinfo.hpp"

// TODO enum class does not yet support comparison operators in 4.4.3

enum Language { TXT, IDP, ECNF, LATEX, ASP, CNF, TPTP };
enum Format { THREEVALUED, ALL, TWOVALUED};

enum StringType{
	LANGUAGE, MODELFORMAT
};
enum IntType{
	SATVERBOSITY, GROUNDVERBOSITY, PROPAGATEVERBOSITY, NRMODELS, NRPROPSTEPS, LONGESTBRANCH, SYMMETRY, PROVERTIMEOUT
};

enum BoolType{
	PRINTTYPES, CPSUPPORT, TRACE, AUTOCOMPLETE, LONGNAMES, RELATIVEPROPAGATIONSTEPS, CREATETRANSLATION, MXRANDOMPOLARITYCHOICE, GROUNDLAZILY
};
enum DoubleType{

};

template<class EnumType, class ConcreteType>
class TypedOption{
private:
	EnumType type;
	const std::string name;
	ConcreteType chosenvalue_;

public:
	TypedOption(EnumType type, const std::string& name): type(type), name(name){}
	~TypedOption(){}

	const std::string& getName() const { return name; }
	EnumType getType() const { return type; }

	virtual bool 		isAllowedValue(const ConcreteType& value) = 0;
	virtual std::string printOption() const = 0;

	const ConcreteType&	getValue() const { return chosenvalue_; }
	void setValue(const ConcreteType& chosenvalue){
		assert(isAllowedValue(chosenvalue));
		chosenvalue_ = chosenvalue;
	}
};

template<class EnumType, class ConcreteType>
class RangeOption: public TypedOption<EnumType, ConcreteType> {
private:
	ConcreteType lowerbound_, upperbound_;

	const ConcreteType&	lower() const { return lowerbound_;  }
	const ConcreteType&	upper() const { return upperbound_;  }

public:
	RangeOption(EnumType type, const std::string& name, const ConcreteType& lowerbound, const ConcreteType& upperbound)
		: TypedOption<EnumType, ConcreteType>(type, name), lowerbound_(lowerbound), upperbound_(upperbound) { }

	bool isAllowedValue(const ConcreteType& value){
		return value >= lower() && value <= upper();
	}

	virtual std::string printOption() const;
};

template<class EnumType, class ConcreteType>
class EnumeratedOption: public TypedOption<EnumType, ConcreteType> {
private:
	std::set<ConcreteType>	allowedvalues_;
	const std::set<ConcreteType>& getAllowedValues() const { return allowedvalues_; }

public:
	EnumeratedOption(EnumType type, const std::string& name, const std::set<ConcreteType>& allowedvalues)
		: TypedOption<EnumType, ConcreteType>(type, name), allowedvalues_(allowedvalues) { }

	bool isAllowedValue(const ConcreteType& value){
		return getAllowedValues().find(value)!=getAllowedValues().end();
	}

	virtual std::string printOption() const;
};

class Options;

template<class EnumType, class ValueType>
class OptionPolicy{
private:
	std::vector<TypedOption<EnumType, ValueType>* > _options;
	std::map<std::string, EnumType> _name2type;
protected:
	void createOption(EnumType type, const std::string& name, const ValueType& lowerbound, const ValueType& upperbound, const ValueType& defaultValue, std::vector<std::string>& option2name);
	void createOption(EnumType type, const std::string& name, const std::set<ValueType>& values, const ValueType& defaultValue, std::vector<std::string>& option2name);
public:
	~OptionPolicy(){
		for(auto i=_options.begin(); i!=_options.end(); ++i) {
			delete(*i);
		}
	}
	bool isOption(const std::string& name) const{
		return _name2type.find(name)!=_name2type.end();
	}
	ValueType getValue(const std::string& name) const{
		assert(isOption(name));
		return _options.at(_name2type.at(name))->getValue();
	}
	ValueType getValue(EnumType option) const{
		return _options.at(option)->getValue();
	}
	void setStrValue(const std::string& name, const ValueType& value){
		assert(isOption(name));
		_options.at(_name2type.at(name))->setValue(value);
	}
	void setValue(EnumType type, const ValueType& value){
		_options.at(type)->setValue(value);
	}
	bool isAllowedValue(const std::string& name, const ValueType& value) const{
		return isOption(name) && _options.at(_name2type.at(name))->isAllowedValue(value);
	}
	std::string printOption(const std::string& name) const{
		return _options.at(_name2type.at(name))->printOption();
	}
	void addOptionStrings(std::vector<std::string>& optionlines) const {
		for(auto i=_options.begin(); i<_options.end(); ++i){
			optionlines.push_back((*i)->printOption());
		}
	}

	void copyValues(Options* opts);
};

typedef OptionPolicy<IntType, int> IntPol;
typedef OptionPolicy<BoolType, bool> BoolPol;
typedef OptionPolicy<DoubleType, double> DoublePol;
typedef OptionPolicy<StringType, std::string> StringPol;

template<class T>
<<<<<<< HEAD
struct PolTraits;

template<>
struct PolTraits<IntType> { int value; };
template<>
struct PolTraits<BoolType> { bool value; };
=======
struct OptionValueTraits;

template<>
struct OptionValueTraits<int>{
	typedef IntType EnumType;
};

template<>
struct OptionValueTraits<double>{
	typedef DoubleType EnumType;
};

template<>
struct OptionValueTraits<bool>{
	typedef BoolType EnumType;
};

template<>
struct OptionValueTraits<std::string>{
	typedef StringType EnumType;
};

template<class T>
struct OptionTypeTraits;

template<>
struct OptionTypeTraits<IntType>{
	typedef int ValueType;
};

template<>
struct OptionTypeTraits<DoubleType>{
	typedef double ValueType;
};

template<>
struct OptionTypeTraits<BoolType>{
	typedef bool ValueType;
};

template<>
struct OptionTypeTraits<StringType>{
	typedef std::string ValueType;
};
>>>>>>> 646b16d1

/**
 * Class to represent a block of options
 */
class Options: public IntPol, public BoolPol, public DoublePol, public StringPol{
private:
	std::string		_name;	//!< The name of the options block
	ParseInfo		_pi;	//!< The place where the options were parsed

	std::vector<std::string> _option2name;

public:
	Options(const std::string& name, const ParseInfo& pi);
	~Options(){}

	const std::string&	name()	const	{ return _name;	}
	const ParseInfo&	pi()	const	{ return _pi;	}

	bool			isOption(const std::string&) const;

<<<<<<< HEAD
	bool			isStringOption(const std::string&) const;
	bool			isBoolOption(const std::string&) const;
	bool			isIntOption(const std::string&) const;
	bool			isDoubleOption(const std::string&) const;

	int				getIntValue(const std::string&) const;
	bool			getBoolValue(const std::string&) const;
	std::string 	getStringValue(const std::string&) const;
	double 			getDoubleValue(const std::string&) const;

	int getValue(IntType type){
		return IntPol::getValue(type);
	}
	double getValue(DoubleType type){
		return DoublePol::getValue(type);
	}
	bool getValue(BoolType type){
		return BoolPol::getValue(type);
	}
	std::string getValue(StringType type){
		return StringPol::getValue(type);
	}

	void setValue(IntType type, const int& value){
		IntPol::setValue(type, value);
	}
	void setValue(DoubleType type, const double& value){
		DoublePol::setValue(type, value);
	}
	void setValue(BoolType type, const bool& value){
		BoolPol::setValue(type, value);
	}
	void setValue(StringType type, const std::string& value){
		StringPol::setValue(type, value);
=======
	template<class ValueType>
	bool isOptionOfType(const std::string& optname) const{
		return OptionPolicy<typename OptionValueTraits<ValueType>::EnumType, ValueType>::isOption(optname);
	}
	template<class ValueType>
	ValueType getValueOfType(const std::string& optname) const{
		return OptionPolicy<typename OptionValueTraits<ValueType>::EnumType, ValueType>::getValue(optname);
	}

	template<class EnumType>
	typename OptionTypeTraits<EnumType>::ValueType getValue(EnumType type){
		return OptionPolicy<EnumType, typename OptionTypeTraits<EnumType>::ValueType>::getValue(type);
	}

	template<class EnumType, class ValueType>
	void setValue(EnumType type, const ValueType& value){
		OptionPolicy<EnumType, ValueType>::setValue(type, value);
>>>>>>> 646b16d1
	}

	void			copyValues(Options*);

	std::string 	printAllowedValues	(const std::string& option) const;
	std::ostream&	put					(std::ostream&)	const;
	std::string		to_string			()			const;

	Language		language() const;

	// NOTE: do NOT call this code outside luaconnection or other user interface methods.
<<<<<<< HEAD
	void setValue(const std::string& name, const int& value){
		IntPol::setStrValue(name, value);
	}
	void setValue(const std::string& name, const double& value){
		DoublePol::setStrValue(name, value);
	}
	void setValue(const std::string& name, const bool& value){
		BoolPol::setStrValue(name, value);
	}
	void setValue(const std::string& name, const std::string& value){
		StringPol::setStrValue(name, value);
	}
	bool isAllowedValue(const std::string& name, const int& value){
		return IntPol::isAllowedValue(name, value);
	}
	bool isAllowedValue(const std::string& name, const double& value){
		return DoublePol::isAllowedValue(name, value);
	}
	bool isAllowedValue(const std::string& name, const bool& value){
		return BoolPol::isAllowedValue(name, value);
	}
	bool isAllowedValue(const std::string& name, const std::string& value){
		return StringPol::isAllowedValue(name, value);
=======
	template<class ValueType>
	void setValue(const std::string& name, const ValueType& value){
		OptionPolicy<typename OptionValueTraits<ValueType>::EnumType, ValueType>::setStrValue(name, value);
	}

	template<class ValueType>
	bool isAllowedValue(const std::string& name, const ValueType& value){
		return OptionPolicy<typename OptionValueTraits<ValueType>::EnumType, ValueType>::isAllowedValue(name, value);
>>>>>>> 646b16d1
	}
};

#endif<|MERGE_RESOLUTION|>--- conflicted
+++ resolved
@@ -149,14 +149,6 @@
 typedef OptionPolicy<StringType, std::string> StringPol;
 
 template<class T>
-<<<<<<< HEAD
-struct PolTraits;
-
-template<>
-struct PolTraits<IntType> { int value; };
-template<>
-struct PolTraits<BoolType> { bool value; };
-=======
 struct OptionValueTraits;
 
 template<>
@@ -201,7 +193,6 @@
 struct OptionTypeTraits<StringType>{
 	typedef std::string ValueType;
 };
->>>>>>> 646b16d1
 
 /**
  * Class to represent a block of options
@@ -222,42 +213,6 @@
 
 	bool			isOption(const std::string&) const;
 
-<<<<<<< HEAD
-	bool			isStringOption(const std::string&) const;
-	bool			isBoolOption(const std::string&) const;
-	bool			isIntOption(const std::string&) const;
-	bool			isDoubleOption(const std::string&) const;
-
-	int				getIntValue(const std::string&) const;
-	bool			getBoolValue(const std::string&) const;
-	std::string 	getStringValue(const std::string&) const;
-	double 			getDoubleValue(const std::string&) const;
-
-	int getValue(IntType type){
-		return IntPol::getValue(type);
-	}
-	double getValue(DoubleType type){
-		return DoublePol::getValue(type);
-	}
-	bool getValue(BoolType type){
-		return BoolPol::getValue(type);
-	}
-	std::string getValue(StringType type){
-		return StringPol::getValue(type);
-	}
-
-	void setValue(IntType type, const int& value){
-		IntPol::setValue(type, value);
-	}
-	void setValue(DoubleType type, const double& value){
-		DoublePol::setValue(type, value);
-	}
-	void setValue(BoolType type, const bool& value){
-		BoolPol::setValue(type, value);
-	}
-	void setValue(StringType type, const std::string& value){
-		StringPol::setValue(type, value);
-=======
 	template<class ValueType>
 	bool isOptionOfType(const std::string& optname) const{
 		return OptionPolicy<typename OptionValueTraits<ValueType>::EnumType, ValueType>::isOption(optname);
@@ -275,7 +230,6 @@
 	template<class EnumType, class ValueType>
 	void setValue(EnumType type, const ValueType& value){
 		OptionPolicy<EnumType, ValueType>::setValue(type, value);
->>>>>>> 646b16d1
 	}
 
 	void			copyValues(Options*);
@@ -287,31 +241,6 @@
 	Language		language() const;
 
 	// NOTE: do NOT call this code outside luaconnection or other user interface methods.
-<<<<<<< HEAD
-	void setValue(const std::string& name, const int& value){
-		IntPol::setStrValue(name, value);
-	}
-	void setValue(const std::string& name, const double& value){
-		DoublePol::setStrValue(name, value);
-	}
-	void setValue(const std::string& name, const bool& value){
-		BoolPol::setStrValue(name, value);
-	}
-	void setValue(const std::string& name, const std::string& value){
-		StringPol::setStrValue(name, value);
-	}
-	bool isAllowedValue(const std::string& name, const int& value){
-		return IntPol::isAllowedValue(name, value);
-	}
-	bool isAllowedValue(const std::string& name, const double& value){
-		return DoublePol::isAllowedValue(name, value);
-	}
-	bool isAllowedValue(const std::string& name, const bool& value){
-		return BoolPol::isAllowedValue(name, value);
-	}
-	bool isAllowedValue(const std::string& name, const std::string& value){
-		return StringPol::isAllowedValue(name, value);
-=======
 	template<class ValueType>
 	void setValue(const std::string& name, const ValueType& value){
 		OptionPolicy<typename OptionValueTraits<ValueType>::EnumType, ValueType>::setStrValue(name, value);
@@ -320,7 +249,6 @@
 	template<class ValueType>
 	bool isAllowedValue(const std::string& name, const ValueType& value){
 		return OptionPolicy<typename OptionValueTraits<ValueType>::EnumType, ValueType>::isAllowedValue(name, value);
->>>>>>> 646b16d1
 	}
 };
 
