--- conflicted
+++ resolved
@@ -7,12 +7,8 @@
 #ifndef OPTIONS_HPP
 #define OPTIONS_HPP
 
-<<<<<<< HEAD
-enum OutputFormat { OF_TXT, OF_IDP };
-=======
 /** Command-line options **/
 
->>>>>>> f7b156f2
 enum WarningTypes { 
 	WT_FREE_VARS=0,		// warning if free variables are detected
 	WT_VARORCONST=1,	// warning if it is ambiguous whether some term is a variable or a constant
@@ -34,14 +30,8 @@
 		  bool				_readfromstdin;		// expect input from stdin iff _readfromstdin=true
 		  bool				_interactive;		// interactive mode if _interactive is true
 		  vector<bool>		_warning;			// _warning[n] = true means that warnings of type n are not suppressed
-<<<<<<< HEAD
-		  unsigned int		_nrmodels;			// number of models 
-		  string			_outputfile;		// holds the outputfilename
-		  OutputFormat		_format;			// use specified format for the output
-=======
 		  vector<bool>		_style;				// _style[n] = true means that style option n is enforced
 		  string			_exec;				// the procedure called from the command line
->>>>>>> f7b156f2
 
 		  // Constructor (default options)
 		  CLOptions() {
@@ -49,21 +39,16 @@
 				_verbose = false;
 				_readfromstdin = false;
 				_interactive = false;
-<<<<<<< HEAD
-				_warning = vector<bool>(4,true);
-				_nrmodels = 1;
-				_outputfile = "";
-				_format = OF_TXT;
-=======
 				_warning = vector<bool>(5,true);
 				_style = vector<bool>(1,false);
 				_exec = "";
->>>>>>> f7b156f2
 		  }
 
 };
 
 /** Inference options **/
+
+enum OutputFormat { OF_TXT, OF_IDP };
 
 class InfOptions {
 	
@@ -75,23 +60,27 @@
 
 		// Attributes
 		unsigned int	_nrmodels;	// the number of models to compute
+		OutputFormat	_format;	// use specified format for the output
 		
 		// Constructor (default options)
 		InfOptions(const string& name, const ParseInfo& pi) : 
 			_name(name), 
 			_pi(pi),
-			_nrmodels(1) 
+			_nrmodels(1),
+			_format(OF_IDP)
 			{ }
 
 		// Setters
 		void set(InfOptions* opt) {
-			_nrmodels = opt->_nrmodels;
+			_nrmodels 	= opt->_nrmodels;
+			_format 	= opt->_format;
 		}
 
 		// Inspectors
 		static bool isoption(const string& str) {
 			bool r = false;
 			if(str == "nrmodels") r = true;
+			else if(str == "language") r = true;
 			return r;
 		}
 		const string& name() const { return _name; }
