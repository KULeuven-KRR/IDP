--- conflicted
+++ resolved
@@ -12,22 +12,14 @@
 
 struct Options {
 
-<<<<<<< HEAD
 		// Attributes
 		bool			_statistics;		// print statistics on stderr iff _statistics=true
 		bool			_verbose;			// print extra information on stderr iff _verbose=true
 		bool			_readfromstdin;		// expect input from stdin iff _readfromstdin=true
 		vector<bool>	_warning;			// _warning[n] = true means that warnings of type n are not suppressed
+		unsigned int	_nrmodels;			// number of models 
 		string			_outputfile;		// holds the outputfilename
 		OutputFormat	_format;			// use specified format for the output
-=======
-		  // Attributes
-		  bool				_statistics;		// print statistics on stderr iff _statistics=true
-		  bool				_verbose;			// print extra information on stderr iff _verbose=true
-		  bool				_readfromstdin;		// expect input from stdin iff _readfromstdin=true
-		  vector<bool>		_warning;			// _warning[n] = true means that warnings of type n are not suppressed
-		  unsigned int		_nrmodels;			// number of models 
->>>>>>> 38483f1c
 
 		// Constructor
 		Options() {
@@ -35,14 +27,10 @@
 				_verbose = false;
 				_readfromstdin = false;
 				_warning = vector<bool>(4,true);
-<<<<<<< HEAD
+				_nrmodels = 1;
 				_outputfile = "";
 				_format = OF_TXT;
 		}
-=======
-				_nrmodels = 1;
-		  }
->>>>>>> 38483f1c
 
 };
 
