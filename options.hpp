/************************************
	options.hpp
	this file belongs to GidL 2.0
	(c) K.U.Leuven
************************************/

#ifndef OPTIONS_HPP
#define OPTIONS_HPP

struct TypedInfArg;

/** Command-line options **/

enum WarningTypes { 
	WT_FREE_VARS=0,		// warning if free variables are detected
	WT_VARORCONST=1,	// warning if it is ambiguous whether some term is a variable or a constant
	WT_SORTDERIVE=2,	// warning if some (probably unexpected) sorts are derived for a variable
	WT_STDIN=3,			// warning if trying to read from the stdin
	WT_AUTOCOMPL=4		// warning if structure is completed automatically
};

enum StyleOptions {
	SO_CASE=0	// variables start with lowercase, all other symbols with uppercase
};

class CLOptions {

	public:
		  // Attributes
		  bool				_statistics;		// print statistics on stderr iff _statistics=true
		  bool				_verbose;			// print extra information on stderr iff _verbose=true
		  bool				_readfromstdin;		// expect input from stdin iff _readfromstdin=true
		  bool				_interactive;		// interactive mode if _interactive is true
		  vector<bool>		_warning;			// _warning[n] = true means that warnings of type n are not suppressed
		  vector<bool>		_style;				// _style[n] = true means that style option n is enforced
		  string			_exec;				// the procedure called from the command line
		  int				_satverbosity;

		  // Constructor (default options)
		  CLOptions() {
				_statistics = false;
				_verbose = false;
				_readfromstdin = false;
				_interactive = false;
				_warning = vector<bool>(5,true);
				_style = vector<bool>(1,false);
				_exec = "";
		  }

};

/** Inference options **/

enum OutputFormat	{ OF_TXT, OF_IDP, OF_ECNF };
enum ModelFormat	{ MF_THREEVAL, MF_TWOVAL, MF_ALL };

class InfOptions {
	
	public:

		// Name and place
		string			_name;		// the name of the options
		ParseInfo		_pi;		

		// Attributes
		unsigned int	_nrmodels;		// the number of models to compute
		OutputFormat	_format;		// use specified format for the output
		ModelFormat		_modelformat;	// make results of MX twovalued
		int				_satverbosity;
		bool			_printtypes;
<<<<<<< HEAD
		bool			_usingcp;
=======
		bool			_trace;
>>>>>>> 5c709bc4
		
		// Constructor (default options)
		InfOptions(const string& name, const ParseInfo& pi) : 
			_name(name), 
			_pi(pi),
			_nrmodels(1),
			_format(OF_IDP),
			_modelformat(MF_ALL),
			_satverbosity(0),
			_printtypes(true),
<<<<<<< HEAD
			_usingcp(true)
=======
			_trace(false)
>>>>>>> 5c709bc4
			{ }
		InfOptions(InfOptions* opts) : _name(""), _pi() { set(opts);	}

		// Setters
		void set(InfOptions* opt) {
			_nrmodels		= opt->_nrmodels;
			_format			= opt->_format;
			_modelformat	= opt->_modelformat;
			_satverbosity	= opt->_satverbosity;
			_printtypes		= opt->_printtypes;
<<<<<<< HEAD
			_usingcp		= opt->_usingcp;
=======
			_trace			= opt->_trace;
>>>>>>> 5c709bc4
		}
		void set(const string& optname,const string& val, ParseInfo* pi = 0);
		void set(const string& optname,double, ParseInfo* pi = 0);
		void set(const string& optname,bool, ParseInfo* pi = 0);
		void set(const string& optname,int, ParseInfo* pi = 0);

		// Inspectors
		static bool isoption(const string& str) {
			bool r = false;
			if(str == "nrmodels") r = true;
			else if(str == "modelformat") r = true;
			else if(str == "language") r = true;
			else if(str == "satverbosity") r = true;
			else if(str == "printtypes") r = true;
<<<<<<< HEAD
			else if(str == "usingcp") r = true;
=======
			else if(str == "trace") r = true;
>>>>>>> 5c709bc4
			return r;
		}
		const string& name() const { return _name; }

		const ParseInfo& pi() const { return _pi;	}

		TypedInfArg	get(const string& optname) const;

};

#endif<|MERGE_RESOLUTION|>--- conflicted
+++ resolved
@@ -68,11 +68,8 @@
 		ModelFormat		_modelformat;	// make results of MX twovalued
 		int				_satverbosity;
 		bool			_printtypes;
-<<<<<<< HEAD
 		bool			_usingcp;
-=======
 		bool			_trace;
->>>>>>> 5c709bc4
 		
 		// Constructor (default options)
 		InfOptions(const string& name, const ParseInfo& pi) : 
@@ -83,11 +80,8 @@
 			_modelformat(MF_ALL),
 			_satverbosity(0),
 			_printtypes(true),
-<<<<<<< HEAD
-			_usingcp(true)
-=======
+			_usingcp(true),
 			_trace(false)
->>>>>>> 5c709bc4
 			{ }
 		InfOptions(InfOptions* opts) : _name(""), _pi() { set(opts);	}
 
@@ -98,11 +92,8 @@
 			_modelformat	= opt->_modelformat;
 			_satverbosity	= opt->_satverbosity;
 			_printtypes		= opt->_printtypes;
-<<<<<<< HEAD
 			_usingcp		= opt->_usingcp;
-=======
 			_trace			= opt->_trace;
->>>>>>> 5c709bc4
 		}
 		void set(const string& optname,const string& val, ParseInfo* pi = 0);
 		void set(const string& optname,double, ParseInfo* pi = 0);
@@ -117,11 +108,8 @@
 			else if(str == "language") r = true;
 			else if(str == "satverbosity") r = true;
 			else if(str == "printtypes") r = true;
-<<<<<<< HEAD
 			else if(str == "usingcp") r = true;
-=======
 			else if(str == "trace") r = true;
->>>>>>> 5c709bc4
 			return r;
 		}
 		const string& name() const { return _name; }
