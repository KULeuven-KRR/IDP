/************************************
	options.hpp
	this file belongs to GidL 2.0
	(c) K.U.Leuven
************************************/

#ifndef OPTIONS_HPP
#define OPTIONS_HPP

#include <string>
#include <map>
#include "parseinfo.hpp"

struct InternalArgument;

/**
 * A single option that has an integer value
 */
class IntOption {
	private:
		int		_value;
		int		_lower;
		int		_upper;
	public:
		IntOption(int l, int u, int v) : _value(v), _lower(l), _upper(u) { }
		bool	value(int v);
		int		value()	const { return _value;	}
};

/**
 * A single option that has an floating point value
 */
class FloatOption {
	private:
		double	_value;
		double	_lower;
		double	_upper;
	public:
		FloatOption(double l, double u, double v) : _value(v), _lower(l), _upper(u) { }
		bool	value(double v);
		double	value()	const { return _value;	}
};

/**
 * A single option that has an string value
 */
class StringOption {
	public:
		virtual ~StringOption() { }
		virtual bool				value(const std::string& v)	= 0;
		virtual const std::string&	value()						const = 0;
};

enum Language { LAN_TXT, LAN_IDP, LAN_ECNF, LAN_LATEX, LAN_ASP, LAN_CNF };

/**
 * Class to represent a block of options
 */
class Options {
	private:
		std::string		_name;	//!< The name of the options block
		ParseInfo		_pi;	//!< The place where the options were parsed

		std::map<std::string,bool>			_booloptions;	//!< Options that have a boolean value
		std::map<std::string,IntOption*>	_intoptions;	//!< Options that have an integer value
		std::map<std::string,FloatOption*>	_floatoptions;	//!< Options that have a floating point number value
		std::map<std::string,StringOption*>	_stringoptions;	//!< Options that have a string value

	public:
<<<<<<< HEAD

		Options(const std::string& name, const ParseInfo& pi);
		~Options();

		InternalArgument	getvalue(const std::string&)		const;

		const std::string&	name()							const	{ return _name;	}
		const ParseInfo&	pi()							const	{ return _pi;	}

		const std::map<std::string,bool>&			booloptions()		const { return _booloptions;	}
		const std::map<std::string,IntOption*>&		intoptions()		const { return _intoptions;		}
		const std::map<std::string,FloatOption*>&	floatoptions()		const { return _floatoptions;	}
		const std::map<std::string,StringOption*>&	stringoptions()		const { return _stringoptions;	}

		bool	isoption(const std::string&) const;
		void	setvalues(Options*);
		bool	setvalue(const std::string&,bool);
		bool	setvalue(const std::string&,int);
		bool	setvalue(const std::string&,double);
		bool	setvalue(const std::string&,const std::string&);

		Language	language() const;
		bool		printtypes() const;

		std::ostream&	put(std::ostream&)	const;
		std::string		to_string()			const;	
=======
		// Name and place
		std::string		_name;		// the name of the options
		ParseInfo		_pi;		

		// Attributes
		unsigned int	_nrmodels;		// the number of models to compute
		OutputFormat	_format;		// use specified format for the output
		ModelFormat		_modelformat;	// make results of MX twovalued
		int				_satverbosity;
		bool			_printtypes;
		bool			_cpsupport;
		bool			_trace;
		std::string		_solveroptions;
		
		// Constructor (default options)
		InfOptions(const std::string& name, const ParseInfo& pi) : 
			_name(name), 
			_pi(pi),
			_nrmodels(1),
			_format(OF_IDP),
			_modelformat(MF_ALL),
			_satverbosity(0),
			_printtypes(true),
			_cpsupport(true),
			_trace(false),
			_solveroptions("")
			{ }
		InfOptions(InfOptions* opts) : _name(""), _pi() { set(opts);	}

		// Setters
		void set(InfOptions* opt) {
			_nrmodels		= opt->_nrmodels;
			_format			= opt->_format;
			_modelformat	= opt->_modelformat;
			_satverbosity	= opt->_satverbosity;
			_printtypes		= opt->_printtypes;
			_cpsupport		= opt->_cpsupport;
			_trace			= opt->_trace;
			_solveroptions	= opt->_solveroptions;
		}
		void set(const std::string& optname,const std::string& val, ParseInfo* pi = 0);
		void set(const std::string& optname,double, ParseInfo* pi = 0);
		void set(const std::string& optname,bool, ParseInfo* pi = 0);
		void set(const std::string& optname,int, ParseInfo* pi = 0);

		// Inspectors
		static bool isoption(const std::string& str) {
			bool r = false;
			if(str == "nrmodels") r = true;
			else if(str == "modelformat") r = true;
			else if(str == "language") r = true;
			else if(str == "satverbosity") r = true;
			else if(str == "printtypes") r = true;
			else if(str == "cpsupport") r = true;
			else if(str == "trace") r = true;
			else if(str == "solveroptions") r = true;
			return r;
		}
		const std::string&	name() 	const { return _name; 	}
		const ParseInfo& 	pi() 	const { return _pi;		}
		TypedInfArg	get(const std::string& optname) const;
>>>>>>> 57cfc98b
};

#endif<|MERGE_RESOLUTION|>--- conflicted
+++ resolved
@@ -67,8 +67,6 @@
 		std::map<std::string,StringOption*>	_stringoptions;	//!< Options that have a string value
 
 	public:
-<<<<<<< HEAD
-
 		Options(const std::string& name, const ParseInfo& pi);
 		~Options();
 
@@ -94,69 +92,7 @@
 
 		std::ostream&	put(std::ostream&)	const;
 		std::string		to_string()			const;	
-=======
-		// Name and place
-		std::string		_name;		// the name of the options
-		ParseInfo		_pi;		
 
-		// Attributes
-		unsigned int	_nrmodels;		// the number of models to compute
-		OutputFormat	_format;		// use specified format for the output
-		ModelFormat		_modelformat;	// make results of MX twovalued
-		int				_satverbosity;
-		bool			_printtypes;
-		bool			_cpsupport;
-		bool			_trace;
-		std::string		_solveroptions;
-		
-		// Constructor (default options)
-		InfOptions(const std::string& name, const ParseInfo& pi) : 
-			_name(name), 
-			_pi(pi),
-			_nrmodels(1),
-			_format(OF_IDP),
-			_modelformat(MF_ALL),
-			_satverbosity(0),
-			_printtypes(true),
-			_cpsupport(true),
-			_trace(false),
-			_solveroptions("")
-			{ }
-		InfOptions(InfOptions* opts) : _name(""), _pi() { set(opts);	}
-
-		// Setters
-		void set(InfOptions* opt) {
-			_nrmodels		= opt->_nrmodels;
-			_format			= opt->_format;
-			_modelformat	= opt->_modelformat;
-			_satverbosity	= opt->_satverbosity;
-			_printtypes		= opt->_printtypes;
-			_cpsupport		= opt->_cpsupport;
-			_trace			= opt->_trace;
-			_solveroptions	= opt->_solveroptions;
-		}
-		void set(const std::string& optname,const std::string& val, ParseInfo* pi = 0);
-		void set(const std::string& optname,double, ParseInfo* pi = 0);
-		void set(const std::string& optname,bool, ParseInfo* pi = 0);
-		void set(const std::string& optname,int, ParseInfo* pi = 0);
-
-		// Inspectors
-		static bool isoption(const std::string& str) {
-			bool r = false;
-			if(str == "nrmodels") r = true;
-			else if(str == "modelformat") r = true;
-			else if(str == "language") r = true;
-			else if(str == "satverbosity") r = true;
-			else if(str == "printtypes") r = true;
-			else if(str == "cpsupport") r = true;
-			else if(str == "trace") r = true;
-			else if(str == "solveroptions") r = true;
-			return r;
-		}
-		const std::string&	name() 	const { return _name; 	}
-		const ParseInfo& 	pi() 	const { return _pi;		}
-		TypedInfArg	get(const std::string& optname) const;
->>>>>>> 57cfc98b
 };
 
 #endif