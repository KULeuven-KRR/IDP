--- conflicted
+++ resolved
@@ -29,14 +29,11 @@
 class PredInter;
 class FuncInter;
 class Structure;
-<<<<<<< HEAD
 class Sort;
 class Predicate;
 class Function;
 class Vocabulary;
-=======
 class EcnfTheory;
->>>>>>> 38483f1c
 
 /*
  *	class Visitor
@@ -61,6 +58,7 @@
 
 		/** Theories **/
 		virtual void visit(Theory* t);
+		virtual void visit(EcnfTheory* t);
 
 		// Formulas 
 		virtual void visit(PredForm* a);			
@@ -84,13 +82,6 @@
 		virtual void visit(EnumSetExpr* a);
 		virtual void visit(QuantSetExpr* a);
 
-<<<<<<< HEAD
-=======
-		// Theories
-		virtual void visit(Theory* t);
-		virtual void visit(EcnfTheory* t);
-
->>>>>>> 38483f1c
 		/** Structures **/
 		virtual void visit(Structure*);
 		virtual void visit(SortTable*);
