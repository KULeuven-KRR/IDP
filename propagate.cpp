--- conflicted
+++ resolved
@@ -298,15 +298,9 @@
 				if(_child) { cerr << " to "; _child->put(cerr,_options->getValue(BoolType::LONGNAMES));	}
 			}
 			else {
-<<<<<<< HEAD
 				cerr << "upward to " << ((_ct == isPos(p->sign())) ? "the ct-bound of " : "the cf-bound of ");
-				p->put(cerr,_options->longnames());
-				if(_child) { cerr << " from "; _child->put(cerr,_options->longnames());	}
-=======
-				cerr << "upward to " << ((_ct == p->sign()) ? "the ct-bound of " : "the cf-bound of ");
 				p->put(cerr,_options->getValue(BoolType::LONGNAMES));
 				if(_child) { cerr << " from "; _child->put(cerr,_options->getValue(BoolType::LONGNAMES));	}
->>>>>>> ff1730d5
 			}
 			cerr << "\n";
 		}
