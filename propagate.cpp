--- conflicted
+++ resolved
@@ -50,19 +50,19 @@
 
 FOPropBDDDomain* FOPropBDDDomainFactory::trueDomain(const Formula* f) const {
 	const FOBDD* bdd = _manager->truebdd();
-	vector<Variable*> vv(f->freevars().begin(),f->freevars().end());
+	vector<Variable*> vv(f->freeVars().begin(),f->freeVars().end());
 	return new FOPropBDDDomain(bdd,vv);
 }
 
 FOPropBDDDomain* FOPropBDDDomainFactory::falseDomain(const Formula* f) const {
 	const FOBDD* bdd = _manager->falsebdd();
-	vector<Variable*> vv(f->freevars().begin(),f->freevars().end());
+	vector<Variable*> vv(f->freeVars().begin(),f->freeVars().end());
 	return new FOPropBDDDomain(bdd,vv);
 }
 
 FOPropBDDDomain* FOPropBDDDomainFactory::formuladomain(const Formula* f) const {
 	FOBDDFactory bddfactory(_manager);
-	vector<Variable*> vv(f->freevars().begin(),f->freevars().end());
+	vector<Variable*> vv(f->freeVars().begin(),f->freeVars().end());
 	return new FOPropBDDDomain(bddfactory.run(f),vv);
 }
 
@@ -74,7 +74,7 @@
 	}
 	const FOBDDKernel* k = _manager->getAtomKernel(pf->symbol(),AKT_CT,args);
 	const FOBDD* bdd = _manager->getBDD(k,_manager->truebdd(),_manager->falsebdd());
-	vector<Variable*> vv(pf->freevars().begin(),pf->freevars().end());
+	vector<Variable*> vv(pf->freeVars().begin(),pf->freeVars().end());
 	return new FOPropBDDDomain(bdd,vv);
 }
 
@@ -86,7 +86,7 @@
 	}
 	const FOBDDKernel* k = _manager->getAtomKernel(pf->symbol(),AKT_CF,args);
 	const FOBDD* bdd = _manager->getBDD(k,_manager->truebdd(),_manager->falsebdd());
-	vector<Variable*> vv(pf->freevars().begin(),pf->freevars().end());
+	vector<Variable*> vv(pf->freeVars().begin(),pf->freeVars().end());
 	return new FOPropBDDDomain(bdd,vv);
 }
 
@@ -195,7 +195,7 @@
 }
 
 FOPropTableDomain* FOPropTableDomain::clone() const {
-	return new FOPropTableDomain(new PredTable(_table->interntable(),_table->universe()),_vars);
+	return new FOPropTableDomain(new PredTable(_table->internTable(),_table->universe()),_vars);
 }
 
 FOPropTableDomain* FOPropTableDomainFactory::exists(FOPropDomain* dom, const set<Variable*>& sv) const {
@@ -324,7 +324,7 @@
 		PFSymbol* symbol = connector->symbol();
 		vector<Variable*> vv;
 		for(vector<Term*>::const_iterator jt = connector->subterms().begin(); jt != connector->subterms().end(); ++jt) {
-			vv.push_back(*((*jt)->freevars().begin()));
+			vv.push_back(*((*jt)->freeVars().begin()));
 		}
 		PredInter* pinter = _factory->inter(vv,_domains.find(connector)->second,structure);
 		if(typeid(*symbol) == typeid(Predicate)) res->inter(dynamic_cast<Predicate*>(symbol),pinter);
@@ -499,7 +499,7 @@
 		delete(temp);
 		/*set<Variable*> freevars;
 		map<Variable*,Variable*> mvv;
-		for(set<Variable*>::const_iterator it = pf->freevars().begin(); it != pf->freevars().end(); ++it) {
+		for(set<Variable*>::const_iterator it = pf->freeVars().begin(); it != pf->freeVars().end(); ++it) {
 			Variable* clone = new Variable((*it)->sort());
 			freevars.insert(clone);
 			mvv[(*it)] = clone;
@@ -520,7 +520,7 @@
 		delete(temp);
 		/*set<Variable*> freevars;
 		map<Variable*,Variable*> mvv;
-		for(set<Variable*>::const_iterator it = connector->freevars().begin(); it != connector->freevars().end(); ++it) {
+		for(set<Variable*>::const_iterator it = connector->freeVars().begin(); it != connector->freeVars().end(); ++it) {
 			Variable* clone = new Variable((*it)->sort());
 			freevars.insert(clone);
 			mvv[(*it)] = clone;
@@ -620,7 +620,7 @@
 			map<Variable*,Variable*> mvv;
 			FOPropDomain* conjdomain = _factory->trueDomain(qf->subformula());
 			vector<CompType> comps(1,CT_EQ);
-			for(set<Variable*>::const_iterator it = qf->quantvars().begin(); it != qf->quantvars().end(); ++it) {
+			for(set<Variable*>::const_iterator it = qf->quantVars().begin(); it != qf->quantVars().end(); ++it) {
 				Variable* newvar = new Variable((*it)->sort());
 				newvars.insert(newvar);
 				mvv[*it] = newvar;
@@ -642,8 +642,8 @@
 		assert(_direction == UP);
 		const ThreeValuedDomain& tvd = _domains[qf->subformula()];
 		FOPropDomain* deriveddomain = _ct ? tvd._ctdomain->clone() : tvd._cfdomain->clone();
-		if(_ct == qf->univ()) deriveddomain = addToForall(deriveddomain,qf->quantvars());
-		else deriveddomain = addToExists(deriveddomain,qf->quantvars());
+		if(_ct == qf->univ()) deriveddomain = addToForall(deriveddomain,qf->quantVars());
+		else deriveddomain = addToExists(deriveddomain,qf->quantVars());
 		updateDomain(qf,UP,(_ct == qf->sign()),deriveddomain);
 	}
 }
@@ -692,16 +692,11 @@
 
 	// transform theory to a suitable normal form
 	AbstractTheory* newtheo = theory->clone();
-<<<<<<< HEAD
+	TheoryUtils::completion(newtheo);
+	TheoryUtils::removeNesting(newtheo);	// FIXME: remove nesting does not change F(x)=y to F(x,y) anymore, which is probably needed here	
+	TheoryUtils::graphFunctions(newtheo);
+	TheoryUtils::graphAggregates(newtheo);
 	TheoryUtils::removeEqchains(newtheo);
-	TheoryUtils::removeNesting(newtheo);	// FIXME: remove nesting does not change F(x)=y to F(x,y) anymore, which is probably needed here
-=======
->>>>>>> a5cfdf77
-	TheoryUtils::completion(newtheo);
-	TheoryUtils::remove_nesting(newtheo);	
-	TheoryUtils::graph_functions(newtheo);
-	TheoryUtils::graph_aggregates(newtheo);
-	TheoryUtils::remove_eqchains(newtheo);
 
 	// Add function constraints
 	for(auto it = _initbounds.begin(); it != _initbounds.end(); ++it) {
@@ -751,13 +746,13 @@
 
 	// create leafconnectors 
 	Vocabulary* voc = newtheo->vocabulary();
-	for(map<string,Predicate*>::const_iterator it = voc->firstpred(); it != voc->lastpred(); ++it) {
+	for(map<string,Predicate*>::const_iterator it = voc->firstPred(); it != voc->lastPred(); ++it) {
 		set<Predicate*> sp = it->second->nonbuiltins();
 		for(set<Predicate*>::const_iterator jt = sp.begin(); jt != sp.end(); ++jt) {
 			createleafconnector(*jt);
 		}
 	}
-	for(map<string,Function*>::const_iterator it = voc->firstfunc(); it != voc->lastfunc(); ++it) {
+	for(map<string,Function*>::const_iterator it = voc->firstFunc(); it != voc->lastFunc(); ++it) {
 		set<Function*> sf = it->second->nonbuiltins();
 		for(set<Function*>::const_iterator jt = sf.begin(); jt != sf.end(); ++jt) {
 			createleafconnector(*jt);
@@ -809,8 +804,8 @@
 		for(unsigned int n = 0; n < symbol->sorts().size(); ++n) {
 			assert(typeid(*(pf->subterms()[n])) == typeid(VarTerm));
 			assert(typeid(*(leafconnector->subterms()[n])) == typeid(VarTerm));
-			Variable* leafvar = *(pf->subterms()[n]->freevars().begin());
-			Variable* connectvar = *(leafconnector->subterms()[n]->freevars().begin());
+			Variable* leafvar = *(pf->subterms()[n]->freeVars().begin());
+			Variable* connectvar = *(leafconnector->subterms()[n]->freeVars().begin());
 			if(lcd._leaftoconnector.find(leafvar) == lcd._leaftoconnector.end()) {
 				lcd._leaftoconnector[leafvar] = connectvar;
 				lcd._connectortoleaf[connectvar] = leafvar;
@@ -858,12 +853,12 @@
 void FOPropagatorFactory::visit(const EquivForm* ef) {
 	_propagator->_upward[ef->left()] = ef;
 	_propagator->_upward[ef->right()] = ef;
-	set<Variable*> leftqv = ef->freevars();
-	for(set<Variable*>::const_iterator it = ef->left()->freevars().begin(); it != ef->left()->freevars().end(); ++it) {
+	set<Variable*> leftqv = ef->freeVars();
+	for(set<Variable*>::const_iterator it = ef->left()->freeVars().begin(); it != ef->left()->freeVars().end(); ++it) {
 		leftqv.erase(*it);
 	}
-	set<Variable*> rightqv = ef->freevars();
-	for(set<Variable*>::const_iterator it = ef->right()->freevars().begin(); it != ef->right()->freevars().end(); ++it) {
+	set<Variable*> rightqv = ef->freeVars();
+	for(set<Variable*>::const_iterator it = ef->right()->freeVars().begin(); it != ef->right()->freeVars().end(); ++it) {
 		rightqv.erase(*it);
 	}
 	_propagator->_quantvars[ef->left()] = leftqv;
@@ -875,8 +870,8 @@
 void FOPropagatorFactory::visit(const BoolForm* bf) {
 	for(vector<Formula*>::const_iterator it = bf->subformulas().begin(); it != bf->subformulas().end(); ++it) {
 		_propagator->_upward[*it] = bf;
-		set<Variable*> sv = bf->freevars();
-		for(set<Variable*>::const_iterator jt = (*it)->freevars().begin(); jt != (*it)->freevars().end(); ++jt) {
+		set<Variable*> sv = bf->freeVars();
+		for(set<Variable*>::const_iterator jt = (*it)->freeVars().begin(); jt != (*it)->freeVars().end(); ++jt) {
 			sv.erase(*jt);
 		}
 		_propagator->_quantvars[*it] = sv;
