/************************************
	theory.hpp
	this file belongs to GidL 2.0
	(c) K.U.Leuven
************************************/

#ifndef THEORY_HPP
#define THEORY_HPP

#include "structure.hpp"
#include "term.hpp"

class GroundTranslator;
class EcnfTheory;

/**************************************************************************
	Abstract base class for formulas, definitions and fixpoint defitions
**************************************************************************/

class TheoryComponent {

	public:
		// Constructor
		TheoryComponent() { }

		// Visitor
		virtual void				accept(Visitor*) = 0;
		virtual TheoryComponent*	accept(MutatingVisitor*) = 0;

		virtual string to_string(unsigned int spaces = 0)	const = 0;
};

/***************
	Formulas
***************/

/** Abstract base class **/

class Formula : public TheoryComponent {

	protected:

		bool				_sign;	// true iff the formula does not start with a negation
		vector<Variable*>	_fvars;	// free variables of the formula
		FormParseInfo		_pi;	// the place where the formula was parsed (0 for non user-defined formulas)

	public:

		// Constructor
		Formula(bool sign) : _sign(sign) { }
		Formula(bool sign, const FormParseInfo& pi):   _sign(sign), _pi(pi)  { }

		// Virtual constructors
		virtual	Formula*	clone()									const = 0;	// copy the formula while keeping the free variables
		virtual	Formula*	clone(const map<Variable*,Variable*>&)	const = 0;	// copy the formulas, and replace the free variables
																				// as inidicated by the map

		// Destructor
		virtual void recursiveDelete() = 0;	// delete the formula and all its children (subformulas, subterms, etc)
		virtual ~Formula() { }				// delete the formula, but not its children

		// Mutators
		void	setfvars();		// compute the free variables
		void	swapsign()	{ _sign = !_sign;	}

		// Inspectors
				bool					sign()					const { return _sign;			}
				unsigned int			nrFvars()				const { return _fvars.size();	}
				Variable*				fvar(unsigned int n)	const { return _fvars[n];		}
				const FormParseInfo&	pi()					const { return _pi;				}
		virtual	unsigned int			nrQvars()				const = 0;	// number of variables quantified by the formula
		virtual	unsigned int			nrSubforms()			const = 0;	// number of direct subformulas
		virtual	unsigned int			nrSubterms()			const = 0;  // number of direct subterms
		virtual	Variable*				qvar(unsigned int n)	const = 0;	// the n'th quantified variable
		virtual	Formula*				subform(unsigned int n)	const = 0;	// the n'th direct subformula
		virtual	Term*					subterm(unsigned int n)	const = 0;	// the n'th direct subterm
				bool					contains(Variable*)		const;		// true iff the formula contains the variable
		virtual	bool					contains(PFSymbol*)		const = 0;	// true iff the formula contains the symbol
		virtual	bool					trueformula()			const { return false;	}
		virtual	bool					falseformula()			const { return false;	}

		// Visitor
		virtual void		accept(Visitor* v) = 0;
		virtual Formula*	accept(MutatingVisitor* v) = 0;

		// Debugging
		virtual string to_string(unsigned int spaces = 0)	const = 0;
	
};

/** Atoms **/

class PredForm : public Formula {
	
	private:
		PFSymbol*		_symb;		// the predicate or function
		vector<Term*>	_args;		// the arguments

	public:

		// Constructors
		PredForm(bool sign, PFSymbol* p, const vector<Term*>& a, const FormParseInfo& pi) : 
			Formula(sign,pi), _symb(p), _args(a) { setfvars(); }

		PredForm*	clone()									const;
		PredForm*	clone(const map<Variable*,Variable*>&)	const;

	    // Destructor
		void recursiveDelete();

		// Mutators
		void	symb(PFSymbol* s)				{ _symb = s;	}
		void	arg(unsigned int n, Term* t)	{ _args[n] = t;	}

		// Inspectors
<<<<<<< HEAD
		PFSymbol*		symb()					const { return _symb;				}
		unsigned int	nrQvars()				const { return 0;					}
		unsigned int	nrSubforms()			const { return 0;					}
		unsigned int	nrSubterms()			const { return _args.size();		}
		Variable*		qvar(unsigned int)		const { assert(false); return 0;	}
		Formula*		subform(unsigned int)	const { assert(false); return 0;	}
		Term*			subterm(unsigned int n)	const { return _args[n];			}
		bool			contains(PFSymbol* s)	const { return _symb == s;			}
=======
		PFSymbol*				symb()					const { return _symb;				}
		unsigned int			nrQvars()				const { return 0;					}
		unsigned int			nrSubforms()			const { return 0;					}
		unsigned int			nrSubterms()			const { return _args.size();		}
		Variable*				qvar(unsigned int)		const { assert(false); return 0;	}
		Formula*				subform(unsigned int)	const { assert(false); return 0;	}
		Term*					subterm(unsigned int n)	const { return _args[n];			}
		const vector<Term*>&	args()					const { return _args;				}
>>>>>>> d0888de2
		
		// Visitor
		void		accept(Visitor* v);
		Formula*	accept(MutatingVisitor* v);

		// Debugging
		string to_string(unsigned int spaces = 0) const;

};


/** Chains of equalities and inequalities **/

class EqChainForm : public Formula {

	private:
		bool			_conj;		// Indicates whether the chain is a conjunction or disjunction of (in)equalties
		vector<Term*>	_terms;		// The consecutive terms in the chain
		vector<char>	_comps;		// The consecutive comparisons ('=', '>' or '<') in the chain
		vector<bool>	_signs;		// The signs of the consecutive comparisons

	public:

		// Constructors
		EqChainForm(bool sign, bool c, Term* t, const FormParseInfo& pi) : 
			Formula(sign,pi), _conj(c), _terms(1,t), _comps(0), _signs(0) { setfvars(); }
		EqChainForm(bool sign, bool c, const vector<Term*>& vt, const vector<char>& vc, const vector<bool>& vs, const FormParseInfo& pi) :
			Formula(sign,pi), _conj(c), _terms(vt), _comps(vc), _signs(vs) { setfvars();	}

		EqChainForm*	clone()									const;
		EqChainForm*	clone(const map<Variable*,Variable*>&)	const;

	    // Destructor
		void recursiveDelete();

		// Mutators
		void add(char c, bool s, Term* t)		{ _comps.push_back(c); _signs.push_back(s); _terms.push_back(t);	}
		void conj(bool b)						{ _conj = b;														}
		void compsign(unsigned int n, bool b)	{ _signs[n] = b;													}
		void term(unsigned int n, Term* t)		{ _terms[n] = t;													}

		// Inspectors
		bool			conj()						const	{ return _conj;				}
		char			comp(unsigned int n)		const	{ return _comps[n];			}
		bool			compsign(unsigned int n)	const	{ return _signs[n];			}
		unsigned int	nrComps()					const	{ return _comps.size();		}
		unsigned int	nrQvars()					const	{ return 0;					}
		unsigned int	nrSubforms()				const	{ return 0;					}
		unsigned int	nrSubterms()				const	{ return _terms.size();		}
		Variable*		qvar(unsigned int)			const	{ assert(false); return 0;	}
		Formula*		subform(unsigned int)		const	{ assert(false); return 0;	}
		Term*			subterm(unsigned int n)		const	{ return _terms[n];			}
		bool			contains(PFSymbol* s)		const	{ return false;				}

		const vector<char>&	comps()		const	{ return _comps;	}
		const vector<bool>& compsigns()	const	{ return _signs;	}

		// Visitor
		void		accept(Visitor* v);
		Formula*	accept(MutatingVisitor* v);

		// Debugging
		string to_string(unsigned int spaces = 0) const;

};

/** Equivalences **/

class EquivForm : public Formula {
	
	protected:
		Formula*	_left;		// left-hand side formula
		Formula*	_right;		// right-hand side formula

	public:
		
		// Constructors
		EquivForm(bool sign, Formula* lf, Formula* rt, const FormParseInfo& pi) : 
			Formula(sign,pi), _left(lf), _right(rt) { setfvars(); }

		EquivForm*	clone()									const;
		EquivForm*	clone(const map<Variable*,Variable*>&)	const;

	    // Destructor
		void recursiveDelete();

		// Mutators
		void left(Formula* f)	{ _left = f;	}
		void right(Formula* f)	{ _right = f;	}

		// Inspectors
		Formula*		left()					const { return _left;					}
		Formula*		right()					const { return _right;					}
		unsigned int	nrQvars()				const { return 0;						}
		unsigned int	nrSubforms()			const { return 2;						}
		unsigned int	nrSubterms()			const { return 0;						}	
		Variable*		qvar(unsigned int)		const { assert(false); return 0;		}
		Formula*		subform(unsigned int n)	const { return (n ? _left : _right);	}
		Term*			subterm(unsigned int)	const { assert(false); return 0;	 	}
		bool			contains(PFSymbol* s)	const { return _left->contains(s) || _right->contains(s);	}

		// Visitor
		void		accept(Visitor* v);
		Formula*	accept(MutatingVisitor* v);

		// Debuging
		string to_string(unsigned int spaces = 0) const;

};


/** Conjunctions and disjunctions **/

class BoolForm : public Formula {
	
	private:
		vector<Formula*>	_subf;	// the direct subformulas
		bool				_conj;	// true (false) if the formula is the conjunction (disjunction) of the 
									// formulas in _subf
									
	public:

		// Constructors
		BoolForm(bool sign, bool c, const vector<Formula*>& sb, const FormParseInfo& pi) :
			Formula(sign,pi), _subf(sb), _conj(c) { setfvars(); }

		BoolForm*	clone()									const;
		BoolForm*	clone(const map<Variable*,Variable*>&)	const;

	    // Destructor
		void recursiveDelete();

		// Mutators
		void	conj(bool b)						{ _conj = b;	}
		void	subf(unsigned int n, Formula* f)	{ _subf[n] = f;	}
		void	subf(const vector<Formula*>& s)		{ _subf = s;	}

		// Inspectors
		bool			conj()					const	{ return _conj;				}
		Formula*		subf(unsigned int n)	const	{ return _subf[n];			}
		unsigned int	nrQvars()				const	{ return 0;					}
		unsigned int	nrSubforms()			const	{ return _subf.size();		}
		unsigned int	nrSubterms()			const	{ return 0;					}
		Variable*		qvar(unsigned int)		const	{ assert(false); return 0;	}
		Formula*		subform(unsigned int n)	const	{ return _subf[n];			}
		Term*			subterm(unsigned int)	const	{ assert(false); return 0; 	}
		bool			trueformula()			const	{ return (_subf.empty() && _conj == _sign);	}
		bool			falseformula()			const	{ return (_subf.empty() && _conj != _sign);	}
		bool			contains(PFSymbol* s)	const;

		// Visitor
		void		accept(Visitor* v);
		Formula*	accept(MutatingVisitor* v);

		// Debugging
		string to_string(unsigned int spaces = 0)	const;

};


/** Universally and existentially quantified formulas **/

class QuantForm : public Formula {

	private:
		vector<Variable*>	_vars;	// the quantified variables
		Formula*			_subf;	// the direct subformula
		bool				_univ;	// true (false) if the quantifier is universal (existential)

	public:

		// Constructors
		QuantForm(bool sign, bool u, const vector<Variable*>& v, Formula* sf, const FormParseInfo& pi) : 
			Formula(sign,pi), _vars(v), _subf(sf), _univ(u) { setfvars(); }

		QuantForm*	clone()									const;
		QuantForm*	clone(const map<Variable*,Variable*>&)	const;

		// Destructor
		void recursiveDelete();

		// Mutators
		void	add(Variable* v)	{ _vars.push_back(v);	}
		void	univ(bool b)		{ _univ = b;			}
		void	subf(Formula* f)	{ _subf = f;			}

		// Inspectors
		Formula*		subf()					const { return _subf;				}
		Variable*		vars(unsigned int n)	const { return _vars[n];			}
		bool			univ()					const { return _univ;				}
		unsigned int	nrQvars()				const { return _vars.size();		}
		unsigned int	nrSubforms()			const { return 1;					}
		unsigned int	nrSubterms()			const { return 0;					}
		Variable*		qvar(unsigned int n)	const { return _vars[n];			}
		Formula*		subform(unsigned int)	const { return	_subf;				}
		Term*			subterm(unsigned int)	const { assert(false); return 0;	}
		const vector<Variable*>&	qvars()		const { return _vars;				}
		bool			contains(PFSymbol* s)	const { return _subf->contains(s);	}

		// Visitor
		void		accept(Visitor* v);
		Formula*	accept(MutatingVisitor* v);

		// Debugging
		string to_string(unsigned int spaces = 0)	const;

};


/** Aggregate atoms **/

class AggForm : public Formula {

	private:
		char		_comp;	// '=', '<', or '>'
		Term*		_left;
		AggTerm*	_right;

	public:

		// Constructors
		AggForm(bool sign, char c, Term* l, AggTerm* r, const FormParseInfo& pi) : 
			Formula(sign,pi), _comp(c), _left(l), _right(r) { setfvars(); }

		AggForm*	clone()									const;
		AggForm*	clone(const map<Variable*,Variable*>&)	const;

		// Destructor
		void recursiveDelete();

		// Mutators
		void left(Term* t) { _left = t;	}

		// Inspectors
		unsigned int	nrQvars()				const { return 0;						}
		unsigned int	nrSubforms()			const { return 0;						}
		unsigned int	nrSubterms()			const { return 2;						}
		Variable*		qvar(unsigned int)		const { assert(false); return 0;		}
		Formula*		subform(unsigned int)	const { assert(false); return 0;		}
		Term*			subterm(unsigned int n)	const { return (n ? _right : _left);	}
		Term*			left()					const { return _left;					}
		AggTerm*		right()					const { return _right;					}
		bool			contains(PFSymbol* s)	const { return false;					}

		// Visitor
		void		accept(Visitor* v);
		Formula*	accept(MutatingVisitor* v);

		// Debugging
		string to_string(unsigned int spaces = 0)	const;

};

/*******************************************
	Formulas for debugging purposes only
		these formulas will only appear 
		in parseinfo objects
*******************************************/


class BracketForm : public Formula {

	private:
		Formula*		_subf;		// the subformula

	public:

		// Constructors
		BracketForm(bool sign, Formula* subf) : 
			Formula(sign), _subf(subf) { setfvars(); }

		BracketForm*	clone()									const;
		BracketForm*	clone(const map<Variable*,Variable*>&)	const;

	    // Destructor
		void recursiveDelete();

		// Mutators
		void	subf(Formula* f) { _subf = f;	}

		// Inspectors
		Formula*		subf()					const { return _subf;				}
		unsigned int	nrQvars()				const { return 0;					}
		unsigned int	nrSubforms()			const { return 1;					}
		unsigned int	nrSubterms()			const { return 0;					}
		Variable*		qvar(unsigned int)		const { assert(false); return 0;	}
		Formula*		subform(unsigned int)	const { return _subf;				}
		Term*			subterm(unsigned int)	const { assert(false); return 0;	}
		bool			contains(PFSymbol* s)	const { return _subf->contains(s);	}
		
		// Visitor
		void		accept(Visitor* v);
		Formula*	accept(MutatingVisitor* v);

		// Debugging
		string to_string(unsigned int spaces = 0) const;

};
/*
class ImplicationFormula : public Formula {
	TODO
};

class RestrQuantFormula : public Formula {
	TODO
};

class NegatedFormula : public Formula {
	TODO
};
*/

// Truth values
enum TruthValue { TV_TRUE, TV_FALSE, TV_UNKN };

namespace FormulaUtils {
	
	/*
	 * Evaluate a formula in a structure under the given variable mapping
	 *	Preconditions: 
	 *		- for all subterms, the preconditions of evaluate(Term*,Structure*,const map<Variable*,TypedElement>&) must hold
	 *		- the sort of every quantified variable in the formula should have a finite domain in the given structure
	 *		- every free variable in the formula is interpreted by the given map
	 */
	TruthValue evaluate(Formula*,AbstractStructure*,const map<Variable*,TypedElement>&);	
	
	Formula* remove_eqchains(Formula*, Vocabulary*);	// Rewrite chains of equalities to a 
														// conjunction or disjunction of atoms.
	Formula* moveThreeValTerms(PredForm*,AbstractStructure*,bool);	// non-recursively moves terms 
																	// that are three-valued in the given structure
																	// outside of the given atom
}


/******************
	Definitions
******************/

class Rule {

	private:
		PredForm*			_head;
		Formula*			_body;
		vector<Variable*>	_vars;	// The universally quantified variables
		ParseInfo			_pi;

	public:

		// Constructors
		Rule(const vector<Variable*>& vv, PredForm* h, Formula* b, const ParseInfo& pi) : 
			_head(h), _body(b), _vars(vv), _pi(pi) { }

		Rule*	clone()									const;

		// Destructor
		~Rule() { }
		void recursiveDelete();

		// Mutators
		void	body(Formula* f)	{ _body = f;	}

		// Inspectors
		PredForm*			head()					const { return _head;			}
		Formula*			body()					const { return _body;			}
		const ParseInfo&	pi()					const { return _pi;				}
		unsigned int		nrQvars()				const { return _vars.size();	}
		Variable*			qvar(unsigned int n)	const { return _vars[n];		}
		const vector<Variable*>&	qvars()			const { return _vars;			}

		// Visitor
		void	accept(Visitor* v);
		Rule*	accept(MutatingVisitor* v);

		// Debug
		string to_string() const;

};

class Definition : public TheoryComponent {

	private:
		vector<Rule*>		_rules;		// The rules in the definition
		vector<PFSymbol*>	_defsyms;	// Symbols defined by the definition

	public:

		// Constructors
		Definition() : _rules(0), _defsyms(0) { } 

		Definition*	clone()	const;

		// Destructor
		~Definition() { }
		void recursiveDelete();

		// Mutators
		void	add(Rule*);						// add a rule
		void	add(PFSymbol* p);				// set 'p' to be a defined symbol
		void	rule(unsigned int n, Rule* r)	{ _rules[n] = r;	}
		void	defsyms();						// (Re)compute the list of defined symbols

		// Inspectors
		unsigned int	nrRules()				const { return _rules.size();		}
		Rule*			rule(unsigned int n)	const { return _rules[n];			}
		unsigned int	nrDefsyms()				const { return _defsyms.size();		}
		PFSymbol*		defsym(unsigned int n)	const { return _defsyms[n];			}

		// Visitor
		void		accept(Visitor* v);
		Definition*	accept(MutatingVisitor* v);

		// Debug
		string to_string(unsigned int spaces = 0) const;

};

class FixpDef : public TheoryComponent {
	
	private:
		bool				_lfp;		// True iff it is a least fixpoint definition
		vector<FixpDef*>	_defs;		// The direct subdefinitions  of the definition
		vector<Rule*>		_rules;		// The rules of the definition
		vector<PFSymbol*>	_defsyms;	// The predicates in heads of rules in _rules

	public:

		// Constructors
		FixpDef(bool lfp) : _lfp(lfp), _defs(0), _rules(0) { }

		FixpDef*	clone()	const;

		// Destructor 
		~FixpDef() { }
		void recursiveDelete();

		// Mutators
		void	add(Rule* r);					// add a rule
		void	add(PFSymbol* p);				// set 'p' to be a defined symbol
		void	add(FixpDef* d)					{ _defs.push_back(d);	}
		void	rule(unsigned int n, Rule* r)	{ _rules[n] = r;		}
		void	def(unsigned int n, FixpDef* d)	{ _defs[n] = d;			}
		void	defsyms();						// (Re)compute the list of defined symbols

		// Inspectors
		bool			lfp()					const { return _lfp;			}
		unsigned int	nrRules()				const { return _rules.size();	}
		unsigned int	nrDefs()				const { return _defs.size();	}
		Rule*			rule(unsigned int n)	const { return _rules[n];		}
		FixpDef*		def(unsigned int n)		const { return _defs[n];		}

		// Visitor
		void		accept(Visitor* v);
		FixpDef*	accept(MutatingVisitor* v);

		// Debug
		string to_string(unsigned int spaces = 0) const;

};


/***************
	Theories
***************/

class AbstractTheory {

	protected:

		string				_name;
		Vocabulary*			_vocabulary;
		ParseInfo			_pi;

	public:

		// Constructors 
		AbstractTheory(const string& name, const ParseInfo& pi) : _name(name), _vocabulary(0), _pi(pi) { }
		AbstractTheory(const string& name, Vocabulary* voc, const ParseInfo& pi) : _name(name), _vocabulary(voc), _pi(pi) { }

		// Destructor
		virtual void recursiveDelete() = 0;
		virtual ~AbstractTheory() { }

		// Mutators
				void	vocabulary(Vocabulary* v)	{ _vocabulary = v;	}
				void	name(const string& n)		{ _name = n;		}
		virtual	void	add(Formula* f)				= 0;	// Add a formula to the theory
		virtual void	add(Definition* d)			= 0;	// Add a definition to the theory
		virtual void	add(FixpDef* fd)			= 0;	// Add a fixpoint definition to the theory

		// Inspectors
				const string&		name()						const { return _name;				}
				Vocabulary*			vocabulary()				const { return _vocabulary;			}
				const ParseInfo&	pi()						const { return _pi;					}
		virtual	unsigned int		nrSentences()				const = 0;	// the number of sentences in the theory
		virtual	unsigned int		nrDefinitions()				const = 0;	// the number of definitions in the theory
		virtual unsigned int		nrFixpDefs()				const = 0;	// the number of fixpoind definitions in the theory
				unsigned int		nrComponents()				const { return nrSentences() + nrDefinitions() + nrFixpDefs();	 }
		virtual Formula*			sentence(unsigned int n)	const = 0;	// the n'th sentence in the theory
		virtual Definition*			definition(unsigned int n)	const = 0;	// the n'th definition in the theory
		virtual FixpDef*			fixpdef(unsigned int n)		const = 0;  // the n'th fixpoint definition in the theory
				TheoryComponent*	component(unsigned int n)	const;

		// Visitor
		virtual void			accept(Visitor*) = 0;
		virtual AbstractTheory*	accept(MutatingVisitor*) = 0;

		// Debugging
		virtual string to_string() const = 0;


};

class Theory : public AbstractTheory {
	
	private:

		vector<Formula*>	_sentences;
		vector<Definition*>	_definitions;
		vector<FixpDef*>	_fixpdefs;

	public:

		// Constructors 
		Theory(const string& name, const ParseInfo& pi) : AbstractTheory(name,pi) { }
		Theory(const string& name, Vocabulary* voc, const ParseInfo& pi) : AbstractTheory(name,voc,pi) { }

		Theory*	clone()	const;

		// Destructor
		void recursiveDelete();

		// Mutators
		void	add(Formula* f)								{ _sentences.push_back(f);		}
		void	add(Definition* d)							{ _definitions.push_back(d);	}
		void	add(FixpDef* fd)							{ _fixpdefs.push_back(fd);		}
		void	add(AbstractTheory* t);
		void	sentence(unsigned int n, Formula* f)		{ _sentences[n] = f;			}
		void	definition(unsigned int n, Definition* d)	{ _definitions[n] = d;			}
		void	fixpdef(unsigned int n, FixpDef* d)			{ _fixpdefs[n] = d;				}
		void	pop_sentence()								{ _sentences.pop_back();		}
		void	clear_sentences()							{ _sentences.clear();			}
		void	clear_definitions()							{ _definitions.clear();			}
		void	clear_fixpdefs()							{ _fixpdefs.clear();			}

		// Inspectors
		unsigned int	nrSentences()				const { return _sentences.size();	}
		unsigned int	nrDefinitions()				const { return _definitions.size();	}
		unsigned int	nrFixpDefs()				const { return _fixpdefs.size();	}
		Formula*		sentence(unsigned int n)	const { return _sentences[n];		}
		Definition*		definition(unsigned int n)	const { return _definitions[n];		}
		FixpDef*		fixpdef(unsigned int n)		const { return _fixpdefs[n];		}

		// Visitor
		void	accept(Visitor*);
		Theory*	accept(MutatingVisitor*);

		// Debugging
		string to_string() const;

};

namespace TheoryUtils {

	/** Rewriting theories **/
	void push_negations(AbstractTheory*);	// Push negations inside
	void remove_equiv(AbstractTheory*);		// Rewrite A <=> B to (A => B) & (B => A)
	void flatten(AbstractTheory*);			// Rewrite (! x : ! y : phi) to (! x y : phi), rewrite ((A & B) & C) to (A & B & C), etc.
	void remove_eqchains(AbstractTheory*);	// Rewrite chains of equalities to a conjunction or disjunction of atoms.
	void move_quantifiers(AbstractTheory* t);	// Rewrite (! x : phi & chi) to ((! x : phi) & (!x : chi)), and similarly for ?.
	void move_functions(AbstractTheory* t);
	// TODO  Merge definitions

	/** Tseitin transformation **/
	// Apply the Tseitin transformation, using (where possible) implications to define new predicates.
	void tseitin(AbstractTheory*);	
	
	/** Reduce theories **/
	void reduce(AbstractTheory* t, AbstractStructure* s);		// Replace ground atoms by their truth value in s

	/** Completion **/
	// TODO  Compute completion of definitions
	
	/** ECNF **/
	// Convert the theory to ecnf using the given translator
	//		Preconditions:
	//			1) The input theory is ground
	//				(no quantifiers, no set expressions { x | phi }, no rules with free variables)
	//			2) The only built-in predicates appear in formulas of the form
	//				~(d < agg) or ~(d > agg), where d is a DomainTerm and agg an AggTerm
	//			   These are represented by a PredForm, not by an EqChainForm.
	//			3) Every set in an AggTerm is an EnumSetExpr
	//			4) The only equivalences are sentences of the form (atom <=> aggatom), where 
	//			   atom is a PredForm that does not contain an aggregate 
	//			   and aggatom is a formula of the form mentioned in (2).
	//			5) Aggregate atoms only occur in sentences or rules of the form
	//				(atom <=> aggatom)		NOTE: (aggatom <=> atom) is not allowed
	//				(~atom | aggatom)		NOTE: (aggatom | ~atom) is not allowed
	//				atom <- aggatom
	EcnfTheory*	convert_to_ecnf(AbstractTheory*);
	
}

#endif<|MERGE_RESOLUTION|>--- conflicted
+++ resolved
@@ -113,16 +113,6 @@
 		void	arg(unsigned int n, Term* t)	{ _args[n] = t;	}
 
 		// Inspectors
-<<<<<<< HEAD
-		PFSymbol*		symb()					const { return _symb;				}
-		unsigned int	nrQvars()				const { return 0;					}
-		unsigned int	nrSubforms()			const { return 0;					}
-		unsigned int	nrSubterms()			const { return _args.size();		}
-		Variable*		qvar(unsigned int)		const { assert(false); return 0;	}
-		Formula*		subform(unsigned int)	const { assert(false); return 0;	}
-		Term*			subterm(unsigned int n)	const { return _args[n];			}
-		bool			contains(PFSymbol* s)	const { return _symb == s;			}
-=======
 		PFSymbol*				symb()					const { return _symb;				}
 		unsigned int			nrQvars()				const { return 0;					}
 		unsigned int			nrSubforms()			const { return 0;					}
@@ -131,7 +121,7 @@
 		Formula*				subform(unsigned int)	const { assert(false); return 0;	}
 		Term*					subterm(unsigned int n)	const { return _args[n];			}
 		const vector<Term*>&	args()					const { return _args;				}
->>>>>>> d0888de2
+		bool					contains(PFSymbol* s)	const { return _symb == s;			}
 		
 		// Visitor
 		void		accept(Visitor* v);
