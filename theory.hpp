/************************************
	theory.hpp
	this file belongs to GidL 2.0
	(c) K.U.Leuven
************************************/

#ifndef THEORY_HPP
#define THEORY_HPP

#include <set>
#include <vector>
#include "commontypes.hpp"
#include "parseinfo.hpp"

/*****************************************************************************
	Abstract base class for formulas, definitions and fixpoint definitions
*****************************************************************************/

class Function;
class PFSymbol;
class Vocabulary;
class AbstractStructure;
class VarTerm;
class FuncTerm;
class DomainTerm;
class AggTerm;
class EnumSetExpr;
class QuantSetExpr;
class TheoryVisitor;
class TheoryMutatingVisitor;

/**
 *	Abstract base class to represent formulas, definitions, and fixpoint definitions.
 */
class TheoryComponent {

	public:
		// Constructor
		TheoryComponent() { }

		// Destructor
		virtual ~TheoryComponent() { }
		virtual void recursiveDelete() = 0;

		// Cloning
		virtual TheoryComponent*	clone()	const = 0;	//!< Construct a deep copy of the component

		// Visitor
		virtual void				accept(TheoryVisitor*)			const = 0;
		virtual TheoryComponent*	accept(TheoryMutatingVisitor*) 	= 0;

		// Output
		virtual std::ostream& put(std::ostream&, unsigned int spaces = 0)	const = 0;
				std::string to_string(unsigned int spaces = 0)				const;
};

std::ostream& operator<<(std::ostream&, const TheoryComponent&);

/***************
	Formulas
***************/

/**
 * Abstract base class to represent formulas
 */
class Formula : public TheoryComponent {

	private:
		bool					_sign;			//!< true iff the formula does not start with a negation
		std::set<Variable*>		_freevars;		//!< the free variables of the formula
		std::set<Variable*>		_quantvars;		//!< the quantified variables of the formula
		std::vector<Term*>		_subterms;		//!< the direct subterms of the formula
		std::vector<Formula*>	_subformulas;	//!< the direct subformulas of the formula
		FormulaParseInfo		_pi;			//!< the place where the formula was parsed 

		void	setfvars();		//!< compute the free variables of the formula

	public:

		// Constructor
		Formula(bool sign) : _sign(sign) { }
		Formula(bool sign, const FormulaParseInfo& pi): _sign(sign), _pi(pi)  { }

		// Virtual constructors
		virtual	Formula*	clone()										const = 0;	
			//!< copy the formula while keeping the free variables
		virtual	Formula*	clone(const std::map<Variable*,Variable*>&)	const = 0;	
			//!< copy the formulas, and replace the free variables as inidicated by the map

		// Destructor
				void recursiveDelete();	//!< delete the formula and all its children (subformulas, subterms, etc)
		virtual ~Formula() { }
			//!< delete the formula, but not its children

		// Mutators
		void	swapsign()	{ _sign = !_sign; if(_pi.original()) _pi.original()->swapsign();		}	
			//!< swap the sign of the formula

		void	addsubterm(Term* t)								{ _subterms.push_back(t); setfvars();		}
		void	addsubformula(Formula* f)						{ _subformulas.push_back(f); setfvars();	}
		void	addquantvar(Variable* v)						{ _quantvars.insert(v); setfvars();			}
		void	subterm(unsigned int n, Term* t)				{ _subterms[n] = t; setfvars();				}
		void	subformula(unsigned int n, Formula* f)			{ _subformulas[n] = f; setfvars();			}
		void	subterms(const std::vector<Term*>& vt)			{ _subterms = vt; setfvars();				}
		void	subformulas(const std::vector<Formula*>& vf)	{ _subformulas = vf; setfvars();			}
		void	quantvars(const std::set<Variable*>& sv)		{ _quantvars = sv; setfvars();				}

		// Inspectors
				bool					sign()						const { return _sign;			}
				const FormulaParseInfo&	pi()						const { return _pi;				}
				bool					contains(const Variable*)	const;	//!< true iff the formula contains the variable
				bool					contains(const PFSymbol*)	const;	//!< true iff the formula contains the symbol
		virtual	bool					trueformula()				const { return false;	}	
			//!< true iff the formula is the empty conjunction
		virtual	bool					falseformula()				const { return false;	}
			//!< true iff the formula is the empty disjunction
			
		const std::set<Variable*>&		freevars()		const { return _freevars;		}
		const std::set<Variable*>&		quantvars()		const { return _quantvars;		}
		const std::vector<Term*>&		subterms()		const { return _subterms;		}
		const std::vector<Formula*>&	subformulas()	const { return _subformulas;	}

		// Visitor
		virtual void		accept(TheoryVisitor* v)			const = 0;
		virtual Formula*	accept(TheoryMutatingVisitor* v)	= 0;

		// Output
		virtual std::ostream& put(std::ostream&, unsigned int spaces = 0)	const = 0;
};

std::ostream& operator<<(std::ostream&, const Formula&);

/** 
 * Class to represent atomic formulas, that is, a predicate or function symbol applied to a tuple of terms.
 * If F is a function symbol, the atomic formula F(t_1,...,t_n) represents the formula F(t_1,...,t_n-1) = t_n.
 */
class PredForm : public Formula {
	private:
		PFSymbol*			_symbol;		//!< the predicate or function symbol

	public:
		// Constructors
		PredForm(bool sign, PFSymbol* s, const std::vector<Term*>& a, const FormulaParseInfo& pi) : 
			Formula(sign,pi), _symbol(s) { subterms(a); }

		PredForm*	clone()										const;
		PredForm*	clone(const std::map<Variable*,Variable*>&)	const;

		~PredForm() { }

		// Mutators
		void	symbol(PFSymbol* s)				{ _symbol = s;		}
		void	arg(unsigned int n, Term* t)	{ subterm(n,t);		}

		// Inspectors
		PFSymbol*					symbol()	const { return _symbol;		}
		const std::vector<Term*>&	args()		const { return subterms();	}
		
		// Visitor
		void		accept(TheoryVisitor* v) const;
		Formula*	accept(TheoryMutatingVisitor* v);

		// Output
		std::ostream& put(std::ostream&,unsigned int spaces = 0) const;
};

/** 
 * Class to represent chains of equalities and inequalities 
 */
class EqChainForm : public Formula {
	private:
		bool					_conj;	//!< Indicates whether the chain is a conjunction or disjunction of (in)equalties
		std::vector<CompType>	_comps;	//!< The consecutive comparisons in the chain

	public:
		// Constructors
		EqChainForm(bool sign, bool c, Term* t, const FormulaParseInfo& pi) : 
			Formula(sign,pi), _conj(c), _comps(0) { subterms(std::vector<Term*>(1,t)); }
		EqChainForm(bool s,bool c,const std::vector<Term*>& vt,const std::vector<CompType>& vc,const FormulaParseInfo& pi) :
			Formula(s,pi), _conj(c), _comps(vc) { subterms(vt); }

		EqChainForm*	clone()										const;
		EqChainForm*	clone(const std::map<Variable*,Variable*>&)	const;

	    // Destructor
		~EqChainForm() { }

		// Mutators
		void add(CompType ct, Term* t)			{ _comps.push_back(ct); addsubterm(t);	}
		void conj(bool b)						{ _conj = b;							}
		void term(unsigned int n, Term* t)		{ subterm(n,t);							}
		void comp(unsigned int n, CompType ct)	{ _comps[n] = ct;						}

		// Inspectors
		bool							conj()	const { return _conj;	}
		const std::vector<CompType>&	comps()	const { return _comps;	}

		// Visitor
		void		accept(TheoryVisitor* v) const;
		Formula*	accept(TheoryMutatingVisitor* v);

		// Output
		std::ostream& put(std::ostream&, unsigned int spaces = 0) const;
};

/** 
 * Equivalences 
 */
class EquivForm : public Formula {

	public:
		// Constructors
		EquivForm(bool sign, Formula* lf, Formula* rf, const FormulaParseInfo& pi) : 
			Formula(sign,pi) { addsubformula(lf); addsubformula(rf); }

		EquivForm*	clone()										const;
		EquivForm*	clone(const std::map<Variable*,Variable*>&)	const;

	    // Destructor
		~EquivForm() { }	

		// Mutators
		void left(Formula* f)	{ subformula(0,f); 	}
		void right(Formula* f)	{ subformula(1,f);	}

		// Inspectors
		Formula*		left()		const { return subformulas().front();		}
		Formula*		right()		const { return subformulas().back();		}

		// Visitor
		void		accept(TheoryVisitor* v) const;
		Formula*	accept(TheoryMutatingVisitor* v);

		// Output
		std::ostream& put(std::ostream&,unsigned int spaces = 0) const;
};

/** 
 * Conjunctions and disjunctions 
 */
class BoolForm : public Formula {
	private:
		bool	_conj;	//!< true (false) if the formula is a conjunction (disjunction)
									
	public:
		// Constructors
		BoolForm(bool sign, bool c, const std::vector<Formula*>& sb, const FormulaParseInfo& pi) :
			Formula(sign,pi), _conj(c) { subformulas(sb); }
		BoolForm(bool sign, bool c, Formula* left, Formula* right, const FormulaParseInfo& pi) :
			Formula(sign,pi), _conj(c) { addsubformula(left); addsubformula(right);	}

		BoolForm*	clone()										const;
		BoolForm*	clone(const std::map<Variable*,Variable*>&)	const;

	    // Destructor
		~BoolForm() { }

		// Mutators
		void	conj(bool b)	{ _conj = b;	}

		// Inspectors
		bool	conj()			const	{ return _conj;											}
		bool	trueformula()	const	{ return (subformulas().empty() && _conj == sign());	}
		bool	falseformula()	const	{ return (subformulas().empty() && _conj != sign());	}

		// Visitor
		void		accept(TheoryVisitor* v) const;
		Formula*	accept(TheoryMutatingVisitor* v);

		// Debugging
		std::ostream& put(std::ostream&, unsigned int spaces = 0)	const;
};

/** 
 *	Universally and existentially quantified formulas 
 */	
class QuantForm : public Formula {
	private:
		bool	_univ;	// true (false) if the quantifier is universal (existential)

	public:
		// Constructors
		QuantForm(bool sign, bool u, const std::set<Variable*>& v, Formula* sf, const FormulaParseInfo& pi) : 
			Formula(sign,pi), _univ(u) { subformulas(std::vector<Formula*>(1,sf)); quantvars(v); }

		QuantForm*	clone()										const;
		QuantForm*	clone(const std::map<Variable*,Variable*>&)	const;

		// Destructor
		~QuantForm() { }

		// Mutators
		void	add(Variable* v)	{ addquantvar(v);	}
		void	univ(bool b)		{ _univ = b;		}
		void	subf(Formula* f)	{ subformula(0,f);	}

		// Inspectors
		Formula*	subf()	const { return subformulas()[0];	}
		bool		univ()	const { return _univ;				}

		// Visitor
		void		accept(TheoryVisitor* v) const;
		Formula*	accept(TheoryMutatingVisitor* v);

		// Output
		std::ostream& put(std::ostream&,unsigned int spaces = 0)	const;
};

/** 
 * Aggregate atoms
 *
 * Formulas of the form 't op a', where 't' is a term, 'op' a comparison operator and 'a' an aggregate term
 */

class AggForm : public Formula {
	private:
		CompType	_comp;		//!< the comparison operator
		AggTerm*	_aggterm;	//!< the aggregate term

	public:
		// Constructors
		AggForm(bool sign, Term* l, CompType c, AggTerm* r, const FormulaParseInfo& pi); 

		AggForm*	clone()										const;
		AggForm*	clone(const std::map<Variable*,Variable*>&)	const;

		// Destructor
		~AggForm() { }

		// Mutators
		void left(Term* t) { subterm(0,t);	}

		// Inspectors
		Term*		left()		const { return subterms()[0];	}
		AggTerm*	right()		const { return _aggterm;		}
		CompType	comp()		const { return _comp;			}

		// Visitor
		void		accept(TheoryVisitor* v) const;
		Formula*	accept(TheoryMutatingVisitor* v);

		// Output
		std::ostream& put(std::ostream&,unsigned int spaces = 0)	const;
};

namespace FormulaUtils {

	/** \brief Recursively rewrite all EqChainForms in the given formula to BoolForms **/
	Formula* remove_eqchains(Formula*,Vocabulary* v = 0);	

	/** **/
	Formula* graph_functions(Formula* f);	

	/** \brief Recursively move all partial terms outside atoms **/
	Formula* movePartialTerms(Formula*, Vocabulary* voc = 0, PosContext = PC_POSITIVE);

	/** \brief Non-recursively move terms that are three-valued in a given structure outside of the given atom **/
	Formula* moveThreeValuedTerms(Formula*,AbstractStructure*,bool positive,bool cpsupport=false,
								const std::set<const PFSymbol*> cpsymbols=std::set<const PFSymbol*>());

	/** \brief Returns true iff the aggregate formula is monotone **/
	bool monotone(const AggForm* af);

	/** \brief Returns true iff the aggregate formula is anti-monotone **/
	bool antimonotone(const AggForm* af);

	/** \brief Create the formula 'true' **/
	BoolForm*	trueform();
	/** \brief Create the formula 'false' **/
	BoolForm*	falseform();
}


/******************
	Definitions
******************/

/**
 * Class to represent a single rule of a definition or fixpoint definition
 */
class Rule {
	private:
		PredForm*				_head;		//!< the head of the rule
		Formula*				_body;		//!< the body of the rule
		std::set<Variable*>		_quantvars;	//!< the universally quantified variables of the rule
		ParseInfo				_pi;		//!< the place where the rule was parsed

	public:
		// Constructors
		Rule(const std::set<Variable*>& vv, PredForm* h, Formula* b, const ParseInfo& pi) : 
			_head(h), _body(b), _quantvars(vv), _pi(pi) { }

		Rule*	clone()	const;	//!< Make a deep copy of the rule

		// Destructor
		~Rule() { }				//!< Delete the rule, but not its components
		void recursiveDelete();	//!< Delete the rule and its components

		// Mutators
		void	head(PredForm* h)	{ _head = h;	}	//!< Replace the head of the rule
		void	body(Formula* f)	{ _body = f;	}	//!< Replace the body of the rule
		void	addvar(Variable* v)	{ _quantvars.insert(v);	}

		// Inspectors
		PredForm*					head()			const { return _head;		}
		Formula*					body()			const { return _body;		}
		const ParseInfo&			pi()			const { return _pi;			}
		const std::set<Variable*>&	quantvars()		const { return _quantvars;	}

		// Visitor
		void	accept(TheoryVisitor* v) const;
		Rule*	accept(TheoryMutatingVisitor* v);

		// Output
		std::ostream&	put(std::ostream&, unsigned int spaces = 0) const;
		std::string		to_string(unsigned int spaces = 0)			const;
};

std::ostream& operator<<(std::ostream&,const Rule&);

/**
 * \brief Absract class to represent definitions
 */
class AbstractDefinition : public TheoryComponent {
	public:
		virtual AbstractDefinition* clone() const = 0;

		// Destructor
		virtual ~AbstractDefinition() { }

		// Visitor
		virtual void				accept(TheoryVisitor* v)			const = 0;
		virtual AbstractDefinition*	accept(TheoryMutatingVisitor* v)	= 0;
};

/**
 * \brief Class to represent inductive definitions
 */
class Definition : public AbstractDefinition {
	private:
		std::vector<Rule*>		_rules;		//!< The rules in the definition
		std::set<PFSymbol*>		_defsyms;	//!< Symbols defined by the definition

	public:
		// Constructors
		Definition() { } 

		Definition*	clone()	const;

		// Destructor
		~Definition() { }
		void recursiveDelete();

		// Mutators
		void					add(Rule*);						//!< add a rule to the definition
		void					rule(unsigned int n, Rule* r);	//!< Replace the n'th rule of the definition

		// Inspectors
		const std::vector<Rule*>&		rules()			const { return _rules;		}
		const std::set<PFSymbol*>&		defsymbols()	const { return _defsyms;	}

		// Visitor
		void		accept(TheoryVisitor* v) const;
		Definition*	accept(TheoryMutatingVisitor* v);

		// output
		std::ostream& put(std::ostream&,unsigned int spaces = 0) const;
};

/***************************
	Fixpoint definitions
***************************/

class AbstractFixpDef : public TheoryComponent {
	public:
		virtual AbstractFixpDef* clone() const = 0;

		// Destructor
		virtual ~AbstractFixpDef() { }

		// Visitor
		virtual void				accept(TheoryVisitor* v)			const = 0;
		virtual AbstractFixpDef*	accept(TheoryMutatingVisitor* v)	= 0;
};

class FixpDef : public AbstractFixpDef {
	private:
		bool					_lfp;		//!< true iff it is a least fixpoint definition
		std::vector<FixpDef*>	_defs;		//!< the direct subdefinitions  of the definition
		std::vector<Rule*>		_rules;		//!< the rules of the definition
		std::set<PFSymbol*>		_defsyms;	//!< the predicates in heads of rules in _rules

	public:
		// Constructors
		FixpDef(bool lfp = false) : _lfp(lfp) { }

		FixpDef*	clone()	const;

		// Destructor 
		~FixpDef() { }
		void recursiveDelete();

		// Mutators
		void	lfp(bool b)						{ _lfp = b;				}
		void	add(Rule* r);												//!< add a rule
		void	add(FixpDef* d)					{ _defs.push_back(d);	}	//!< add a direct subdefinition
		void	rule(unsigned int n, Rule* r);								//!< replace the n'th rule
		void	def(unsigned int n, FixpDef* d)	{ _defs[n] = d;			}	//!< replace the n'th subdefinition

		// Inspectors
		bool							lfp()		const { return _lfp;		}
		const std::vector<FixpDef*>&	defs()		const { return _defs;		}
		const std::vector<Rule*>&		rules()		const { return _rules;		}
		const std::set<PFSymbol*>&		defsyms()	const { return _defsyms;	}

		// Visitor
		void		accept(TheoryVisitor* v) const;
		FixpDef*	accept(TheoryMutatingVisitor* v);

		// output
		std::ostream& put(std::ostream&,unsigned int spaces = 0) const;
};


/***************
	Theories
***************/

/**
 * \brief Abstract base class for theories
 */
class AbstractTheory {
	protected:
		std::string		_name;			//!< the name of the theory
		Vocabulary*		_vocabulary;	//!< the vocabulary of the theory
		ParseInfo		_pi;			//!< the place where the theory was parsed

	public:
		// Constructors 
		AbstractTheory(const std::string& name, const ParseInfo& pi) : 
			_name(name), _vocabulary(0), _pi(pi) { }
		AbstractTheory(const std::string& name, Vocabulary* voc, const ParseInfo& pi) : 
			_name(name), _vocabulary(voc), _pi(pi) { }

		virtual AbstractTheory* clone() const = 0;	//!< Make a deep copy of the theory

		// Destructor
		virtual void recursiveDelete() = 0;	//!< Delete the theory and its components
		virtual ~AbstractTheory() { }		//!< Delete the theory, but not its components

		// Mutators
				void	vocabulary(Vocabulary* v)	{ _vocabulary = v;	}	//!< Change the vocabulary of the theory
				void	name(const std::string& n)	{ _name = n;		}	//!< Change the name of the theory
		virtual	void	add(Formula* f)				= 0;	//!< Add a formula to the theory
		virtual void	add(Definition* d)			= 0;	//!< Add a definition to the theory
		virtual void	add(FixpDef* fd)			= 0;	//!< Add a fixpoint definition to the theory

		// Inspectors
		const std::string&	name()			const { return _name;			}
		Vocabulary*			vocabulary()	const { return _vocabulary;		}
		const ParseInfo&	pi()			const { return _pi;				}

		// Visitor
		virtual void			accept(TheoryVisitor*) const	= 0;
		virtual AbstractTheory*	accept(TheoryMutatingVisitor*)	= 0;

		// Output
		virtual std::ostream&	put(std::ostream&,unsigned int spaces)	const = 0;
				std::string		to_string(unsigned int spaces)			const;
};

std::ostream& operator<<(std::ostream&,const AbstractTheory&);

/**
 * \brief Class to represent first-order theories
 */
class Theory : public AbstractTheory {
	private:
		std::vector<Formula*>		_sentences;		//!< the sentences of the theory
		std::vector<Definition*>	_definitions;	//!< the definitions of the theory
		std::vector<FixpDef*>		_fixpdefs;		//!< the fixpoint definitions of the theory

	public:
		// Constructors 
		Theory(const std::string& name, const ParseInfo& pi) : 
			AbstractTheory(name,pi) { }
		Theory(const std::string& name, Vocabulary* voc, const ParseInfo& pi) : 
			AbstractTheory(name,voc,pi) { }

		Theory*	clone()	const;

		// Destructor
		void recursiveDelete();
		~Theory() { }

		// Mutators
		void	add(Formula* f)								{ _sentences.push_back(f);		}
		void	add(Definition* d)							{ _definitions.push_back(d);	}
		void	add(FixpDef* fd)							{ _fixpdefs.push_back(fd);		}
		void	addTheory(AbstractTheory*);
		void	sentence(unsigned int n, Formula* f)		{ _sentences[n] = f;			}
		void	definition(unsigned int n, Definition* d)	{ _definitions[n] = d;			}
		void	fixpdef(unsigned int n, FixpDef* d)			{ _fixpdefs[n] = d;				}

		std::vector<Formula*>&		sentences()		{ return _sentences;	}
		std::vector<Definition*>&	definitions()	{ return _definitions;	}
		std::vector<FixpDef*>&		fixpdefs()		{ return _fixpdefs;		}

		// Inspectors
		const std::vector<Formula*>&		sentences()		const { return _sentences;	}
		const std::vector<Definition*>&		definitions()	const { return _definitions;	}
		const std::vector<FixpDef*>&		fixpdefs()		const { return _fixpdefs;		}
		std::set<TheoryComponent*>			components()	const;

		// Visitor
		void	accept(TheoryVisitor*) const;
		Theory*	accept(TheoryMutatingVisitor*);

		// Output
		std::ostream& put(std::ostream&,unsigned int spaces = 0) const;
};

namespace TheoryUtils {

	/** \brief Push negations inside **/
	void push_negations(AbstractTheory*);	

	/** \brief Rewrite A <=> B to (A => B) & (B => A) **/
	void remove_equiv(AbstractTheory*);		

	/** \brief Rewrite (! x : ! y : phi) to (! x y : phi), rewrite ((A & B) & C) to (A & B & C), etc. **/
	void flatten(AbstractTheory*);			

	/** \brief Rewrite chains of equalities to a conjunction or disjunction of atoms. **/
	void remove_eqchains(AbstractTheory*);	

	/** \brief Rewrite (! x : phi & chi) to ((! x : phi) & (!x : chi)), and similarly for ?. **/
	void move_quantifiers(AbstractTheory*);	

	/** \brief Rewrite the theory so that there are no nested terms **/
	void remove_nesting(AbstractTheory*);

	/** \brief Replace all definitions in the theory by their completion **/
	void completion(AbstractTheory*);

	/** \brief Count the number of subformulas in the theory **/
	int nrSubformulas(AbstractTheory*);

	/** \brief Merge two theories **/
	AbstractTheory* merge(AbstractTheory*,AbstractTheory*);
}

/**************
	Visitor
**************/

class GroundDefinition;
class GroundRule;
class PCGroundRule;
class AggGroundRule;
class GroundSet;
class GroundAggregate;

class CPTerm;
class CPVarTerm;
class CPWSumTerm;
class CPSumTerm;
class CPReification;

class GroundPolicy;
class PrintGroundPolicy;
class SolverPolicy;
template<class T> class GroundTheory;

// All have a default implementation to allow visitors only implementing some of the traversals, the other
// being no-ops.

/**
 * Visitor class for theories
 */
class TheoryVisitor {
	public:

		// Theories
		virtual void visit(const Theory*);

		virtual void visit(const GroundTheory<GroundPolicy>*);
		virtual void visit(const GroundTheory<PrintGroundPolicy>*);
		virtual void visit(const GroundTheory<SolverPolicy>*);

		// Formulas
				void traverse(const Formula*);
		virtual void visit(const PredForm*);
		virtual void visit(const EqChainForm*);
		virtual void visit(const EquivForm*);
		virtual void visit(const BoolForm*);
		virtual void visit(const QuantForm*);
		virtual void visit(const AggForm*);

		virtual void visit(const GroundDefinition*);
		virtual void visit(const PCGroundRule*);
		virtual void visit(const AggGroundRule*);
		virtual void visit(const GroundSet*);
		virtual void visit(const GroundAggregate*);

		virtual void visit(const CPReification*);

		// Definitions
		virtual void visit(const Rule*);
		virtual void visit(const Definition*);
		virtual void visit(const FixpDef*);

		// Terms
				void traverse(const Term*);
		virtual void visit(const VarTerm*);
		virtual void visit(const FuncTerm*);
		virtual void visit(const DomainTerm*);
		virtual void visit(const AggTerm*);

		virtual void visit(const CPVarTerm*);
		virtual void visit(const CPWSumTerm*);
		virtual void visit(const CPSumTerm*);

		// Set expressions
				void traverse(const SetExpr*);
		virtual void visit(const EnumSetExpr*);
		virtual void visit(const QuantSetExpr*);

};

class TheoryMutatingVisitor {
	public:
		// Theories
		virtual Theory* visit(Theory*);
		virtual GroundTheory<GroundPolicy>* visit(GroundTheory<GroundPolicy>*);
		virtual GroundTheory<PrintGroundPolicy>* visit(GroundTheory<PrintGroundPolicy>*);
		virtual GroundTheory<SolverPolicy>* visit(GroundTheory<SolverPolicy>*);

<<<<<<< HEAD
		// Formulas
				Formula* traverse(Formula*);
		virtual Formula* visit(PredForm*);
=======
		// Formulas     
		virtual	Formula* traverse(Formula*);
		virtual Formula* visit(PredForm*);			
>>>>>>> bc190454
		virtual Formula* visit(EqChainForm*);
		virtual Formula* visit(EquivForm*);
		virtual Formula* visit(BoolForm*);
		virtual Formula* visit(QuantForm*);
		virtual Formula* visit(AggForm*);

		virtual GroundDefinition* visit(GroundDefinition*);
		virtual GroundRule*	visit(AggGroundRule*);
		virtual GroundRule*	visit(PCGroundRule*);


		// Definitions
		virtual Rule*				visit(Rule*);
		virtual Definition*			visit(Definition*);
		virtual FixpDef*			visit(FixpDef*);

		// Terms
		virtual	Term* traverse(Term*);
		virtual Term* visit(VarTerm*);
		virtual Term* visit(FuncTerm*);
		virtual Term* visit(DomainTerm*);
		virtual Term* visit(AggTerm*);

		// Set expressions
		virtual SetExpr* traverse(SetExpr*);
		virtual SetExpr* visit(EnumSetExpr*);
		virtual SetExpr* visit(QuantSetExpr*);
};

#endif<|MERGE_RESOLUTION|>--- conflicted
+++ resolved
@@ -736,15 +736,9 @@
 		virtual GroundTheory<PrintGroundPolicy>* visit(GroundTheory<PrintGroundPolicy>*);
 		virtual GroundTheory<SolverPolicy>* visit(GroundTheory<SolverPolicy>*);
 
-<<<<<<< HEAD
-		// Formulas
-				Formula* traverse(Formula*);
-		virtual Formula* visit(PredForm*);
-=======
 		// Formulas     
 		virtual	Formula* traverse(Formula*);
 		virtual Formula* visit(PredForm*);			
->>>>>>> bc190454
 		virtual Formula* visit(EqChainForm*);
 		virtual Formula* visit(EquivForm*);
 		virtual Formula* visit(BoolForm*);
