--- conflicted
+++ resolved
@@ -9,20 +9,8 @@
 
 #include <set>
 #include <vector>
-<<<<<<< HEAD
 #include "commontypes.hpp"
 #include "parseinfo.hpp"
-=======
-#include <map>
-#include <set>
-
-#include "term.hpp" //FIXME: include needed for Term* AggForm::subterm(int). Why?
-
-class PFSymbol;
-
-class GroundTranslator;
-class GroundTheory;
->>>>>>> 57cfc98b
 
 /*****************************************************************************
 	Abstract base class for formulas, definitions and fixpoint definitions
@@ -355,33 +343,14 @@
 	/** \brief Recursively rewrite all EqChainForms in the given formula to BoolForms **/
 	Formula* remove_eqchains(Formula*,Vocabulary* v = 0);	
 
-<<<<<<< HEAD
 	/** **/
 	Formula* graph_functions(Formula* f);	
-
-	/** **/
-	Formula* moveThreeValTerms(Formula*,AbstractStructure*,bool positive,bool usingcp=false);
-=======
-namespace FormulaUtils {
-	/**
-	 * Evaluate a formula in a structure under the given variable mapping
-	 *	Preconditions: 
-	 *		- for all subterms, the preconditions of evaluate(Term*,Structure*,const map<Variable*,TypedElement>&) must hold
-	 *		- the sort of every quantified variable in the formula should have a finite domain in the given structure
-	 *		- every free variable in the formula is interpreted by the given map
-	 */
-	TruthValue evaluate(Formula*,AbstractStructure*,const std::map<Variable*,TypedElement>&);	
-	
-	Formula* remove_eqchains(Formula*,Vocabulary* v = 0);	// Rewrite chains of equalities to a 
-															// conjunction or disjunction of atoms.
-	Formula* graph_functions(Formula* f);	// Rewrite a function F(x) = y in an equality as a predicate F(x,y)
 
 	/**
 	 * Non-recursively move terms that are three-valued in a given structure outside of the given atom.
 	 */
 	Formula* moveThreeValTerms(Formula*,AbstractStructure*,bool positive,bool usingcp=false,
 								const std::set<const Function*> cpfunctions=std::set<const Function*>());
->>>>>>> 57cfc98b
 
 	/** \brief Returns true iff the aggregate formula is monotone **/
 	bool monotone(const AggForm* af);
