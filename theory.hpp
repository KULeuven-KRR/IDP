--- conflicted
+++ resolved
@@ -634,7 +634,6 @@
 	/** \brief Rewrite (! x : phi & chi) to ((! x : phi) & (!x : chi)), and similarly for ?. **/
 	void move_quantifiers(AbstractTheory*);	
 
-<<<<<<< HEAD
 	/** \brief Rewrite the theory so that there are no nested terms **/
 	void remove_nesting(AbstractTheory*);
 
@@ -643,11 +642,9 @@
 
 	/** \brief Count the number of subformulas in the theory **/
 	int nrSubformulas(AbstractTheory*);
-=======
+
 	/** \brief Merge two theories **/
 	AbstractTheory* merge(AbstractTheory*,AbstractTheory*);
-
->>>>>>> 9e932a84
 }
 
 /**************
