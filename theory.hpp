--- conflicted
+++ resolved
@@ -174,11 +174,7 @@
 		// Constructors
 		EqChainForm(SIGN sign, bool c, Term* t, const FormulaParseInfo& pi) :
 			Formula(sign,pi), _conj(c), _comps(0) { subterms(std::vector<Term*>(1,t)); }
-<<<<<<< HEAD
 		EqChainForm(SIGN s,bool c,const std::vector<Term*>& vt,const std::vector<CompType>& vc,const FormulaParseInfo& pi) :
-=======
-		EqChainForm(bool s, bool c, const std::vector<Term*>& vt, const std::vector<CompType>& vc, const FormulaParseInfo& pi) :
->>>>>>> e6159901
 			Formula(s,pi), _conj(c), _comps(vc) { subterms(vt); }
 
 		EqChainForm*	clone()										const;
@@ -212,13 +208,8 @@
 
 	public:
 		// Constructors
-<<<<<<< HEAD
 		EquivForm(SIGN sign, Formula* lf, Formula* rf, const FormulaParseInfo& pi) :
-			Formula(sign,pi) { addsubformula(lf); addsubformula(rf); }
-=======
-		EquivForm(bool sign, Formula* lf, Formula* rf, const FormulaParseInfo& pi) : 
 			Formula(sign,pi) { addSubformula(lf); addSubformula(rf); }
->>>>>>> e6159901
 
 		EquivForm*	clone()										const;
 		EquivForm*	clone(const std::map<Variable*,Variable*>&)	const;
@@ -253,13 +244,8 @@
 		// Constructors
 		BoolForm(SIGN sign, bool c, const std::vector<Formula*>& sb, const FormulaParseInfo& pi) :
 			Formula(sign,pi), _conj(c) { subformulas(sb); }
-<<<<<<< HEAD
 		BoolForm(SIGN sign, bool c, Formula* left, Formula* right, const FormulaParseInfo& pi) :
-			Formula(sign,pi), _conj(c) { addsubformula(left); addsubformula(right);	}
-=======
-		BoolForm(bool sign, bool c, Formula* left, Formula* right, const FormulaParseInfo& pi) :
 			Formula(sign,pi), _conj(c) { addSubformula(left); addSubformula(right);	}
->>>>>>> e6159901
 
 		BoolForm*	clone()										const;
 		BoolForm*	clone(const std::map<Variable*,Variable*>&)	const;
@@ -272,15 +258,10 @@
 
 		// Inspectors
 		bool	conj()			const	{ return _conj;											}
-<<<<<<< HEAD
-		bool	trueformula()	const	{ return subformulas().empty() && isConjWithSign();	}
-		bool	falseformula()	const	{ return subformulas().empty() && not isConjWithSign();	}
+		bool	trueFormula()	const	{ return subformulas().empty() && isConjWithSign();	}
+		bool	falseFormula()	const	{ return subformulas().empty() && not isConjWithSign();	}
 
 		bool 	isConjWithSign() const { return (conj() && isPos(sign())) || (not conj() && isNeg(sign())); }
-=======
-		bool	trueFormula()	const	{ return (subformulas().empty() && _conj == sign());	}
-		bool	falseFormula()	const	{ return (subformulas().empty() && _conj != sign());	}
->>>>>>> e6159901
 
 		// Visitor
 		void		accept(TheoryVisitor* v) const;
@@ -299,13 +280,8 @@
 
 	public:
 		// Constructors
-<<<<<<< HEAD
 		QuantForm(SIGN sign, QUANT quant, const std::set<Variable*>& v, Formula* sf, const FormulaParseInfo& pi) :
-			Formula(sign,pi), _quantifier(quant) { subformulas(std::vector<Formula*>(1,sf)); quantvars(v); }
-=======
-		QuantForm(bool sign, bool u, const std::set<Variable*>& v, Formula* sf, const FormulaParseInfo& pi) : 
-			Formula(sign,pi), _univ(u) { subformulas(std::vector<Formula*>(1,sf)); quantVars(v); }
->>>>>>> e6159901
+			Formula(sign,pi), _quantifier(quant) { subformulas(std::vector<Formula*>(1,sf)); quantVars(v); }
 
 		QuantForm*	clone()										const;
 		QuantForm*	clone(const std::map<Variable*,Variable*>&)	const;
@@ -314,10 +290,9 @@
 		~QuantForm() { }
 
 		// Mutators
-<<<<<<< HEAD
-		void	add(Variable* v)	{ addquantvar(v);	}
+		void	add(Variable* v)	{ addQuantVar(v);	}
 		void	quant(QUANT b)		{ _quantifier = b;		}
-		void	subf(Formula* f)	{ subformula(0,f);	}
+		void	subf(Formula* f)	{ Formula::subformula(0,f);	}
 
 		// Inspectors
 		Formula*	subf()	const { return subformulas()[0];	}
@@ -325,15 +300,6 @@
 
 		bool 		isUniv() const { return _quantifier==QUANT::UNIV; }
 		bool 		isUnivWithSign() const { return (_quantifier==QUANT::UNIV && isPos(sign())) || (_quantifier==QUANT::EXIST && isNeg(sign())); }
-=======
-		void	add(Variable* v)		{ addQuantVar(v);	}
-		void	univ(bool b)			{ _univ = b;		}
-		void	subformula(Formula* f)	{ Formula::subformula(0,f);	}
-
-		// Inspectors
-		Formula*	subformula()	const { return subformulas()[0];	}
-		bool		univ()			const { return _univ;				}
->>>>>>> e6159901
 
 		// Visitor
 		void		accept(TheoryVisitor* v) const;
