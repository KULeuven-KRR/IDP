--- conflicted
+++ resolved
@@ -38,22 +38,15 @@
 	}
 
 	virtual void flush() {
-<<<<<<< HEAD
-/*		lua_getglobal(state(), "io");
-=======
 		/*lua_getglobal(state(), "io");
->>>>>>> 82508f53
 		lua_getfield(state(), -1, "write");
 		lua_pushstring(state(),buffer_.str().c_str());
 		lua_call(state(),1,0);
 		lua_pop(state(), 1);
 		buffersize = 0;
 		buffer_.str("");*/
-<<<<<<< HEAD
 		std::cout << buffer_.str();
 		buffer_.str("");
-=======
->>>>>>> 82508f53
 	}
 };
 
