--- conflicted
+++ resolved
@@ -17,13 +17,8 @@
 	public:
 		PropagateMonitor() {
 			cb::Callback2<void, MinisatID::Literal, int> callbackprop(this, &PropagateMonitor::propagate);
-<<<<<<< HEAD
-			MinisatID::SearchMonitor* solvermonitor_ = new MinisatID::SearchMonitor();
-			solvermonitor_->setPropagateCB(callbackprop);
-=======
 			_solvermonitor = new MinisatID::Monitor();
 			_solvermonitor->setPropagateCB(callbackprop);
->>>>>>> e6159901
 		}
 		virtual ~PropagateMonitor() {
 			delete(_solvermonitor);
