/************************************
	common.hpp
	this file belongs to GidL 2.0
	(c) K.U.Leuven
************************************/

#ifndef COMMON_HPP
#define COMMON_HPP

#include <string>
#include <ostream>

extern void notyetimplemented(const std::string&);

extern bool	isInt(double);					//!< true iff the given double is an integer
extern bool isDouble(const std::string&);	//!< true iff the given string is a double

extern std::string	itos(int);					//!< convert int to string
extern std::string	dtos(double);				//!< convert double to string
extern int			stoi(const std::string&);	//!< convert string to int
extern double		stod(const std::string&);	//!< convert string to double

extern void	printtabs(std::ostream&,unsigned int tabs);	//!< write a given number of tabs

#ifdef OLD
#include <iostream>

#include <vector>
<<<<<<< HEAD
using namespace std;
=======
#include <string>

#include "commontypes.hpp"

>>>>>>> 508df45a
struct compound;
struct TypedElement;
union Element;
class Function;

/** Memory management **/
// The functions below implement shared pointers to strings and compound elements. All user defined strings should be created by a call to one of these functions. Similarly for all compound elements.
extern std::string*	IDPointer(char* s);											// return a 'shared' pointer to s;
extern std::string*	IDPointer(const std::string& s);							// return a 'shared' pointer to s;
extern compound*	CPPointer(TypedElement e);									// return a 'shared' pointer to compound 0(e);
extern compound*	CPPointer(Element e, ElementType t);						// return a 'shared' pointer to compound 0(e);
extern compound*	CPPointer(Function* f, const std::vector<TypedElement>& v);	// return a 'shared' pointer to compound f(v);
extern compound*	CPPointer(Function* f,const std::vector<compound*>& v);			// return a 'shared' pointer to compound f(v);

/** Extreme numbers **/
extern int MAX_INT;			// maximum integer value
extern int MIN_INT;			// minimum integer value
extern double MAX_DOUBLE;	// maximum double value
extern double MIN_DOUBLE;	// minimum double value

/** Number of characters **/
extern int nrOfChars();

/** Next tuple **/
// implements a 'mechanical counter' (or 'carry')
//		when called, the first element in tuple is incremented by 1
//		if now, that element is strictly lower than the first element in limits, stop and return true;
//		else, set the first element to 0 and increase the second element in tuple
//		if now, that element is strictly lower than the second element in limits, stop and return true;
//		etc.
//		if all elements are set to 0, return false.
//	NOTE: this is useful, e.g., when iterating over all values of a tuple of variables.
extern bool nexttuple(std::vector<unsigned int>& tuple, const std::vector<unsigned int>& limits);

<<<<<<< HEAD
=======
/** Conversions **/
extern std::string	itos(int);					// int to string
extern std::string	dtos(double);				// double to string
extern int			stoi(const std::string&);	// string to int
extern double		stod(const std::string&);	// string to double

>>>>>>> 508df45a
/** Type checking **/
extern bool isInt(const std::string&);
extern bool isInt(double);
extern bool isChar(int);
extern bool isChar(double);
extern bool isDouble(const std::string&);

/** Return a string of n spaces **/
extern std::string tabstring(unsigned int n);

#endif
#endif<|MERGE_RESOLUTION|>--- conflicted
+++ resolved
@@ -26,14 +26,11 @@
 #include <iostream>
 
 #include <vector>
-<<<<<<< HEAD
 using namespace std;
-=======
 #include <string>
 
 #include "commontypes.hpp"
 
->>>>>>> 508df45a
 struct compound;
 struct TypedElement;
 union Element;
@@ -68,15 +65,12 @@
 //	NOTE: this is useful, e.g., when iterating over all values of a tuple of variables.
 extern bool nexttuple(std::vector<unsigned int>& tuple, const std::vector<unsigned int>& limits);
 
-<<<<<<< HEAD
-=======
 /** Conversions **/
 extern std::string	itos(int);					// int to string
 extern std::string	dtos(double);				// double to string
 extern int			stoi(const std::string&);	// string to int
 extern double		stod(const std::string&);	// string to double
 
->>>>>>> 508df45a
 /** Type checking **/
 extern bool isInt(const std::string&);
 extern bool isInt(double);
