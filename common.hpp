--- conflicted
+++ resolved
@@ -16,16 +16,11 @@
 #include "loki/static_check.h"
 #include <typeinfo>
 
-class AssertionException: public std::exception{
-
-};
-
 #ifdef DEBUG
-#define Assert(condition) { if(!(condition)){ std::cerr << "ASSERT FAILED: " << #condition << " @ " << __FILE__ << " (" << __LINE__ << ")" << std::endl; throw AssertionException();} }
+#define Assert(condition) { if(!(condition)){ std::stringstream ss; ss << "ASSERT FAILED: " << #condition << " @ " << __FILE__ << " (" << __LINE__ << ")"; throw AssertionException(ss.str());} }
 #else
 #define Assert(x) do {} while(0)
-#endif //DEBUG
-
+#endif
 
 std::string getTablenameForInternals();
 std::string getPathOfLuaInternals();
@@ -210,14 +205,4 @@
 	return typeid(object) == typeid(T2);
 }
 
-<<<<<<< HEAD
-#ifdef DEBUG
-#define Assert(condition) { if(!(condition)){ std::stringstream ss; ss << "ASSERT FAILED: " << #condition << " @ " << __FILE__ << " (" << __LINE__ << ")"; throw AssertionException(ss.str());} }
-#else
-#define Assert(x) do {} while(0)
-#endif
-
-#endif
-=======
-#endif //COMMON_HPP
->>>>>>> 0c359bdf
+#endif //COMMON_HPP