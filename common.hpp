--- conflicted
+++ resolved
@@ -11,7 +11,7 @@
 #include <vector>
 #include <string>
 
-#include "fotypes.hpp"
+#include "commontypes.hpp"
 
 struct compound;
 struct TypedElement;
@@ -20,20 +20,12 @@
 
 /** Memory management **/
 // The functions below implement shared pointers to strings and compound elements. All user defined strings should be created by a call to one of these functions. Similarly for all compound elements.
-<<<<<<< HEAD
 extern std::string*	IDPointer(char* s);											// return a 'shared' pointer to s;
 extern std::string*	IDPointer(const std::string& s);							// return a 'shared' pointer to s;
 extern compound*	CPPointer(TypedElement e);									// return a 'shared' pointer to compound 0(e);
 extern compound*	CPPointer(Element e, ElementType t);						// return a 'shared' pointer to compound 0(e);
 extern compound*	CPPointer(Function* f, const std::vector<TypedElement>& v);	// return a 'shared' pointer to compound f(v);
-=======
-extern string*		IDPointer(char* s);			// return a 'shared' pointer to s;
-extern string*		IDPointer(const string& s);	// return a 'shared' pointer to s;
-extern compound*	CPPointer(TypedElement e);	// return a 'shared' pointer to compound 0(e);
-extern compound*	CPPointer(Element e, ElementType t);	// return a 'shared' pointer to compound 0(e);
-extern compound*	CPPointer(Function* f,const vector<TypedElement>& v);	// return a 'shared' pointer to compound f(v);
-extern compound*	CPPointer(Function* f,const vector<compound*>& v);	// return a 'shared' pointer to compound f(v);
->>>>>>> a1946758
+extern compound*	CPPointer(Function* f,const std::vector<compound*>& v);			// return a 'shared' pointer to compound f(v);
 
 /** Extreme numbers **/
 extern int MAX_INT;			// maximum integer value
