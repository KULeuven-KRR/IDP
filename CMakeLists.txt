cmake_minimum_required(VERSION 2.8)
project (idp)

### The version number
set (idp_VERSION_MAJOR 3)
set (idp_VERSION_MINOR 0)

include(cmake/outofsourcecheck.cmake)
assureOutOfSourceBuilds()

option(BUILDTESTS  "Run the gtest tests" ON)
enable_testing()

### Adding to cxx flags
macro(addToCXX ARGUMENT)
	set(CMAKE_CXX_FLAGS "${CMAKE_CXX_FLAGS} ${ARGUMENT}")
endmacro()

### Rpath handling
include(cmake/rpathhandling.cmake)

### Gmp handling
option(GMP  "Enable gmp support" OFF)
if(GMP)
	addToCXX("-D GMP")
else()
	addToCXX("-D NO_GMP")
endif()

### Cp handling 
option(CP  "Enable cp support" OFF)
if(CP)
	addToCXX("-D CPSUPPORT")
endif()


<<<<<<< HEAD
# Set default compile flags for GCC
set(CMAKE_CXX_FLAGS "${CMAKE_CXX_FLAGS} -Wall")
if(CMAKE_COMPILER_IS_GNUCXX)
	set(CMAKE_CXX_FLAGS "${CMAKE_CXX_FLAGS} -Wextra -pedantic ")
=======
### Set default compile flags
addToCXX("-std=c++0x -Wall ")
if(CMAKE_COMPILER_IS_GNUCXX)
	addToCXX("-Wextra ")
>>>>>>> bcb2919e
endif()

if(CMAKE_COMPILER_IS_MINGW)
	message(STATUS "Mingw compiler")
	addToCXX("-static-libgcc ")
endif()

if(${CMAKE_BUILD_TYPE} MATCHES "StaticRelease")
	addToCXX("-DNDEBUG -O3 -m32 ")
	set(CMAKE_C_FLAGS "${CMAKE_C_FLAGS} -m32 -DNDEBUG ")
	set(BUILD_SHARED_LIBS OFF)
	set(BUILD_IDP_STATIC ON)
else()
	if(${CMAKE_BUILD_TYPE} MATCHES "Release")
		addToCXX("-O3 -DNDEBUG ")
		set(BUILD_SHARED_LIBS ON)
		handleRPATHUnix()
	else() #debug builds
		addToCXX("-O0 -ggdb -DDEBUG -D_GLIBCXX_DEBUG ")
		if(${CMAKE_BUILD_TYPE} MATCHES "StaticDebug")
			set(BUILD_SHARED_LIBS OFF) # to allow stepping
			set(BUILD_IDP_STATIC ON)   # to allow stepping
		else()
			if(${CMAKE_BUILD_TYPE} MATCHES "Debug")
				set(BUILD_SHARED_LIBS ON)
				handleRPATHUnix()
			else()
				message(FATAL_ERROR "Unsupported build-type \"${CMAKE_BUILD_TYPE}\", only Debug, StaticDebug, Release and StaticRelease are allowed.")
			endif()
		endif()
	endif()
endif()

### Printing information
message(STATUS "Global CXX flags: ")
message(STATUS "${CMAKE_CXX_FLAGS}")
message(STATUS "build idp shared ${BUILD_SHARED_LIBS}")
if(BUILD_IDP_STATIC)
	message(STATUS "build idp allstatic")
	set(STATIC_LUA ON)
endif()
message(STATUS "Rpath for building is \"${CMAKE_BUILD_RPATH}\"")
message(STATUS "Rpath for installation is \"${CMAKE_INSTALL_RPATH}\"")

### Adding subprojects
add_subdirectory(lib/minisatid)
add_subdirectory(lib/linenoise)
if(NOT TARGET gtest AND BUILDTESTS)
	add_subdirectory(lib/gtest-1.6.0)
endif() 
add_subdirectory(lib/gtestparser)
add_subdirectory(lib/lua)
add_subdirectory(lib/tinythread/source)
add_subdirectory(src)
add_subdirectory(tests)

### Allow packing
include(CPack)<|MERGE_RESOLUTION|>--- conflicted
+++ resolved
@@ -34,17 +34,10 @@
 endif()
 
 
-<<<<<<< HEAD
-# Set default compile flags for GCC
-set(CMAKE_CXX_FLAGS "${CMAKE_CXX_FLAGS} -Wall")
+### Set default compile flags
+addToCXX("-std=c++0x -Wall -std=c++0x ")
 if(CMAKE_COMPILER_IS_GNUCXX)
-	set(CMAKE_CXX_FLAGS "${CMAKE_CXX_FLAGS} -Wextra -pedantic ")
-=======
-### Set default compile flags
-addToCXX("-std=c++0x -Wall ")
-if(CMAKE_COMPILER_IS_GNUCXX)
-	addToCXX("-Wextra ")
->>>>>>> bcb2919e
+	addToCXX("-Wextra -pedantic ")
 endif()
 
 if(CMAKE_COMPILER_IS_MINGW)
