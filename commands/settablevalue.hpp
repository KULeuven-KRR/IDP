/************************************
	maketabtrue.hpp
	this file belongs to GidL 2.0
	(c) K.U.Leuven
************************************/

#ifndef MAKETABTRUE_HPP_
#define MAKETABTRUE_HPP_

#include <vector>
#include "commandinterface.hpp"
#include "monitors/interactiveprintmonitor.hpp"
#include "structure.hpp"

/**
 * Implements maketrue, makefalse, and makeunknown on a predicate interpretation and lua table
 */
class SetTableValueInference: public Inference {
	enum SETVALUE { SET_TRUE, SET_FALSE, SET_UNKNOWN};
private:
	SETVALUE value_;
public:
	static Inference* getMakeTableTrueInference(){
<<<<<<< HEAD
		return new SetTableValueInference("makeTableTrue", SET_TRUE);
	}
	static Inference* getMakeTableFalseInference(){
		return new SetTableValueInference("makeTableFalse", SET_FALSE);
	}
	static Inference* getMakeTableUnknownInference(){
		return new SetTableValueInference("makeTableUnknown", SET_UNKNOWN);
=======
		return new SetTableValueInference("maketrue", SET_TRUE);
	}
	static Inference* getMakeTableFalseInference(){
		return new SetTableValueInference("makefalse", SET_FALSE);
	}
	static Inference* getMakeTableUnknownInference(){
		return new SetTableValueInference("makeunknown", SET_UNKNOWN);
>>>>>>> ba113625
	}

	SetTableValueInference(const char* command, SETVALUE value): Inference(command, true), value_(value) {
		add(AT_PREDINTER);
		add(AT_TABLE);
	}

	InternalArgument execute(const std::vector<InternalArgument>& args) const {
		PredInter* pri = args[0]._value._predinter;
		ElementTuple tuple = toTuple(args[1]._value._table, *printmonitor());
		switch (value_) {
			case SET_TRUE:
				pri->makeTrue(tuple);
				break;
			case SET_FALSE:
				pri->makeFalse(tuple);
				break;
			case SET_UNKNOWN:
				pri->makeUnknown(tuple);
				break;
			default:
				break;
		}

		return nilarg();
	}

	ElementTuple toTuple(std::vector<InternalArgument>* tab, InteractivePrintMonitor& monitor) const {
		ElementTuple tup;
		for(auto it = tab->begin(); it != tab->end(); ++it) {
			switch(it->_type) {
				case AT_INT:
					tup.push_back(DomainElementFactory::instance()->create(it->_value._int));
					break;
				case AT_DOUBLE:
					tup.push_back(DomainElementFactory::instance()->create(it->_value._double));
					break;
				case AT_STRING:
					tup.push_back(DomainElementFactory::instance()->create(it->_value._string));
					break;
				case AT_COMPOUND:
					tup.push_back(DomainElementFactory::instance()->create(it->_value._compound));
					break;
				default:
					monitor.printerror("Wrong value in a tuple. Expected an integer, double, string, or compound");
					break;
			}
		}
		return tup;
	}
};
#endif /* MAKETABTRUE_HPP_ */<|MERGE_RESOLUTION|>--- conflicted
+++ resolved
@@ -13,7 +13,7 @@
 #include "structure.hpp"
 
 /**
- * Implements maketrue, makefalse, and makeunknown on a predicate interpretation and lua table
+ * Implements makeTrue, makeFalse, and makeUnknown on a predicate interpretation and lua table
  */
 class SetTableValueInference: public Inference {
 	enum SETVALUE { SET_TRUE, SET_FALSE, SET_UNKNOWN};
@@ -21,23 +21,13 @@
 	SETVALUE value_;
 public:
 	static Inference* getMakeTableTrueInference(){
-<<<<<<< HEAD
-		return new SetTableValueInference("makeTableTrue", SET_TRUE);
+		return new SetTableValueInference("makeTrue", SET_TRUE);
 	}
 	static Inference* getMakeTableFalseInference(){
-		return new SetTableValueInference("makeTableFalse", SET_FALSE);
+		return new SetTableValueInference("makeFalse", SET_FALSE);
 	}
 	static Inference* getMakeTableUnknownInference(){
-		return new SetTableValueInference("makeTableUnknown", SET_UNKNOWN);
-=======
-		return new SetTableValueInference("maketrue", SET_TRUE);
-	}
-	static Inference* getMakeTableFalseInference(){
-		return new SetTableValueInference("makefalse", SET_FALSE);
-	}
-	static Inference* getMakeTableUnknownInference(){
-		return new SetTableValueInference("makeunknown", SET_UNKNOWN);
->>>>>>> ba113625
+		return new SetTableValueInference("makeUnknown", SET_UNKNOWN);
 	}
 
 	SetTableValueInference(const char* command, SETVALUE value): Inference(command, true), value_(value) {
