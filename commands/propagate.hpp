/************************************
	propagate.hpp
	this file belongs to GidL 2.0
	(c) K.U.Leuven
************************************/

#ifndef PROPAGATE_HPP_
#define PROPAGATE_HPP_

#include <vector>
#include <map>
#include <set>
#include "internalargument.hpp"
#include "theory.hpp"
#include "structure.hpp"
#include "commandinterface.hpp"
#include "monitors/propagatemonitor.hpp"

/**
 * Implements propagation by grounding and applying unit propagation on the ground theory
 */
class GroundPropagateInference : public Inference {
	public:
		GroundPropagateInference() : Inference("groundpropagate") {
			add(AT_THEORY);
			add(AT_STRUCTURE);
		}
		virtual ~GroundPropagateInference(){}

		InternalArgument execute(const std::vector<InternalArgument>& args) const {
			AbstractTheory*	theory = args[0].theory();
			AbstractStructure* structure = args[1].structure();

			PropagateMonitor* monitor = new PropagateMonitor();
			MinisatID::SolverOption modes;
			modes.nbmodels = 0;
			modes.verbosity = 0;
<<<<<<< HEAD
			//modes.remap = false;
			SATSolver solver(modes);
=======
			modes.remap = false;
			MinisatID::SATSolver* solver = new SATSolver(modes);
>>>>>>> 646b16d1
			Options options("",ParseInfo());
			options.setValue(IntType::NRMODELS,0);
			GrounderFactory grounderfactory(structure,&options);
			TopLevelGrounder* grounder = grounderfactory.create(theory,solver);
			grounder->run();
			AbstractGroundTheory* grounding = grounder->grounding();
			MinisatID::ModelExpandOptions opts;
			opts.nbmodelstofind = options.getValue(IntType::NRMODELS);
			opts.printmodels = MinisatID::PRINT_NONE;
			opts.savemodels = MinisatID::SAVE_ALL;
			opts.search = MinisatID::PROPAGATE;
			MinisatID::Solution* abstractsolutions = new MinisatID::Solution(opts);
			monitor->setSolver(solver);
			solver->solve(abstractsolutions);

			GroundTranslator* translator = grounding->translator();
			AbstractStructure* result = structure->clone();
			for(auto literal = monitor->model().begin(); literal != monitor->model().end(); ++literal) {
				int atomnr = literal->getAtom().getValue();

				if(translator->isInputAtom(atomnr)) {
					PFSymbol* symbol = translator->getSymbol(atomnr);
					const ElementTuple& args = translator->getArgs(atomnr);
					if(typeid(*symbol) == typeid(Predicate)) {
						Predicate* pred = dynamic_cast<Predicate*>(symbol);
						if(literal->hasSign()) result->inter(pred)->makeFalse(args);
						else result->inter(pred)->makeTrue(args);
					}
					else {
						Function* func = dynamic_cast<Function*>(symbol);
						if(literal->hasSign()) result->inter(func)->graphinter()->makeFalse(args);
						else result->inter(func)->graphinter()->makeTrue(args);
					}
				}
			}
			result->clean();
			delete(monitor);
			delete(solver);

			return InternalArgument(result);
		}

};

/**
 * Implements the optimal propagator by computing all models of the theory and then taking the intersection
 */
class OptimalPropagateInference : public Inference {
	public:
		OptimalPropagateInference() : Inference("optimalpropagate") {
			add(AT_THEORY);
			add(AT_STRUCTURE);
		}
		virtual ~OptimalPropagateInference(){}

		InternalArgument execute(const std::vector<InternalArgument>& args) const {
			AbstractTheory*	theory = args[0].theory();
			AbstractStructure* structure = args[1].structure();

			// TODO: make a clean version of the implementation
			// TODO: doens't work with cp support (because a.o.(?) backtranslation is not implemented)
			// Compute all models
			MinisatID::SolverOption modes;
			modes.nbmodels = 0;
			modes.verbosity = 0;
			//modes.remap = false;
			SATSolver solver(modes);
			Options options("",ParseInfo());
			options.setValue(IntType::NRMODELS,0);
			GrounderFactory grounderfactory(structure,&options);
			TopLevelGrounder* grounder = grounderfactory.create(theory,&solver);
			grounder->run();
			AbstractGroundTheory* grounding = grounder->grounding();
			MinisatID::ModelExpandOptions opts;
			opts.nbmodelstofind = options.getValue(IntType::NRMODELS);
			opts.printmodels = MinisatID::PRINT_NONE;
			opts.savemodels = MinisatID::SAVE_ALL;
			opts.search = MinisatID::MODELEXPAND;
			MinisatID::Solution* abstractsolutions = new MinisatID::Solution(opts);
			solver.solve(abstractsolutions);

			std::set<int> intersection;
			if(abstractsolutions->getModels().empty()) return nilarg();
			else { // Take the intersection of all models
				MinisatID::Model* firstmodel = *(abstractsolutions->getModels().begin());
				for(auto it = firstmodel->literalinterpretations.begin(); 
					it != firstmodel->literalinterpretations.end(); ++it) {
					intersection.insert(it->getValue());
				}
				for(auto currmodel = (abstractsolutions->getModels().begin()); 
					currmodel != abstractsolutions->getModels().end(); ++currmodel) {
					for(auto it = (*currmodel)->literalinterpretations.begin(); 
						it != (*currmodel)->literalinterpretations.end(); ++it) {
						if(intersection.find(it->getValue()) == intersection.end()) {
							intersection.erase((-1) * it->getValue());
						}
					}
				}
			}

			GroundTranslator* translator = grounding->translator();
			AbstractStructure* result = structure->clone();
			for(auto literal = intersection.begin(); literal != intersection.end(); ++literal) {
				int atomnr = *literal > 0 ? *literal : (-1) * (*literal);
				if(translator->isInputAtom(atomnr)) {
					PFSymbol* symbol = translator->getSymbol(atomnr);
					const ElementTuple& args = translator->getArgs(atomnr);
					if(typeid(*symbol) == typeid(Predicate)) {
						Predicate* pred = dynamic_cast<Predicate*>(symbol);
						if(*literal < 0) result->inter(pred)->makeFalse(args);
						else result->inter(pred)->makeTrue(args);
					}
					else {
						Function* func = dynamic_cast<Function*>(symbol);
						if(*literal < 0) result->inter(func)->graphinter()->makeFalse(args);
						else result->inter(func)->graphinter()->makeTrue(args);
					}
				}
			}
			result->clean();
			return InternalArgument(result);
		}
};

class PropagateInference: public Inference {
public:
	PropagateInference(): Inference("propagate") {
		add(AT_THEORY);
		add(AT_STRUCTURE);
		add(AT_OPTIONS);
	}
	virtual ~PropagateInference(){}

	InternalArgument execute(const std::vector<InternalArgument>& args) const {
		AbstractTheory*	theory = args[0].theory();
		AbstractStructure* structure = args[1].structure();

		std::map<PFSymbol*,InitBoundType> mpi;
		Vocabulary* v = theory->vocabulary();
		for(auto it = v->firstpred(); it != v->lastpred(); ++it) {
			auto spi = it->second->nonbuiltins();
			for(auto jt = spi.begin(); jt != spi.end(); ++jt) {
				if(structure->vocabulary()->contains(*jt)) {
					PredInter* pinter = structure->inter(*jt);
					if(pinter->approxtwovalued()) mpi[*jt] = IBT_TWOVAL;
					else {
						// TODO
						mpi[*jt] = IBT_NONE;
					}
				}
				else mpi[*jt] = IBT_NONE;
			}
		}
		for(auto it = v->firstfunc(); it != v->lastfunc(); ++it) {
			auto sfi = it->second->nonbuiltins();
			for(auto jt = sfi.begin(); jt != sfi.end(); ++jt) {
				if(structure->vocabulary()->contains(*jt)) {
					FuncInter* finter = structure->inter(*jt);
					if(finter->approxtwovalued()) mpi[*jt] = IBT_TWOVAL;
					else {
						// TODO
						mpi[*jt] = IBT_NONE;
					}
				}
				else mpi[*jt] = IBT_NONE;
			}
		}

		FOPropBDDDomainFactory* domainfactory = new FOPropBDDDomainFactory();
		FOPropScheduler* scheduler = new FOPropScheduler();
		FOPropagatorFactory propfactory(domainfactory,scheduler,true,mpi,args[2].options());
		FOPropagator* propagator = propfactory.create(theory);
		propagator->run();
		auto newstructure = propagator->result(structure);
		delete(propagator);
		delete(domainfactory);
		delete(scheduler);

		return newstructure;
	}
};


#endif /* PROPAGATE_HPP_ */<|MERGE_RESOLUTION|>--- conflicted
+++ resolved
@@ -35,13 +35,8 @@
 			MinisatID::SolverOption modes;
 			modes.nbmodels = 0;
 			modes.verbosity = 0;
-<<<<<<< HEAD
 			//modes.remap = false;
-			SATSolver solver(modes);
-=======
-			modes.remap = false;
 			MinisatID::SATSolver* solver = new SATSolver(modes);
->>>>>>> 646b16d1
 			Options options("",ParseInfo());
 			options.setValue(IntType::NRMODELS,0);
 			GrounderFactory grounderfactory(structure,&options);
