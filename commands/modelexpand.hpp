--- conflicted
+++ resolved
@@ -142,19 +142,10 @@
 		for(auto literal = model->literalinterpretations.begin();
 			literal != model->literalinterpretations.end(); ++literal) {
 			int atomnr = literal->getAtom().getValue();
-<<<<<<< HEAD
-			if(not translator->hasSymbolFor(atomnr)){
-				continue;
-			}
-			PFSymbol* symbol = translator->atom2symbol(atomnr);
-			if(symbol!=NULL) {
-				const ElementTuple& args = translator->args(atomnr);
-=======
 
 			if(translator->isInputAtom(atomnr)) {
 				PFSymbol* symbol = translator->getSymbol(atomnr);
 				const ElementTuple& args = translator->getArgs(atomnr);
->>>>>>> 646b16d1
 				if(typeid(*symbol) == typeid(Predicate)) {
 					Predicate* pred = dynamic_cast<Predicate*>(symbol);
 					if(literal->hasSign()) init->inter(pred)->makeFalse(args);
