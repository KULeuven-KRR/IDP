/************************************
	this file belongs to GidL 2.0
	(c) K.U.Leuven
************************************/

#ifndef MODELEXPAND_HPP_
#define MODELEXPAND_HPP_

#include <vector>
#include <string>
#include <iostream>
#include "commandinterface.hpp"
#include "monitors/tracemonitor.hpp"
#include "symmetry.hpp"

#include "groundtheories/AbstractGroundTheory.hpp"
#include "groundtheories/SolverPolicy.hpp"

class ModelExpandInference: public Inference {
public:
	ModelExpandInference(): Inference("mx", false, true) {
		add(AT_THEORY);
		add(AT_STRUCTURE);
		add(AT_OPTIONS);
	}

	InternalArgument execute(const std::vector<InternalArgument>& args) const {
		AbstractTheory* theory = args[0].theory();
		AbstractStructure* structure = args[1].structure();
		Options* options = args[2].options();
		TraceMonitor* monitor = tracemonitor();

		// Create solver and grounder
		SATSolver* solver = createsolver(options);
		GrounderFactory grounderfactory(structure,options);
		TopLevelGrounder* grounder = grounderfactory.create(theory,solver);

		// Run grounder
		grounder->run();
<<<<<<< HEAD
		SolverTheory* grounding = dynamic_cast<SolverTheory*>(grounder->grounding());
		
		// Execute symmetry breaking
		if(options->symmetry()!=0){
			std::cerr << "Symmetry detection... \n";
			clock_t start = clock();
			//Break symmetry
			std::vector<const IVSet*> ivsets = findIVSets(theory, structure);
			float time = (float) (clock() - start)/CLOCKS_PER_SEC;
			std::cerr << "*Symmetry_detection_finished_in: " << time << "\n";
			if(options->symmetry()==1){
				/** method 1 **/
				addSymBreakingPredicates(grounding, ivsets);
			}else if(options->symmetry()==2){
				/** method 2 **/
				for(std::vector<const IVSet*>::const_iterator ivsets_it=ivsets.begin(); ivsets_it!=ivsets.end(); ++ivsets_it){
					std::vector<std::list<int> > symmetries = (*ivsets_it)->getInterchangeableLiterals(grounding);
					
					std::vector<std::vector<MinisatID::Literal> > satLiterals;
					for(std::vector<std::list<int> >::const_iterator symmetries_it=symmetries.begin(); symmetries_it!=symmetries.end(); ++symmetries_it){
						std::vector<MinisatID::Literal> satLiteral;
						for(std::list<int>::const_iterator symmetries_it2=symmetries_it->begin(); symmetries_it2!=symmetries_it->end(); ++symmetries_it2){
							satLiteral.push_back(MinisatID::Literal(*symmetries_it2,false));
						}
						satLiterals.push_back(satLiteral);
					}
					MinisatID::SymmetryLiterals temp;
					temp.symmgroups=satLiterals;
					solver->add(temp);
				}
			}else if(options->symmetry()==3){
				/** method 3 **/
				for(std::vector<const IVSet*>::const_iterator ivsets_it=ivsets.begin(); ivsets_it!=ivsets.end(); ++ivsets_it){
					std::vector<std::map<int,int> > literalsSymmetries = (*ivsets_it)->getLiteralsSymmetries(grounding);
					for(std::vector<std::map<int,int> >::const_iterator ls_it = literalsSymmetries.begin(); ls_it != literalsSymmetries.end(); ++ls_it){
						MinisatID::Symmetry symmetry;
						for(std::map<int,int>::const_iterator s_it = ls_it->begin(); s_it!=ls_it->end(); ++s_it){
							MinisatID::Atom a1 = MinisatID::Atom(s_it->first);
							MinisatID::Atom a2 = MinisatID::Atom(s_it->second);
							std::pair<MinisatID::Atom,MinisatID::Atom> entry = std::pair<MinisatID::Atom,MinisatID::Atom>(a1,a2);
							symmetry.symmetry.insert(entry);
						}
						solver->add(symmetry);
					}
				}
			}
		}
		
		// Add information that is abstracted in the grounding
		grounding->addFuncConstraints();
		grounding->addFalseDefineds();
=======
		AbstractGroundTheory* grounding = dynamic_cast<GroundTheory<SolverPolicy>*>(grounder->grounding());
>>>>>>> ba113625

		// Run solver
		MinisatID::Solution* abstractsolutions = initsolution(options);
		if(options->trace()){
			monitor->setTranslator(grounding->translator());
			monitor->setSolver(solver);
		}
		solver->solve(abstractsolutions);

		// Collect solutions
		std::vector<AbstractStructure*> solutions;
		for(auto model = abstractsolutions->getModels().begin();
			model != abstractsolutions->getModels().end(); ++model) {
			AbstractStructure* newsolution = structure->clone();
			addLiterals(*model,grounding->translator(),newsolution);
			addTerms(*model,grounding->termtranslator(),newsolution);
			newsolution->clean();
			solutions.push_back(newsolution);
		}

		// Convert to internal arguments
		InternalArgument result;
		result._type = AT_TABLE;
		result._value._table = new std::vector<InternalArgument>();
		for(auto it = solutions.begin(); it != solutions.end(); ++it) {
			result._value._table->push_back(InternalArgument(*it));
		}
		if(options->trace()) {
			InternalArgument randt;
			randt._type = AT_MULT;
			randt._value._table = new std::vector<InternalArgument>(1,result);
			InternalArgument trace;
			trace._type = AT_REGISTRY;
			trace._value._string = monitor->index();
			randt._value._table->push_back(trace);
			result = randt;
		}

		// Cleanup
		grounding->recursiveDelete();
		delete(solver);
		delete(abstractsolutions);

		return result;
	}

private:
	SATSolver* createsolver(Options* options) const {
		MinisatID::SolverOption modes;
		modes.nbmodels = options->nrmodels();
		modes.verbosity = options->satverbosity();
		modes.remap = false;
		return new SATSolver(modes);
	}

	MinisatID::Solution* initsolution(Options* options) const {
		MinisatID::ModelExpandOptions opts;
		opts.nbmodelstofind = options->nrmodels();
		opts.printmodels = MinisatID::PRINT_NONE;
		opts.savemodels = MinisatID::SAVE_ALL;
		opts.search = MinisatID::MODELEXPAND;
		return new MinisatID::Solution(opts);
	}

	void addLiterals(MinisatID::Model* model, GroundTranslator* translator, AbstractStructure* init) const {
		for(auto literal = model->literalinterpretations.begin();
			literal != model->literalinterpretations.end(); ++literal) {
			int atomnr = literal->getAtom().getValue();
			PFSymbol* symbol = translator->atom2symbol(atomnr);
			if(symbol) {
				const ElementTuple& args = translator->args(atomnr);
				if(typeid(*symbol) == typeid(Predicate)) {
					Predicate* pred = dynamic_cast<Predicate*>(symbol);
					if(literal->hasSign()) init->inter(pred)->makeFalse(args);
					else init->inter(pred)->makeTrue(args);
				}
				else {
					Function* func = dynamic_cast<Function*>(symbol);
					if(literal->hasSign()) init->inter(func)->graphinter()->makeFalse(args);
					else init->inter(func)->graphinter()->makeTrue(args);
				}
			}
		}
	}

	void addTerms(MinisatID::Model* model, GroundTermTranslator* termtranslator, AbstractStructure* init) const {
//		std::cerr << "Adding terms based on var-val pairs from CP solver, pairs are { ";
		for(auto cpvar = model->variableassignments.begin(); cpvar != model->variableassignments.end(); ++cpvar) {
//			std::cerr << cpvar->variable << '=' << cpvar->value;
			Function* function = termtranslator->function(cpvar->variable);
			if(function) {
				const std::vector<GroundTerm>& gtuple = termtranslator->args(cpvar->variable);
				ElementTuple tuple;
				for(auto it = gtuple.begin(); it != gtuple.end(); ++it) {
					if(it->_isvarid) {
						int value = model->variableassignments[it->_varid].value;
						tuple.push_back(DomainElementFactory::instance()->create(value));
					} else {
						tuple.push_back(it->_domelement);
					}
				}
				tuple.push_back(DomainElementFactory::instance()->create(cpvar->value));
//				std::cerr << '=' << function->name() << tuple;
				init->inter(function)->graphinter()->makeTrue(tuple);
			}
//			std::cerr << ' ';
		}
//		std::cerr << '}' << "\n";
	}
};

#endif<|MERGE_RESOLUTION|>--- conflicted
+++ resolved
@@ -37,8 +37,7 @@
 
 		// Run grounder
 		grounder->run();
-<<<<<<< HEAD
-		SolverTheory* grounding = dynamic_cast<SolverTheory*>(grounder->grounding());
+		AbstractGroundTheory* grounding = dynamic_cast<GroundTheory<SolverPolicy>*>(grounder->grounding());
 		
 		// Execute symmetry breaking
 		if(options->symmetry()!=0){
@@ -85,13 +84,6 @@
 				}
 			}
 		}
-		
-		// Add information that is abstracted in the grounding
-		grounding->addFuncConstraints();
-		grounding->addFalseDefineds();
-=======
-		AbstractGroundTheory* grounding = dynamic_cast<GroundTheory<SolverPolicy>*>(grounder->grounding());
->>>>>>> ba113625
 
 		// Run solver
 		MinisatID::Solution* abstractsolutions = initsolution(options);
