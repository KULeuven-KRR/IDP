--- conflicted
+++ resolved
@@ -1,9 +1,5 @@
 /************************************
-<<<<<<< HEAD
 	vocabulary.hpp
-=======
-0	vocabulary.h
->>>>>>> 4dc2dd45
 	this file belongs to GidL 2.0
 	(c) K.U.Leuven
 ************************************/
@@ -11,13 +7,7 @@
 #ifndef VOCABULARY_HPP
 #define VOCABULARY_HPP
 
-<<<<<<< HEAD
-#include "visitor.hpp"
-#include <string>
-#include <vector>
-=======
 #include "common.hpp"
->>>>>>> 4dc2dd45
 #include <map>
 #include <set>
 #include <cassert>
@@ -283,26 +273,14 @@
 
 		// Inspectors
 		string					name()					const { return _name;							}
-<<<<<<< HEAD
-		ParseInfo*				pi()					const { return _pi;								}
-		unsigned int			nrSorts()				const { return _sorts.size();					}
-=======
 		const ParseInfo&		pi()					const { return _pi;								}
 		unsigned int			nrsorts()				const { return _sorts.size();					}
->>>>>>> 4dc2dd45
 		Sort*					sort(unsigned int n)	const { return _sorts[n];						}
 		const vector<Sort*>&	sorts()					const { return _sorts;							}
 		string					to_string()				const { return _name.substr(0,_name.find('/'));	}
 		virtual bool			ispred()				const = 0;	// true iff the symbol is a predicate
 
 		// Built-in symbols 
-<<<<<<< HEAD
-		virtual bool			builtin()			const				{ return false;	}	// true iff the symbol is built-in
-		virtual bool			overloaded()		const				{ return false;	}	// true iff the symbol is overloaded
-		virtual PFSymbol*		disambiguate(const vector<Sort*>&)		{ return this;	}	// this method tries to disambiguate 
-																							// overloaded symbols. See builtin.cpp
-																							// for more information
-=======
 		virtual bool		builtin()							const { return false;	}
 		virtual PredInter*	predinter(const AbstractStructure&)	const { return 0;		}	// Returns the interpretation of the symbol if it is built-in
 
@@ -312,7 +290,6 @@
 		virtual PFSymbol*	disambiguate(const vector<Sort*>&,Vocabulary*)  = 0;	// this method tries to
 																			// disambiguate 
 																			// overloaded symbols.
->>>>>>> 4dc2dd45
 
 };
 
@@ -422,12 +399,8 @@
 		virtual ~Function() { }
 
 		// Mutators
-<<<<<<< HEAD
-		void		partial(const bool& b)	{ _partial = b;	}
-=======
 		void	partial(const bool& b)		{ _partial = b;		}
 		void	constructor(const bool& b)	{ _constructor = b;	}
->>>>>>> 4dc2dd45
 	
 		// Inspectors
 				vector<Sort*>	insorts()				const;	// returns the input sorts of the function
