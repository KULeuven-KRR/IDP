--- conflicted
+++ resolved
@@ -73,13 +73,8 @@
 		SortTable*				interpretation()						const;	//!< Returns the interpretaion for built-in sorts
 
 		// Output
-<<<<<<< HEAD
 		std::ostream&	put(std::ostream&, bool longnames = false)	const;
 		std::string		toString(bool longnames = false)			const;
-=======
-		std::ostream&	put(std::ostream&, bool longnames)	const;
-		std::string		to_string(bool longnames) const;
->>>>>>> 82508f53
 
 		friend class Vocabulary;
 };
@@ -182,12 +177,9 @@
 		bool						infix()				const;  //!< True iff the symbol is infix
 		bool						hasVocabularies()	const;	//!< Returns true iff the symbol occurs in a 
 																		//!< vocabulary
-<<<<<<< HEAD
 		Predicate*						derivedSymbol(SymbolType);		//!< Return the derived symbol of the given type
-=======
 		std::vector<unsigned int>		argumentNrs(const Sort*)const; 	//!< Returns the numbers of the arguments where this 
 																		//!< PFSymbol ranges over the given sort
->>>>>>> 82508f53
 
 		virtual bool			builtin()		const = 0;	//!< Returns true iff the symbol is built-in
 		virtual bool			overloaded()	const = 0;	//!< Returns true iff the symbol is in fact a set of overloaded
@@ -199,13 +191,8 @@
 		virtual PFSymbol*	disambiguate(const std::vector<Sort*>&, const Vocabulary* v = 0)	= 0;
 
 		// Output
-<<<<<<< HEAD
 		virtual std::ostream&	put(std::ostream&, bool longnames = false)	const = 0;
 				std::string		toString(bool longnames = false)			const;
-=======
-		virtual std::ostream&	put(std::ostream&, bool longnames)	const = 0;
-				std::string		to_string(bool longnames)			const;
->>>>>>> 82508f53
 
 		friend class Vocabulary;
 };
@@ -266,11 +253,7 @@
 												//!< and that are overloaded by 'this'.
 
 		// Output
-<<<<<<< HEAD
 		std::ostream&	put(std::ostream&, bool longnames = false)	const;
-=======
-		std::ostream&	put(std::ostream&, bool longnames)	const;
->>>>>>> 82508f53
 
 		friend class Sort;
 		friend class Vocabulary;
@@ -423,13 +406,8 @@
 											//!< and that are overloaded by 'this'.
 
 		// Output
-<<<<<<< HEAD
 		std::ostream&	put(std::ostream&, bool longnames = false)	const;
 		std::string		toString(bool longnames = false)			const;
-=======
-		std::ostream&	put(std::ostream&, bool longnames)	const;
-		std::string		to_string(bool longnames)			const;
->>>>>>> 82508f53
 
 		friend class Vocabulary;
 };
