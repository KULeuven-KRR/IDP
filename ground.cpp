/************************************
	ground.cpp
	this file belongs to GidL 2.0
	(c) K.U.Leuven
************************************/

#include "ground.hpp"
#include "common.hpp"

#include <typeinfo>
#include <iostream>
#include <sstream>
#include <limits>
#include <cmath>
#include <utility> // for relational operators

#include "vocabulary.hpp"
#include "structure.hpp"
#include "term.hpp"
#include "ecnf.hpp"
#include "options.hpp"
#include "generator.hpp"
#include "checker.hpp"
#include "common.hpp"

using namespace std;
using namespace rel_ops;

/** The two built-in literals 'true' and 'false' **/
int _true = numeric_limits<int>::max();
int _false = 0;

<<<<<<< HEAD
extern CLOptions _cloptions;

/****************************************
	Comparison operators for TsBodies
****************************************/

bool operator==(const TsBody& a, const TsBody& b) {
	if(typeid(a) != typeid(b))
		return false;
	else
		return a.equal(b);
}

bool operator<(const TsBody& a, const TsBody& b) {
	// Order of TsBodies of different types is defined by lexical order of there typeids.
	if(typeid(a) != typeid(b))
		return (typeid(a).name() < typeid(b).name());
	else
		return a.compare(b);
}	

bool TsBody::equal(const TsBody& other) const {
	return _type == other.type();
}

bool TsBody::compare(const TsBody& other) const {
	return _type < other.type();
}

bool CPTsBody::equal(const TsBody& other) const {
	if(not TsBody::equal(other))
		return false;
	const CPTsBody& othercpt = static_cast<const CPTsBody&>(other);
	return (*_left == *othercpt.left()) && (_comp == othercpt.comp()) && (_right == othercpt.right());
}

bool CPTsBody::compare(const TsBody& other) const {
	if(TsBody::compare(other))
		return true;
	else if(TsBody::equal(other)) {
		const CPTsBody& othercpt = static_cast<const CPTsBody&>(other);
		if(*_left < *othercpt.left())
			return true;
		else if(*_left == *othercpt.left()) {
			if(_comp < othercpt.comp())
				return true;
			else if(_comp == othercpt.comp()) {
				if(_right < othercpt.right()) 
					return true;
			}
		}
	}
	return false;
}

/** Comparing CP terms and bounds **/

bool operator==(const CPTerm& a, const CPTerm& b) {
	if(typeid(a) != typeid(b))
		return false;
	else
		return a.equal(b);
}

bool operator<(const CPTerm& a, const CPTerm& b) {
	if(typeid(a) != typeid(b))
		return (typeid(a).name() < typeid(b).name());
	else
		return a.compare(b);
}

bool CPVarTerm::equal(const CPTerm& other) const {
	const CPVarTerm& othercpt = static_cast<const CPVarTerm&>(other);
	return _varid == othercpt._varid;
}

bool CPVarTerm::compare(const CPTerm& other) const {
	const CPVarTerm& othercpt = static_cast<const CPVarTerm&>(other);
	return _varid < othercpt._varid;
}

bool CPSumTerm::equal(const CPTerm& other) const {
	const CPSumTerm& othercpt = static_cast<const CPSumTerm&>(other);
	return _varids == othercpt._varids;
}

bool CPSumTerm::compare(const CPTerm& other) const {
	const CPSumTerm& othercpt = static_cast<const CPSumTerm&>(other);
	return _varids < othercpt._varids;
}

bool CPWSumTerm::equal(const CPTerm& other) const {
	const CPWSumTerm& othercpt = static_cast<const CPWSumTerm&>(other);
	return (_varids == othercpt._varids) && (_weights == othercpt._weights);
}

bool CPWSumTerm::compare(const CPTerm& other) const {
	const CPWSumTerm& othercpt = static_cast<const CPWSumTerm&>(other);
	return (_varids <= othercpt._varids) && (_weights < othercpt._weights);
}

bool operator==(const CPBound& a, const CPBound& b) {
	if(a._isvarid == b._isvarid) {
		return a._isvarid ? (a._value._varid == b._value._varid) : (a._value._bound == b._value._bound);
	}
	return false;
}

bool operator<(const CPBound& a, const CPBound& b) {
	if(a._isvarid == b._isvarid) {
		return a._isvarid ? (a._value._varid < b._value._varid) : (a._value._bound < b._value._bound);
	}
	// CPBounds with a number value come before CPBounds with a varid.
	return (a._isvarid < b._isvarid);
}

/*********************************************
=======
/**********************************************
>>>>>>> 37e27056
	Translate from ground atoms to numbers
*********************************************/

GroundTranslator::~GroundTranslator() {
	// delete TsBodies
	for(map<int,TsBody*>::iterator mapit = _nr2tsbodies.begin(); mapit != _nr2tsbodies.end(); ++mapit)
		delete mapit->second;
	_nr2tsbodies.clear();
	_tsbodies2nr.clear(); // All TsBodies in this map should've been deleted through the other map.
}

int GroundTranslator::translate(unsigned int n, const vector<const DomainElement*>& args) {
	map<vector<const DomainElement*>,int>::iterator jt = _table[n].lower_bound(args);
	if(jt != _table[n].end() && jt->first == args) {
		return jt->second;
	}
	else {
		int nr = nextNumber();
		_table[n].insert(jt,pair<vector<const DomainElement*>,int>(args,nr));
		_backsymbtable[nr] = _symboffsets[n];
		_backargstable[nr] = args;
		return nr;
	}
}

int GroundTranslator::translate(PFSymbol* s, const vector<const DomainElement*>& args) {
	unsigned int offset = addSymbol(s);
	return translate(offset,args);
}

int GroundTranslator::translate(const vector<int>& clause, bool conj, TsType tstype) {
	int nr = nextNumber();
	PCTsBody* tsbody = new PCTsBody(tstype,clause,conj);
	//_tsbodies2nr.insert(it,pair<TsBody*,int>(tsbody,nr));
	_nr2tsbodies.insert(pair<int,TsBody*>(nr,tsbody));
	return nr;
}

int	GroundTranslator::translate(double bound, char comp, bool strict, AggFunction aggtype, int setnr, TsType tstype) {
	if(comp == '=') {
		vector<int> cl(2);
		cl[0] = translate(bound,'<',false,aggtype,setnr,tstype);
		cl[1] = translate(bound,'>',false,aggtype,setnr,tstype);
		return translate(cl,true,tstype);
	}
	else {
		int nr = nextNumber();
		AggTsBody* tsbody = new AggTsBody(tstype,bound,(comp == '<'),aggtype,setnr);
		if(strict) {
			#warning "This is wrong if floating point weights are allowed!";
			tsbody->_bound = (comp == '<') ? bound + 1 : bound - 1;	
		} 
		else tsbody->_bound = bound;
		//_tsbodies2nr.insert(it,pair<TsBody*,int>(tsbody,nr));
		_nr2tsbodies.insert(pair<int,TsBody*>(nr,tsbody));
		return nr;
	}
}

int GroundTranslator::translate(CPTerm* left, CompType comp, const CPBound& right, TsType tstype) {
	CPTsBody* tsbody = new CPTsBody(tstype,left,comp,right);
	map<TsBody*,int,TsCompare>::iterator it = _tsbodies2nr.lower_bound(tsbody);
	if(it != _tsbodies2nr.end() && *(it->first) == *tsbody) {
		delete tsbody;
		return it->second;
	}
	else {
		int nr = nextNumber();
		_tsbodies2nr.insert(it,pair<TsBody*,int>(tsbody,nr));
		_nr2tsbodies.insert(pair<int,TsBody*>(nr,tsbody));
		return nr;
	}
}

int GroundTranslator::translateSet(const vector<int>& lits, const vector<double>& weights, const vector<double>& trueweights) {
	int setnr;
	if(_freesetnumbers.empty()) {
		TsSet newset;
		setnr = _sets.size();
		_sets.push_back(newset);
		TsSet& tsset = _sets.back();

		tsset._setlits = lits;
		tsset._litweights = weights;
		tsset._trueweights = trueweights;
	}
	else {
		setnr = _freesetnumbers.front();
		_freesetnumbers.pop();
		TsSet& tsset = _sets[setnr];

		tsset._setlits = lits;
		tsset._litweights = weights;
		tsset._trueweights = trueweights;
	}
	return setnr;
}

int GroundTranslator::nextNumber() {
	if(_freenumbers.empty()) {
		int nr = _backsymbtable.size(); 
		_backsymbtable.push_back(0);
		_backargstable.push_back(vector<const DomainElement*>(0));
		return nr;
	}
	else {
		int nr = _freenumbers.front();
		_freenumbers.pop();
		return nr;
	}
}

unsigned int GroundTranslator::addSymbol(PFSymbol* pfs) {
	for(unsigned int n = 0; n < _symboffsets.size(); ++n)
		if(_symboffsets[n] == pfs) return n;
	_symboffsets.push_back(pfs);
	_table.push_back(map<vector<const DomainElement*>,int,StrictWeakTupleOrdering>());
	return _symboffsets.size()-1;
}

string GroundTranslator::printAtom(int nr) const {
	stringstream s;
	nr = abs(nr);
	if(nr == _true) return "true";
	else if(nr == _false) return "false";
	if(nr >= int(_backsymbtable.size())) {
		return "error";
	}
	PFSymbol* pfs = symbol(nr);
	if(pfs) {
		s << pfs->to_string();
		if(!(args(nr).empty())) {
			s << "(";
			for(unsigned int c = 0; c < args(nr).size(); ++c) {
				s << args(nr)[c]->to_string();
				if(c !=  args(nr).size()-1) s << ",";
			}
			s << ")";
		}
	}
	else s << "tseitin_" << nr;
	return s.str();
}


/*********************************************
	Translate from ground terms to numbers
*********************************************/

unsigned int GroundTermTranslator::translate(unsigned int offset, const vector<const DomainElement*>& args) {
	map<vector<const DomainElement*>,unsigned int>::iterator jt = _table[offset].lower_bound(args);
	if(jt != _table[offset].end() && jt->first == args) {
		return jt->second;
	}
	else {
		unsigned int nr = nextNumber();
		_table[offset].insert(jt,pair<vector<const DomainElement*>,unsigned int>(args,nr));
		_backfunctable[nr] = _offset2function[offset];
		_backargstable[nr] = args;
		return nr;
	}
}

unsigned int GroundTermTranslator::translate(Function* func, const vector<const DomainElement*>& args) {
	unsigned int offset = addFunction(func);
	return translate(offset,args);
}

unsigned int GroundTermTranslator::nextNumber() {
	unsigned int nr = _backfunctable.size(); 
	_backfunctable.push_back(0);
	_backargstable.push_back(vector<const DomainElement*>(0));
	return nr;
}

unsigned int GroundTermTranslator::addFunction(Function* func) {
	map<Function*,unsigned int>::const_iterator found = _function2offset.find(func);
	if(found != _function2offset.end())
		// Simply return number when function is already known
		return found->second;
	else {
		// Add function and number when function is unknown
		unsigned int offset = _offset2function.size();
		_function2offset[func] = offset; 
		_offset2function.push_back(func);
		_table.push_back(map<vector<const DomainElement*>,unsigned int,StrictWeakTupleOrdering>());
		return offset;	
	}
}

bool GroundTermTranslator::contains(Function* func, const vector<domelement>& args) const {
	if(contains(func)) {
		unsigned int offset = getOffset(func);
		map<vector<domelement>,unsigned int>::const_iterator jt = _table[offset].lower_bound(args);
		return jt != _table[offset].end() && jt->first == args;
	}
	return false;
}

bool GroundTermTranslator::contains(Function* func)	const {
	return _function2offset.find(func) != _function2offset.end();
}

string GroundTermTranslator::printTerm(unsigned int nr) const {
	stringstream s;
	if(nr >= _backfunctable.size()) {
		return "error";
	}
	Function* func = function(nr);
	s << func->to_string();
	if(!(args(nr).empty())) {
		s << "(";
		for(unsigned int c = 0; c < args(nr).size(); ++c) {
			s << (args(nr))[c]->to_string();
			if(c != args(nr).size()-1) s << ",";
		}
		s << ")";
	}
	return s.str();
}


/*************************************
	Optimized grounding algorithm
*************************************/

bool CopyGrounder::run() const {
	// TODO TODO TODO
	return true;
}

bool TheoryGrounder::run() const {
	if(_verbosity > 0) {
		clog << "Grounding theory " << endl;
		clog << "Components to ground = " << _grounders.size() << endl;
	}
	for(unsigned int n = 0; n < _grounders.size(); ++n) {
		bool b = _grounders[n]->run();
		if(!b) return b;
	}
	return true;
}

bool SentenceGrounder::run() const {
	if(_verbosity > 0) clog << "Grounding sentence " << endl;
	vector<int> cl;
	_subgrounder->run(cl);
	if(cl.empty()) {
		return _conj ? true : false;
	}
	else if(cl.size() == 1) {
		if(cl[0] == _false) {
			_grounding->addEmptyClause();
			return false;
		}
		else if(cl[0] != _true) {
			_grounding->addClause(cl);
			return true;
		}
		else return true;
	}
	else {
		if(_conj) {
			for(unsigned int n = 0; n < cl.size(); ++n)
				_grounding->addUnitClause(cl[n]);
		}
		else {
			_grounding->addClause(cl);
		}
		return true;
	}
}

bool UnivSentGrounder::run() const {
	if(_verbosity > 0) clog << "Grounding a universally quantified sentence " << endl;
	if(_generator->first()) {
		bool b = _subgrounder->run();
		if(!b) {
			_grounding->addEmptyClause();
			return b;
		}
		while(_generator->next()) {
			b = _subgrounder->run();
			if(!b) {
				_grounding->addEmptyClause();
				return b;
			}
		}
	}
	else if(_verbosity > 0) {
		clog << "No instances for this sentence " << endl;
	}
	return true;
}

void FormulaGrounder::setorig(const Formula* f, const map<Variable*,const DomainElement**>& mvd,int verb) {
	_verbosity = verb;
	map<Variable*,Variable*> mvv;
	for(set<Variable*>::const_iterator it = f->freevars().begin(); it != f->freevars().end(); ++it) {
		Variable* v = new Variable((*it)->name(),(*it)->sort(),ParseInfo());
		mvv[*it] = v;
		_varmap[v] = mvd.find(*it)->second;
	}
	_origform = f->clone(mvv);
}

void FormulaGrounder::printorig() const {
	clog << "Grounding formula " << _origform->to_string() << " with instance ";
	for(set<Variable*>::const_iterator it = _origform->freevars().begin(); it != _origform->freevars().end(); ++it) {
		clog << (*it)->to_string() << " = ";
		const DomainElement* e = *(_varmap.find(*it)->second);
		clog << e->to_string() << ' ';
	}
	clog << endl;
}

AtomGrounder::AtomGrounder(GroundTranslator* gt, bool sign, PFSymbol* s,
							const vector<TermGrounder*> sg, InstanceChecker* pic, InstanceChecker* cic,
							const vector<SortTable*>& vst, const GroundingContext& ct) :
	FormulaGrounder(gt,ct), _subtermgrounders(sg), _pchecker(pic), _cchecker(cic),
   	_symbol(gt->addSymbol(s)), _args(sg.size()), _tables(vst), _sign(sign)
	{ _certainvalue = ct._truegen ? _true : _false; }

int AtomGrounder::run() const {
	if(_verbosity > 1) printorig();
	// Run subterm grounders
	for(unsigned int n = 0; n < _subtermgrounders.size(); ++n) {
		_args[n] = _subtermgrounders[n]->run();
	}
	
	// Checking partial functions
	for(unsigned int n = 0; n < _args.size(); ++n) {
		//TODO: only check positions that can be out of bounds!
		if(!_args[n]) {
			//TODO: produce a warning!
			if(_context._funccontext == PC_BOTH) {
				// TODO: produce an error
			}
			if(_verbosity > 1) {
				clog << "Partial function went out of bounds\n";
				clog << "Result is " << (_context._funccontext != PC_NEGATIVE  ? "true" : "false") << endl;
			}
			return _context._funccontext != PC_NEGATIVE  ? _true : _false;
		}
	}

	// Checking out-of-bounds
	for(unsigned int n = 0; n < _args.size(); ++n) {
		if(!_tables[n]->contains(_args[n])) {
			if(_verbosity > 1) {
				clog << "Term value out of predicate type\n";
				clog << "Result is " << (_sign  ? "false" : "true") << endl;
			}
			return _sign ? _false : _true;
		}
	}

	// Run instance checkers
	if(!(_pchecker->run(_args))) {
		if(_verbosity > 1) {
			clog << "Possible checker failed\n";
			clog << "Result is " << (_certainvalue ? "false" : "true") << endl;
		}
		return _certainvalue ? _false : _true;	// TODO: dit is lelijk
	}
	if(_cchecker->run(_args)) {
		if(_verbosity > 1) {
			cerr << "Certain checker succeeded\n";
			cerr << "Result is " << _translator->printAtom(_certainvalue) << endl;
		}
		return _certainvalue;
	}
<<<<<<< HEAD

	// Return grounding
	int atom = _translator->translate(_symbol,_args);
	if(!_sign) atom = -atom;
#ifndef NDEBUG
	if(_cloptions._verbose) {
		printorig();
		cerr << "Result is " << _translator->printAtom(atom) << endl;
=======
	else {
		int atom = _translator->translate(_symbol,_args);
		if(!_sign) atom = -atom;
		if(_verbosity > 1) {
			cerr << "Result is " << _translator->printAtom(atom) << endl;
		}
		return atom;
>>>>>>> 37e27056
	}
#endif
	return atom;
}

void AtomGrounder::run(vector<int>& clause) const {
	clause.push_back(run());
}

CPAtomGrounder::CPAtomGrounder(GroundTranslator* gt, GroundTermTranslator* tt, bool sign, Function* func,
							const vector<TermGrounder*> vtg, InstanceChecker* pic, InstanceChecker* cic,
							const vector<SortTable*>& vst, const GroundingContext& ct) :
	AtomGrounder(gt,sign,func,vtg,pic,cic,vst,ct), _termtranslator(tt) { }

int CPAtomGrounder::run() const {
	// Run subterm grounders
	for(unsigned int n = 0; n < _subtermgrounders.size(); ++n) 
		_args[n] = _subtermgrounders[n]->run();
	
	// Checking partial functions //TODO put in separate function!!
	for(unsigned int n = 0; n < _args.size(); ++n) {
		//TODO: only check positions that can be out of bounds!
		if(!ElementUtil::exists(_args[n])) {
			//TODO: produce a warning!
			if(_context._funccontext == PC_BOTH) {
				// TODO: produce an error
			}
#ifndef NDEBUG
			if(_cloptions._verbose) {
				printorig();
				cerr << "Partial function went out of bounds\n";
				cerr << "Result is " << (_context._funccontext != PC_NEGATIVE  ? "true" : "false") << endl;
			}
#endif
			return _context._funccontext != PC_NEGATIVE  ? _true : _false;
		}
	}

	// Checking out-of-bounds //TODO put in separate function!!
	for(unsigned int n = 0; n < _args.size(); ++n) {
		if(!_tables[n]->contains(_args[n])) {
#ifndef NDEBUG
			if(_cloptions._verbose) {
				printorig();
				cerr << "Term value out of predicate type\n";
				cerr << "Result is " << (_sign  ? "false" : "true") << endl;
			}
#endif
			return _sign ? _false : _true;
		}
	}
<<<<<<< HEAD

	// Run instance checkers //TODO put in separate function!!
	if(!(_pchecker->run(_args))) {
#ifndef NDEBUG
		if(_cloptions._verbose) {
			printorig();
			cerr << "Possible checker failed\n";
			cerr << "Result is " << (_certainvalue ? "false" : "true") << endl;
		}
#endif
		return _certainvalue ? _false : _true;	// TODO: dit is lelijk
	}
	if(_cchecker->run(_args)) {
#ifndef NDEBUG
		if(_cloptions._verbose) {
			printorig();
			cerr << "Certain checker succeeded\n";
			cerr << "Result is " << _translator->printAtom(_certainvalue) << endl;
		}
#endif
		return _certainvalue;
	}

	// Return grounding
	assert(not _translator->getSymbol(_symbol)->ispred()); // by definition...
	Function* func = static_cast<Function*>(_translator->getSymbol(_symbol));
	vector<domelement> args = _args; args.pop_back();
	int value = _args.back()->_args[0]._element._int;
	
	unsigned int varid = _termtranslator->translate(func,ElementUtil::convert(args)); //FIXME conversion is nasty...
	CPTerm* leftterm = new CPVarTerm(varid);
	CPBound rightbound(false,value);
	int atom = _translator->translate(leftterm,CT_EQ,rightbound,TS_EQ);
	if(!_sign) atom = -atom;
#ifndef NDEBUG
	if(_cloptions._verbose) {
		printorig();
		cerr << "Result is " << _translator->printAtom(atom) << endl;
	}
#endif
	return atom;
}

int CPFormulaGrounder::run() const {
	domelement left = _lefttermgrounder->run();
	domelement right = _righttermgrounder->run();
	if(!ElementUtil::exists(left) || !ElementUtil::exists(right)) {
=======
	assert(false);
	return CT_EQ;
}

int CPGrounder::run() const {
	const DomainElement* left = _lefttermgrounder->run();
	const DomainElement* right = _righttermgrounder->run();
	if(!left || !right) {
>>>>>>> 37e27056
		return _context._funccontext != PC_NEGATIVE  ? _true : _false;
	}
	// TODO??? out-of-bounds check. Can out-of-bounds ever occur on </2, >/2, =/2???
	
<<<<<<< HEAD
	if(left->_function) {
		unsigned int leftvarid = _termtranslator->translate(left->_function,left->_args);
		// TODO: try to use the faster translate function (use addSymbol first)
		CPTerm* leftterm = new CPVarTerm(leftvarid);
		if(right->_function) {
			unsigned int rightvarid = _termtranslator->translate(right->_function,right->_args);
			// TODO: try to use the faster translate function 
=======
	if(left->type() == DET_COMPOUND) {
		unsigned int leftvarid = _termtranslator->translate(left->value()._compound->function(),left->value()._compound->args());	// TODO: try to use the faster translate function 
		CPTerm* leftterm = new CPVarTerm(leftvarid);
		if(right->type() == DET_COMPOUND) {
			unsigned int rightvarid = _termtranslator->translate(right->value()._compound->function(),right->value()._compound->args());	// TODO: try to use the faster translate function 
>>>>>>> 37e27056
			CPBound rightbound(true,rightvarid);
			//return _translator->translate(leftterm,_comparator,rightbound,TS_EQ);
			return _translator->translate(leftterm,_comparator,rightbound,_context._tseitin);
		}	
		else {
			assert(right->type() == DET_INT);
			int rightvalue = right->value()._int;
			CPBound rightbound(false,rightvalue);
			//return _translator->translate(leftterm,_comparator,rightbound,TS_EQ);
			return _translator->translate(leftterm,_comparator,rightbound,_context._tseitin);
		}
	}
	else {
<<<<<<< HEAD
		assert(left->_args[0]._type == ELINT);
		int leftvalue = left->_args[0]._element._int;
		if(right->_function) {
			unsigned int rightvarid = _termtranslator->translate(right->_function,right->_args);
			// TODO: try to use the faster translate function 
=======
		assert(left->type() == DET_INT);
		int leftvalue = left->value()._int;
		if(right->type() == DET_COMPOUND) {
			unsigned int rightvarid = _termtranslator->translate(right->value()._compound->function(),right->value()._compound->args());	// TODO: try to use the faster translate function 
>>>>>>> 37e27056
			CPTerm* rightterm = new CPVarTerm(rightvarid);
			CPBound leftbound(false,leftvalue);
			//return _translator->translate(rightterm,invertcomp(_comparator),leftbound,TS_EQ);
			return _translator->translate(rightterm,invertcomp(_comparator),leftbound,_context._tseitin);
		}	
		else {
			assert(right->type() == DET_INT);
			int rightvalue = right->value()._int;
			switch(_comparator) {
				case CT_EQ:
					return leftvalue == rightvalue ? _true : _false;
				case CT_NEQ:
					return leftvalue != rightvalue ? _true : _false;
				case CT_LEQ:
					return leftvalue <= rightvalue ? _true : _false;
				case CT_GEQ:
					return leftvalue >= rightvalue ? _true : _false;
				case CT_LT:
					return leftvalue < rightvalue ? _true : _false;
				case CT_GT:	
					return leftvalue > rightvalue ? _true : _false;
				default: assert(false);
			}
		}
	}
	assert(false);
	return 0;
}

void CPFormulaGrounder::run(vector<int>& clause) const {
	clause.push_back(run());
}

/**
 * int AggGrounder::handleDoubleNegation(double boundvalue, int setnr) const
 * DESCRIPTION
 * 		Invert the comparator and the sign of the tseitin when the aggregate is in a doubly negated context. 
 */
int AggGrounder::handleDoubleNegation(double boundvalue, int setnr) const {
	bool newcomp;
	switch(_comp) {
		case '<' : newcomp = '>'; break;
		case '>' : newcomp = '<'; break;
		case '=' : assert(false); break;
		default : assert(false); break;
	}
	TsType tp = _context._tseitin;
	int tseitin = _translator->translate(boundvalue,newcomp,false,_type,setnr,tp);
	return _sign ? -tseitin : tseitin;
}

/**
 * int AggGrounder::finishCard(double truevalue, double boundvalue, int setnr) const
 */
int AggGrounder::finishCard(double truevalue, double boundvalue, int setnr) const {
	int leftvalue = int(boundvalue - truevalue);
	const TsSet& tsset = _translator->groundset(setnr);
	int maxposscard = tsset.size();
	TsType tp = _context._tseitin;
	bool simplify = false;
	bool conj;
	bool negateset;
	switch(_comp) {
		case '=':
			if(leftvalue < 0 || leftvalue > maxposscard) {
				return _sign ? _false : _true;
			}
			else if(leftvalue == 0) {
				simplify = true;
				conj = true;
				negateset = true;
			}
			else if(leftvalue == maxposscard) {
				simplify = true;
				conj = true;
				negateset = false;
			}
			break;
		case '<':
			if(leftvalue < 0) {
				return _sign ? _true : _false;
			}
			else if(leftvalue == 0) {
				simplify = true;
				conj = false;
				negateset = false;
			}
			else if(leftvalue == maxposscard-1) {
				simplify = true;
				conj = true;
				negateset = false;
			}
			else if(leftvalue >= maxposscard) {
				return _sign ? _false : _true;
			}
			break;
		case '>':
			if(leftvalue <= 0) {
				return _sign ? _false : _true;
			}
			else if(leftvalue == 1) {
				simplify = true;
				conj = true;
				negateset = true;
			}
			else if(leftvalue == maxposscard) {
				simplify = true;
				conj = false;
				negateset = true;
			}
			else if(leftvalue > maxposscard) {
				return _sign ? _true : _false;
			}
			break;
<<<<<<< HEAD
		default: 
=======
		default:
>>>>>>> 37e27056
			assert(false);
	}
	if(simplify) {
		if(_doublenegtseitin) {
			if(negateset) {
				int tseitin = _translator->translate(tsset.literals(),!conj,tp);
				return _sign ? -tseitin : tseitin;
			}
			else {
				vector<int> newsetlits(tsset.size());
				for(unsigned int n = 0; n < tsset.size(); ++n) newsetlits[n] = -tsset.literal(n);
				int tseitin = _translator->translate(newsetlits,!conj,tp);
				return _sign ? -tseitin : tseitin;
			}
		}
		else {
			if(negateset) {
				vector<int> newsetlits(tsset.size());
				for(unsigned int n = 0; n < tsset.size(); ++n) newsetlits[n] = -tsset.literal(n);
				int tseitin = _translator->translate(newsetlits,conj,tp);
				return _sign ? tseitin : -tseitin;
			}
			else {
				int tseitin = _translator->translate(tsset.literals(),conj,tp);
				return _sign ? tseitin : -tseitin;
			}
		}
	}
	else {
		if(_doublenegtseitin) return handleDoubleNegation(double(leftvalue),setnr);
		else {
			int tseitin = _translator->translate(double(leftvalue),_comp,true,AGG_CARD,setnr,tp);
			return _sign ? tseitin : -tseitin;
		}
	}
}

/**
 * int AggGrounder::finish(double boundvalue, double newboundvalue, double minpossvalue, double maxpossvalue, int setnr) const
 * DESCRIPTION
 * 		General finish method for grounding of sum, product, minimum and maximum aggregates.
 * 		Checks whether the aggregate will be certainly true or false, based on minimum and maximum possible values and the given bound;
 * 		and creates a tseitin, handling double negation when necessary;
 */
int AggGrounder::finish(double boundvalue, double newboundvalue, double minpossvalue, double maxpossvalue, int setnr) const {
	// Check minimum and maximum possible values against the given bound
	switch(_comp) { //TODO more complicated propagation is possible!
		case '=':
			if(minpossvalue > boundvalue || maxpossvalue < boundvalue)
				return _sign ? _false : _true;
			break;
		case '<':
			if(boundvalue < minpossvalue)
				return _sign ? _true : _false;
			else if(boundvalue >= maxpossvalue)
				return _sign ? _false : _true;
			break;
		case '>':
			if(boundvalue > maxpossvalue)
				return _sign ? _true : _false;
			else if(boundvalue <= minpossvalue)
				return _sign ? _false : _true;
			break;
		default:
			assert(false);
	}
	if(_doublenegtseitin)
		return handleDoubleNegation(newboundvalue,setnr);
	else {
		int tseitin;
		TsType tp = _context._tseitin;
	// ??? WRONG CODE ???	
	//	if((_type == AGG_MIN) && (_comp == '=')) // Only use lower bound
	//		tseitin = _translator->translate(newboundvalue,'<',false,AGG_MIN,setnr,tp);
	//	else if((_type == AGG_MAX) && (_comp == '=')) // Only use upper bound
	//		tseitin = _translator->translate(newboundvalue,'>',false,AGG_MAX,setnr,tp);
	//	else
			tseitin = _translator->translate(newboundvalue,_comp,true,_type,setnr,tp);
		return _sign ? tseitin : -tseitin;
	}
}

/**
 * int AggGrounder::run() const
 * DESCRIPTION
 * 		Run the aggregate grounder.
 */
int AggGrounder::run() const {
	// Run subgrounders
	int setnr = _setgrounder->run();
	const DomainElement* bound = _boundgrounder->run();

	// Retrieve the set, note that weights might be changed when handling min and max aggregates.
	TsSet& tsset = _translator->groundset(setnr);

	// Retrieve the value of the bound
	double boundvalue = bound->type() == DET_INT ? (double) bound->value()._int : bound->value()._double;

	// Compute the value of the aggregate based on weights of literals that are certainly true.	
	double truevalue = applyAgg(_type,tsset.trueweights());

	// When the set is empty, return an answer based on the current value of the aggregate.
	if(tsset.literals().empty()) {
		bool returnvalue;
		switch(_comp) {
			case '<' : returnvalue = boundvalue < truevalue; break;
			case '>' : returnvalue = boundvalue > truevalue; break;
			case '=' : returnvalue = boundvalue == truevalue; break;
			default: assert(false); returnvalue = true;
		}
		return _sign == returnvalue ? _true : _false;
	}

	// Handle specific aggregates.
	int tseitin;
	double minpossvalue = truevalue;
	double maxpossvalue = truevalue;
	switch(_type) {
		case AGG_CARD: { 
			tseitin = finishCard(truevalue,boundvalue,setnr);
			break;
		}
		case AGG_SUM: {
			// Compute the minimum and maximum possible value of the sum.
			for(unsigned int n = 0; n < tsset.size(); ++n) {
				if(tsset.weight(n) > 0) maxpossvalue += tsset.weight(n);
				else if(tsset.weight(n) < 0) minpossvalue += tsset.weight(n);
			}
			// Finish
			tseitin = finish(boundvalue,(boundvalue-truevalue),minpossvalue,maxpossvalue,setnr);
			break;
		}
		case AGG_PROD: {
			// Compute the minimum and maximum possible value of the product.
			bool containsneg = false;
			for(unsigned int n = 0; n < tsset.size(); ++n) {
				maxpossvalue *= abs(tsset.weight(n));
				if(tsset.weight(n) < 0) containsneg = true;
			}
			if(containsneg) minpossvalue = -maxpossvalue;
			// Finish
			tseitin = finish(boundvalue,(boundvalue/truevalue),minpossvalue,maxpossvalue,setnr);
			break;
		}
		case AGG_MIN: {
			// Compute the minimum possible value of the set.
			for(unsigned int n = 0; n < tsset.size(); ++n) {
				minpossvalue = (tsset.weight(n) < minpossvalue) ? tsset.weight(n) : minpossvalue;
				// Decrease all weights greater than truevalue to truevalue.
				if(tsset.weight(n) > truevalue) tsset.setWeight(n,truevalue);
			}
			// Finish
			tseitin = finish(boundvalue,boundvalue,minpossvalue,maxpossvalue,setnr);
			break;
		}
		case AGG_MAX: {
			// Compute the maximum possible value of the set.
			for(unsigned int n = 0; n < tsset.size(); ++n) {
				maxpossvalue = (tsset.weight(n) > maxpossvalue) ? tsset.weight(n) : maxpossvalue;
				// Increase all weights less than truevalue to truevalue.
				if(tsset.weight(n) < truevalue) tsset.setWeight(n,truevalue);
			}
			// Finish
			tseitin = finish(boundvalue,boundvalue,minpossvalue,maxpossvalue,setnr);
			break;
		}
		default: 
			assert(false);
			tseitin = 0;
	}
	return tseitin;
}

void AggGrounder::run(vector<int>& clause) const {
	clause.push_back(run());	
}

inline bool ClauseGrounder::check1(int l) const {
	return _conj ? l == _false : l == _true;
}

inline bool ClauseGrounder::check2(int l) const {
	return _conj ? l == _true : l == _false;
}

inline int ClauseGrounder::result1() const {
	return (_conj == _sign) ? _false : _true;
}

inline int ClauseGrounder::result2() const {
	return (_conj == _sign) ? _true : _false;
}

int ClauseGrounder::finish(vector<int>& cl) const {
	if(cl.empty()) {
#ifndef NDEBUG
/*			if(_cloptions._verbose) {
				printorig();
				cerr << "Result = " << _translator->printAtom(result2()) << endl;
			}*/
#endif
		return result2();
	}
	else if(cl.size() == 1) {
#ifndef NDEBUG
/*			if(_cloptions._verbose) {
				printorig();
				cerr << "Result = " << (_sign ? _translator->printAtom(cl[0]) : _translator->printAtom(-cl[0])) << endl;
			}*/
#endif
		return _sign ? cl[0] : -cl[0];
	}
	else {
		TsType tp = _context._tseitin;
		if(!_sign) {
			if(tp == TS_IMPL) tp = TS_RIMPL;
			else if(tp == TS_RIMPL) tp = TS_IMPL;
		}
		if(_doublenegtseitin) {
			for(unsigned int n = 0; n < cl.size(); ++n) cl[n] = -cl[n];
			int ts = _translator->translate(cl,!_conj,tp);
#ifndef NDEBUG
/*			if(_cloptions._verbose) {
				printorig();
				cerr << "Result = " << (_sign ? "" : "~");
				cerr << _translator->printAtom(cl[0]) << ' ';
				for(unsigned int n = 1; n < cl.size(); ++n) cerr << (!_conj ? "& " : "| ") << _translator->printAtom(cl[n]) << ' ';
			}*/
#endif
			return _sign ? -ts : ts;
		}
		else {
			int ts = _translator->translate(cl,_conj,tp);
#ifndef NDEBUG
/*			if(_cloptions._verbose) {
				printorig();
				cerr << "Result = " << (_sign ? "" : "~");
				cerr << _translator->printAtom(cl[0]) << ' ';
				for(unsigned int n = 1; n < cl.size(); ++n) cerr << (_conj ? "& " : "| ") << _translator->printAtom(cl[n]) << ' ';
			}*/
#endif
			return _sign ? ts : -ts;
		}
	}
}

int BoolGrounder::run() const {
	vector<int> cl;
	for(unsigned int n = 0; n < _subgrounders.size(); ++n) {
		int l = _subgrounders[n]->run();
		if(check1(l)) return result1();
		else if(! check2(l)) cl.push_back(l);
	}
	return finish(cl);
}

void BoolGrounder::run(vector<int>& clause) const {
	for(unsigned int n = 0; n < _subgrounders.size(); ++n) {
		int l = _subgrounders[n]->run();
		if(check1(l)) {
			clause.clear();
			clause.push_back(result1());
			return;
		}
		else if(!check2(l)) clause.push_back(_sign ? l : -l);
	}
}

int QuantGrounder::run() const {
	vector<int> cl;
	if(_generator->first()) {
		int l = _subgrounder->run();
		if(check1(l)) {
#ifndef NDEBUG
/*			if(_cloptions._verbose) {
				printorig();
				cerr << "Result = " << _translator->printAtom(result1()) << endl;
			}*/
#endif
			return result1();
		}
		else if(! check2(l)) cl.push_back(l);
		while(_generator->next()) {
			l = _subgrounder->run();
			if(check1(l)) {
#ifndef NDEBUG
/*				if(_cloptions._verbose) {
					printorig();
					cerr << "Result = " << _translator->printAtom(result1()) << endl;
				}*/
#endif
				return result1();
			}
			else if(! check2(l)) cl.push_back(l);
		}
	}
	return finish(cl);
}

void QuantGrounder::run(vector<int>& clause) const {
	if(_generator->first()) {
		int l = _subgrounder->run();
		if(check1(l)) {
			clause.clear();
			clause.push_back(result1());
#ifndef NDEBUG
/*			if(_cloptions._verbose) {
				printorig();
				cerr << "Result = " << _translator->printAtom(result1()) << endl;
			}*/
#endif
			return;
		}
		else if(! check2(l)) clause.push_back(_sign ? l : -l);
		while(_generator->next()) {
			l = _subgrounder->run();
			if(check1(l)) {
				clause.clear();
				clause.push_back(result1());
#ifndef NDEBUG
/*				if(_cloptions._verbose) {
					printorig();
					cerr << "Result = " << _translator->printAtom(result1()) << endl;
				}*/
#endif
				return;
			}
			else if(! check2(l)) clause.push_back(_sign ? l : -l);
		}
	}
#ifndef NDEBUG
/*	if(_cloptions._verbose) {
		printorig();
		cerr << "Result = " << (_sign ? "" : "~");
		if(clause.empty()) cerr << (_conj ? "true" : "false") << endl;
		else {
			cerr << _translator->printAtom(clause[0]) << ' ';
			for(unsigned int n = 1; n < clause.size(); ++n) cerr << (_conj ? "& " : "| ") << _translator->printAtom(clause[n]) << ' ';
		}
	}*/
#endif
}

int EquivGrounder::run() const {
	// Run subgrounders
	int left = _leftgrounder->run();
	int right = _rightgrounder->run();

	if(left == right) return _sign ? _true : _false;
	else if(left == _true) {
		if(right == _false) return _sign ? _false : _true;
		else return _sign ? right : -right;
	}
	else if(left == _false) {
		if(right == _true) return _sign ? _false : _true;
		else return _sign ? -right : right;
	}
	else if(right == _true) return _sign ? left : -left;
	else if(right == _false) return _sign ? -left : left;
	else {
		GroundClause cl1(2);
		GroundClause cl2(2);
		cl1[0] = left;	cl1[1] = _sign ? -right : right;
		cl2[0] = -left;	cl2[1] = _sign ? right : -right;
		GroundClause tcl(2);
		TsType tp = _context._tseitin;
		tcl[0] = _translator->translate(cl1,false,tp);
		tcl[1] = _translator->translate(cl2,false,tp);
		return _translator->translate(tcl,true,tp);
	}
}

void EquivGrounder::run(vector<int>& clause) const {
	// Run subgrounders
	int left = _leftgrounder->run();
	int right = _rightgrounder->run();

	if(left == right) { clause.push_back(_sign ? _true : _false); return;	}
	else if(left == _true) {
		if(right == _false) { clause.push_back(_sign ? _false : _true); return; }
		else { clause.push_back(_sign ? right : -right); return; }
	}
	else if(left == _false) {
		if(right == _true) { clause.push_back(_sign ? _false : _true); return; }
		else { clause.push_back(_sign ? -right : right); return; }
	}
	else if(right == _true) { clause.push_back(_sign ? left : -left); return; }
	else if(right == _false) { clause.push_back(_sign ? -left : left); return; }
	else {
		GroundClause cl1(2);
		GroundClause cl2(2);
		cl1[0] = left;	cl1[1] = _sign ? -right : right;
		cl2[0] = -left;	cl2[1] = _sign ? right : -right;
		TsType tp = _context._tseitin;
		int ts1 = _translator->translate(cl1,false,tp);
		int ts2 = _translator->translate(cl2,false,tp);
		clause.push_back(ts1); clause.push_back(ts2);
	}
}

void TermGrounder::setorig(const Term* t, const map<Variable*,const DomainElement**>& mvd, int verb) {
	_verbosity = verb;
	map<Variable*,Variable*> mvv;
	for(set<Variable*>::const_iterator it = t->freevars().begin(); it != t->freevars().end(); ++it) {
		Variable* v = new Variable((*it)->name(),(*it)->sort(),ParseInfo());
		mvv[*it] = v;
		_varmap[v] = mvd.find(*it)->second;
	}
	_origterm = t->clone(mvv);
}

void TermGrounder::printorig() const {
	clog << "Grounding term " << _origterm->to_string() << " with instance ";
	for(set<Variable*>::const_iterator it = _origterm->freevars().begin(); it != _origterm->freevars().end(); ++it) {
		clog << (*it)->to_string() << " = ";
		const DomainElement* e = *(_varmap.find(*it)->second);
		clog << e->to_string() << ' ';
	}
	clog << endl;
}

const DomainElement* VarTermGrounder::run() const {
	return *_value;
}

const DomainElement* FuncTermGrounder::run() const {
	if(_verbosity > 1) 
		printorig();
	for(unsigned int n = 0; n < _subtermgrounders.size(); ++n) {
		_args[n] = _subtermgrounders[n]->run();
	}
	const DomainElement* result = (*_function)[_args];
	if(_verbosity > 1) {
		clog << "Result = " << result << endl;
	}
	return result;
}

const DomainElement* ThreeValuedFuncTermGrounder::run() const {
	for(unsigned int n = 0; n < _subtermgrounders.size(); ++n) {
		_args[n] = _subtermgrounders[n]->run();
		if(!_args[n] || !_tables[n]->contains(_args[n])) return 0;
	}
	const DomainElement* result = (*_functable)[_args];
	if(result) {
#ifndef NDEBUG
/*		if(_cloptions._verbose) {
			printorig();
			Element e; e._compound = result;
			cerr << "Result is " << ElementUtil::ElementToString(e,ELCOMPOUND) << endl;
		}*/
#endif
		return result;
	}
	else {
#ifndef NDEBUG
/*		if(_cloptions._verbose) {
			printorig();
			Element e; e._compound = CPPointer(_function,_args);
			cerr << "Result is " << ElementUtil::ElementToString(e,ELCOMPOUND) << endl;
		}*/
#endif
		return DomainElementFactory::instance()->create(_function,_args);
	}
}

const DomainElement* AggTermGrounder::run() const {
	int setnr = _setgrounder->run();
	const TsSet& tsset = _translator->groundset(setnr);
	assert(tsset.empty());
	double value = applyAgg(_type,tsset.trueweights());
	return DomainElementFactory::instance()->create(value);
#ifndef NDEBUG
/*		if(_cloptions._verbose) {
			printorig();
			cerr << "Result is " << ElementUtil::ElementToString(e,ELINT) << endl;
		}*/
#endif
#ifndef NDEBUG
/*		if(_cloptions._verbose) {
			printorig();
			cerr << "Result is " << ElementUtil::ElementToString(e,ELDOUBLE) << endl;
		}*/
#endif
}

const DomainElement* ThreeValuedAggTermGrounder::run() const {
	//TODO
	assert(false);
	return 0;
}

int EnumSetGrounder::run() const {
	vector<int>	literals;
	vector<double> weights;
	vector<double> trueweights;
	for(unsigned int n = 0; n < _subgrounders.size(); ++n) {
		int l = _subgrounders[n]->run();
		if(l != _false) {
			const DomainElement* d = _subtermgrounders[n]->run();
			double w = d->type() == DET_INT ? (double) d->value()._int : d->value()._double;
			if(l == _true) trueweights.push_back(w);
			else {
				weights.push_back(w);
				literals.push_back(l);
			}
		}
	}
	int s = _translator->translateSet(literals,weights,trueweights);
	return s;
}

int QuantSetGrounder::run() const {
	vector<int> literals;
	vector<double> weights;
	vector<double> trueweights;
	if(_generator->first()) {
		int l = _subgrounder->run();
		if(l != _false) {
			const DomainElement* weight = _weightgrounder->run();
			double w = weight->type() == DET_INT ? (double) weight->value()._int : weight->value()._double;
			if(l == _true) trueweights.push_back(w);
			else {
				weights.push_back(w);
				literals.push_back(l);
			}
		}
		while(_generator->next()) {
			l = _subgrounder->run();
			if(l != _false) {
				const DomainElement* weight = _weightgrounder->run();
				double w = weight->type() == DET_INT ? (double) weight->value()._int : weight->value()._double;
				if(l == _true) trueweights.push_back(w);
				else {
					weights.push_back(w);
					literals.push_back(l);
				}
			}
		}
	}
	int s = _translator->translateSet(literals,weights,trueweights);
	return s;
}

HeadGrounder::HeadGrounder(AbstractGroundTheory* gt, InstanceChecker* pc, InstanceChecker* cc, PFSymbol* s, 
			const vector<TermGrounder*>& sg, const vector<SortTable*>& vst) :
	_grounding(gt), _subtermgrounders(sg), _truechecker(pc), _falsechecker(cc), _symbol(gt->translator()->addSymbol(s)),
	_args(sg.size()), _tables(vst) { }

int HeadGrounder::run() const {
	// Run subterm grounders
	for(unsigned int n = 0; n < _subtermgrounders.size(); ++n) 
		_args[n] = _subtermgrounders[n]->run();
	
	// Checking partial functions
	for(unsigned int n = 0; n < _args.size(); ++n) {
		//TODO: only check positions that can be out of bounds or ...!
		//TODO: produce a warning!
		if(!_args[n]) return _false;
		if(!_tables[n]->contains(_args[n])) return _false;
	}

	// Run instance checkers and return grounding
	int atom = _grounding->translator()->translate(_symbol,_args);
	if(_truechecker->run(_args)) {
		_grounding->addUnitClause(atom);
	}
	else if(_falsechecker->run(_args)) {
		_grounding->addUnitClause(-atom);
	}
	return atom;
}

bool RuleGrounder::run() const {
	bool conj = _bodygrounder->conjunctive();
	if(_bodygenerator->first()) {	
		vector<int>	body;
		_bodygrounder->run(body);
		bool falsebody = (body.empty() && !conj) || (body.size() == 1 && body[0] == _false);
		if(!falsebody) {
			bool truebody = (body.empty() && conj) || (body.size() == 1 && body[0] == _true);
			if(_headgenerator->first()) {
				int head = _headgrounder->run();
				assert(head != _true);
				if(head != _false) {
					if(truebody) _definition->addTrueRule(head);
					else _definition->addPCRule(head,body,conj,_context._tseitin == TS_RULE);
				}
				while(_headgenerator->next()) {
					head = _headgrounder->run();
					assert(head != _true);
					if(head != _false) {
						if(truebody) _definition->addTrueRule(head);
						else _definition->addPCRule(head,body,conj,_context._tseitin == TS_RULE);
					}
				}
			}
		}
		while(_bodygenerator->next()) {
			body.clear();
			_bodygrounder->run(body);
			bool falsebody = (body.empty() && !conj) || (body.size() == 1 && body[0] == _false);
			if(!falsebody) {
				bool truebody = (body.empty() && conj) || (body.size() == 1 && body[0] == _true);
				if(_headgenerator->first()) {
					int head = _headgrounder->run();
					assert(head != _true);
					if(head != _false) {
						if(truebody) _definition->addTrueRule(head);
						else _definition->addPCRule(head,body,conj,_context._tseitin == TS_RULE);
					}
					while(_headgenerator->next()) {
						head = _headgrounder->run();
						assert(head != _true);
						if(head != _false) {
							if(truebody) _definition->addTrueRule(head);
							else _definition->addPCRule(head,body,conj,_context._tseitin == TS_RULE);
						}
					}
				}
			}
		}
	}
	return true;
}

bool DefinitionGrounder::run() const {
	for(unsigned int n = 0; n < _subgrounders.size(); ++n) {
		bool b = _subgrounders[n]->run();
		if(!b) return false;
	}
	_grounding->addDefinition(_definition);
	return true;
}


/******************************
	GrounderFactory methods
******************************/

/**
 * set<Function*> GrounderFactory::findCPFunctions()
 * DESCRIPTION
 * 		Finds out which functions can be passed to the constraint solver.
 */
set<const Function*> GrounderFactory::findCPFunctions(const AbstractTheory* theory) {
	Vocabulary* vocabulary = theory->vocabulary();
	for(map<string,Function*>::const_iterator funcit = vocabulary->firstfunc(); funcit != vocabulary->lastfunc(); ++funcit) {
		Function* function = funcit->second;
		bool groundtocp = false;
		// Check whether the (user-defined) function's outsort is over integers
		Sort* intsort = *(vocabulary->sort("int")->begin());
		if(function->overloaded()) {
			set<Function*> nonbuiltins = function->nonbuiltins();
			for(set<Function*>::const_iterator nbfit = nonbuiltins.begin(); nbfit != nonbuiltins.end(); ++nbfit) {
				groundtocp = (SortUtils::resolve(function->outsort(),intsort,vocabulary) == intsort);
			}
		} else if(!function->builtin()) {
			groundtocp = (SortUtils::resolve(function->outsort(),intsort,vocabulary) == intsort);
		}
		if(groundtocp) _cpfunctions.insert(function);
	}
//cerr << "Function that could be handled by constraint solver: ";
//for(set<const Function*>::const_iterator it = _cpfunctions.begin(); it != _cpfunctions.end(); ++it) {
//	cerr << (*it)->to_string() << " ";
//}
//cerr << endl;
	return _cpfunctions;
}

bool GrounderFactory::isCPFunction(const PFSymbol* symbol) const { 
	if(not symbol->ispred()) {
		const Function* func = static_cast<const Function*>(symbol);
		return _cpfunctions.find(func) != _cpfunctions.end();
	}
	return false;
}


/**
 * bool GrounderFactory::recursive(const Formula*)
 * DESCRIPTION
 * 		Finds out whether a formula contains recursively defined symbols.
 */
bool GrounderFactory::recursive(const Formula* f) {
	for(set<PFSymbol*>::const_iterator it = _context._defined.begin(); it != _context._defined.end(); ++it) {
		if(f->contains(*it)) return true;
	}
	return false;
}

/**
 * void GrounderFactory::InitContext() 
 * DESCRIPTION
 *		Initializes the context of the GrounderFactory before visiting a sentence.
 */
void GrounderFactory::InitContext() {
	_context._truegen		= false;
	_context._funccontext	= PC_POSITIVE;
	_context._monotone		= PC_POSITIVE;
	_context._component		= CC_SENTENCE;
	_context._tseitin		= TS_IMPL;
	_context._defined.clear();
}

void GrounderFactory::AggContext() {
	_context._truegen = false;
	_context._funccontext = PC_POSITIVE;
	_context._tseitin = (_context._tseitin == TS_RULE) ? TS_RULE : TS_EQ;
	_context._component = CC_FORMULA;
}

/**
 *	void GrounderFactory::SaveContext() 
 *	DESCRIPTION
 *		Pushes the current context on a stack 
 */
void GrounderFactory::SaveContext() {
	_contextstack.push(_context);
}

/**
 * void GrounderFactory::RestoreContext()
 * DESCRIPTION
 *		Restores the context to the top of the stack and pops the stack
 */
void GrounderFactory::RestoreContext() {
	_context = _contextstack.top();
	_contextstack.pop();
}

/**
 * void GrounderFactory::DeeperContext(bool sign)
 * DESCRIPTION
 *		Adapts the context to go one level deeper, and inverting some values if sign is negative
 * PARAMETERS
 *		sign	- the sign
 */
void GrounderFactory::DeeperContext(bool sign) {
	// One level deeper
	if(_context._component == CC_SENTENCE) _context._component = CC_FORMULA;
	// Swap positive, truegen and tseitin according to sign
	if(!sign) {

		_context._truegen = !_context._truegen;

		if(_context._funccontext == PC_POSITIVE) _context._funccontext = PC_NEGATIVE;
		else if(_context._funccontext == PC_NEGATIVE) _context._funccontext = PC_POSITIVE;
		if(_context._monotone == PC_POSITIVE) _context._monotone = PC_NEGATIVE;
		else if(_context._monotone == PC_NEGATIVE) _context._monotone = PC_POSITIVE;

		if(_context._tseitin == TS_IMPL) _context._tseitin = TS_RIMPL;
		else if(_context._tseitin == TS_RIMPL) _context._tseitin = TS_IMPL;

	}
}

/**
 * void GrounderFactory::descend(Term* t)
 * DESCRIPTION
 *		Visits a term and ensures the context is restored to the value before the visit.
 * PARAMETERS
 *		t	- the visited term
 */
void GrounderFactory::descend(Term* t) {
	SaveContext();
	t->accept(this);
	RestoreContext();
}

/**
 * void GrounderFactory::descend(SetExpr* s)
 * DESCRIPTION
 *		Visits a set and ensures the context is restored to the value before the visit.
 * PARAMETERS
 *		s	- the visited set
 */
void GrounderFactory::descend(SetExpr* s) {
	SaveContext();
	s->accept(this);
	RestoreContext();
}

/**
 * void GrounderFactory::descend(Formula* f)
 * DESCRIPTION
 *		Visits a formula and ensures the context is restored to the value before the visit.
 * PARAMETERS
 *		f	- the visited formula
 */
void GrounderFactory::descend(Formula* f) {
	SaveContext();
	f->accept(this);
	RestoreContext();
}

/**
 * void GrounderFactory::descend(Rule* r)
 * DESCRIPTION
 *		Visits a rule and ensures the context is restored to the value before the visit.
 * PARAMETERS
 *		r	- the visited rule
 */
void GrounderFactory::descend(Rule* r) {
	SaveContext();
	r->accept(this);
	RestoreContext();
}

/**
 * TopLevelGrounder* GrounderFactory::create(const AbstractTheory* theory)
 * DESCRIPTION
 *		Creates a grounder for the given theory. The grounding produced by that grounder
 *		will be (partially) reduced with respect to the structure _structure of the GrounderFactory.
 *		The produced grounding is not passed to a solver, but stored internally as a EcnfTheory.
 * PARAMETERS
 *		theory	- the theory for which a grounder will be created
 * PRECONDITIONS
 *		The vocabulary of theory is a subset of the vocabulary of the structure of the GrounderFactory.
 * RETURNS
 *		A grounder such that calling run() on it produces a grounding.
 *		This grounding can then be obtained by calling grounding() on the grounder.
 */
TopLevelGrounder* GrounderFactory::create(const AbstractTheory* theory) {
	// Allocate an ecnf theory to be returned by the grounder
	_grounding = new GroundTheory(theory->vocabulary(),_structure->clone());

	// Find function that can be passed to CP solver.
	if(_options->cpsupport()) findCPFunctions(theory);

	// Create the grounder
	theory->accept(this);
	return _toplevelgrounder;
}

/**
 * TopLevelGrounder* GrounderFactory::create(const AbstractTheory* theory, SATSolver* solver)
 * DESCRIPTION
 *		Creates a grounder for the given theory. The grounding produced by that grounder
 *		will be (partially) reduced with respect to the structure _structure of the GrounderFactory.
 *		The produced grounding is directly passed to the given solver. 
 * PARAMETERS
 *		theory	- the theory for which a grounder will be created.
 *		solver	- the solver to which the grounding will be passed.
 * PRECONDITIONS
 *		The vocabulary of theory is a subset of the vocabulary of the structure of the GrounderFactory.
 * RETURNS
 *		A grounder such that calling run() on it produces a grounding.
 *		This grounding can then be obtained by calling grounding() on the grounder.
 *		One or more models of the ground theory can be obtained by calling solve() on
 *		the solver.
 */
TopLevelGrounder* GrounderFactory::create(const AbstractTheory* theory, SATSolver* solver) {
	// Allocate a solver theory
	_grounding = new SolverTheory(theory->vocabulary(),solver,_structure->clone());

	// Find function that can be passed to CP solver.
	if(_options->cpsupport()) findCPFunctions(theory);

	// Create the grounder
	theory->accept(this);
	return _toplevelgrounder;
}

/**
 * void GrounderFactory::visit(const EcnfTheory* ecnf)
 * DESCRIPTION
 *		Creates a grounder for a ground ecnf theory. This grounder returns a (reduced) copy of the ecnf theory.
 * PARAMETERS
 *		ecnf	- the given ground ecnf theory
 * POSTCONDITIONS
 *		_toplevelgrounder is equal to the created grounder.
 */
void GrounderFactory::visit(const GroundTheory* ecnf) {
	_toplevelgrounder = new CopyGrounder(_grounding,ecnf,_options->groundverbosity());	
}

/**
 * void GrounderFactory::visit(const Theory* theory)
 * DESCRIPTION
 *		Creates a grounder for a non-ground theory.
 * PARAMETERS
 *		theory	- the non-ground theory
 * POSTCONDITIONS
 *		_toplevelgrounder is equal to the created grounder
 */
void GrounderFactory::visit(const Theory* theory) {
	// Collect all components (sentences, definitions, and fixpoint definitions) of the theory
	set<TheoryComponent*> tcomps = theory->components();
	vector<TheoryComponent*> components(tcomps.begin(),tcomps.end());

	// Order components the components to optimize the grounding process
	// TODO

	// Create grounders for all components
	vector<TopLevelGrounder*> children(components.size());
	for(unsigned int n = 0; n < components.size(); ++n) {
		InitContext();
		if(_options->groundverbosity() > 0) clog << "Creating a grounder for " << *(components[n]) << endl;
		components[n]->accept(this);
		children[n] = _toplevelgrounder; 
	}

	// Create the grounder
	_toplevelgrounder = new TheoryGrounder(_grounding,children,_options->groundverbosity());
}

/**
 * void GrounderFactory::visit(const PredForm* pf) 
 * DESCRIPTION
 *		Creates a grounder for an atomic formula.
 * PARAMETERS
 *		pf	- the atomic formula
 * PRECONDITIONS
 *		Each free variable that occurs in pf occurs in _varmapping.
 * POSTCONDITIONS
 *		According to _context, the created grounder is assigned to
 *			CC_SENTENCE:	_toplevelgrounder
 *			CC_HEAD:		_headgrounder
 *			CC_FORMULA:		_formgrounder
 */
void GrounderFactory::visit(const PredForm* pf) {
	// Move all functions and aggregates that are three-valued according 
	// to _structure outside the atom. To avoid changing the original atom, 
	// we first clone it.
	PredForm* newpf = pf->clone();
	Formula* transpf = FormulaUtils::moveThreeValTerms(newpf,_structure,(_context._funccontext != PC_NEGATIVE),_options->cpsupport(),_cpfunctions);

	if(newpf != transpf) {	// The rewriting changed the atom
		//delete(newpf); TODO: produces a segfault??
		transpf->accept(this);
	}
	else {	// The rewriting did not change the atom
		// Create grounders for the subterms
		bool cpsubterms = false;
		vector<TermGrounder*> subtermgrounders;
		vector<SortTable*>	  argsorttables;
		for(unsigned int n = 0; n < pf->subterms().size(); ++n) {
			descend(pf->subterms()[n]);
			subtermgrounders.push_back(_termgrounder);
			cpsubterms = cpsubterms || _termgrounder->canReturnCPVar();
			argsorttables.push_back(_structure->inter(pf->symbol()->sorts()[n]));
		}
		// Create checkers and grounder
		if(_cpsupport && cpsubterms) {
			if(_context._component == CC_HEAD) {
				assert(false);
				//TODO
			}
			else {
<<<<<<< HEAD
				string symbname = pf->symb()->name();
				CompType comp;
				if(pf->symb()->ispred() && (symbname == "=/2" || symbname == "</2" || symbname == ">/2")) {
					if(symbname == "=/2")
						comp = pf->sign() ? CT_EQ : CT_NEQ;
					else if(symbname == "</2")
						comp = pf->sign() ? CT_LT : CT_GEQ;
					else if(symbname == ">/2")
						comp = pf->sign() ? CT_GT : CT_LEQ;
					else assert(false);
					_formgrounder = new CPFormulaGrounder(_grounding->translator(),_grounding->termtranslator(),
=======
				if(typeid(*(pf->symbol())) == typeid(Predicate)) {
					CompType comp;
					if(pf->symbol()->name() == "=/2") {
						comp = pf->sign() ? CT_EQ : CT_NEQ;
					}
					else if(pf->symbol()->name() == "</2") {
						comp = pf->sign() ? CT_LT : CT_GEQ;
					}
					else if(pf->symbol()->name() == ">/2") {
						comp = pf->sign() ? CT_GT : CT_LEQ;
					}
					else {
						assert(false);
						comp = CT_EQ;
					}
					_formgrounder = new CPGrounder(_grounding->translator(),_grounding->termtranslator(),
>>>>>>> 37e27056
											subtermgrounders[0],comp,subtermgrounders[1],_context);
				}
				else if (pf->symb()->ispred()) {
					// pf is a predicate different from =, < and >
					assert(false);
					//FIXME THIS WILL NEVER HAPPEN!!
				}
				else {
					assert(not pf->symb()->ispred());
					// pf is a function: F(x1,..,xn,xo) which is same as F(x1,..,xn) = xo
					assert(false);
					//FIXME THIS WILL NEVER HAPPEN!!
				}
				if(_context._component == CC_SENTENCE) 
					_toplevelgrounder = new SentenceGrounder(_grounding,_formgrounder,false,_options->groundverbosity());
			}
		}
		else {
			PredInter* inter = _structure->inter(pf->symbol());
			CheckerFactory checkfactory;
			if(_context._component == CC_HEAD) {
				InstanceChecker* truech = checkfactory.create(inter,true,true);
				InstanceChecker* falsech = checkfactory.create(inter,false,true);
				_headgrounder = new HeadGrounder(_grounding,truech,falsech,pf->symbol(),subtermgrounders,argsorttables);
			}
			else {
				InstanceChecker* possch;
				InstanceChecker* certainch;
				if(_context._truegen == pf->sign()) {	
					possch = checkfactory.create(inter,false,false);
					certainch = checkfactory.create(inter,true,true);
				}
				else {	
					possch = checkfactory.create(inter,true,false);
					certainch = checkfactory.create(inter,false,true);
				}

				// Create the grounder
<<<<<<< HEAD
				if(_cpsupport && (not pf->symb()->ispred()) && isCPFunction(pf->symb())) { 
					Function* func = static_cast<Function*>(pf->symb());
					_formgrounder = new CPAtomGrounder(_grounding->translator(),_grounding->termtranslator(),pf->sign(),func,
											subtermgrounders,possch,certainch,argsorttables,_context);
				} 
				else {
					_formgrounder = new AtomGrounder(_grounding->translator(),pf->sign(),pf->symb(),
											subtermgrounders,possch,certainch,argsorttables,_context);
				}
#ifndef NDEBUG
				_formgrounder->setorig(pf,_varmapping);
#endif
=======
				_formgrounder = new AtomGrounder(_grounding->translator(),pf->sign(),pf->symbol(),
									 subtermgrounders,possch,certainch,argsorttables,_context);
				_formgrounder->setorig(pf,_varmapping,_options->groundverbosity());
>>>>>>> 37e27056
				if(_context._component == CC_SENTENCE) 
					_toplevelgrounder = new SentenceGrounder(_grounding,_formgrounder,false,_options->groundverbosity());
			}
		}
	}
	transpf->recursiveDelete();
}

/**
 * void GrounderFactory::visit(const BoolForm* bf)
 * DESCRIPTION
 *		Creates a grounder for a conjunction or disjunction of formulas
 * PARAMETERS
 *		bf	- the conjunction or disjunction
 * PRECONDITIONS
 *		Each free variable that occurs in bf occurs in _varmapping.
 * POSTCONDITIONS
 *		According to _context, the created grounder is assigned to
 *			CC_SENTENCE:	_toplevelgrounder
 *			CC_FORMULA:		_formgrounder
 *			CC_HEAD is not possible
 */
void GrounderFactory::visit(const BoolForm* bf) {

	// Handle a top-level conjunction without creating tseitin atoms
	if(_context._component == CC_SENTENCE && (bf->conj() == bf->sign())) {
		// If bf is a negated disjunction, push the negation one level deeper.
		// Take a clone to avoid changing bf;
		BoolForm* newbf = bf->clone();
		if(!(newbf->conj())) {
			newbf->conj(true);
			newbf->swapsign();
			for(vector<Formula*>::const_iterator it = newbf->subformulas().begin(); it != newbf->subformulas().end(); ++it)
				(*it)->swapsign();
		}

		// Visit the subformulas
		vector<TopLevelGrounder*> sub;
		for(vector<Formula*>::const_iterator it = newbf->subformulas().begin(); it != newbf->subformulas().end(); ++it) {
			descend(*it);
			sub.push_back(_toplevelgrounder);
		}
		newbf->recursiveDelete();
		_toplevelgrounder = new TheoryGrounder(_grounding,sub,_options->groundverbosity());
	}
	else {	// Formula bf is not a top-level conjunction

		// Create grounders for subformulas
		SaveContext();
		DeeperContext(bf->sign());
		vector<FormulaGrounder*> sub;
		for(vector<Formula*>::const_iterator it = bf->subformulas().begin(); it != bf->subformulas().end(); ++it) {
			descend(*it);
			sub.push_back(_formgrounder);
		}
		RestoreContext();

		// Create grounder
		SaveContext();
		if(recursive(bf)) _context._tseitin = TS_RULE;
		_formgrounder = new BoolGrounder(_grounding->translator(),sub,bf->sign(),bf->conj(),_context);
		RestoreContext();
		_formgrounder->setorig(bf,_varmapping,_options->groundverbosity());
		if(_context._component == CC_SENTENCE) _toplevelgrounder = new SentenceGrounder(_grounding,_formgrounder,false,_options->groundverbosity());

	}
}

/**
 * void GrounderFactory::visit(const QuantForm* qf)
 * DESCRIPTION
 *		Creates a grounder for a quantified formula
 * PARAMETERS
 *		qf	- the quantified formula
 * PRECONDITIONS
 *		Each free variable that occurs in qf occurs in _varmapping.
 * POSTCONDITIONS
 *		According to _context, the created grounder is assigned to
 *			CC_SENTENCE:	_toplevelgrounder
 *			CC_FORMULA:		_formgrounder
 *			CC_HEAD is not possible
 */
void GrounderFactory::visit(const QuantForm* qf) {
	// Create instance generator
	vector<const DomainElement**> vars;
	vector<SortTable*>	tables;
	for(std::set<Variable*>::const_iterator it = qf->quantvars().begin(); it != qf->quantvars().end(); ++it) {
		const DomainElement** d = new const DomainElement*();
		_varmapping[*it] = d;
		vars.push_back(d);
		SortTable* st = _structure->inter((*it)->sort());
		if(!st->finite()) {
			cerr << "Warning: infinite grounding of formula ";
			if(qf->pi().original()) {
				cerr << *(qf->pi().original());
				cerr << "\n   internal representation: ";
			}
			cerr << *qf << endl;
		}
		tables.push_back(st);
	}
	GeneratorFactory gf;
	InstGenerator* gen = gf.create(vars,tables);

	// Handle top-level universal quantifiers efficiently
	if(_context._component == CC_SENTENCE && (qf->sign() == qf->univ())) {
		Formula* newsub = qf->subf()->clone();
		if(!(qf->univ())) newsub->swapsign();
		descend(newsub);
		newsub->recursiveDelete();
		_toplevelgrounder = new UnivSentGrounder(_grounding,_toplevelgrounder,gen,_options->groundverbosity());
	}
	else {
		// Create grounder for subformula
		SaveContext();
		DeeperContext(qf->sign());
		_context._truegen = !(qf->univ()); 
		descend(qf->subf());
		RestoreContext();

		// Create the grounder
		SaveContext();
		if(recursive(qf)) _context._tseitin = TS_RULE;
		_formgrounder = new QuantGrounder(_grounding->translator(),_formgrounder,qf->sign(),qf->univ(),gen,_context);
		RestoreContext();
		_formgrounder->setorig(qf,_varmapping,_options->groundverbosity());
		if(_context._component == CC_SENTENCE) _toplevelgrounder = new SentenceGrounder(_grounding,_formgrounder,false,_options->groundverbosity());
	}
}

/**
 * void GrounderFactory::visit(const EquivForm* ef)
 * DESCRIPTION
 *		Creates a grounder for an equivalence.
 * PARAMETERS
 *		ef	- the equivalence
 * PRECONDITIONS
 *		Each free variable that occurs in ef occurs in _varmapping.
 * POSTCONDITIONS
 *		According to _context, the created grounder is assigned to
 *			CC_SENTENCE:	_toplevelgrounder
 *			CC_FORMULA:		_formgrounder
 *			CC_HEAD is not possible
 */
void GrounderFactory::visit(const EquivForm* ef) {
	// Create grounders for the subformulas
	SaveContext();
	DeeperContext(ef->sign());
	_context._funccontext = PC_BOTH;
	_context._monotone = PC_BOTH;
	_context._tseitin = TS_EQ; 

	descend(ef->left());
	FormulaGrounder* leftg = _formgrounder;
	descend(ef->right());
	FormulaGrounder* rightg = _formgrounder;
	RestoreContext();

	// Create the grounder
	SaveContext();
	if(recursive(ef)) _context._tseitin = TS_RULE;
	_formgrounder = new EquivGrounder(_grounding->translator(),leftg,rightg,ef->sign(),_context);
	RestoreContext();
	if(_context._component == CC_SENTENCE) _toplevelgrounder = new SentenceGrounder(_grounding,_formgrounder,true,_options->groundverbosity());
}

/**
 * void GrounderFactory::visit(const AggForm* af)
 * DESCRIPTION
 * 		Creates a grounder for an aggregate.
 */
void GrounderFactory::visit(const AggForm* af) {
	AggForm* newaf = af->clone();
	Formula* transaf = FormulaUtils::moveThreeValTerms(newaf,_structure,(_context._funccontext != PC_NEGATIVE),_options->cpsupport(),_cpfunctions);

	if(newaf != transaf) {	// The rewriting changed the atom
		//delete(newaf); TODO: produces a segfault??
		transaf->accept(this);
	}
	else {	// The rewriting did not change the atom
		// Create grounder for the bound
		descend(af->left());
		TermGrounder* boundgr = _termgrounder;
	
		// Create grounder for the set
		SaveContext();
		if(recursive(af)) assert(FormulaUtils::monotone(af) || FormulaUtils::antimonotone(af));
		DeeperContext(!FormulaUtils::antimonotone(af));
		descend(af->right()->set());
		SetGrounder* setgr = _setgrounder;
		RestoreContext();
	
		// Create aggregate grounder
		SaveContext();
		if(recursive(af)) _context._tseitin = TS_RULE;
		// TODO: change AggGrounder so that it accepts a CompType...
		char cmp; bool sgn = af->sign();
		switch(af->comp()) {
			case CT_EQ: cmp = '='; break;
			case CT_NEQ: cmp = '='; sgn = !sgn; break;
			case CT_LT: cmp = '<'; break;
			case CT_LEQ: cmp = '>'; sgn = !sgn; break;
			case CT_GT: cmp = '>'; break;
			case CT_GEQ: cmp = '<'; sgn = !sgn; break;
			default: assert(false); cmp = '=';
		}
		_formgrounder = new AggGrounder(_grounding->translator(),_context,af->right()->function(),setgr,boundgr,cmp,sgn);
		RestoreContext();
		if(_context._component == CC_SENTENCE) _toplevelgrounder = new SentenceGrounder(_grounding,_formgrounder,true,_options->groundverbosity());
	}
	transaf->recursiveDelete();
}

/**
 * void GrounderFactory::visit(const EqChainForm* ef)
 * DESCRIPTION
 * 		Creates a grounder for an equation chain.
 */
void GrounderFactory::visit(const EqChainForm* ef) {
	Formula* f = ef->clone();
	f = FormulaUtils::remove_eqchains(f,_grounding->vocabulary());
	f->accept(this);
	f->recursiveDelete();
}

/**
 * void GrounderFactory::visit(const VarTerm* t)
 * DESCRIPTION
 * 		Creates a grounder for a variable term.
 */
void GrounderFactory::visit(const VarTerm* t) {
	assert(_varmapping.find(t->var()) != _varmapping.end());
	_termgrounder = new VarTermGrounder(_varmapping.find(t->var())->second);
	_termgrounder->setorig(t,_varmapping,_options->groundverbosity());
}

/**
 * void GrounderFactory::visit(const DomainTerm* t)
 * DESCRIPTION
 * 		Creates a grounder for a domain term.
 */
void GrounderFactory::visit(const DomainTerm* t) {
	_termgrounder = new DomTermGrounder(t->value());
	_termgrounder->setorig(t,_varmapping,_options->groundverbosity());
}

/**
 * void GrounderFactory::visit(const FuncTerm* t)
 * DESCRIPTION
 * 		Creates a grounder for a function term.
 */
void GrounderFactory::visit(const FuncTerm* t) {
	// Create grounders for subterms
	vector<TermGrounder*> sub;
	for(vector<Term*>::const_iterator it = t->subterms().begin(); it != t->subterms().end(); ++it) {
		(*it)->accept(this);
		if(_termgrounder) sub.push_back(_termgrounder);
	}

	// Create term grounder
	Function* func = t->function();
	if(_structure->inter(func)->approxtwovalued()) {
		FuncTable* ft = _structure->inter(func)->functable();
		assert(ft);
		_termgrounder = new FuncTermGrounder(sub,ft);
	}
	else {
		// FIXME FIXME FIXME (see old version 26/4/11 for correct code)
		vector<SortTable*> vst;
		for(unsigned int n = 0; n < func->arity(); ++n) {
			vst.push_back(_structure->inter(func->sort(n)));
		}
		FuncTable* ft = _structure->inter(func)->functable(); 
		assert(ft);
		_termgrounder = new ThreeValuedFuncTermGrounder(sub,func,ft,vst);
	}
	_termgrounder->setorig(t,_varmapping,_options->groundverbosity());
}

/**
 * void GrounderFactory::visit(const AggTerm* at)
 * DESCRIPTION
 * 		Creates a grounder for a aggregate term.
 */
void GrounderFactory::visit(const AggTerm* t) {
	// Create set grounder
	t->set()->accept(this);

	// Create term grounder
<<<<<<< HEAD
	//if(SetUtils::isTwoValued(t->set(),_structure) || not _cpsupport)
	_termgrounder = new AggTermGrounder(_grounding->translator(),t->type(),_setgrounder);
	//else //TODO
	//	_termgrounder = new ThreeValuedAggTermGrounder(_grounding->translator(),t->type(),_setgrounder);
#ifndef NDEBUG
	_termgrounder->setorig(t,_varmapping);
#endif
=======
	if(SetUtils::approxTwoValued(t->set(),_structure) || not _options->cpsupport())
		_termgrounder = new AggTermGrounder(_grounding->translator(),t->function(),_setgrounder);
	else //TODO
		_termgrounder = new ThreeValuedAggTermGrounder(_grounding->translator(),t->function(),_setgrounder);
	_termgrounder->setorig(t,_varmapping,_options->groundverbosity());
>>>>>>> 37e27056
}

/**
 * void GrounderFactory::visit(const EnumSetExpr* s)
 * DESCRIPTION
 * 		Creates a grounder for an enumarated set.
 */
void GrounderFactory::visit(const EnumSetExpr* s) {
	// Create grounders for formulas and weights
	vector<FormulaGrounder*> subgr;
	vector<TermGrounder*> subtgr;
	SaveContext();
	AggContext();
	for(unsigned int n = 0; n < s->subformulas().size(); ++n) {
		descend(s->subformulas()[n]);
		subgr.push_back(_formgrounder);
		descend(s->subterms()[n]);
		subtgr.push_back(_termgrounder);
	}
	RestoreContext();

	// Create set grounder
	_setgrounder = new EnumSetGrounder(_grounding->translator(),subgr,subtgr);
}

/**
 * void GrounderFactory::visit(const QuantSetExpr* s)
 * DESCRIPTION
 * 		Creates a grounder for a quantified set.
 */
void GrounderFactory::visit(const QuantSetExpr* s) {
	// Create instance generator
	InstGenerator* gen = 0;
	GeneratorNode* node = 0;
	for(set<Variable*>::const_iterator it = s->quantvars().begin(); it != s->quantvars().end(); ++it) {
		const DomainElement** d = new const DomainElement*();
		_varmapping[*it] = d;
		SortTable* st = _structure->inter((*it)->sort());
		assert(st->finite());	// TODO: produce an error message
		SortInstGenerator* tig = new SortInstGenerator(st,d);
		if(s->quantvars().size() == 1) {
			gen = tig;
			break;
		}
		else if(it == s->quantvars().begin()) node = new LeafGeneratorNode(tig);
		else node = new OneChildGeneratorNode(tig,node);
	}
	if(!gen) gen = new TreeInstGenerator(node);
	
	// Create grounder for subformula
	SaveContext();
	AggContext();
	descend(s->subformulas()[0]);
	FormulaGrounder* sub = _formgrounder;
	RestoreContext();

	// Create grounder for weight
	descend(s->subterms()[0]);
	TermGrounder* wg = _termgrounder;

	// Create grounder	
	_setgrounder = new QuantSetGrounder(_grounding->translator(),sub,gen,wg);
}

/**
 * void GrounderFactory::visit(const Definition* def)
 * DESCRIPTION
 * 		Creates a grounder for a definition.
 */
void GrounderFactory::visit(const Definition* def) {
	// Create new ground definition
	_definition = new GroundDefinition(_grounding->translator());

	// Store defined predicates
	for(set<PFSymbol*>::const_iterator it = def->defsymbols().begin(); it != def->defsymbols().end(); ++it) {
		_context._defined.insert(*it);
	}
	
	// Create rule grounders
	vector<RuleGrounder*> subgrounders;
	for(vector<Rule*>::const_iterator it = def->rules().begin(); it != def->rules().end(); ++it) {
		descend(*it);
		subgrounders.push_back(_rulegrounder);
	}
	
	// Create definition grounder
	_toplevelgrounder = new DefinitionGrounder(_grounding,_definition,subgrounders,_options->groundverbosity());

	_context._defined.clear();
}

/**
 * void GrounderFactory::visit(const Rule* rule)
 * DESCRIPTION
 * 		Creates a grounder for a definitional rule.
 */
void GrounderFactory::visit(const Rule* rule) {
	// Split the quantified variables in two categories: 
	//		1. the variables that only occur in the head
	//		2. the variables that occur in the body (and possibly in the head)
	vector<Variable*>	headvars;
	vector<Variable*>	bodyvars;
	for(set<Variable*>::const_iterator it = rule->quantvars().begin(); it != rule->quantvars().end(); ++it) {
		if(rule->body()->contains(*it)) {
			bodyvars.push_back(*it);
		}
		else {
			headvars.push_back(*it);
		}
	}

	// Create head instance generator
	InstGenerator* headgen = 0;
	GeneratorNode* hnode = 0;
	for(unsigned int n = 0; n < headvars.size(); ++n) {
		const DomainElement** d = new const DomainElement*();
		_varmapping[headvars[n]] = d;
		SortTable* st = _structure->inter(headvars[n]->sort());
		assert(st->finite());	// TODO: produce an error message
		SortInstGenerator* sig = new SortInstGenerator(st,d);
		if(headvars.size() == 1) {
			headgen = sig;
			break;
		}
		else if(n == 0) hnode = new LeafGeneratorNode(sig);
		else hnode = new OneChildGeneratorNode(sig,hnode);
	}
	if(!headgen) headgen = new TreeInstGenerator(hnode);
	
	// Create body instance generator
	InstGenerator* bodygen = 0;
	GeneratorNode* bnode = 0;
	for(unsigned int n = 0; n < bodyvars.size(); ++n) {
		const DomainElement** d = new const DomainElement*();
		_varmapping[bodyvars[n]] = d;
		SortTable* st = _structure->inter(bodyvars[n]->sort());
		assert(st->finite());	// TODO: produce an error message
		SortInstGenerator* sig = new SortInstGenerator(st,d);
		if(bodyvars.size() == 1) {
			bodygen = sig;
			break;
		}
		else if(n == 0) bnode = new LeafGeneratorNode(sig);
		else bnode = new OneChildGeneratorNode(sig,bnode);
	}
	if(!bodygen) bodygen = new TreeInstGenerator(bnode);
	
	// Create head grounder
	SaveContext();
	_context._component = CC_HEAD;
	descend(rule->head());
	HeadGrounder* headgr = _headgrounder;
	RestoreContext();

	// Create body grounder
	SaveContext();
	_context._funccontext = PC_NEGATIVE;		// minimize truth value of rule bodies
	_context._monotone = PC_POSITIVE;
	_context._truegen = true;				// body instance generator corresponds to an existential quantifier
	_context._component = CC_FORMULA;
	_context._tseitin = TS_EQ;
	descend(rule->body());
	FormulaGrounder* bodygr = _formgrounder;
	RestoreContext();

	// Create rule grounder
	SaveContext();
	if(recursive(rule->body())) _context._tseitin = TS_RULE;
	_rulegrounder = new RuleGrounder(_definition,headgr,bodygr,headgen,bodygen,_context);
	RestoreContext();

}

/**************
	Visitor
**************/

void TheoryVisitor::visit(const CPVarTerm*) {
	// TODO
}

void TheoryVisitor::visit(const CPWSumTerm*) {
	// TODO
}

void TheoryVisitor::visit(const CPSumTerm*) {
	// TODO
}

void TheoryVisitor::visit(const CPReification*) {
	// TODO
}<|MERGE_RESOLUTION|>--- conflicted
+++ resolved
@@ -29,9 +29,6 @@
 /** The two built-in literals 'true' and 'false' **/
 int _true = numeric_limits<int>::max();
 int _false = 0;
-
-<<<<<<< HEAD
-extern CLOptions _cloptions;
 
 /****************************************
 	Comparison operators for TsBodies
@@ -148,9 +145,6 @@
 }
 
 /*********************************************
-=======
-/**********************************************
->>>>>>> 37e27056
 	Translate from ground atoms to numbers
 *********************************************/
 
@@ -523,26 +517,13 @@
 		}
 		return _certainvalue;
 	}
-<<<<<<< HEAD
 
 	// Return grounding
 	int atom = _translator->translate(_symbol,_args);
 	if(!_sign) atom = -atom;
-#ifndef NDEBUG
-	if(_cloptions._verbose) {
-		printorig();
+	if(_verbosity > 1) {
 		cerr << "Result is " << _translator->printAtom(atom) << endl;
-=======
-	else {
-		int atom = _translator->translate(_symbol,_args);
-		if(!_sign) atom = -atom;
-		if(_verbosity > 1) {
-			cerr << "Result is " << _translator->printAtom(atom) << endl;
-		}
-		return atom;
->>>>>>> 37e27056
-	}
-#endif
+	}
 	return atom;
 }
 
@@ -556,63 +537,52 @@
 	AtomGrounder(gt,sign,func,vtg,pic,cic,vst,ct), _termtranslator(tt) { }
 
 int CPAtomGrounder::run() const {
+	if(_verbosity > 1) printorig();
 	// Run subterm grounders
-	for(unsigned int n = 0; n < _subtermgrounders.size(); ++n) 
+	for(unsigned int n = 0; n < _subtermgrounders.size(); ++n) {
 		_args[n] = _subtermgrounders[n]->run();
+	}
 	
-	// Checking partial functions //TODO put in separate function!!
+	// Checking partial functions
 	for(unsigned int n = 0; n < _args.size(); ++n) {
 		//TODO: only check positions that can be out of bounds!
-		if(!ElementUtil::exists(_args[n])) {
+		if(!_args[n]) {
 			//TODO: produce a warning!
 			if(_context._funccontext == PC_BOTH) {
 				// TODO: produce an error
 			}
-#ifndef NDEBUG
-			if(_cloptions._verbose) {
-				printorig();
-				cerr << "Partial function went out of bounds\n";
-				cerr << "Result is " << (_context._funccontext != PC_NEGATIVE  ? "true" : "false") << endl;
-			}
-#endif
+			if(_verbosity > 1) {
+				clog << "Partial function went out of bounds\n";
+				clog << "Result is " << (_context._funccontext != PC_NEGATIVE  ? "true" : "false") << endl;
+			}
 			return _context._funccontext != PC_NEGATIVE  ? _true : _false;
 		}
 	}
 
-	// Checking out-of-bounds //TODO put in separate function!!
+	// Checking out-of-bounds
 	for(unsigned int n = 0; n < _args.size(); ++n) {
 		if(!_tables[n]->contains(_args[n])) {
-#ifndef NDEBUG
-			if(_cloptions._verbose) {
-				printorig();
-				cerr << "Term value out of predicate type\n";
-				cerr << "Result is " << (_sign  ? "false" : "true") << endl;
-			}
-#endif
+			if(_verbosity > 1) {
+				clog << "Term value out of predicate type\n";
+				clog << "Result is " << (_sign  ? "false" : "true") << endl;
+			}
 			return _sign ? _false : _true;
 		}
 	}
-<<<<<<< HEAD
-
-	// Run instance checkers //TODO put in separate function!!
+
+	// Run instance checkers
 	if(!(_pchecker->run(_args))) {
-#ifndef NDEBUG
-		if(_cloptions._verbose) {
-			printorig();
-			cerr << "Possible checker failed\n";
-			cerr << "Result is " << (_certainvalue ? "false" : "true") << endl;
-		}
-#endif
+		if(_verbosity > 1) {
+			clog << "Possible checker failed\n";
+			clog << "Result is " << (_certainvalue ? "false" : "true") << endl;
+		}
 		return _certainvalue ? _false : _true;	// TODO: dit is lelijk
 	}
 	if(_cchecker->run(_args)) {
-#ifndef NDEBUG
-		if(_cloptions._verbose) {
-			printorig();
+		if(_verbosity > 1) {
 			cerr << "Certain checker succeeded\n";
 			cerr << "Result is " << _translator->printAtom(_certainvalue) << endl;
 		}
-#endif
 		return _certainvalue;
 	}
 
@@ -627,48 +597,24 @@
 	CPBound rightbound(false,value);
 	int atom = _translator->translate(leftterm,CT_EQ,rightbound,TS_EQ);
 	if(!_sign) atom = -atom;
-#ifndef NDEBUG
-	if(_cloptions._verbose) {
-		printorig();
-		cerr << "Result is " << _translator->printAtom(atom) << endl;
-	}
-#endif
 	return atom;
 }
 
 int CPFormulaGrounder::run() const {
-	domelement left = _lefttermgrounder->run();
-	domelement right = _righttermgrounder->run();
-	if(!ElementUtil::exists(left) || !ElementUtil::exists(right)) {
-=======
-	assert(false);
-	return CT_EQ;
-}
-
-int CPGrounder::run() const {
 	const DomainElement* left = _lefttermgrounder->run();
 	const DomainElement* right = _righttermgrounder->run();
 	if(!left || !right) {
->>>>>>> 37e27056
 		return _context._funccontext != PC_NEGATIVE  ? _true : _false;
 	}
 	// TODO??? out-of-bounds check. Can out-of-bounds ever occur on </2, >/2, =/2???
 	
-<<<<<<< HEAD
-	if(left->_function) {
-		unsigned int leftvarid = _termtranslator->translate(left->_function,left->_args);
+	if(left->type() == DET_COMPOUND) {
+		unsigned int leftvarid = _termtranslator->translate(left->value()._compound->function(),left->value()._compound->args());
 		// TODO: try to use the faster translate function (use addSymbol first)
 		CPTerm* leftterm = new CPVarTerm(leftvarid);
-		if(right->_function) {
-			unsigned int rightvarid = _termtranslator->translate(right->_function,right->_args);
+		if(right->type() == DET_COMPOUND) {
+			unsigned int rightvarid = _termtranslator->translate(right->value()._compound->function(),right->value()._compound->args());
 			// TODO: try to use the faster translate function 
-=======
-	if(left->type() == DET_COMPOUND) {
-		unsigned int leftvarid = _termtranslator->translate(left->value()._compound->function(),left->value()._compound->args());	// TODO: try to use the faster translate function 
-		CPTerm* leftterm = new CPVarTerm(leftvarid);
-		if(right->type() == DET_COMPOUND) {
-			unsigned int rightvarid = _termtranslator->translate(right->value()._compound->function(),right->value()._compound->args());	// TODO: try to use the faster translate function 
->>>>>>> 37e27056
 			CPBound rightbound(true,rightvarid);
 			//return _translator->translate(leftterm,_comparator,rightbound,TS_EQ);
 			return _translator->translate(leftterm,_comparator,rightbound,_context._tseitin);
@@ -682,18 +628,11 @@
 		}
 	}
 	else {
-<<<<<<< HEAD
-		assert(left->_args[0]._type == ELINT);
-		int leftvalue = left->_args[0]._element._int;
-		if(right->_function) {
-			unsigned int rightvarid = _termtranslator->translate(right->_function,right->_args);
-			// TODO: try to use the faster translate function 
-=======
 		assert(left->type() == DET_INT);
 		int leftvalue = left->value()._int;
 		if(right->type() == DET_COMPOUND) {
-			unsigned int rightvarid = _termtranslator->translate(right->value()._compound->function(),right->value()._compound->args());	// TODO: try to use the faster translate function 
->>>>>>> 37e27056
+			unsigned int rightvarid = _termtranslator->translate(right->value()._compound->function(),right->value()._compound->args());
+			// TODO: try to use the faster translate function 
 			CPTerm* rightterm = new CPVarTerm(rightvarid);
 			CPBound leftbound(false,leftvalue);
 			//return _translator->translate(rightterm,invertcomp(_comparator),leftbound,TS_EQ);
@@ -808,11 +747,7 @@
 				return _sign ? _true : _false;
 			}
 			break;
-<<<<<<< HEAD
-		default: 
-=======
 		default:
->>>>>>> 37e27056
 			assert(false);
 	}
 	if(simplify) {
@@ -884,7 +819,7 @@
 	else {
 		int tseitin;
 		TsType tp = _context._tseitin;
-	// ??? WRONG CODE ???	
+	// FIXME ??? WRONG CODE ???	
 	//	if((_type == AGG_MIN) && (_comp == '=')) // Only use lower bound
 	//		tseitin = _translator->translate(newboundvalue,'<',false,AGG_MIN,setnr,tp);
 	//	else if((_type == AGG_MAX) && (_comp == '=')) // Only use upper bound
@@ -1763,45 +1698,26 @@
 				//TODO
 			}
 			else {
-<<<<<<< HEAD
-				string symbname = pf->symb()->name();
+				string name = pf->symbol()->name();
 				CompType comp;
-				if(pf->symb()->ispred() && (symbname == "=/2" || symbname == "</2" || symbname == ">/2")) {
-					if(symbname == "=/2")
+				if(typeid(*(pf->symbol())) == typeid(Predicate) && (name == "=/2" || name == "</2" || name == ">/2")) {
+					if(name == "=/2")
 						comp = pf->sign() ? CT_EQ : CT_NEQ;
-					else if(symbname == "</2")
+					else if(name == "</2")
 						comp = pf->sign() ? CT_LT : CT_GEQ;
-					else if(symbname == ">/2")
+					else if(name == ">/2")
 						comp = pf->sign() ? CT_GT : CT_LEQ;
 					else assert(false);
 					_formgrounder = new CPFormulaGrounder(_grounding->translator(),_grounding->termtranslator(),
-=======
-				if(typeid(*(pf->symbol())) == typeid(Predicate)) {
-					CompType comp;
-					if(pf->symbol()->name() == "=/2") {
-						comp = pf->sign() ? CT_EQ : CT_NEQ;
-					}
-					else if(pf->symbol()->name() == "</2") {
-						comp = pf->sign() ? CT_LT : CT_GEQ;
-					}
-					else if(pf->symbol()->name() == ">/2") {
-						comp = pf->sign() ? CT_GT : CT_LEQ;
-					}
-					else {
-						assert(false);
-						comp = CT_EQ;
-					}
-					_formgrounder = new CPGrounder(_grounding->translator(),_grounding->termtranslator(),
->>>>>>> 37e27056
 											subtermgrounders[0],comp,subtermgrounders[1],_context);
 				}
-				else if (pf->symb()->ispred()) {
+				else if(typeid(*(pf->symbol())) == typeid(Predicate)) {
 					// pf is a predicate different from =, < and >
 					assert(false);
 					//FIXME THIS WILL NEVER HAPPEN!!
 				}
 				else {
-					assert(not pf->symb()->ispred());
+					assert(typeid(*(pf->symbol())) == typeid(Function));
 					// pf is a function: F(x1,..,xn,xo) which is same as F(x1,..,xn) = xo
 					assert(false);
 					//FIXME THIS WILL NEVER HAPPEN!!
@@ -1814,11 +1730,14 @@
 			PredInter* inter = _structure->inter(pf->symbol());
 			CheckerFactory checkfactory;
 			if(_context._component == CC_HEAD) {
+				// Create instance checkers
 				InstanceChecker* truech = checkfactory.create(inter,true,true);
 				InstanceChecker* falsech = checkfactory.create(inter,false,true);
+				// Create the grounder
 				_headgrounder = new HeadGrounder(_grounding,truech,falsech,pf->symbol(),subtermgrounders,argsorttables);
 			}
 			else {
+				// Create instance checkers
 				InstanceChecker* possch;
 				InstanceChecker* certainch;
 				if(_context._truegen == pf->sign()) {	
@@ -1829,26 +1748,17 @@
 					possch = checkfactory.create(inter,true,false);
 					certainch = checkfactory.create(inter,false,true);
 				}
-
 				// Create the grounder
-<<<<<<< HEAD
-				if(_cpsupport && (not pf->symb()->ispred()) && isCPFunction(pf->symb())) { 
-					Function* func = static_cast<Function*>(pf->symb());
+				if(_cpsupport && (typeid(*(pf->symbol())) == typeid(Function)) && isCPFunction(pf->symbol())) { 
+					Function* func = static_cast<Function*>(pf->symbol());
 					_formgrounder = new CPAtomGrounder(_grounding->translator(),_grounding->termtranslator(),pf->sign(),func,
 											subtermgrounders,possch,certainch,argsorttables,_context);
 				} 
 				else {
-					_formgrounder = new AtomGrounder(_grounding->translator(),pf->sign(),pf->symb(),
+					_formgrounder = new AtomGrounder(_grounding->translator(),pf->sign(),pf->symbol(),
 											subtermgrounders,possch,certainch,argsorttables,_context);
 				}
-#ifndef NDEBUG
-				_formgrounder->setorig(pf,_varmapping);
-#endif
-=======
-				_formgrounder = new AtomGrounder(_grounding->translator(),pf->sign(),pf->symbol(),
-									 subtermgrounders,possch,certainch,argsorttables,_context);
 				_formgrounder->setorig(pf,_varmapping,_options->groundverbosity());
->>>>>>> 37e27056
 				if(_context._component == CC_SENTENCE) 
 					_toplevelgrounder = new SentenceGrounder(_grounding,_formgrounder,false,_options->groundverbosity());
 			}
@@ -2138,21 +2048,11 @@
 	t->set()->accept(this);
 
 	// Create term grounder
-<<<<<<< HEAD
-	//if(SetUtils::isTwoValued(t->set(),_structure) || not _cpsupport)
-	_termgrounder = new AggTermGrounder(_grounding->translator(),t->type(),_setgrounder);
+	//if(SetUtils::approxTwoValued(t->set(),_structure) || not _options->cpsupport())
+	_termgrounder = new AggTermGrounder(_grounding->translator(),t->function(),_setgrounder);
 	//else //TODO
-	//	_termgrounder = new ThreeValuedAggTermGrounder(_grounding->translator(),t->type(),_setgrounder);
-#ifndef NDEBUG
-	_termgrounder->setorig(t,_varmapping);
-#endif
-=======
-	if(SetUtils::approxTwoValued(t->set(),_structure) || not _options->cpsupport())
-		_termgrounder = new AggTermGrounder(_grounding->translator(),t->function(),_setgrounder);
-	else //TODO
-		_termgrounder = new ThreeValuedAggTermGrounder(_grounding->translator(),t->function(),_setgrounder);
+	//	_termgrounder = new ThreeValuedAggTermGrounder(_grounding->translator(),t->function(),_setgrounder);
 	_termgrounder->setorig(t,_varmapping,_options->groundverbosity());
->>>>>>> 37e27056
 }
 
 /**
