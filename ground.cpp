/************************************
	ground.cpp
	this file belongs to GidL 2.0
	(c) K.U.Leuven
************************************/

#include "ground.hpp"
#include "common.hpp"

#include <typeinfo>
#include <iostream>
#include <sstream>
#include <limits>
#include <cmath>
#include <utility> // for relational operators (namespace rel_ops)

#include "vocabulary.hpp"
#include "structure.hpp"
#include "term.hpp"
#include "ecnf.hpp"
#include "options.hpp"
#include "generator.hpp"
#include "checker.hpp"
#include "common.hpp"
#include "monitors/interactiveprintmonitor.hpp"
#include "groundtheories/AbstractGroundTheory.hpp"
#include "groundtheories/SolverPolicy.hpp"
#include "groundtheories/GroundPolicy.hpp"
#include "groundtheories/PrintGroundPolicy.hpp"
#include "grounders/FormulaGrounders.hpp"
#include "grounders/TermGrounders.hpp"
#include "grounders/SetGrounders.hpp"
#include "grounders/DefinitionGrounders.hpp"
#include "grounders/LazyQuantGrounder.hpp"

#include "GeneralUtils.hpp"

using namespace std;
using namespace rel_ops;


/****************************************
	Comparison operators for TsBodies
****************************************/

bool operator==(const TsBody& a, const TsBody& b) {
	if(typeid(a) != typeid(b))
		return false;
	else
		return (int)a.type() == (int)b.type();
}

bool operator<(const TsBody& a, const TsBody& b) {
	// Order of TsBodies of different types is defined by lexical order of there typeids.
	if(typeid(a) != typeid(b)){
		return (typeid(a).name() < typeid(b).name());
	}else{
		return (int)a.type() < (int)b.type();
	}
}

/** Comparing CP terms and bounds **/

bool operator==(const CPTerm& a, const CPTerm& b) {
	if(typeid(a) != typeid(b))
		return false;
	else
		return a.equal(b);
}

bool operator<(const CPTerm& a, const CPTerm& b) {
	if(typeid(a) != typeid(b))
		return (typeid(a).name() < typeid(b).name());
	else
		return a.compare(b);
}

bool CPVarTerm::equal(const CPTerm& other) const {
	const CPVarTerm& othercpt = static_cast<const CPVarTerm&>(other);
	return _varid == othercpt._varid;
}

bool CPVarTerm::compare(const CPTerm& other) const {
	const CPVarTerm& othercpt = static_cast<const CPVarTerm&>(other);
	return _varid < othercpt._varid;
}

bool CPSumTerm::equal(const CPTerm& other) const {
	const CPSumTerm& othercpt = static_cast<const CPSumTerm&>(other);
	return _varids == othercpt._varids;
}

bool CPSumTerm::compare(const CPTerm& other) const {
	const CPSumTerm& othercpt = static_cast<const CPSumTerm&>(other);
	return _varids < othercpt._varids;
}

bool CPWSumTerm::equal(const CPTerm& other) const {
	const CPWSumTerm& othercpt = static_cast<const CPWSumTerm&>(other);
	return (_varids == othercpt._varids) && (_weights == othercpt._weights);
}

bool CPWSumTerm::compare(const CPTerm& other) const {
	const CPWSumTerm& othercpt = static_cast<const CPWSumTerm&>(other);
	return (_varids <= othercpt._varids) && (_weights < othercpt._weights);
}

bool operator==(const CPBound& a, const CPBound& b) {
	if(a._isvarid == b._isvarid) {
		return a._isvarid ? (a._varid == b._varid) : (a._bound == b._bound);
	}
	return false;
}

bool operator<(const CPBound& a, const CPBound& b) {
	if(a._isvarid == b._isvarid) {
		return a._isvarid ? (a._varid < b._varid) : (a._bound < b._bound);
	}
	// CPBounds with a number value come before CPBounds with a CP variable identifier.
	return (a._isvarid < b._isvarid);
}


/*********************************************
	Translate from ground atoms to numbers
*********************************************/

GroundTranslator::~GroundTranslator() {
	deleteList<SymbolAndTuple>(atom2Tuple);
	for(auto i=atom2TsBody.begin(); i<atom2TsBody.end(); ++i){
		delete((*i).second);
	}
}

<<<<<<< HEAD
Lit GroundTranslator::translate(unsigned int n, const ElementTuple& args) {
	auto jt = _table[n].lower_bound(args);

	Lit lit;
	if(jt != _table[n].end() && jt->first == args) {
		lit = jt->second;
	} else {
		lit = nextNumber();
		_table[n].insert(jt,pair<ElementTuple,int>(args,lit));
		_backsymbtable[lit] = _symboffsets[n];
		_backargstable[lit] = args;

		// FIXME expensive operation to do so often!
		auto ruleit = symbol2rulegrounder.find(n);
		if(ruleit!=symbol2rulegrounder.end()){
			ruleit->second->notify(lit, args);
		}
=======
int GroundTranslator::translate(unsigned int n, const ElementTuple& args) {
	auto jt = symbols[n].tuple2atom.lower_bound(args);
	if(jt != symbols[n].tuple2atom.end() && jt->first == args) {
		return jt->second;
	}else {
		int nr = nextNumber(AtomType::INPUT);
		symbols[n].tuple2atom.insert(jt,pair<ElementTuple,int>(args,nr));
		atom2Tuple[nr] = new SymbolAndTuple(symbols[n].symbol, args);
		return nr;
>>>>>>> 646b16d1
	}

	return lit;
}

Lit GroundTranslator::translate(PFSymbol* s, const ElementTuple& args) {
	unsigned int offset = addSymbol(s);
	return translate(offset,args);
}

<<<<<<< HEAD
Lit GroundTranslator::translate(const vector<Lit>& clause, bool conj, TsType tstype) {
	int nr = nextNumber();
	return translate(nr, clause, conj, tstype);
}

Lit GroundTranslator::translate(const Lit& head, const vector<Lit>& clause, bool conj, TsType tstype) {
	PCTsBody* tsbody = new PCTsBody(tstype,clause,conj);
	_nr2tsbodies.insert(pair<int,TsBody*>(head,tsbody));
	return head;
}

// Adds a tseitin body only if it does not yet exist. TODO why does this seem only relevant for CP Terms?
Lit GroundTranslator::addTseitinBody(TsBody* tsbody){
	auto it = _tsbodies2nr.lower_bound(tsbody);

	if(it != _tsbodies2nr.end() && *(it->first) == *tsbody) { // Already exists
		delete tsbody;
		return it->second;
	}

	int nr = nextNumber();
	_tsbodies2nr.insert(it,pair<TsBody*,int>(tsbody,nr));
	_nr2tsbodies.insert(pair<int,TsBody*>(nr,tsbody));
=======
int GroundTranslator::translate(const vector<int>& clause, bool conj, TsType tstype) {
	int nr = nextNumber(AtomType::TSEITINWITHSUBFORMULA);
	atom2TsBody[nr] = tspair(nr, new PCTsBody(tstype,clause,conj));
>>>>>>> 646b16d1
	return nr;
}

void GroundTranslator::notifyDefined(PFSymbol* pfs, LazyRuleGrounder* const grounder){
	if(symbol2rulegrounder.find(addSymbol(pfs))==symbol2rulegrounder.end()){
		symbol2rulegrounder.insert(pair<uint, LazyRuleGrounder*>(addSymbol(pfs), grounder));
	}
}

void GroundTranslator::translate(LazyQuantGrounder const* const lazygrounder, ResidualAndFreeInst* instance, TsType tstype) {
	instance->residual = nextNumber();
	LazyTsBody* tsbody = new LazyTsBody(lazygrounder->id(), lazygrounder, instance, tstype);
	_nr2tsbodies.insert(pair<int,TsBody*>(instance->residual,tsbody));
}

Lit	GroundTranslator::translate(double bound, char comp, bool strict, AggFunction aggtype, int setnr, TsType tstype) {
	if(comp == '=') {
		vector<int> cl(2);
		cl[0] = translate(bound,'<',false,aggtype,setnr,tstype);
		cl[1] = translate(bound,'>',false,aggtype,setnr,tstype);
		return translate(cl,true,tstype);
	}
	else {
		int nr = nextNumber(AtomType::TSEITINWITHSUBFORMULA);
		AggTsBody* tsbody = new AggTsBody(tstype,bound,(comp == '<'),aggtype,setnr);
		if(strict) {
			#warning "This is wrong if floating point weights are allowed!";
			tsbody->_bound = (comp == '<') ? bound + 1 : bound - 1;	
		} 
<<<<<<< HEAD
		else tsbody->_bound = bound;
		_nr2tsbodies.insert(pair<int,TsBody*>(nr,tsbody));
=======
		else{
			tsbody->_bound = bound;
		}
		atom2TsBody[nr] = tspair(nr,tsbody);
>>>>>>> 646b16d1
		return nr;
	}
}

Lit GroundTranslator::translate(CPTerm* left, CompType comp, const CPBound& right, TsType tstype) {
	CPTsBody* tsbody = new CPTsBody(tstype,left,comp,right);
<<<<<<< HEAD
	return addTseitinBody(tsbody);
=======
	// FIXME optimization: check whether the same comparison has already been added and reuse the tseitin.
	// => this should be generalized to sharing detection!
/*	auto it = lower_bound(atom2TsBody.begin(), atom2TsBody.end(), tspair(0,tsbody), compareTsPair);
	if(it != atom2TsBody.end() && (*it).second == *tsbody) {
		delete tsbody;
		return (*it).first;
	}
	else {*/
		int nr = nextNumber(AtomType::TSEITINWITHSUBFORMULA);
		atom2TsBody[nr] = tspair(nr, tsbody);
		return nr;
	//}
>>>>>>> 646b16d1
}

int GroundTranslator::translateSet(const vector<int>& lits, const vector<double>& weights, const vector<double>& trueweights) {
	int setnr;
	if(_freesetnumbers.empty()) {
		TsSet newset;
		setnr = _sets.size();
		_sets.push_back(newset);
		TsSet& tsset = _sets.back();

		tsset._setlits = lits;
		tsset._litweights = weights;
		tsset._trueweights = trueweights;
	}
	else {
		setnr = _freesetnumbers.front();
		_freesetnumbers.pop();
		TsSet& tsset = _sets[setnr];

		tsset._setlits = lits;
		tsset._litweights = weights;
		tsset._trueweights = trueweights;
	}
	return setnr;
}

int GroundTranslator::nextNumber(AtomType type) {
	if(_freenumbers.empty()) {
<<<<<<< HEAD
		int nr = _backsymbtable.size(); 
		_backsymbtable.push_back(NULL);
		_backargstable.push_back(ElementTuple(0));
=======
		int nr = atomtype.size();
		atom2TsBody.push_back(tspair(nr,NULL));
		atom2Tuple.push_back(NULL);
		atomtype.push_back(type);
>>>>>>> 646b16d1
		return nr;
	} else {
		int nr = _freenumbers.front();
		_freenumbers.pop();
		return nr;
	}
}

unsigned int GroundTranslator::addSymbol(PFSymbol* pfs) {
	for(unsigned int n = 0; n < symbols.size(); ++n){
		if(symbols[n].symbol == pfs){
			return n;
		}
	}
	symbols.push_back(SymbolAndAtomMap(pfs));
	return symbols.size()-1;
}

string GroundTranslator::printAtom(int nr, bool longnames) const {
	stringstream s;
	nr = abs(nr);
	if(nr == _true) return "true";
	else if(nr == _false) return "false";
	if(not isStored(nr)) {
		return "error";
	}

	switch(atomtype[nr]){
	case AtomType::INPUT:{
		PFSymbol* pfs = getSymbol(nr);
		s << pfs->to_string(longnames);
		auto tuples = getArgs(nr);
		if(not tuples.empty()) {
			s << "(";
			bool begin = true;
			for(auto i = tuples.begin(); i!=tuples.end(); ++i){
				if(not begin){
					s <<", ";
				}
				begin = false;
				s << (*i)->to_string();
			}
			s << ")";
		}
		break;}
	case AtomType::TSEITINWITHSUBFORMULA:
		s << "tseitin_" << nr;
		break;
	case AtomType::LONETSEITIN:
		s << "tseitin_" << nr;
		break;
	}
	return s.str();
}


/*********************************************
	Translate from ground terms to numbers
*********************************************/

bool operator==(const GroundTerm& a, const GroundTerm& b) {
	if(a._isvarid == b._isvarid) {
		return a._isvarid ? (a._varid == b._varid) : (a._domelement == b._domelement);
	}
	return false;
}

bool operator<(const GroundTerm& a, const GroundTerm& b) {
	if(a._isvarid == b._isvarid) {
		return a._isvarid ? (a._varid < b._varid) : (a._domelement < b._domelement);
	}
	// GroundTerms with a domain element come before GroundTerms with a CP variable identifier.
	return (a._isvarid < b._isvarid);
}

VarId GroundTermTranslator::translate(size_t offset, const vector<GroundTerm>& args) {
	map<vector<GroundTerm>,VarId>::iterator it = _functerm2varid_table[offset].lower_bound(args);
	if(it != _functerm2varid_table[offset].end() && it->first == args) {
		return it->second;
	}
	else {
		VarId varid = nextNumber();
		_functerm2varid_table[offset].insert(it,pair<vector<GroundTerm>,VarId>(args,varid));
		_varid2function[varid] = _offset2function[offset];
		_varid2args[varid] = args;
		_varid2domain[varid] = _structure->inter(_offset2function[offset]->outsort());
		return varid;
	}
}

VarId GroundTermTranslator::translate(Function* function, const vector<GroundTerm>& args) {
	size_t offset = addFunction(function);
	return translate(offset,args);
}

VarId GroundTermTranslator::translate(CPTerm* cpterm, SortTable* domain) {
	VarId varid = nextNumber();
	CPBound bound(varid);
	CPTsBody* cprelation = new CPTsBody(TsType::EQ,cpterm,CompType::EQ,bound);
	_varid2cprelation.insert(pair<VarId,CPTsBody*>(varid,cprelation));
	_varid2domain[varid] = domain;
	return varid;
}

VarId GroundTermTranslator::translate(const DomainElement* element) {
	VarId varid = nextNumber();
	// Create a new CP variable term
	CPVarTerm* cpterm = new CPVarTerm(varid);
	// Create a new CP bound based on the domain element
	assert(element->type() == DET_INT);
	CPBound bound(element->value()._int);
	// Add a new CP constraint
	CPTsBody* cprelation = new CPTsBody(TsType::EQ,cpterm,CompType::EQ,bound);
	_varid2cprelation.insert(pair<VarId,CPTsBody*>(varid,cprelation));
	// Add a new domain containing only the given domain element
	SortTable* domain = new SortTable(new EnumeratedInternalSortTable());
	domain->add(element);
	_varid2domain[varid] = domain;
	// Return the new variable identifier
	return varid;
}

size_t GroundTermTranslator::nextNumber() {
	size_t nr = _varid2function.size(); 
	_varid2function.push_back(0);
	_varid2args.push_back(vector<GroundTerm>(0));
	_varid2domain.push_back(0);
	return nr;
}

size_t GroundTermTranslator::addFunction(Function* func) {
	map<Function*,size_t>::const_iterator found = _function2offset.find(func);
	if(found != _function2offset.end())
		// Simply return number when function is already known
		return found->second;
	else {
		// Add function and number when function is unknown
		size_t offset = _offset2function.size();
		_function2offset[func] = offset; 
		_offset2function.push_back(func);
		_functerm2varid_table.push_back(map<vector<GroundTerm>,VarId>());
		return offset;	
	}
}

string GroundTermTranslator::printTerm(const VarId& varid, bool longnames) const {
	stringstream s;
	if(varid >= _varid2function.size()) {
		return "error";
	}
	const Function* func = function(varid);
	if(func) {
		s << func->to_string(longnames);
		if(not args(varid).empty()) {
			s << "(";
			for(vector<GroundTerm>::const_iterator gtit = args(varid).begin(); gtit != args(varid).end(); ++gtit) {
				if((*gtit)._isvarid) {
					s << printTerm((*gtit)._varid, longnames);
				} else {
					s << (*gtit)._domelement->to_string();
				}
				if(gtit != args(varid).end()-1) s << ",";
			}
			s << ")";
		}
	} else s << "var_" << varid;
	return s.str();
}


/*************************************
	Optimized grounding algorithm
*************************************/

bool CopyGrounder::run() const {
	// TODO TODO TODO
	return true;
}

bool TheoryGrounder::run() const {
	_grounding->startTheory();
	if(_verbosity > 0) {
		clog << "Grounding theory " << "\n";
		clog << "Components to ground = " << _grounders.size() << "\n";
	}
	for(unsigned int n = 0; n < _grounders.size(); ++n) {
		bool b = _grounders[n]->run();
		if(!b){
			return b;
		}
	}
	_grounding->closeTheory();
	return true;
}

bool SentenceGrounder::run() const {
	if(_verbosity > 1) clog << "Grounding sentence " << "\n";
	vector<int> cl;
	_subgrounder->run(cl);
	if(cl.empty()) {
		return _conj ? true : false;
	}
	else if(cl.size() == 1) {
		if(cl[0] == _false) {
			_grounding->addEmptyClause();
			return false;
		}
		else if(cl[0] != _true) {
			_grounding->add(cl);
			return true;
		}
		else return true;
	}
	else {
		if(_conj) {
			for(unsigned int n = 0; n < cl.size(); ++n)
				_grounding->addUnitClause(cl[n]);
		}
		else {
			_grounding->add(cl);
		}
		return true;
	}
}

bool UnivSentGrounder::run() const {
	if(_verbosity > 1) clog << "Grounding a universally quantified sentence " << "\n";
<<<<<<< HEAD
	if(not _generator->first()) {
		if(_verbosity > 1){
			clog << "No instances for this sentence " << "\n";
=======
	if(_generator->first()) {
		bool b = _subgrounder->run();
		if(!b) {
			_grounding->addEmptyClause();
			return b;
		}
		while(_generator->next()) {
			b = _subgrounder->run();
			if(!b) {
				_grounding->addEmptyClause();
				return b;
			}
		}
	}
	else if(_verbosity > 1) {
		clog << "No instances for this sentence " << "\n";
	}
	return true;
}

void FormulaGrounder::setorig(const Formula* f, const map<Variable*, const DomainElement**>& mvd, int verb) {
	_verbosity = verb;
	map<Variable*,Variable*> mvv;
	for(set<Variable*>::const_iterator it = f->freevars().begin(); it != f->freevars().end(); ++it) {
		Variable* v = new Variable((*it)->name(),(*it)->sort(),ParseInfo());
		mvv[*it] = v;
		_varmap[v] = mvd.find(*it)->second;
	}
	_origform = f->clone(mvv);
}

void FormulaGrounder::printorig() const {
	clog << "Grounding formula " << _origform->to_string();
	if(not _origform->freevars().empty()) {
		clog << " with instance ";
		for(set<Variable*>::const_iterator it = _origform->freevars().begin(); it != _origform->freevars().end(); ++it) {
			clog << (*it)->to_string() << " = ";
			const DomainElement* e = *(_varmap.find(*it)->second);
			clog << e->to_string() << ' ';
		}
	}
	clog << "\n";
}

AtomGrounder::AtomGrounder(GroundTranslator* gt, bool sign, PFSymbol* s,
							const vector<TermGrounder*> sg, InstanceChecker* pic, InstanceChecker* cic,
							const vector<SortTable*>& vst, const GroundingContext& ct) :
	FormulaGrounder(gt,ct), _subtermgrounders(sg), _pchecker(pic), _cchecker(cic),
   	_symbol(gt->addSymbol(s)), _tables(vst), _sign(sign)
	{ _certainvalue = ct._truegen ? _true : _false; }

int AtomGrounder::run() const {
	if(_verbosity > 2) printorig();

	// Run subterm grounders
	bool alldomelts = true;
	vector<GroundTerm> groundsubterms(_subtermgrounders.size());
	ElementTuple args(_subtermgrounders.size());
	for(unsigned int n = 0; n < _subtermgrounders.size(); ++n) {
		groundsubterms[n] = _subtermgrounders[n]->run();
		if(groundsubterms[n]._isvarid) {
			alldomelts = false;
		} else {
			args[n] = groundsubterms[n]._domelement;
		}
	}

	// Checking partial functions
	for(unsigned int n = 0; n < args.size(); ++n) {
		//TODO: only check positions that can be out of bounds!
		if(not groundsubterms[n]._isvarid && not args[n]) {
			//TODO: produce a warning!
			if(_context._funccontext == PC_BOTH) {
				// TODO: produce an error
			}
			if(_verbosity > 2) {
				clog << "Partial function went out of bounds\n";
				clog << "Result is " << (_context._funccontext != PC_NEGATIVE  ? "true" : "false") << "\n";
			}
			return _context._funccontext != PC_NEGATIVE  ? _true : _false;
		}
	}

	// Checking out-of-bounds
	for(unsigned int n = 0; n < args.size(); ++n) {
		if(not groundsubterms[n]._isvarid && not _tables[n]->contains(args[n])) {
			if(_verbosity > 2) {
				clog << "Term value out of predicate type\n";
				clog << "Result is " << (_sign  ? "false" : "true") << "\n";
			}
			return _sign ? _false : _true;
		}
	}

	// Run instance checkers
	if(alldomelts) {
		if(not _pchecker->run(args)) {
			if(_verbosity > 2) {
				clog << "Possible checker failed\n";
				clog << "Result is " << (_certainvalue ? "false" : "true") << "\n";
			}
			return _certainvalue ? _false : _true;	// TODO: dit is lelijk
		}
		if(_cchecker->run(args)) {
			if(_verbosity > 2) {
				clog << "Certain checker succeeded\n";
				clog << "Result is " << _translator->printAtom(_certainvalue, false) << "\n";
			}
			return _certainvalue;
		}
	}

	// Return grounding
	if(alldomelts) {
		int atom = _translator->translate(_symbol,args);
		if(!_sign) atom = -atom;
		if(_verbosity > 2) {
			clog << "Result is " << _translator->printAtom(atom, false) << "\n";
		}
		return atom;
	}
	else {
		//TODO Should we handle CPSymbols (that are not comparisons) here? No!
		//TODO Should we assert(alldomelts)? Maybe yes, if P(t) and (not isCPSymbol(P)) and isCPSymbol(t) then it should have been rewritten, right?
		//TODO If not previous... Do we need a GroundTranslator::translate method that takes GroundTerms as args??
		assert(false);
	}
}

void AtomGrounder::run(vector<int>& clause) const {
	clause.push_back(run());
}

//CPAtomGrounder::CPAtomGrounder(GroundTranslator* gt, GroundTermTranslator* tt, bool sign, Function* func,
//							const vector<TermGrounder*> vtg, InstanceChecker* pic, InstanceChecker* cic,
//							const vector<SortTable*>& vst, const GroundingContext& ct) :
//	AtomGrounder(gt,sign,func,vtg,pic,cic,vst,ct), _termtranslator(tt) { }

//int CPAtomGrounder::run() const {
//	if(_verbosity > 2) printorig();
//	// Run subterm grounders
//	for(unsigned int n = 0; n < _subtermgrounders.size(); ++n) {
//		_args[n] = _subtermgrounders[n]->run();
//	}
//	
//	// Checking partial functions
//	for(unsigned int n = 0; n < _args.size(); ++n) {
//		//TODO: only check positions that can be out of bounds!
//		if(!_args[n]) {
//			//TODO: produce a warning!
//			if(_context._funccontext == PC_BOTH) {
//				// TODO: produce an error
//			}
//			if(_verbosity > 2) {
//				clog << "Partial function went out of bounds\n";
//				clog << "Result is " << (_context._funccontext != PC_NEGATIVE  ? "true" : "false") << "\n";
//			}
//			return _context._funccontext != PC_NEGATIVE  ? _true : _false;
//		}
//	}
//
//	// Checking out-of-bounds
//	for(unsigned int n = 0; n < _args.size(); ++n) {
//		if(!_tables[n]->contains(_args[n])) {
//			if(_verbosity > 2) {
//				clog << "Term value out of predicate type\n";
//				clog << "Result is " << (_sign  ? "false" : "true") << "\n";
//			}
//			return _sign ? _false : _true;
//		}
//	}
//
//	// Run instance checkers
//	if(!(_pchecker->run(_args))) {
//		if(_verbosity > 2) {
//			clog << "Possible checker failed\n";
//			clog << "Result is " << (_certainvalue ? "false" : "true") << "\n";
//		}
//		return _certainvalue ? _false : _true;	// TODO: dit is lelijk
//	}
//	if(_cchecker->run(_args)) {
//		if(_verbosity > 2) {
//			clog << "Certain checker succeeded\n";
//			clog << "Result is " << _translator->printAtom(_certainvalue) << "\n";
//		}
//		return _certainvalue;
//	}
//
//	// Return grounding
//	assert(typeid(*(_translator->getSymbol(_symbol))) == typeid(Function)); // by definition...
//	Function* func = static_cast<Function*>(_translator->getSymbol(_symbol));
//	ElementTuple args = _args; args.pop_back();
//	int value = _args.back()->value()._int;
//	
//	unsigned int varid = _termtranslator->translate(func,args); //FIXME conversion is nasty...
//	CPTerm* leftterm = new CPVarTerm(varid);
//	CPBound rightbound(value);
//	int atom = _translator->translate(leftterm,CT_EQ,rightbound,TS_EQ);
//	if(!_sign) atom = -atom;
//	return atom;
//}

int ComparisonGrounder::run() const {
	const GroundTerm& left = _lefttermgrounder->run();
	const GroundTerm& right = _righttermgrounder->run();

	//XXX Is following check necessary??
	if((not left._domelement && not left._varid) || (not right._domelement && not right._varid)) {
		return _context._funccontext != PC_NEGATIVE  ? _true : _false;
	}

	//TODO??? out-of-bounds check. Can out-of-bounds ever occur on </2, >/2, =/2???
	
	if(left._isvarid) {
		CPTerm* leftterm = new CPVarTerm(left._varid);
		if(right._isvarid) {
			CPBound rightbound(right._varid);
//			return _translator->translate(leftterm,_comparator,rightbound,_context._tseitin);
			return _translator->translate(leftterm,_comparator,rightbound,TS_EQ);
		}	
		else {
			assert(not right._isvarid);
			int rightvalue = right._domelement->value()._int;
			CPBound rightbound(rightvalue);
//			return _translator->translate(leftterm,_comparator,rightbound,_context._tseitin);
			return _translator->translate(leftterm,_comparator,rightbound,TS_EQ);
		}
	}
	else {
		assert(not left._isvarid);
		int leftvalue = left._domelement->value()._int;
		if(right._isvarid) {
			CPTerm* rightterm = new CPVarTerm(right._varid);
			CPBound leftbound(leftvalue);
//			return _translator->translate(rightterm,invertcomp(_comparator),leftbound,_context._tseitin);
			return _translator->translate(rightterm,invertcomp(_comparator),leftbound,TS_EQ);
		}	
		else {
			assert(not right._isvarid);
			int rightvalue = right._domelement->value()._int;
			switch(_comparator) {
				case CT_EQ:
					return leftvalue == rightvalue ? _true : _false;
				case CT_NEQ:
					return leftvalue != rightvalue ? _true : _false;
				case CT_LEQ:
					return leftvalue <= rightvalue ? _true : _false;
				case CT_GEQ:
					return leftvalue >= rightvalue ? _true : _false;
				case CT_LT:
					return leftvalue < rightvalue ? _true : _false;
				case CT_GT:	
					return leftvalue > rightvalue ? _true : _false;
				default: assert(false);
			}
		}
	}
	assert(false);
	return 0;
}

void ComparisonGrounder::run(vector<int>& clause) const {
	clause.push_back(run());
}

/**
 * int AggGrounder::handleDoubleNegation(double boundvalue, int setnr) const
 * DESCRIPTION
 * 		Invert the comparator and the sign of the tseitin when the aggregate is in a doubly negated context. 
 */
int AggGrounder::handleDoubleNegation(double boundvalue, int setnr) const {
	bool newcomp;
	switch(_comp) {
		case '<' : newcomp = '>'; break;
		case '>' : newcomp = '<'; break;
		case '=' : assert(false); break;
		default : assert(false); break;
	}
	TsType tp = _context._tseitin;
	int tseitin = _translator->translate(boundvalue,newcomp,false,_type,setnr,tp);
	return _sign ? -tseitin : tseitin;
}

/**
 * int AggGrounder::finishCard(double truevalue, double boundvalue, int setnr) const
 */
int AggGrounder::finishCard(double truevalue, double boundvalue, int setnr) const {
	int leftvalue = int(boundvalue - truevalue);
	const TsSet& tsset = _translator->groundset(setnr);
	int maxposscard = tsset.size();
	TsType tp = _context._tseitin;
	bool simplify = false;
	bool conj;
	bool negateset;
	switch(_comp) {
		case '=':
			if(leftvalue < 0 || leftvalue > maxposscard) {
				return _sign ? _false : _true;
			}
			else if(leftvalue == 0) {
				simplify = true;
				conj = true;
				negateset = true;
			}
			else if(leftvalue == maxposscard) {
				simplify = true;
				conj = true;
				negateset = false;
			}
			break;
		case '<':
			if(leftvalue < 0) {
				return _sign ? _true : _false;
			}
			else if(leftvalue == 0) {
				simplify = true;
				conj = false;
				negateset = false;
			}
			else if(leftvalue == maxposscard-1) {
				simplify = true;
				conj = true;
				negateset = false;
			}
			else if(leftvalue >= maxposscard) {
				return _sign ? _false : _true;
			}
			break;
		case '>':
			if(leftvalue <= 0) {
				return _sign ? _false : _true;
			}
			else if(leftvalue == 1) {
				simplify = true;
				conj = true;
				negateset = true;
			}
			else if(leftvalue == maxposscard) {
				simplify = true;
				conj = false;
				negateset = true;
			}
			else if(leftvalue > maxposscard) {
				return _sign ? _true : _false;
			}
			break;
		default:
			assert(false);
	}
	if(!_sign) {
		if(tp == TS_IMPL) tp = TS_RIMPL;
		else if(tp == TS_RIMPL) tp = TS_IMPL;
	}
	if(simplify) {
		if(_doublenegtseitin) {
			if(negateset) {
				int tseitin = _translator->translate(tsset.literals(),!conj,tp);
				return _sign ? -tseitin : tseitin;
			}
			else {
				vector<int> newsetlits(tsset.size());
				for(unsigned int n = 0; n < tsset.size(); ++n) newsetlits[n] = -tsset.literal(n);
				int tseitin = _translator->translate(newsetlits,!conj,tp);
				return _sign ? -tseitin : tseitin;
			}
		}
		else {
			if(negateset) {
				vector<int> newsetlits(tsset.size());
				for(unsigned int n = 0; n < tsset.size(); ++n) newsetlits[n] = -tsset.literal(n);
				int tseitin = _translator->translate(newsetlits,conj,tp);
				return _sign ? tseitin : -tseitin;
			}
			else {
				int tseitin = _translator->translate(tsset.literals(),conj,tp);
				return _sign ? tseitin : -tseitin;
			}
		}
	}
	else {
		if(_doublenegtseitin) return handleDoubleNegation(double(leftvalue),setnr);
		else {
			int tseitin = _translator->translate(double(leftvalue),_comp,true,AGG_CARD,setnr,tp);
			return _sign ? tseitin : -tseitin;
		}
	}
}

/**
 * int AggGrounder::finish(double boundvalue, double newboundvalue, double minpossvalue, double maxpossvalue, int setnr) const
 * DESCRIPTION
 * 		General finish method for grounding of sum, product, minimum and maximum aggregates.
 * 		Checks whether the aggregate will be certainly true or false, based on minimum and maximum possible values and the given bound;
 * 		and creates a tseitin, handling double negation when necessary;
 */
int AggGrounder::finish(double boundvalue, double newboundvalue, double minpossvalue, double maxpossvalue, int setnr) const {
	// Check minimum and maximum possible values against the given bound
	switch(_comp) { //TODO more complicated propagation is possible!
		case '=':
			if(minpossvalue > boundvalue || maxpossvalue < boundvalue)
				return _sign ? _false : _true;
			break;
		case '<':
			if(boundvalue < minpossvalue)
				return _sign ? _true : _false;
			else if(boundvalue >= maxpossvalue)
				return _sign ? _false : _true;
			break;
		case '>':
			if(boundvalue > maxpossvalue)
				return _sign ? _true : _false;
			else if(boundvalue <= minpossvalue)
				return _sign ? _false : _true;
			break;
		default:
			assert(false);
	}
	if(_doublenegtseitin)
		return handleDoubleNegation(newboundvalue,setnr);
	else {
		int tseitin;
		TsType tp = _context._tseitin;
		if(!_sign) {
			if(tp == TS_IMPL) tp = TS_RIMPL;
			else if(tp == TS_RIMPL) tp = TS_IMPL;
		}
		tseitin = _translator->translate(newboundvalue,_comp,true,_type,setnr,tp);
		return _sign ? tseitin : -tseitin;
	}
}

/**
 * int AggGrounder::run() const
 * DESCRIPTION
 * 		Run the aggregate grounder.
 */
int AggGrounder::run() const {
	// Run subgrounders
	int setnr = _setgrounder->run();
	const GroundTerm& groundbound = _boundgrounder->run();
	assert(not groundbound._isvarid); //TODO
	const DomainElement* bound = groundbound._domelement;

	// Retrieve the set, note that weights might be changed when handling min and max aggregates.
	TsSet& tsset = _translator->groundset(setnr);

	// Retrieve the value of the bound
	double boundvalue = bound->type() == DET_INT ? (double) bound->value()._int : bound->value()._double;

	// Compute the value of the aggregate based on weights of literals that are certainly true.	
	double truevalue = applyAgg(_type,tsset.trueweights());

	// When the set is empty, return an answer based on the current value of the aggregate.
	if(tsset.literals().empty()) {
		bool returnvalue;
		switch(_comp) {
			case '<' : returnvalue = boundvalue < truevalue; break;
			case '>' : returnvalue = boundvalue > truevalue; break;
			case '=' : returnvalue = boundvalue == truevalue; break;
			default: assert(false); returnvalue = true;
		}
		return _sign == returnvalue ? _true : _false;
	}

	// Handle specific aggregates.
	int tseitin;
	double minpossvalue = truevalue;
	double maxpossvalue = truevalue;
	switch(_type) {
		case AGG_CARD: { 
			tseitin = finishCard(truevalue,boundvalue,setnr);
			break;
		}
		case AGG_SUM: {
			// Compute the minimum and maximum possible value of the sum.
			for(unsigned int n = 0; n < tsset.size(); ++n) {
				if(tsset.weight(n) > 0) maxpossvalue += tsset.weight(n);
				else if(tsset.weight(n) < 0) minpossvalue += tsset.weight(n);
			}
			// Finish
			tseitin = finish(boundvalue,(boundvalue-truevalue),minpossvalue,maxpossvalue,setnr);
			break;
		}
		case AGG_PROD: {
			// Compute the minimum and maximum possible value of the product.
			bool containsneg = false;
			for(unsigned int n = 0; n < tsset.size(); ++n) {
				maxpossvalue *= abs(tsset.weight(n));
				if(tsset.weight(n) < 0) containsneg = true;
			}
			if(containsneg) minpossvalue = -maxpossvalue;
			// Finish
			tseitin = finish(boundvalue,(boundvalue/truevalue),minpossvalue,maxpossvalue,setnr);
			break;
		}
		case AGG_MIN: {
			// Compute the minimum possible value of the set.
			for(unsigned int n = 0; n < tsset.size(); ++n) {
				minpossvalue = (tsset.weight(n) < minpossvalue) ? tsset.weight(n) : minpossvalue;
				// Decrease all weights greater than truevalue to truevalue.
				if(tsset.weight(n) > truevalue) tsset.setWeight(n,truevalue);
			}
			// Finish
			tseitin = finish(boundvalue,boundvalue,minpossvalue,maxpossvalue,setnr);
			break;
		}
		case AGG_MAX: {
			// Compute the maximum possible value of the set.
			for(unsigned int n = 0; n < tsset.size(); ++n) {
				maxpossvalue = (tsset.weight(n) > maxpossvalue) ? tsset.weight(n) : maxpossvalue;
				// Increase all weights less than truevalue to truevalue.
				if(tsset.weight(n) < truevalue) tsset.setWeight(n,truevalue);
			}
			// Finish
			tseitin = finish(boundvalue,boundvalue,minpossvalue,maxpossvalue,setnr);
			break;
		}
		default: 
			assert(false);
			tseitin = 0;
	}
	return tseitin;
}

void AggGrounder::run(vector<int>& clause) const {
	clause.push_back(run());	
}

inline bool ClauseGrounder::check1(int l) const {
	return _conj ? l == _false : l == _true;
}

inline bool ClauseGrounder::check2(int l) const {
	return _conj ? l == _true : l == _false;
}

inline int ClauseGrounder::result1() const {
	return (_conj == _sign) ? _false : _true;
}

inline int ClauseGrounder::result2() const {
	return (_conj == _sign) ? _true : _false;
}

int ClauseGrounder::finish(vector<int>& cl) const {
	if(_verbosity > 2) {
		printorig();
	}
	if(cl.empty()) {
		if(_verbosity > 2) {
			clog << "Result = " << _translator->printAtom(result2(), false) << "\n";
		}
		return result2();
	}
	else if(cl.size() == 1) {
		if(_verbosity > 2) {
			clog << "Result = " << (_sign ? _translator->printAtom(cl[0], false) : _translator->printAtom(-cl[0], false)) << "\n";
		}
		return _sign ? cl[0] : -cl[0];
	}
	else {
		TsType tp = _context._tseitin;
		if(!_sign) {
			if(tp == TS_IMPL) tp = TS_RIMPL;
			else if(tp == TS_RIMPL) tp = TS_IMPL;
		}
		if(_doublenegtseitin) {
			for(unsigned int n = 0; n < cl.size(); ++n) cl[n] = -cl[n];
			int ts = _translator->translate(cl,!_conj,tp);
			if(_verbosity > 2) {
				clog << "Result = " << (_sign ? "~" : "");
				clog << _translator->printAtom(cl[0], false) << ' ';
				for(unsigned int n = 1; n < cl.size(); ++n) { 
					clog << (!_conj ? "& " : "| ") << _translator->printAtom(cl[n], false) << ' ';
				}
			}
			return _sign ? -ts : ts;
		}
		else {
			int ts = _translator->translate(cl,_conj,tp);
			if(_verbosity > 2) {
				clog << "Result = " << (_sign ? "" : "~");
				clog << _translator->printAtom(cl[0], false) << ' ';
				for(unsigned int n = 1; n < cl.size(); ++n) { 
					clog << (_conj ? "& " : "| ") << _translator->printAtom(cl[n], false) << ' ';
				}
			}
			return _sign ? ts : -ts;
		}
	}
}

int BoolGrounder::run() const {
	vector<int> cl;
	for(unsigned int n = 0; n < _subgrounders.size(); ++n) {
		int l = _subgrounders[n]->run();
		if(check1(l)) return result1();
		else if(! check2(l)) cl.push_back(l);
	}
	return finish(cl);
}

void BoolGrounder::run(vector<int>& clause) const {
	for(unsigned int n = 0; n < _subgrounders.size(); ++n) {
		int l = _subgrounders[n]->run();
		if(check1(l)) {
			clause.clear();
			clause.push_back(result1());
			return;
		}
		else if(!check2(l)) clause.push_back(_sign ? l : -l);
	}
}

int QuantGrounder::run() const {
	if(_verbosity > 2) {
		printorig();
	}
	vector<int> cl;
	if(_generator->first()) {
		int l = _subgrounder->run();
		if(check1(l)) {
			if(_verbosity > 2) {
				clog << "Result = " << _translator->printAtom(result1(), false) << "\n";
			}
			return result1();
		}
		else if(! check2(l)) cl.push_back(l);
		while(_generator->next()) {
			l = _subgrounder->run();
			if(check1(l)) {
				if(_verbosity > 2) {
					clog << "Result = " << _translator->printAtom(result1(), false) << "\n";
				}
				return result1();
			}
			else if(! check2(l)) cl.push_back(l);
		}
	}
	return finish(cl);
}

void QuantGrounder::run(vector<int>& clause) const {
	if(_verbosity > 2) {
		printorig();
	}
	if(_generator->first()) {
		int l = _subgrounder->run();
		if(check1(l)) {
			clause.clear();
			clause.push_back(result1());
			if(_verbosity > 2) {
				clog << "Result = " << _translator->printAtom(result1(), false) << "\n";
			}
			return;
		}
		else if(! check2(l)) clause.push_back(_sign ? l : -l);
		while(_generator->next()) {
			l = _subgrounder->run();
			if(check1(l)) {
				clause.clear();
				clause.push_back(result1());
				if(_verbosity > 2) {
					clog << "Result = " << _translator->printAtom(result1(), false) << "\n";
				}
				return;
			}
			else if(! check2(l)) clause.push_back(_sign ? l : -l);
		}
	}
	if(_verbosity > 2) {
		clog << "Result = " << (_sign ? "" : "~");
		if(clause.empty()) {
			clog << (_conj ? "true" : "false") << "\n";
		}
		else {
			clog << _translator->printAtom(clause[0], false) << ' ';
			for(unsigned int n = 1; n < clause.size(); ++n) {
			   clog << (_conj ? "& " : "| ") << _translator->printAtom(clause[n], false) << ' ';
			}
		}
	}
}

int EquivGrounder::run() const {
	// Run subgrounders
	int left = _leftgrounder->run();
	int right = _rightgrounder->run();

	if(left == right) return _sign ? _true : _false;
	else if(left == _true) {
		if(right == _false) return _sign ? _false : _true;
		else return _sign ? right : -right;
	}
	else if(left == _false) {
		if(right == _true) return _sign ? _false : _true;
		else return _sign ? -right : right;
	}
	else if(right == _true) return _sign ? left : -left;
	else if(right == _false) return _sign ? -left : left;
	else {
		GroundClause cl1(2);
		GroundClause cl2(2);
		cl1[0] = left;	cl1[1] = _sign ? -right : right;
		cl2[0] = -left;	cl2[1] = _sign ? right : -right;
		GroundClause tcl(2);
		TsType tp = _context._tseitin;
		tcl[0] = _translator->translate(cl1,false,tp);
		tcl[1] = _translator->translate(cl2,false,tp);
		return _translator->translate(tcl,true,tp);
	}
}

void EquivGrounder::run(vector<int>& clause) const {
	// Run subgrounders
	int left = _leftgrounder->run();
	int right = _rightgrounder->run();

	if(left == right) { clause.push_back(_sign ? _true : _false); return;	}
	else if(left == _true) {
		if(right == _false) { clause.push_back(_sign ? _false : _true); return; }
		else { clause.push_back(_sign ? right : -right); return; }
	}
	else if(left == _false) {
		if(right == _true) { clause.push_back(_sign ? _false : _true); return; }
		else { clause.push_back(_sign ? -right : right); return; }
	}
	else if(right == _true) { clause.push_back(_sign ? left : -left); return; }
	else if(right == _false) { clause.push_back(_sign ? -left : left); return; }
	else {
		GroundClause cl1(2);
		GroundClause cl2(2);
		cl1[0] = left;	cl1[1] = _sign ? -right : right;
		cl2[0] = -left;	cl2[1] = _sign ? right : -right;
		TsType tp = _context._tseitin;
		int ts1 = _translator->translate(cl1,false,tp);
		int ts2 = _translator->translate(cl2,false,tp);
		clause.push_back(ts1); clause.push_back(ts2);
	}
}

void TermGrounder::setorig(const Term* t, const map<Variable*,const DomainElement**>& mvd, int verb) {
	_verbosity = verb;
	map<Variable*,Variable*> mvv;
	for(set<Variable*>::const_iterator it = t->freevars().begin(); it != t->freevars().end(); ++it) {
		Variable* v = new Variable((*it)->name(),(*it)->sort(),ParseInfo());
		mvv[*it] = v;
		_varmap[v] = mvd.find(*it)->second;
	}
	_origterm = t->clone(mvv);
}

void TermGrounder::printorig() const {
	clog << "Grounding term " << _origterm->to_string();
	if(not _origterm->freevars().empty()) {
		clog << " with instance ";
		for(set<Variable*>::const_iterator it = _origterm->freevars().begin(); it != _origterm->freevars().end(); ++it) {
			clog << (*it)->to_string() << " = ";
			const DomainElement* e = *(_varmap.find(*it)->second);
			clog << e->to_string() << ' ';
		}
	}
	clog << "\n";
}

GroundTerm VarTermGrounder::run() const {
	return GroundTerm(*_value);
}

GroundTerm FuncTermGrounder::run() const {
	if(_verbosity > 2) { 
		printorig();
	}
	bool calculable = true;
	vector<GroundTerm> groundsubterms(_subtermgrounders.size());
	ElementTuple args(_subtermgrounders.size());
	for(unsigned int n = 0; n < _subtermgrounders.size(); ++n) {
		groundsubterms[n] = _subtermgrounders[n]->run();
		if(groundsubterms[n]._isvarid) {
			calculable = false;
		} else {
			args[n] = groundsubterms[n]._domelement;
		}
	}
	if(calculable && _functable) { // All ground subterms are domain elements!
		const DomainElement* result = (*_functable)[args];
		if(result) {
			if(_verbosity > 2) {
				clog << "Result = " << *result << "\n";
			}
			return GroundTerm(result);
		}
	}
	// assert(isCPSymbol(_function->symbol())) && some of the ground subterms are CP terms.
	VarId varid = _termtranslator->translate(_function,groundsubterms);
	if(_verbosity > 2) {
		clog << "Result = " << _termtranslator->printTerm(varid, false) << "\n";
	}
	return GroundTerm(varid);
}

// Without CP support
//GroundTerm FuncTermGrounder::run() const {
//	if(_verbosity > 2) {
//		printorig();
//	}
//	vector<GroundTerm> groundsubterms(_subtermgrounders.size());
//	ElementTuple args(_subtermgrounders.size());
//	for(unsigned int n = 0; n < _subtermgrounders.size(); ++n) {
//		groundsubterms[n] = _subtermgrounders[n]->run();
//		assert(not groundsubterms[n]._isvarid);
//		args[n] = groundsubterms[n]._domelement;
//	}
//	const DomainElement* result = (*_functable)[args];
//	if(_verbosity > 2) {
//		clog << "Result = " << *result << "\n";
//	}
//	return GroundTerm(result);
//}

GroundTerm SumTermGrounder::run() const {
	if(_verbosity > 2) { 
		printorig();
	}
	// Run subtermgrounders
	const GroundTerm& left = _lefttermgrounder->run();
	const GroundTerm& right = _righttermgrounder->run();
	SortTable* leftdomain = _lefttermgrounder->domain();
	SortTable* rightdomain = _righttermgrounder->domain();

	// Compute domain for the sum term
	if(not _domain || not _domain->approxfinite()) {
		if(leftdomain && rightdomain && leftdomain->approxfinite() && rightdomain->approxfinite()) {
			int leftmin = leftdomain->first()->value()._int;
			int rightmin = rightdomain->first()->value()._int;
			int leftmax = leftdomain->last()->value()._int;
			int rightmax = rightdomain->last()->value()._int;
			_domain = new SortTable(new IntRangeInternalSortTable(leftmin+rightmin,leftmax+rightmax));
		} else {
			//TODO one of the domains is unknown or infinite...
			//TODO one case when left or right is a domain element!
			//assert(false);
			// Create domain
			//rightdomain = new SortTable(new EnumeratedInternalSortTable());
			//rightdomain->add(right._domelement);
			// Create domain
			//leftdomain = new SortTable(new EnumeratedInternalSortTable());
			//leftdomain->add(left._domelement);
		}
	}

	VarId varid;
	if(left._isvarid) {
		if(right._isvarid) {
			CPTerm* sumterm = new CPSumTerm(left._varid,right._varid);
			varid = _termtranslator->translate(sumterm,_domain);
		} else {
			assert(not right._isvarid);
			VarId rightvarid = _termtranslator->translate(right._domelement);
			// Create tseitin
			CPTsBody* cpelement = _termtranslator->cprelation(rightvarid);
			int tseitin = _grounding->translator()->translate(cpelement->left(),cpelement->comp(),cpelement->right(),TS_EQ);
			_grounding->addUnitClause(tseitin);
			// Create cp sum term
			CPTerm* sumterm = new CPSumTerm(left._varid,rightvarid);
			varid = _termtranslator->translate(sumterm,_domain);
		}
	} else {
		assert(not left._isvarid);
		if(right._isvarid) {
			VarId leftvarid = _termtranslator->translate(left._domelement);
			// Create tseitin
			CPTsBody* cpelement = _termtranslator->cprelation(leftvarid);
			int tseitin = _grounding->translator()->translate(cpelement->left(),cpelement->comp(),cpelement->right(),TS_EQ);
			_grounding->addUnitClause(tseitin);
			// Create cp sum term
			CPTerm* sumterm = new CPSumTerm(leftvarid,right._varid);
			varid = _termtranslator->translate(sumterm,_domain);
		} else { // Both subterms are domain elements, so lookup the result in the function table.
			assert(not right._isvarid);
			assert(_functable);
			ElementTuple args(2); args[0] = left._domelement; args[1] = right._domelement;
			const DomainElement* result = (*_functable)[args];
			assert(result);
			if(_verbosity > 2) {
				clog << "Result = " << *result << "\n";
			}
			return GroundTerm(result);
		}
	}

	// Ask for a new tseitin for this cp constraint and add it to the grounding.
	//FIXME Following should be done more efficiently... overhead because of lookup in translator...
	//CPTsBody* cprelation = _termtranslator->cprelation(varid);
	//int sumtseitin = _grounding->translator()->translate(cprelation->left(),cprelation->comp(),cprelation->right(),TS_EQ);
	//_grounding->addUnitClause(sumtseitin);

	// Return result
	if(_verbosity > 2) {
		clog << "Result = " << _termtranslator->printTerm(varid, false) << "\n";
	}
	return GroundTerm(varid);
}

GroundTerm AggTermGrounder::run() const {
//TODO Should this grounder return a VarId in some cases?
	int setnr = _setgrounder->run();
	const TsSet& tsset = _translator->groundset(setnr);
	assert(tsset.empty());
	double value = applyAgg(_type,tsset.trueweights());
	const DomainElement* result = DomainElementFactory::instance()->create(value);
	if(_verbosity > 2) {
		clog << "Result = " << *result << "\n";
	}
	return GroundTerm(result);
}

int EnumSetGrounder::run() const {
	vector<int>	literals;
	vector<double> weights;
	vector<double> trueweights;
	for(unsigned int n = 0; n < _subgrounders.size(); ++n) {
		int l = _subgrounders[n]->run();
		if(l != _false) {
			const GroundTerm& groundweight = _subtermgrounders[n]->run();
			assert(not groundweight._isvarid);
			const DomainElement* d = groundweight._domelement;
			double w = d->type() == DET_INT ? (double) d->value()._int : d->value()._double;
			if(l == _true) trueweights.push_back(w);
			else {
				weights.push_back(w);
				literals.push_back(l);
			}
		}
	}
	int s = _translator->translateSet(literals,weights,trueweights);
	return s;
}

int QuantSetGrounder::run() const {
	vector<int> literals;
	vector<double> weights;
	vector<double> trueweights;
	if(_generator->first()) {
		int l;
		do {
			l = _subgrounder->run();
			if(l != _false) {
				const GroundTerm& groundweight = _weightgrounder->run();
				assert(not groundweight._isvarid);
				const DomainElement* weight = groundweight._domelement;
				double w = weight->type() == DET_INT ? (double) weight->value()._int : weight->value()._double;
				if(l == _true) trueweights.push_back(w);
				else {
					weights.push_back(w);
					literals.push_back(l);
				}
			}
		}while(_generator->next());
	}
	int s = _translator->translateSet(literals,weights,trueweights);
	return s;
}

HeadGrounder::HeadGrounder(AbstractGroundTheory* gt, InstanceChecker* pc, InstanceChecker* cc, PFSymbol* s, 
		const vector<TermGrounder*>& sg, const vector<SortTable*>& vst)
	: _grounding(gt), _subtermgrounders(sg), _truechecker(pc), _falsechecker(cc), _symbol(gt->translator()->addSymbol(s)), _tables(vst) {
}

int HeadGrounder::run() const {
	// Run subterm grounders
	bool alldomelts = true;
	vector<GroundTerm> groundsubterms(_subtermgrounders.size());
	ElementTuple args(_subtermgrounders.size());
	for(unsigned int n = 0; n < _subtermgrounders.size(); ++n) {
		groundsubterms[n] = _subtermgrounders[n]->run();
		if(groundsubterms[n]._isvarid) {
			alldomelts = false;
		} else {
			args[n] = groundsubterms[n]._domelement;
>>>>>>> 646b16d1
		}
		return true;
	}
	bool b = _subgrounder->run();
	if(!b) {
		_grounding->addEmptyClause();
		return b;
	}
	while(_generator->next()) {
		b = _subgrounder->run();
		if(!b) {
			_grounding->addEmptyClause();
			return b;
		}
	}
	return true;
}


/******************************
	GrounderFactory methods
******************************/

GrounderFactory::GrounderFactory(AbstractStructure* structure, Options* opts)
	: _structure(structure), _options(opts), _verbosity(opts->getValue(IntType::GROUNDVERBOSITY)), _cpsupport(opts->getValue(BoolType::CPSUPPORT)) {
}

set<const PFSymbol*> GrounderFactory::findCPSymbols(const AbstractTheory* theory) {
	Vocabulary* vocabulary = theory->vocabulary();
//	for(map<string,Predicate*>::const_iterator predit = vocabulary->firstpred(); predit != vocabulary->lastpred(); ++predit) {
//		Predicate* predicate = predit->second;
//		if(VocabularyUtils::isComparisonPredicate(predicate)) {
//			_cpsymbols.insert(predicate);
//		}
//	}
	for(map<string,Function*>::const_iterator funcit = vocabulary->firstfunc(); funcit != vocabulary->lastfunc(); ++funcit) {
		Function* function = funcit->second;
		bool passtocp = false;
		// Check whether the (user-defined) function's outsort is over integers
		Sort* intsort = *(vocabulary->sort("int")->begin());
		if(function->overloaded()) {
			set<Function*> nonbuiltins = function->nonbuiltins();
			for(set<Function*>::const_iterator nbfit = nonbuiltins.begin(); nbfit != nonbuiltins.end(); ++nbfit) {
				passtocp = (SortUtils::resolve(function->outsort(),intsort,vocabulary) == intsort);
			}
		} else if(not function->builtin()) {
			passtocp = (SortUtils::resolve(function->outsort(),intsort,vocabulary) == intsort);
		}
		if(passtocp) _cpsymbols.insert(function);
	}
	if(_verbosity > 1) {
		clog << "User-defined symbols that can be handled by the constraint solver: ";
		for(set<const PFSymbol*>::const_iterator it = _cpsymbols.begin(); it != _cpsymbols.end(); ++it) {
			clog << (*it)->to_string(false) << " ";
		}
		clog << "\n";
	}
	return _cpsymbols;
}

bool GrounderFactory::isCPSymbol(const PFSymbol* symbol) const {
	return VocabularyUtils::isComparisonPredicate(symbol) || (_cpsymbols.find(symbol) != _cpsymbols.end());
}

/**
 * bool GrounderFactory::recursive(const Formula*)
 * DESCRIPTION
 * 		Finds out whether a formula contains recursively defined symbols.
 */
bool GrounderFactory::recursive(const Formula* f) {
	for(set<PFSymbol*>::const_iterator it = _context._defined.begin(); it != _context._defined.end(); ++it) {
		if(f->contains(*it)) return true;
	}
	return false;
}

/**
 * void GrounderFactory::InitContext() 
 * DESCRIPTION
 *		Initializes the context of the GrounderFactory before visiting a sentence.
 */
void GrounderFactory::InitContext() {
	_context._truegen		= false;
	_context._funccontext	= Context::POSITIVE;
	_context._monotone		= Context::POSITIVE;
	_context._component		= CC_SENTENCE;
	_context._tseitin		= TsType::IMPL;
	_context._defined.clear();
}

void GrounderFactory::AggContext() {
	_context._truegen = false;
	_context._funccontext = Context::POSITIVE;
	_context._tseitin = (_context._tseitin == TsType::RULE) ? TsType::RULE : TsType::EQ;
	_context._component = CC_FORMULA;
}

/**
 *	void GrounderFactory::SaveContext() 
 *	DESCRIPTION
 *		Pushes the current context on a stack 
 */
void GrounderFactory::SaveContext() {
	_contextstack.push(_context);
}

/**
 * void GrounderFactory::RestoreContext()
 * DESCRIPTION
 *		Restores the context to the top of the stack and pops the stack
 */
void GrounderFactory::RestoreContext() {
	_context = _contextstack.top();
	_contextstack.pop();
}

/**
 * void GrounderFactory::DeeperContext(bool sign)
 * DESCRIPTION
 *		Adapts the context to go one level deeper, and inverting some values if sign is negative
 * PARAMETERS
 *		sign	- the sign
 */
void GrounderFactory::DeeperContext(SIGN sign) {
	// One level deeper
	if(_context._component == CC_SENTENCE) _context._component = CC_FORMULA;
	// Swap positive, truegen and tseitin according to sign
	if(isNeg(sign)) {
		_context._truegen = !_context._truegen;

		if(_context._funccontext == Context::POSITIVE) _context._funccontext = Context::NEGATIVE;
		else if(_context._funccontext == Context::NEGATIVE) _context._funccontext = Context::POSITIVE;
		if(_context._monotone == Context::POSITIVE) _context._monotone = Context::NEGATIVE;
		else if(_context._monotone == Context::NEGATIVE) _context._monotone = Context::POSITIVE;

		if(_context._tseitin == TsType::IMPL) _context._tseitin = TsType::RIMPL;
		else if(_context._tseitin == TsType::RIMPL) _context._tseitin = TsType::IMPL;

	}
}

/**
 * void GrounderFactory::descend(Term* t)
 * DESCRIPTION
 *		Visits a term and ensures the context is restored to the value before the visit.
 * PARAMETERS
 *		t	- the visited term
 */
void GrounderFactory::descend(Term* t) {
	SaveContext();
	t->accept(this);
	RestoreContext();
}

/**
 * void GrounderFactory::descend(SetExpr* s)
 * DESCRIPTION
 *		Visits a set and ensures the context is restored to the value before the visit.
 * PARAMETERS
 *		s	- the visited set
 */
void GrounderFactory::descend(SetExpr* s) {
	SaveContext();
	s->accept(this);
	RestoreContext();
}

/**
 * void GrounderFactory::descend(Formula* f)
 * DESCRIPTION
 *		Visits a formula and ensures the context is restored to the value before the visit.
 * PARAMETERS
 *		f	- the visited formula
 */
void GrounderFactory::descend(Formula* f) {
	SaveContext();
	f->accept(this);
	RestoreContext();
}

/**
 * void GrounderFactory::descend(Rule* r)
 * DESCRIPTION
 *		Visits a rule and ensures the context is restored to the value before the visit.
 * PARAMETERS
 *		r	- the visited rule
 */
void GrounderFactory::descend(Rule* r) {
	SaveContext();
	r->accept(this);
	RestoreContext();
}

/**
 * TopLevelGrounder* GrounderFactory::create(const AbstractTheory* theory)
 * DESCRIPTION
 *		Creates a grounder for the given theory. The grounding produced by that grounder
 *		will be (partially) reduced with respect to the structure _structure of the GrounderFactory.
 *		The produced grounding is not passed to a solver, but stored internally as a EcnfTheory.
 * PARAMETERS
 *		theory	- the theory for which a grounder will be created
 * PRECONDITIONS
 *		The vocabulary of theory is a subset of the vocabulary of the structure of the GrounderFactory.
 * RETURNS
 *		A grounder such that calling run() on it produces a grounding.
 *		This grounding can then be obtained by calling grounding() on the grounder.
 */
TopLevelGrounder* GrounderFactory::create(const AbstractTheory* theory) {
	// Allocate an ecnf theory to be returned by the grounder
	GroundTheory<GroundPolicy>* groundtheory = new GroundTheory<GroundPolicy>(theory->vocabulary(),_structure->clone());
	_grounding = groundtheory;

	// Find function that can be passed to CP solver.
	if(_cpsupport){
		findCPSymbols(theory);
	}

	// Create the grounder
	theory->accept(this);
	return _toplevelgrounder;
}

// TODO comment
TopLevelGrounder* GrounderFactory::create(const AbstractTheory* theory, InteractivePrintMonitor* monitor, Options* opts) {
	GroundTheory<PrintGroundPolicy>* groundtheory = new GroundTheory<PrintGroundPolicy>(_structure->clone());
	groundtheory->initialize(monitor, groundtheory->structure(), groundtheory->translator(), groundtheory->termtranslator(), opts);
	_grounding = groundtheory;

	// Find function that can be passed to CP solver.
	if(_cpsupport){
		findCPSymbols(theory);
	}

	// Create the grounder
	theory->accept(this);
	return _toplevelgrounder;
}

/**
 * TopLevelGrounder* GrounderFactory::create(const AbstractTheory* theory, SATSolver* solver)
 * DESCRIPTION
 *		Creates a grounder for the given theory. The grounding produced by that grounder
 *		will be (partially) reduced with respect to the structure _structure of the GrounderFactory.
 *		The produced grounding is directly passed to the given solver. 
 * PARAMETERS
 *		theory	- the theory for which a grounder will be created.
 *		solver	- the solver to which the grounding will be passed.
 * PRECONDITIONS
 *		The vocabulary of theory is a subset of the vocabulary of the structure of the GrounderFactory.
 * RETURNS
 *		A grounder such that calling run() on it produces a grounding.
 *		This grounding can then be obtained by calling grounding() on the grounder.
 *		One or more models of the ground theory can be obtained by calling solve() on
 *		the solver.
 */
TopLevelGrounder* GrounderFactory::create(const AbstractTheory* theory, SATSolver* solver) {
	// Allocate a solver theory
	GroundTheory<SolverPolicy>* groundtheory = new GroundTheory<SolverPolicy>(theory->vocabulary(), _structure->clone());
	groundtheory->initialize(solver, _verbosity, groundtheory->termtranslator());
	_grounding = groundtheory;

	// Find function that can be passed to CP solver.
	if(_cpsupport){
		findCPSymbols(theory);
	}

	// Create the grounder
	theory->accept(this);
	return _toplevelgrounder;
}

/**
 * void GrounderFactory::visit(const EcnfTheory* ecnf)
 * DESCRIPTION
 *		Creates a grounder for a ground ecnf theory. This grounder returns a (reduced) copy of the ecnf theory.
 * PARAMETERS
 *		ecnf	- the given ground ecnf theory
 * POSTCONDITIONS
 *		_toplevelgrounder is equal to the created grounder.
 */
void GrounderFactory::visit(const AbstractGroundTheory* ecnf) {
	_toplevelgrounder = new CopyGrounder(_grounding,ecnf,_verbosity);	
}

/**
 * void GrounderFactory::visit(const Theory* theory)
 * DESCRIPTION
 *		Creates a grounder for a non-ground theory.
 * PARAMETERS
 *		theory	- the non-ground theory
 * POSTCONDITIONS
 *		_toplevelgrounder is equal to the created grounder
 */
void GrounderFactory::visit(const Theory* theory) {
	// Collect all components (sentences, definitions, and fixpoint definitions) of the theory
	set<TheoryComponent*> tcomps = theory->components();
	vector<TheoryComponent*> components(tcomps.begin(),tcomps.end());

	// Order components the components to optimize the grounding process
	// TODO

	// Create grounders for all components
	vector<TopLevelGrounder*> children(components.size());
	for(unsigned int n = 0; n < components.size(); ++n) {
		InitContext();
		if(_verbosity > 0) clog << "Creating a grounder for " << *(components[n]) << "\n";
		components[n]->accept(this);
		children[n] = _toplevelgrounder; 
	}

	// Create the grounder
	_toplevelgrounder = new TheoryGrounder(_grounding,children,_verbosity);
}

/**
 * void GrounderFactory::visit(const PredForm* pf) 
 * DESCRIPTION
 *		Creates a grounder for an atomic formula.
 * PARAMETERS
 *		pf	- the atomic formula
 * PRECONDITIONS
 *		Each free variable that occurs in pf occurs in varmapping().
 * POSTCONDITIONS
 *		According to _context, the created grounder is assigned to
 *			CC_SENTENCE:	_toplevelgrounder
 *			CC_HEAD:		_headgrounder
 *			CC_FORMULA:		_formgrounder
 */
void GrounderFactory::visit(const PredForm* pf) {
	// Move all functions and aggregates that are three-valued according 
	// to _structure outside the atom. To avoid changing the original atom, 
	// we first clone it.
	PredForm* newpf = pf->clone();
	Formula* transpf = FormulaUtils::moveThreeValuedTerms(newpf,_structure,(_context._funccontext != Context::NEGATIVE),_cpsupport,_cpsymbols);

	if(typeid(*transpf) != typeid(PredForm)) {	// The rewriting changed the atom
		if(_verbosity > 1) {
			clog << "Rewritten " << *pf << " to " << *transpf << "\n"; 
		}
		transpf->accept(this);
	}
	else {	// The rewriting did not change the atom
		PredForm* ptranspf = dynamic_cast<PredForm*>(transpf);
		// Create grounders for the subterms
		vector<TermGrounder*> subtermgrounders;
		vector<SortTable*>	  argsorttables;
		for(unsigned int n = 0; n < ptranspf->subterms().size(); ++n) {
			descend(ptranspf->subterms()[n]);
			subtermgrounders.push_back(_termgrounder);
			argsorttables.push_back(_structure->inter(ptranspf->symbol()->sorts()[n]));
		}
		// Create checkers and grounder
		if(_cpsupport && VocabularyUtils::isComparisonPredicate(ptranspf->symbol())) {
			string name = ptranspf->symbol()->name();
			CompType comp;
			if(name == "=/2")
				comp = isPos(pf->sign()) ? CompType::EQ : CompType::NEQ;
			else if(name == "</2")
				comp = isPos(pf->sign()) ? CompType::LT : CompType::GEQ;
			else if(name == ">/2")
				comp = isPos(pf->sign()) ? CompType::GT : CompType::LEQ;
			else {
				assert(false);
				comp = CompType::EQ;
			}
			_formgrounder = new ComparisonGrounder(_grounding->translator(),_grounding->termtranslator(),
									subtermgrounders[0],comp,subtermgrounders[1],_context);
			_formgrounder->setorig(ptranspf,varmapping(),_verbosity);
			if(_context._component == CC_SENTENCE) { 
				_toplevelgrounder = new SentenceGrounder(_grounding,_formgrounder,false,_verbosity);
			}
		}
		else {
			PredInter* inter = _structure->inter(ptranspf->symbol());
			CheckerFactory checkfactory;
			if(_context._component == CC_HEAD) {
				// Create instance checkers
				InstanceChecker* truech = checkfactory.create(inter,CERTAIN_TRUE);
				InstanceChecker* falsech = checkfactory.create(inter,CERTAIN_FALSE);
				// Create the grounder
				_headgrounder = new HeadGrounder(_grounding,truech,falsech,ptranspf->symbol(),subtermgrounders,argsorttables);
			}
			else {
				// Create instance checkers
				InstanceChecker* possch;
				InstanceChecker* certainch;
				if(_context._truegen == isPos(ptranspf->sign())) {
					possch = checkfactory.create(inter,POSS_TRUE);
					certainch = checkfactory.create(inter,CERTAIN_TRUE);
				} else {
					possch = checkfactory.create(inter,POSS_FALSE);
					certainch = checkfactory.create(inter,CERTAIN_FALSE);
				}
				// Create the grounder
				_formgrounder = new AtomGrounder(_grounding->translator(),ptranspf->sign(),ptranspf->symbol(),
										subtermgrounders,possch,certainch,argsorttables,_context);
				_formgrounder->setorig(ptranspf,varmapping(),_verbosity);
				if(_context._component == CC_SENTENCE) { 
					_toplevelgrounder = new SentenceGrounder(_grounding,_formgrounder,false,_verbosity);
				}
//XXX Old code XXX
//				if(_cpsupport && (typeid(*(ptranspf->symbol())) == typeid(Function)) && isCPFunction(ptranspf->symbol())) { 
//					Function* func = static_cast<Function*>(ptranspf->symbol());
//					_formgrounder = new CPAtomGrounder(_grounding->translator(),_grounding->termtranslator(),ptranspf->sign(),func,
//											subtermgrounders,possch,certainch,argsorttables,_context);
//				} 
//				else {
//					_formgrounder = new AtomGrounder(_grounding->translator(),ptranspf->sign(),ptranspf->symbol(),
//											subtermgrounders,possch,certainch,argsorttables,_context);
//				}
//XXX
			}
		}
	}
	transpf->recursiveDelete();
}

/**
 * void GrounderFactory::visit(const BoolForm* bf)
 * DESCRIPTION
 *		Creates a grounder for a conjunction or disjunction of formulas
 * PARAMETERS
 *		bf	- the conjunction or disjunction
 * PRECONDITIONS
 *		Each free variable that occurs in bf occurs in varmapping().
 * POSTCONDITIONS
 *		According to _context, the created grounder is assigned to
 *			CC_SENTENCE:	_toplevelgrounder
 *			CC_FORMULA:		_formgrounder
 *			CC_HEAD is not possible
 */
void GrounderFactory::visit(const BoolForm* bf) {
	// Handle a top-level conjunction without creating tseitin atoms
	if(_context._component == CC_SENTENCE && bf->isConjWithSign()) {
		// If bf is a negated disjunction, push the negation one level deeper.
		// Take a clone to avoid changing bf;
		BoolForm* newbf = bf->clone();
		if(!(newbf->conj())) {
			newbf->conj(true);
			newbf->swapsign();
			for(vector<Formula*>::const_iterator it = newbf->subformulas().begin(); it != newbf->subformulas().end(); ++it)
				(*it)->swapsign();
		}

		// Visit the subformulas
		vector<TopLevelGrounder*> sub;
		for(vector<Formula*>::const_iterator it = newbf->subformulas().begin(); it != newbf->subformulas().end(); ++it) {
			descend(*it);
			sub.push_back(_toplevelgrounder);
		}
		newbf->recursiveDelete();
		_toplevelgrounder = new TheoryGrounder(_grounding,sub,_verbosity);
	}
	else {	// Formula bf is not a top-level conjunction

		// Create grounders for subformulas
		SaveContext();
		DeeperContext(bf->sign());
		vector<FormulaGrounder*> sub;
		for(vector<Formula*>::const_iterator it = bf->subformulas().begin(); it != bf->subformulas().end(); ++it) {
			descend(*it);
			sub.push_back(_formgrounder);
		}
		RestoreContext();

		// Create grounder
		SaveContext();
		if(recursive(bf)) _context._tseitin = TsType::RULE;
		_formgrounder = new BoolGrounder(_grounding->translator(),sub,bf->sign(),bf->conj(),_context);
		RestoreContext();
		_formgrounder->setorig(bf,varmapping(),_verbosity);
		if(_context._component == CC_SENTENCE) _toplevelgrounder = new SentenceGrounder(_grounding,_formgrounder,false,_verbosity);

	}
}

const DomElemContainer* GrounderFactory::createVarMapping(Variable * const var){
	const DomElemContainer* d = new DomElemContainer();
	assert(varmapping().find(var)==varmapping().end());
	_varmapping[var] = d;
	return d;
}

/**
 * void GrounderFactory::visit(const QuantForm* qf)
 * DESCRIPTION
 *		Creates a grounder for a quantified formula
 * PARAMETERS
 *		qf	- the quantified formula
 * PRECONDITIONS
 *		Each free variable that occurs in qf occurs in varmapping().
 * POSTCONDITIONS
 *		According to _context, the created grounder is assigned to
 *			CC_SENTENCE:	_toplevelgrounder
 *			CC_FORMULA:		_formgrounder
 *			CC_HEAD is not possible
 */
void GrounderFactory::visit(const QuantForm* qf) {
	// Create instance generator
	vector<const DomainElement**> vars;
	vector<SortTable*>	tables;
	auto gen = createVarMapAndGenerator(qf->quantvars());

	// Check for infinite grounding
	for(auto it=tables.begin(); it<tables.end(); ++it){
		if(not (*it)->finite()) {
			cerr << "Warning: infinite grounding of formula ";
			if(qf->pi().original()) {
				cerr << *(qf->pi().original());
				cerr << "\n   internal representation: ";
			}
			cerr << *qf << "\n";
		}
	}

	// Handle top-level universal quantifiers efficiently
	if(_context._component == CC_SENTENCE && qf->isUnivWithSign()) {
		Formula* newsub = qf->subf()->clone();
		if(not qf->isUniv()){
			newsub->swapsign();
		}
		descend(newsub);
		newsub->recursiveDelete();
		_toplevelgrounder = new UnivSentGrounder(_grounding,_toplevelgrounder,gen,_verbosity);
	}
	else {
		// Create grounder for subformula
		SaveContext();
		DeeperContext(qf->sign());
		_context._truegen = not qf->isUniv();
		descend(qf->subf());
		RestoreContext();

		// Create the grounder
		SaveContext();
		if(recursive(qf)) _context._tseitin = TsType::RULE;

		bool canlazyground = false;
		if(not qf->isUniv() && _context._monotone==Context::POSITIVE && _context._tseitin==TsType::IMPL){
			canlazyground = true;
		}

		// FIXME better under-approximation of what to lazily ground
		if(_options->getValue(BoolType::GROUNDLAZILY) && canlazyground && typeid(*_grounding)==typeid(SolverTheory)){
			_formgrounder = new LazyQuantGrounder(qf->freevars(), dynamic_cast<SolverTheory*>(_grounding),_grounding->translator(),_formgrounder,qf->sign(),qf->quant(),gen,_context);
		}else{
			_formgrounder = new QuantGrounder(_grounding->translator(),_formgrounder,qf->sign(),qf->quant(),gen,_context);
		}

		RestoreContext();
		_formgrounder->setorig(qf,varmapping(),_verbosity);
		if(_context._component == CC_SENTENCE) _toplevelgrounder = new SentenceGrounder(_grounding,_formgrounder,false,_verbosity);
	}
}

/**
 * void GrounderFactory::visit(const EquivForm* ef)
 * DESCRIPTION
 *		Creates a grounder for an equivalence.
 * PARAMETERS
 *		ef	- the equivalence
 * PRECONDITIONS
 *		Each free variable that occurs in ef occurs in varmapping().
 * POSTCONDITIONS
 *		According to _context, the created grounder is assigned to
 *			CC_SENTENCE:	_toplevelgrounder
 *			CC_FORMULA:		_formgrounder
 *			CC_HEAD is not possible
 */
void GrounderFactory::visit(const EquivForm* ef) {
	// Create grounders for the subformulas
	SaveContext();
	DeeperContext(ef->sign());
	_context._funccontext = Context::BOTH;
	_context._monotone = Context::BOTH;
	_context._tseitin = TsType::EQ; 

	descend(ef->left());
	FormulaGrounder* leftg = _formgrounder;
	descend(ef->right());
	FormulaGrounder* rightg = _formgrounder;
	RestoreContext();

	// Create the grounder
	SaveContext();
	if(recursive(ef)) _context._tseitin = TsType::RULE;
	_formgrounder = new EquivGrounder(_grounding->translator(),leftg,rightg,ef->sign(),_context);
	RestoreContext();
	if(_context._component == CC_SENTENCE) _toplevelgrounder = new SentenceGrounder(_grounding,_formgrounder,true,_verbosity);
}

/**
 * void GrounderFactory::visit(const AggForm* af)
 * DESCRIPTION
 * 		Creates a grounder for an aggregate.
 */
void GrounderFactory::visit(const AggForm* af) {
	AggForm* newaf = af->clone();
	Formula* transaf = FormulaUtils::moveThreeValuedTerms(newaf,_structure,(_context._funccontext != Context::NEGATIVE),_cpsupport,_cpsymbols);

	if(typeid(*transaf) != typeid(AggForm)) {	// The rewriting changed the atom
		transaf->accept(this);
	}
	else {	// The rewriting did not change the atom
		AggForm* atransaf = dynamic_cast<AggForm*>(transaf);
		// Create grounder for the bound
		descend(atransaf->left());
		TermGrounder* boundgr = _termgrounder;
	
		// Create grounder for the set
		SaveContext();
		if(recursive(atransaf)) assert(FormulaUtils::monotone(atransaf) || FormulaUtils::antimonotone(atransaf));
		DeeperContext((not FormulaUtils::antimonotone(atransaf))?SIGN::POS:SIGN::NEG);
		descend(atransaf->right()->set());
		SetGrounder* setgr = _setgrounder;
		RestoreContext();
	
		// Create aggregate grounder
		SaveContext();
		if(recursive(atransaf)) _context._tseitin = TsType::RULE;
		_formgrounder = new AggGrounder(_grounding->translator(),_context,atransaf->right()->function(),setgr,boundgr,atransaf->comp(),atransaf->sign());
		RestoreContext();
		if(_context._component == CC_SENTENCE) _toplevelgrounder = new SentenceGrounder(_grounding,_formgrounder,true,_verbosity);
	}
	transaf->recursiveDelete();
}

/**
 * void GrounderFactory::visit(const EqChainForm* ef)
 * DESCRIPTION
 * 		Creates a grounder for an equation chain.
 */
void GrounderFactory::visit(const EqChainForm* ef) {
	Formula* f = ef->clone();
	f = FormulaUtils::remove_eqchains(f,_grounding->vocabulary());
	f->accept(this);
	f->recursiveDelete();
}

/**
 * void GrounderFactory::visit(const VarTerm* t)
 * DESCRIPTION
 * 		Creates a grounder for a variable term.
 */
void GrounderFactory::visit(const VarTerm* t) {
	assert(varmapping().find(t->var()) != varmapping().end());
	_termgrounder = new VarTermGrounder(varmapping().find(t->var())->second);
	_termgrounder->setorig(t,varmapping(),_verbosity);
}

/**
 * void GrounderFactory::visit(const DomainTerm* t)
 * DESCRIPTION
 * 		Creates a grounder for a domain term.
 */
void GrounderFactory::visit(const DomainTerm* t) {
	_termgrounder = new DomTermGrounder(t->value());
	_termgrounder->setorig(t,varmapping(),_verbosity);
}

/**
 * void GrounderFactory::visit(const FuncTerm* t)
 * DESCRIPTION
 * 		Creates a grounder for a function term.
 */
void GrounderFactory::visit(const FuncTerm* t) {
	// Create grounders for subterms
	vector<TermGrounder*> subtermgrounders;
	for(vector<Term*>::const_iterator it = t->subterms().begin(); it != t->subterms().end(); ++it) {
		(*it)->accept(this);
		if(_termgrounder) subtermgrounders.push_back(_termgrounder);
	}

	// Create term grounder
	Function* function = t->function();
	FuncTable* ftable = _structure->inter(function)->functable();
	SortTable* domain = _structure->inter(function->outsort());
	if(_cpsupport && FuncUtils::isIntSum(function,_structure->vocabulary())) {
		_termgrounder = new SumTermGrounder(_grounding,_grounding->termtranslator(),ftable,domain,subtermgrounders[0],subtermgrounders[1]);
	} else {
		_termgrounder = new FuncTermGrounder(_grounding->termtranslator(),function,ftable,domain,subtermgrounders);
	}
	_termgrounder->setorig(t,varmapping(),_verbosity);
}

/**
 * void GrounderFactory::visit(const AggTerm* at)
 * DESCRIPTION
 * 		Creates a grounder for a aggregate term.
 */
void GrounderFactory::visit(const AggTerm* t) {
	// Create set grounder
	t->set()->accept(this);

	// Create term grounder
	_termgrounder = new AggTermGrounder(_grounding->translator(),t->function(),_setgrounder);
	_termgrounder->setorig(t,varmapping(),_verbosity);
}

/**
 * void GrounderFactory::visit(const EnumSetExpr* s)
 * DESCRIPTION
 * 		Creates a grounder for an enumarated set.
 */
void GrounderFactory::visit(const EnumSetExpr* s) {
	// Create grounders for formulas and weights
	vector<FormulaGrounder*> subgr;
	vector<TermGrounder*> subtgr;
	SaveContext();
	AggContext();
	for(unsigned int n = 0; n < s->subformulas().size(); ++n) {
		descend(s->subformulas()[n]);
		subgr.push_back(_formgrounder);
		descend(s->subterms()[n]);
		subtgr.push_back(_termgrounder);
	}
	RestoreContext();

	// Create set grounder
	_setgrounder = new EnumSetGrounder(_grounding->translator(),subgr,subtgr);
}

/**
 * void GrounderFactory::visit(const QuantSetExpr* s)
 * DESCRIPTION
 * 		Creates a grounder for a quantified set.
 */
void GrounderFactory::visit(const QuantSetExpr* s) {
	// Create instance generator
	vector<SortTable*> vst;
	vector<const DomainElement**> vars;
	auto gen = createVarMapAndGenerator(s->quantvars());
	
	// Create grounder for subformula
	SaveContext();
	AggContext();
	descend(s->subformulas()[0]);
	FormulaGrounder* sub = _formgrounder;
	RestoreContext();

	// Create grounder for weight
	descend(s->subterms()[0]);
	TermGrounder* wg = _termgrounder;

	// Create grounder	
	_setgrounder = new QuantSetGrounder(_grounding->translator(),sub,gen,wg);
}

/**
 * void GrounderFactory::visit(const Definition* def)
 * DESCRIPTION
 * 		Creates a grounder for a definition.
 */
void GrounderFactory::visit(const Definition* def) {
	// Store defined predicates
	for(set<PFSymbol*>::const_iterator it = def->defsymbols().begin(); it != def->defsymbols().end(); ++it) {
		_context._defined.insert(*it);
	}
	
	// Create rule grounders
	vector<RuleGrounder*> subgrounders;
	for(vector<Rule*>::const_iterator it = def->rules().begin(); it != def->rules().end(); ++it) {
		descend(*it);
		subgrounders.push_back(_rulegrounder);
	}
	
	// Create definition grounder
	_toplevelgrounder = new DefinitionGrounder(_grounding,subgrounders,_verbosity);

	_context._defined.clear();
}

template<class VarList>
InstGenerator* GrounderFactory::createVarMapAndGenerator(const VarList& vars){
	vector<SortTable*> hvst;
	vector<const DomElemContainer*> hvars;
	for(auto it=vars.begin(); it!=vars.end(); ++it) {
		auto domelem = createVarMapping(*it);
		hvars.push_back(domelem);
		auto sorttable = structure()->inter((*it)->sort());
		hvst.push_back(sorttable);
	}
	GeneratorFactory gf;
	return gf.create(hvars,hvst);
}

/**
 * void GrounderFactory::visit(const Rule* rule)
 * DESCRIPTION
 * 		Creates a grounder for a definitional rule.
 */
void GrounderFactory::visit(const Rule* rule) {
	// TODO for lazygroundrules, need a generator for all variables NOT occurring in the head!

	InstGenerator *headgen = NULL, *bodygen = NULL;

	if(_options->getValue(BoolType::GROUNDLAZILY)){ // FIXME check we also have the correct groundtheory!
		// for lazy ground rules, need a generator which generates bodies given a head, so only vars not occurring in the head!
		varlist bodyvars;
		for(auto it = rule->quantvars().begin(); it != rule->quantvars().end(); ++it) {
			if(not rule->head()->contains(*it)) {
				bodyvars.push_back(*it);
			}else{
				createVarMapping(*it);
			}
		}

		bodygen = createVarMapAndGenerator(bodyvars);
	}else{
		// Split the quantified variables in two categories:
		//		1. the variables that only occur in the head
		//		2. the variables that occur in the body (and possibly in the head)

		varlist	headvars;
		varlist	bodyvars;
		for(auto it = rule->quantvars().begin(); it != rule->quantvars().end(); ++it) {
			if(rule->body()->contains(*it)) {
				bodyvars.push_back(*it);
			}
			else {
				headvars.push_back(*it);
			}
		}

		headgen = createVarMapAndGenerator(headvars);
		bodygen = createVarMapAndGenerator(bodyvars);
	}

	// Create head grounder
	SaveContext();
	_context._component = CC_HEAD;
	descend(rule->head());
	HeadGrounder* headgr = _headgrounder;
	RestoreContext();

	// Create body grounder
	SaveContext();
	_context._funccontext = Context::NEGATIVE;		// minimize truth value of rule bodies
	_context._monotone = Context::POSITIVE;
	_context._truegen = true;				// body instance generator corresponds to an existential quantifier
	_context._component = CC_FORMULA;
	_context._tseitin = TsType::EQ;
	descend(rule->body());
	FormulaGrounder* bodygr = _formgrounder;
	RestoreContext();

	// Create rule grounder
	SaveContext();
	if(recursive(rule->body())) _context._tseitin = TsType::RULE;
	if(_options->getValue(BoolType::GROUNDLAZILY)){
		_rulegrounder = new LazyRuleGrounder(headgr,bodygr,bodygen,_context);
	}else{
		_rulegrounder = new RuleGrounder(headgr,bodygr,headgen,bodygen,_context);
	}
	RestoreContext();
}

/**************
	Visitor
**************/

void TheoryVisitor::visit(const CPVarTerm*) {
	// TODO
}

void TheoryVisitor::visit(const CPWSumTerm*) {
	// TODO
}

void TheoryVisitor::visit(const CPSumTerm*) {
	// TODO
}

void TheoryVisitor::visit(const CPReification*) {
	// TODO
}

void LazyTsBody::notifyTheoryOccurence(){
	grounder_->notifyTheoryOccurence(inst);
}<|MERGE_RESOLUTION|>--- conflicted
+++ resolved
@@ -22,6 +22,7 @@
 #include "generator.hpp"
 #include "checker.hpp"
 #include "common.hpp"
+#include "GeneralUtils.hpp"
 #include "monitors/interactiveprintmonitor.hpp"
 #include "groundtheories/AbstractGroundTheory.hpp"
 #include "groundtheories/SolverPolicy.hpp"
@@ -33,8 +34,6 @@
 #include "grounders/DefinitionGrounders.hpp"
 #include "grounders/LazyQuantGrounder.hpp"
 
-#include "GeneralUtils.hpp"
-
 using namespace std;
 using namespace rel_ops;
 
@@ -132,35 +131,21 @@
 	}
 }
 
-<<<<<<< HEAD
 Lit GroundTranslator::translate(unsigned int n, const ElementTuple& args) {
-	auto jt = _table[n].lower_bound(args);
-
 	Lit lit;
-	if(jt != _table[n].end() && jt->first == args) {
+	auto jt = symbols[n].tuple2atom.lower_bound(args);
+	if(jt != symbols[n].tuple2atom.end() && jt->first == args) {
 		lit = jt->second;
 	} else {
-		lit = nextNumber();
-		_table[n].insert(jt,pair<ElementTuple,int>(args,lit));
-		_backsymbtable[lit] = _symboffsets[n];
-		_backargstable[lit] = args;
+		lit = nextNumber(AtomType::INPUT);
+		symbols[n].tuple2atom.insert(jt,pair<ElementTuple,int>(args,lit));
+		atom2Tuple[lit] = new SymbolAndTuple(symbols[n].symbol, args);
 
 		// FIXME expensive operation to do so often!
 		auto ruleit = symbol2rulegrounder.find(n);
 		if(ruleit!=symbol2rulegrounder.end()){
 			ruleit->second->notify(lit, args);
 		}
-=======
-int GroundTranslator::translate(unsigned int n, const ElementTuple& args) {
-	auto jt = symbols[n].tuple2atom.lower_bound(args);
-	if(jt != symbols[n].tuple2atom.end() && jt->first == args) {
-		return jt->second;
-	}else {
-		int nr = nextNumber(AtomType::INPUT);
-		symbols[n].tuple2atom.insert(jt,pair<ElementTuple,int>(args,nr));
-		atom2Tuple[nr] = new SymbolAndTuple(symbols[n].symbol, args);
-		return nr;
->>>>>>> 646b16d1
 	}
 
 	return lit;
@@ -171,35 +156,29 @@
 	return translate(offset,args);
 }
 
-<<<<<<< HEAD
 Lit GroundTranslator::translate(const vector<Lit>& clause, bool conj, TsType tstype) {
-	int nr = nextNumber();
+	int nr = nextNumber(AtomType::TSEITINWITHSUBFORMULA);
 	return translate(nr, clause, conj, tstype);
 }
 
 Lit GroundTranslator::translate(const Lit& head, const vector<Lit>& clause, bool conj, TsType tstype) {
 	PCTsBody* tsbody = new PCTsBody(tstype,clause,conj);
-	_nr2tsbodies.insert(pair<int,TsBody*>(head,tsbody));
+	atom2TsBody[head] = tspair(head,tsbody);
 	return head;
 }
 
 // Adds a tseitin body only if it does not yet exist. TODO why does this seem only relevant for CP Terms?
 Lit GroundTranslator::addTseitinBody(TsBody* tsbody){
-	auto it = _tsbodies2nr.lower_bound(tsbody);
+// FIXME optimization: check whether the same comparison has already been added and reuse the tseitin.
+/*	auto it = _tsbodies2nr.lower_bound(tsbody);
 
 	if(it != _tsbodies2nr.end() && *(it->first) == *tsbody) { // Already exists
 		delete tsbody;
 		return it->second;
-	}
-
-	int nr = nextNumber();
-	_tsbodies2nr.insert(it,pair<TsBody*,int>(tsbody,nr));
-	_nr2tsbodies.insert(pair<int,TsBody*>(nr,tsbody));
-=======
-int GroundTranslator::translate(const vector<int>& clause, bool conj, TsType tstype) {
+	}*/
+
 	int nr = nextNumber(AtomType::TSEITINWITHSUBFORMULA);
-	atom2TsBody[nr] = tspair(nr, new PCTsBody(tstype,clause,conj));
->>>>>>> 646b16d1
+	atom2TsBody[nr] = tspair(nr, tsbody);
 	return nr;
 }
 
@@ -210,9 +189,9 @@
 }
 
 void GroundTranslator::translate(LazyQuantGrounder const* const lazygrounder, ResidualAndFreeInst* instance, TsType tstype) {
-	instance->residual = nextNumber();
+	instance->residual = nextNumber(AtomType::TSEITINWITHSUBFORMULA);
 	LazyTsBody* tsbody = new LazyTsBody(lazygrounder->id(), lazygrounder, instance, tstype);
-	_nr2tsbodies.insert(pair<int,TsBody*>(instance->residual,tsbody));
+	atom2TsBody[instance->residual] = tspair(instance->residual, tsbody);
 }
 
 Lit	GroundTranslator::translate(double bound, char comp, bool strict, AggFunction aggtype, int setnr, TsType tstype) {
@@ -223,43 +202,22 @@
 		return translate(cl,true,tstype);
 	}
 	else {
-		int nr = nextNumber(AtomType::TSEITINWITHSUBFORMULA);
+		Lit head = nextNumber(AtomType::TSEITINWITHSUBFORMULA);
 		AggTsBody* tsbody = new AggTsBody(tstype,bound,(comp == '<'),aggtype,setnr);
 		if(strict) {
 			#warning "This is wrong if floating point weights are allowed!";
 			tsbody->_bound = (comp == '<') ? bound + 1 : bound - 1;	
-		} 
-<<<<<<< HEAD
-		else tsbody->_bound = bound;
-		_nr2tsbodies.insert(pair<int,TsBody*>(nr,tsbody));
-=======
-		else{
+		}else{
 			tsbody->_bound = bound;
 		}
-		atom2TsBody[nr] = tspair(nr,tsbody);
->>>>>>> 646b16d1
-		return nr;
+		atom2TsBody[head] = tspair(head,tsbody);
+		return head;
 	}
 }
 
 Lit GroundTranslator::translate(CPTerm* left, CompType comp, const CPBound& right, TsType tstype) {
 	CPTsBody* tsbody = new CPTsBody(tstype,left,comp,right);
-<<<<<<< HEAD
 	return addTseitinBody(tsbody);
-=======
-	// FIXME optimization: check whether the same comparison has already been added and reuse the tseitin.
-	// => this should be generalized to sharing detection!
-/*	auto it = lower_bound(atom2TsBody.begin(), atom2TsBody.end(), tspair(0,tsbody), compareTsPair);
-	if(it != atom2TsBody.end() && (*it).second == *tsbody) {
-		delete tsbody;
-		return (*it).first;
-	}
-	else {*/
-		int nr = nextNumber(AtomType::TSEITINWITHSUBFORMULA);
-		atom2TsBody[nr] = tspair(nr, tsbody);
-		return nr;
-	//}
->>>>>>> 646b16d1
 }
 
 int GroundTranslator::translateSet(const vector<int>& lits, const vector<double>& weights, const vector<double>& trueweights) {
@@ -286,19 +244,13 @@
 	return setnr;
 }
 
-int GroundTranslator::nextNumber(AtomType type) {
+Lit GroundTranslator::nextNumber(AtomType type) {
 	if(_freenumbers.empty()) {
-<<<<<<< HEAD
-		int nr = _backsymbtable.size(); 
-		_backsymbtable.push_back(NULL);
-		_backargstable.push_back(ElementTuple(0));
-=======
-		int nr = atomtype.size();
-		atom2TsBody.push_back(tspair(nr,NULL));
+		Lit atom = atomtype.size();
+		atom2TsBody.push_back(tspair(atom,NULL));
 		atom2Tuple.push_back(NULL);
 		atomtype.push_back(type);
->>>>>>> 646b16d1
-		return nr;
+		return atom;
 	} else {
 		int nr = _freenumbers.front();
 		_freenumbers.pop();
@@ -316,9 +268,9 @@
 	return symbols.size()-1;
 }
 
-string GroundTranslator::printAtom(int nr, bool longnames) const {
+string GroundTranslator::printAtom(const Lit& atom, bool longnames) const {
 	stringstream s;
-	nr = abs(nr);
+	uint nr = abs(atom);
 	if(nr == _true) return "true";
 	else if(nr == _false) return "false";
 	if(not isStored(nr)) {
@@ -525,992 +477,9 @@
 
 bool UnivSentGrounder::run() const {
 	if(_verbosity > 1) clog << "Grounding a universally quantified sentence " << "\n";
-<<<<<<< HEAD
 	if(not _generator->first()) {
 		if(_verbosity > 1){
 			clog << "No instances for this sentence " << "\n";
-=======
-	if(_generator->first()) {
-		bool b = _subgrounder->run();
-		if(!b) {
-			_grounding->addEmptyClause();
-			return b;
-		}
-		while(_generator->next()) {
-			b = _subgrounder->run();
-			if(!b) {
-				_grounding->addEmptyClause();
-				return b;
-			}
-		}
-	}
-	else if(_verbosity > 1) {
-		clog << "No instances for this sentence " << "\n";
-	}
-	return true;
-}
-
-void FormulaGrounder::setorig(const Formula* f, const map<Variable*, const DomainElement**>& mvd, int verb) {
-	_verbosity = verb;
-	map<Variable*,Variable*> mvv;
-	for(set<Variable*>::const_iterator it = f->freevars().begin(); it != f->freevars().end(); ++it) {
-		Variable* v = new Variable((*it)->name(),(*it)->sort(),ParseInfo());
-		mvv[*it] = v;
-		_varmap[v] = mvd.find(*it)->second;
-	}
-	_origform = f->clone(mvv);
-}
-
-void FormulaGrounder::printorig() const {
-	clog << "Grounding formula " << _origform->to_string();
-	if(not _origform->freevars().empty()) {
-		clog << " with instance ";
-		for(set<Variable*>::const_iterator it = _origform->freevars().begin(); it != _origform->freevars().end(); ++it) {
-			clog << (*it)->to_string() << " = ";
-			const DomainElement* e = *(_varmap.find(*it)->second);
-			clog << e->to_string() << ' ';
-		}
-	}
-	clog << "\n";
-}
-
-AtomGrounder::AtomGrounder(GroundTranslator* gt, bool sign, PFSymbol* s,
-							const vector<TermGrounder*> sg, InstanceChecker* pic, InstanceChecker* cic,
-							const vector<SortTable*>& vst, const GroundingContext& ct) :
-	FormulaGrounder(gt,ct), _subtermgrounders(sg), _pchecker(pic), _cchecker(cic),
-   	_symbol(gt->addSymbol(s)), _tables(vst), _sign(sign)
-	{ _certainvalue = ct._truegen ? _true : _false; }
-
-int AtomGrounder::run() const {
-	if(_verbosity > 2) printorig();
-
-	// Run subterm grounders
-	bool alldomelts = true;
-	vector<GroundTerm> groundsubterms(_subtermgrounders.size());
-	ElementTuple args(_subtermgrounders.size());
-	for(unsigned int n = 0; n < _subtermgrounders.size(); ++n) {
-		groundsubterms[n] = _subtermgrounders[n]->run();
-		if(groundsubterms[n]._isvarid) {
-			alldomelts = false;
-		} else {
-			args[n] = groundsubterms[n]._domelement;
-		}
-	}
-
-	// Checking partial functions
-	for(unsigned int n = 0; n < args.size(); ++n) {
-		//TODO: only check positions that can be out of bounds!
-		if(not groundsubterms[n]._isvarid && not args[n]) {
-			//TODO: produce a warning!
-			if(_context._funccontext == PC_BOTH) {
-				// TODO: produce an error
-			}
-			if(_verbosity > 2) {
-				clog << "Partial function went out of bounds\n";
-				clog << "Result is " << (_context._funccontext != PC_NEGATIVE  ? "true" : "false") << "\n";
-			}
-			return _context._funccontext != PC_NEGATIVE  ? _true : _false;
-		}
-	}
-
-	// Checking out-of-bounds
-	for(unsigned int n = 0; n < args.size(); ++n) {
-		if(not groundsubterms[n]._isvarid && not _tables[n]->contains(args[n])) {
-			if(_verbosity > 2) {
-				clog << "Term value out of predicate type\n";
-				clog << "Result is " << (_sign  ? "false" : "true") << "\n";
-			}
-			return _sign ? _false : _true;
-		}
-	}
-
-	// Run instance checkers
-	if(alldomelts) {
-		if(not _pchecker->run(args)) {
-			if(_verbosity > 2) {
-				clog << "Possible checker failed\n";
-				clog << "Result is " << (_certainvalue ? "false" : "true") << "\n";
-			}
-			return _certainvalue ? _false : _true;	// TODO: dit is lelijk
-		}
-		if(_cchecker->run(args)) {
-			if(_verbosity > 2) {
-				clog << "Certain checker succeeded\n";
-				clog << "Result is " << _translator->printAtom(_certainvalue, false) << "\n";
-			}
-			return _certainvalue;
-		}
-	}
-
-	// Return grounding
-	if(alldomelts) {
-		int atom = _translator->translate(_symbol,args);
-		if(!_sign) atom = -atom;
-		if(_verbosity > 2) {
-			clog << "Result is " << _translator->printAtom(atom, false) << "\n";
-		}
-		return atom;
-	}
-	else {
-		//TODO Should we handle CPSymbols (that are not comparisons) here? No!
-		//TODO Should we assert(alldomelts)? Maybe yes, if P(t) and (not isCPSymbol(P)) and isCPSymbol(t) then it should have been rewritten, right?
-		//TODO If not previous... Do we need a GroundTranslator::translate method that takes GroundTerms as args??
-		assert(false);
-	}
-}
-
-void AtomGrounder::run(vector<int>& clause) const {
-	clause.push_back(run());
-}
-
-//CPAtomGrounder::CPAtomGrounder(GroundTranslator* gt, GroundTermTranslator* tt, bool sign, Function* func,
-//							const vector<TermGrounder*> vtg, InstanceChecker* pic, InstanceChecker* cic,
-//							const vector<SortTable*>& vst, const GroundingContext& ct) :
-//	AtomGrounder(gt,sign,func,vtg,pic,cic,vst,ct), _termtranslator(tt) { }
-
-//int CPAtomGrounder::run() const {
-//	if(_verbosity > 2) printorig();
-//	// Run subterm grounders
-//	for(unsigned int n = 0; n < _subtermgrounders.size(); ++n) {
-//		_args[n] = _subtermgrounders[n]->run();
-//	}
-//	
-//	// Checking partial functions
-//	for(unsigned int n = 0; n < _args.size(); ++n) {
-//		//TODO: only check positions that can be out of bounds!
-//		if(!_args[n]) {
-//			//TODO: produce a warning!
-//			if(_context._funccontext == PC_BOTH) {
-//				// TODO: produce an error
-//			}
-//			if(_verbosity > 2) {
-//				clog << "Partial function went out of bounds\n";
-//				clog << "Result is " << (_context._funccontext != PC_NEGATIVE  ? "true" : "false") << "\n";
-//			}
-//			return _context._funccontext != PC_NEGATIVE  ? _true : _false;
-//		}
-//	}
-//
-//	// Checking out-of-bounds
-//	for(unsigned int n = 0; n < _args.size(); ++n) {
-//		if(!_tables[n]->contains(_args[n])) {
-//			if(_verbosity > 2) {
-//				clog << "Term value out of predicate type\n";
-//				clog << "Result is " << (_sign  ? "false" : "true") << "\n";
-//			}
-//			return _sign ? _false : _true;
-//		}
-//	}
-//
-//	// Run instance checkers
-//	if(!(_pchecker->run(_args))) {
-//		if(_verbosity > 2) {
-//			clog << "Possible checker failed\n";
-//			clog << "Result is " << (_certainvalue ? "false" : "true") << "\n";
-//		}
-//		return _certainvalue ? _false : _true;	// TODO: dit is lelijk
-//	}
-//	if(_cchecker->run(_args)) {
-//		if(_verbosity > 2) {
-//			clog << "Certain checker succeeded\n";
-//			clog << "Result is " << _translator->printAtom(_certainvalue) << "\n";
-//		}
-//		return _certainvalue;
-//	}
-//
-//	// Return grounding
-//	assert(typeid(*(_translator->getSymbol(_symbol))) == typeid(Function)); // by definition...
-//	Function* func = static_cast<Function*>(_translator->getSymbol(_symbol));
-//	ElementTuple args = _args; args.pop_back();
-//	int value = _args.back()->value()._int;
-//	
-//	unsigned int varid = _termtranslator->translate(func,args); //FIXME conversion is nasty...
-//	CPTerm* leftterm = new CPVarTerm(varid);
-//	CPBound rightbound(value);
-//	int atom = _translator->translate(leftterm,CT_EQ,rightbound,TS_EQ);
-//	if(!_sign) atom = -atom;
-//	return atom;
-//}
-
-int ComparisonGrounder::run() const {
-	const GroundTerm& left = _lefttermgrounder->run();
-	const GroundTerm& right = _righttermgrounder->run();
-
-	//XXX Is following check necessary??
-	if((not left._domelement && not left._varid) || (not right._domelement && not right._varid)) {
-		return _context._funccontext != PC_NEGATIVE  ? _true : _false;
-	}
-
-	//TODO??? out-of-bounds check. Can out-of-bounds ever occur on </2, >/2, =/2???
-	
-	if(left._isvarid) {
-		CPTerm* leftterm = new CPVarTerm(left._varid);
-		if(right._isvarid) {
-			CPBound rightbound(right._varid);
-//			return _translator->translate(leftterm,_comparator,rightbound,_context._tseitin);
-			return _translator->translate(leftterm,_comparator,rightbound,TS_EQ);
-		}	
-		else {
-			assert(not right._isvarid);
-			int rightvalue = right._domelement->value()._int;
-			CPBound rightbound(rightvalue);
-//			return _translator->translate(leftterm,_comparator,rightbound,_context._tseitin);
-			return _translator->translate(leftterm,_comparator,rightbound,TS_EQ);
-		}
-	}
-	else {
-		assert(not left._isvarid);
-		int leftvalue = left._domelement->value()._int;
-		if(right._isvarid) {
-			CPTerm* rightterm = new CPVarTerm(right._varid);
-			CPBound leftbound(leftvalue);
-//			return _translator->translate(rightterm,invertcomp(_comparator),leftbound,_context._tseitin);
-			return _translator->translate(rightterm,invertcomp(_comparator),leftbound,TS_EQ);
-		}	
-		else {
-			assert(not right._isvarid);
-			int rightvalue = right._domelement->value()._int;
-			switch(_comparator) {
-				case CT_EQ:
-					return leftvalue == rightvalue ? _true : _false;
-				case CT_NEQ:
-					return leftvalue != rightvalue ? _true : _false;
-				case CT_LEQ:
-					return leftvalue <= rightvalue ? _true : _false;
-				case CT_GEQ:
-					return leftvalue >= rightvalue ? _true : _false;
-				case CT_LT:
-					return leftvalue < rightvalue ? _true : _false;
-				case CT_GT:	
-					return leftvalue > rightvalue ? _true : _false;
-				default: assert(false);
-			}
-		}
-	}
-	assert(false);
-	return 0;
-}
-
-void ComparisonGrounder::run(vector<int>& clause) const {
-	clause.push_back(run());
-}
-
-/**
- * int AggGrounder::handleDoubleNegation(double boundvalue, int setnr) const
- * DESCRIPTION
- * 		Invert the comparator and the sign of the tseitin when the aggregate is in a doubly negated context. 
- */
-int AggGrounder::handleDoubleNegation(double boundvalue, int setnr) const {
-	bool newcomp;
-	switch(_comp) {
-		case '<' : newcomp = '>'; break;
-		case '>' : newcomp = '<'; break;
-		case '=' : assert(false); break;
-		default : assert(false); break;
-	}
-	TsType tp = _context._tseitin;
-	int tseitin = _translator->translate(boundvalue,newcomp,false,_type,setnr,tp);
-	return _sign ? -tseitin : tseitin;
-}
-
-/**
- * int AggGrounder::finishCard(double truevalue, double boundvalue, int setnr) const
- */
-int AggGrounder::finishCard(double truevalue, double boundvalue, int setnr) const {
-	int leftvalue = int(boundvalue - truevalue);
-	const TsSet& tsset = _translator->groundset(setnr);
-	int maxposscard = tsset.size();
-	TsType tp = _context._tseitin;
-	bool simplify = false;
-	bool conj;
-	bool negateset;
-	switch(_comp) {
-		case '=':
-			if(leftvalue < 0 || leftvalue > maxposscard) {
-				return _sign ? _false : _true;
-			}
-			else if(leftvalue == 0) {
-				simplify = true;
-				conj = true;
-				negateset = true;
-			}
-			else if(leftvalue == maxposscard) {
-				simplify = true;
-				conj = true;
-				negateset = false;
-			}
-			break;
-		case '<':
-			if(leftvalue < 0) {
-				return _sign ? _true : _false;
-			}
-			else if(leftvalue == 0) {
-				simplify = true;
-				conj = false;
-				negateset = false;
-			}
-			else if(leftvalue == maxposscard-1) {
-				simplify = true;
-				conj = true;
-				negateset = false;
-			}
-			else if(leftvalue >= maxposscard) {
-				return _sign ? _false : _true;
-			}
-			break;
-		case '>':
-			if(leftvalue <= 0) {
-				return _sign ? _false : _true;
-			}
-			else if(leftvalue == 1) {
-				simplify = true;
-				conj = true;
-				negateset = true;
-			}
-			else if(leftvalue == maxposscard) {
-				simplify = true;
-				conj = false;
-				negateset = true;
-			}
-			else if(leftvalue > maxposscard) {
-				return _sign ? _true : _false;
-			}
-			break;
-		default:
-			assert(false);
-	}
-	if(!_sign) {
-		if(tp == TS_IMPL) tp = TS_RIMPL;
-		else if(tp == TS_RIMPL) tp = TS_IMPL;
-	}
-	if(simplify) {
-		if(_doublenegtseitin) {
-			if(negateset) {
-				int tseitin = _translator->translate(tsset.literals(),!conj,tp);
-				return _sign ? -tseitin : tseitin;
-			}
-			else {
-				vector<int> newsetlits(tsset.size());
-				for(unsigned int n = 0; n < tsset.size(); ++n) newsetlits[n] = -tsset.literal(n);
-				int tseitin = _translator->translate(newsetlits,!conj,tp);
-				return _sign ? -tseitin : tseitin;
-			}
-		}
-		else {
-			if(negateset) {
-				vector<int> newsetlits(tsset.size());
-				for(unsigned int n = 0; n < tsset.size(); ++n) newsetlits[n] = -tsset.literal(n);
-				int tseitin = _translator->translate(newsetlits,conj,tp);
-				return _sign ? tseitin : -tseitin;
-			}
-			else {
-				int tseitin = _translator->translate(tsset.literals(),conj,tp);
-				return _sign ? tseitin : -tseitin;
-			}
-		}
-	}
-	else {
-		if(_doublenegtseitin) return handleDoubleNegation(double(leftvalue),setnr);
-		else {
-			int tseitin = _translator->translate(double(leftvalue),_comp,true,AGG_CARD,setnr,tp);
-			return _sign ? tseitin : -tseitin;
-		}
-	}
-}
-
-/**
- * int AggGrounder::finish(double boundvalue, double newboundvalue, double minpossvalue, double maxpossvalue, int setnr) const
- * DESCRIPTION
- * 		General finish method for grounding of sum, product, minimum and maximum aggregates.
- * 		Checks whether the aggregate will be certainly true or false, based on minimum and maximum possible values and the given bound;
- * 		and creates a tseitin, handling double negation when necessary;
- */
-int AggGrounder::finish(double boundvalue, double newboundvalue, double minpossvalue, double maxpossvalue, int setnr) const {
-	// Check minimum and maximum possible values against the given bound
-	switch(_comp) { //TODO more complicated propagation is possible!
-		case '=':
-			if(minpossvalue > boundvalue || maxpossvalue < boundvalue)
-				return _sign ? _false : _true;
-			break;
-		case '<':
-			if(boundvalue < minpossvalue)
-				return _sign ? _true : _false;
-			else if(boundvalue >= maxpossvalue)
-				return _sign ? _false : _true;
-			break;
-		case '>':
-			if(boundvalue > maxpossvalue)
-				return _sign ? _true : _false;
-			else if(boundvalue <= minpossvalue)
-				return _sign ? _false : _true;
-			break;
-		default:
-			assert(false);
-	}
-	if(_doublenegtseitin)
-		return handleDoubleNegation(newboundvalue,setnr);
-	else {
-		int tseitin;
-		TsType tp = _context._tseitin;
-		if(!_sign) {
-			if(tp == TS_IMPL) tp = TS_RIMPL;
-			else if(tp == TS_RIMPL) tp = TS_IMPL;
-		}
-		tseitin = _translator->translate(newboundvalue,_comp,true,_type,setnr,tp);
-		return _sign ? tseitin : -tseitin;
-	}
-}
-
-/**
- * int AggGrounder::run() const
- * DESCRIPTION
- * 		Run the aggregate grounder.
- */
-int AggGrounder::run() const {
-	// Run subgrounders
-	int setnr = _setgrounder->run();
-	const GroundTerm& groundbound = _boundgrounder->run();
-	assert(not groundbound._isvarid); //TODO
-	const DomainElement* bound = groundbound._domelement;
-
-	// Retrieve the set, note that weights might be changed when handling min and max aggregates.
-	TsSet& tsset = _translator->groundset(setnr);
-
-	// Retrieve the value of the bound
-	double boundvalue = bound->type() == DET_INT ? (double) bound->value()._int : bound->value()._double;
-
-	// Compute the value of the aggregate based on weights of literals that are certainly true.	
-	double truevalue = applyAgg(_type,tsset.trueweights());
-
-	// When the set is empty, return an answer based on the current value of the aggregate.
-	if(tsset.literals().empty()) {
-		bool returnvalue;
-		switch(_comp) {
-			case '<' : returnvalue = boundvalue < truevalue; break;
-			case '>' : returnvalue = boundvalue > truevalue; break;
-			case '=' : returnvalue = boundvalue == truevalue; break;
-			default: assert(false); returnvalue = true;
-		}
-		return _sign == returnvalue ? _true : _false;
-	}
-
-	// Handle specific aggregates.
-	int tseitin;
-	double minpossvalue = truevalue;
-	double maxpossvalue = truevalue;
-	switch(_type) {
-		case AGG_CARD: { 
-			tseitin = finishCard(truevalue,boundvalue,setnr);
-			break;
-		}
-		case AGG_SUM: {
-			// Compute the minimum and maximum possible value of the sum.
-			for(unsigned int n = 0; n < tsset.size(); ++n) {
-				if(tsset.weight(n) > 0) maxpossvalue += tsset.weight(n);
-				else if(tsset.weight(n) < 0) minpossvalue += tsset.weight(n);
-			}
-			// Finish
-			tseitin = finish(boundvalue,(boundvalue-truevalue),minpossvalue,maxpossvalue,setnr);
-			break;
-		}
-		case AGG_PROD: {
-			// Compute the minimum and maximum possible value of the product.
-			bool containsneg = false;
-			for(unsigned int n = 0; n < tsset.size(); ++n) {
-				maxpossvalue *= abs(tsset.weight(n));
-				if(tsset.weight(n) < 0) containsneg = true;
-			}
-			if(containsneg) minpossvalue = -maxpossvalue;
-			// Finish
-			tseitin = finish(boundvalue,(boundvalue/truevalue),minpossvalue,maxpossvalue,setnr);
-			break;
-		}
-		case AGG_MIN: {
-			// Compute the minimum possible value of the set.
-			for(unsigned int n = 0; n < tsset.size(); ++n) {
-				minpossvalue = (tsset.weight(n) < minpossvalue) ? tsset.weight(n) : minpossvalue;
-				// Decrease all weights greater than truevalue to truevalue.
-				if(tsset.weight(n) > truevalue) tsset.setWeight(n,truevalue);
-			}
-			// Finish
-			tseitin = finish(boundvalue,boundvalue,minpossvalue,maxpossvalue,setnr);
-			break;
-		}
-		case AGG_MAX: {
-			// Compute the maximum possible value of the set.
-			for(unsigned int n = 0; n < tsset.size(); ++n) {
-				maxpossvalue = (tsset.weight(n) > maxpossvalue) ? tsset.weight(n) : maxpossvalue;
-				// Increase all weights less than truevalue to truevalue.
-				if(tsset.weight(n) < truevalue) tsset.setWeight(n,truevalue);
-			}
-			// Finish
-			tseitin = finish(boundvalue,boundvalue,minpossvalue,maxpossvalue,setnr);
-			break;
-		}
-		default: 
-			assert(false);
-			tseitin = 0;
-	}
-	return tseitin;
-}
-
-void AggGrounder::run(vector<int>& clause) const {
-	clause.push_back(run());	
-}
-
-inline bool ClauseGrounder::check1(int l) const {
-	return _conj ? l == _false : l == _true;
-}
-
-inline bool ClauseGrounder::check2(int l) const {
-	return _conj ? l == _true : l == _false;
-}
-
-inline int ClauseGrounder::result1() const {
-	return (_conj == _sign) ? _false : _true;
-}
-
-inline int ClauseGrounder::result2() const {
-	return (_conj == _sign) ? _true : _false;
-}
-
-int ClauseGrounder::finish(vector<int>& cl) const {
-	if(_verbosity > 2) {
-		printorig();
-	}
-	if(cl.empty()) {
-		if(_verbosity > 2) {
-			clog << "Result = " << _translator->printAtom(result2(), false) << "\n";
-		}
-		return result2();
-	}
-	else if(cl.size() == 1) {
-		if(_verbosity > 2) {
-			clog << "Result = " << (_sign ? _translator->printAtom(cl[0], false) : _translator->printAtom(-cl[0], false)) << "\n";
-		}
-		return _sign ? cl[0] : -cl[0];
-	}
-	else {
-		TsType tp = _context._tseitin;
-		if(!_sign) {
-			if(tp == TS_IMPL) tp = TS_RIMPL;
-			else if(tp == TS_RIMPL) tp = TS_IMPL;
-		}
-		if(_doublenegtseitin) {
-			for(unsigned int n = 0; n < cl.size(); ++n) cl[n] = -cl[n];
-			int ts = _translator->translate(cl,!_conj,tp);
-			if(_verbosity > 2) {
-				clog << "Result = " << (_sign ? "~" : "");
-				clog << _translator->printAtom(cl[0], false) << ' ';
-				for(unsigned int n = 1; n < cl.size(); ++n) { 
-					clog << (!_conj ? "& " : "| ") << _translator->printAtom(cl[n], false) << ' ';
-				}
-			}
-			return _sign ? -ts : ts;
-		}
-		else {
-			int ts = _translator->translate(cl,_conj,tp);
-			if(_verbosity > 2) {
-				clog << "Result = " << (_sign ? "" : "~");
-				clog << _translator->printAtom(cl[0], false) << ' ';
-				for(unsigned int n = 1; n < cl.size(); ++n) { 
-					clog << (_conj ? "& " : "| ") << _translator->printAtom(cl[n], false) << ' ';
-				}
-			}
-			return _sign ? ts : -ts;
-		}
-	}
-}
-
-int BoolGrounder::run() const {
-	vector<int> cl;
-	for(unsigned int n = 0; n < _subgrounders.size(); ++n) {
-		int l = _subgrounders[n]->run();
-		if(check1(l)) return result1();
-		else if(! check2(l)) cl.push_back(l);
-	}
-	return finish(cl);
-}
-
-void BoolGrounder::run(vector<int>& clause) const {
-	for(unsigned int n = 0; n < _subgrounders.size(); ++n) {
-		int l = _subgrounders[n]->run();
-		if(check1(l)) {
-			clause.clear();
-			clause.push_back(result1());
-			return;
-		}
-		else if(!check2(l)) clause.push_back(_sign ? l : -l);
-	}
-}
-
-int QuantGrounder::run() const {
-	if(_verbosity > 2) {
-		printorig();
-	}
-	vector<int> cl;
-	if(_generator->first()) {
-		int l = _subgrounder->run();
-		if(check1(l)) {
-			if(_verbosity > 2) {
-				clog << "Result = " << _translator->printAtom(result1(), false) << "\n";
-			}
-			return result1();
-		}
-		else if(! check2(l)) cl.push_back(l);
-		while(_generator->next()) {
-			l = _subgrounder->run();
-			if(check1(l)) {
-				if(_verbosity > 2) {
-					clog << "Result = " << _translator->printAtom(result1(), false) << "\n";
-				}
-				return result1();
-			}
-			else if(! check2(l)) cl.push_back(l);
-		}
-	}
-	return finish(cl);
-}
-
-void QuantGrounder::run(vector<int>& clause) const {
-	if(_verbosity > 2) {
-		printorig();
-	}
-	if(_generator->first()) {
-		int l = _subgrounder->run();
-		if(check1(l)) {
-			clause.clear();
-			clause.push_back(result1());
-			if(_verbosity > 2) {
-				clog << "Result = " << _translator->printAtom(result1(), false) << "\n";
-			}
-			return;
-		}
-		else if(! check2(l)) clause.push_back(_sign ? l : -l);
-		while(_generator->next()) {
-			l = _subgrounder->run();
-			if(check1(l)) {
-				clause.clear();
-				clause.push_back(result1());
-				if(_verbosity > 2) {
-					clog << "Result = " << _translator->printAtom(result1(), false) << "\n";
-				}
-				return;
-			}
-			else if(! check2(l)) clause.push_back(_sign ? l : -l);
-		}
-	}
-	if(_verbosity > 2) {
-		clog << "Result = " << (_sign ? "" : "~");
-		if(clause.empty()) {
-			clog << (_conj ? "true" : "false") << "\n";
-		}
-		else {
-			clog << _translator->printAtom(clause[0], false) << ' ';
-			for(unsigned int n = 1; n < clause.size(); ++n) {
-			   clog << (_conj ? "& " : "| ") << _translator->printAtom(clause[n], false) << ' ';
-			}
-		}
-	}
-}
-
-int EquivGrounder::run() const {
-	// Run subgrounders
-	int left = _leftgrounder->run();
-	int right = _rightgrounder->run();
-
-	if(left == right) return _sign ? _true : _false;
-	else if(left == _true) {
-		if(right == _false) return _sign ? _false : _true;
-		else return _sign ? right : -right;
-	}
-	else if(left == _false) {
-		if(right == _true) return _sign ? _false : _true;
-		else return _sign ? -right : right;
-	}
-	else if(right == _true) return _sign ? left : -left;
-	else if(right == _false) return _sign ? -left : left;
-	else {
-		GroundClause cl1(2);
-		GroundClause cl2(2);
-		cl1[0] = left;	cl1[1] = _sign ? -right : right;
-		cl2[0] = -left;	cl2[1] = _sign ? right : -right;
-		GroundClause tcl(2);
-		TsType tp = _context._tseitin;
-		tcl[0] = _translator->translate(cl1,false,tp);
-		tcl[1] = _translator->translate(cl2,false,tp);
-		return _translator->translate(tcl,true,tp);
-	}
-}
-
-void EquivGrounder::run(vector<int>& clause) const {
-	// Run subgrounders
-	int left = _leftgrounder->run();
-	int right = _rightgrounder->run();
-
-	if(left == right) { clause.push_back(_sign ? _true : _false); return;	}
-	else if(left == _true) {
-		if(right == _false) { clause.push_back(_sign ? _false : _true); return; }
-		else { clause.push_back(_sign ? right : -right); return; }
-	}
-	else if(left == _false) {
-		if(right == _true) { clause.push_back(_sign ? _false : _true); return; }
-		else { clause.push_back(_sign ? -right : right); return; }
-	}
-	else if(right == _true) { clause.push_back(_sign ? left : -left); return; }
-	else if(right == _false) { clause.push_back(_sign ? -left : left); return; }
-	else {
-		GroundClause cl1(2);
-		GroundClause cl2(2);
-		cl1[0] = left;	cl1[1] = _sign ? -right : right;
-		cl2[0] = -left;	cl2[1] = _sign ? right : -right;
-		TsType tp = _context._tseitin;
-		int ts1 = _translator->translate(cl1,false,tp);
-		int ts2 = _translator->translate(cl2,false,tp);
-		clause.push_back(ts1); clause.push_back(ts2);
-	}
-}
-
-void TermGrounder::setorig(const Term* t, const map<Variable*,const DomainElement**>& mvd, int verb) {
-	_verbosity = verb;
-	map<Variable*,Variable*> mvv;
-	for(set<Variable*>::const_iterator it = t->freevars().begin(); it != t->freevars().end(); ++it) {
-		Variable* v = new Variable((*it)->name(),(*it)->sort(),ParseInfo());
-		mvv[*it] = v;
-		_varmap[v] = mvd.find(*it)->second;
-	}
-	_origterm = t->clone(mvv);
-}
-
-void TermGrounder::printorig() const {
-	clog << "Grounding term " << _origterm->to_string();
-	if(not _origterm->freevars().empty()) {
-		clog << " with instance ";
-		for(set<Variable*>::const_iterator it = _origterm->freevars().begin(); it != _origterm->freevars().end(); ++it) {
-			clog << (*it)->to_string() << " = ";
-			const DomainElement* e = *(_varmap.find(*it)->second);
-			clog << e->to_string() << ' ';
-		}
-	}
-	clog << "\n";
-}
-
-GroundTerm VarTermGrounder::run() const {
-	return GroundTerm(*_value);
-}
-
-GroundTerm FuncTermGrounder::run() const {
-	if(_verbosity > 2) { 
-		printorig();
-	}
-	bool calculable = true;
-	vector<GroundTerm> groundsubterms(_subtermgrounders.size());
-	ElementTuple args(_subtermgrounders.size());
-	for(unsigned int n = 0; n < _subtermgrounders.size(); ++n) {
-		groundsubterms[n] = _subtermgrounders[n]->run();
-		if(groundsubterms[n]._isvarid) {
-			calculable = false;
-		} else {
-			args[n] = groundsubterms[n]._domelement;
-		}
-	}
-	if(calculable && _functable) { // All ground subterms are domain elements!
-		const DomainElement* result = (*_functable)[args];
-		if(result) {
-			if(_verbosity > 2) {
-				clog << "Result = " << *result << "\n";
-			}
-			return GroundTerm(result);
-		}
-	}
-	// assert(isCPSymbol(_function->symbol())) && some of the ground subterms are CP terms.
-	VarId varid = _termtranslator->translate(_function,groundsubterms);
-	if(_verbosity > 2) {
-		clog << "Result = " << _termtranslator->printTerm(varid, false) << "\n";
-	}
-	return GroundTerm(varid);
-}
-
-// Without CP support
-//GroundTerm FuncTermGrounder::run() const {
-//	if(_verbosity > 2) {
-//		printorig();
-//	}
-//	vector<GroundTerm> groundsubterms(_subtermgrounders.size());
-//	ElementTuple args(_subtermgrounders.size());
-//	for(unsigned int n = 0; n < _subtermgrounders.size(); ++n) {
-//		groundsubterms[n] = _subtermgrounders[n]->run();
-//		assert(not groundsubterms[n]._isvarid);
-//		args[n] = groundsubterms[n]._domelement;
-//	}
-//	const DomainElement* result = (*_functable)[args];
-//	if(_verbosity > 2) {
-//		clog << "Result = " << *result << "\n";
-//	}
-//	return GroundTerm(result);
-//}
-
-GroundTerm SumTermGrounder::run() const {
-	if(_verbosity > 2) { 
-		printorig();
-	}
-	// Run subtermgrounders
-	const GroundTerm& left = _lefttermgrounder->run();
-	const GroundTerm& right = _righttermgrounder->run();
-	SortTable* leftdomain = _lefttermgrounder->domain();
-	SortTable* rightdomain = _righttermgrounder->domain();
-
-	// Compute domain for the sum term
-	if(not _domain || not _domain->approxfinite()) {
-		if(leftdomain && rightdomain && leftdomain->approxfinite() && rightdomain->approxfinite()) {
-			int leftmin = leftdomain->first()->value()._int;
-			int rightmin = rightdomain->first()->value()._int;
-			int leftmax = leftdomain->last()->value()._int;
-			int rightmax = rightdomain->last()->value()._int;
-			_domain = new SortTable(new IntRangeInternalSortTable(leftmin+rightmin,leftmax+rightmax));
-		} else {
-			//TODO one of the domains is unknown or infinite...
-			//TODO one case when left or right is a domain element!
-			//assert(false);
-			// Create domain
-			//rightdomain = new SortTable(new EnumeratedInternalSortTable());
-			//rightdomain->add(right._domelement);
-			// Create domain
-			//leftdomain = new SortTable(new EnumeratedInternalSortTable());
-			//leftdomain->add(left._domelement);
-		}
-	}
-
-	VarId varid;
-	if(left._isvarid) {
-		if(right._isvarid) {
-			CPTerm* sumterm = new CPSumTerm(left._varid,right._varid);
-			varid = _termtranslator->translate(sumterm,_domain);
-		} else {
-			assert(not right._isvarid);
-			VarId rightvarid = _termtranslator->translate(right._domelement);
-			// Create tseitin
-			CPTsBody* cpelement = _termtranslator->cprelation(rightvarid);
-			int tseitin = _grounding->translator()->translate(cpelement->left(),cpelement->comp(),cpelement->right(),TS_EQ);
-			_grounding->addUnitClause(tseitin);
-			// Create cp sum term
-			CPTerm* sumterm = new CPSumTerm(left._varid,rightvarid);
-			varid = _termtranslator->translate(sumterm,_domain);
-		}
-	} else {
-		assert(not left._isvarid);
-		if(right._isvarid) {
-			VarId leftvarid = _termtranslator->translate(left._domelement);
-			// Create tseitin
-			CPTsBody* cpelement = _termtranslator->cprelation(leftvarid);
-			int tseitin = _grounding->translator()->translate(cpelement->left(),cpelement->comp(),cpelement->right(),TS_EQ);
-			_grounding->addUnitClause(tseitin);
-			// Create cp sum term
-			CPTerm* sumterm = new CPSumTerm(leftvarid,right._varid);
-			varid = _termtranslator->translate(sumterm,_domain);
-		} else { // Both subterms are domain elements, so lookup the result in the function table.
-			assert(not right._isvarid);
-			assert(_functable);
-			ElementTuple args(2); args[0] = left._domelement; args[1] = right._domelement;
-			const DomainElement* result = (*_functable)[args];
-			assert(result);
-			if(_verbosity > 2) {
-				clog << "Result = " << *result << "\n";
-			}
-			return GroundTerm(result);
-		}
-	}
-
-	// Ask for a new tseitin for this cp constraint and add it to the grounding.
-	//FIXME Following should be done more efficiently... overhead because of lookup in translator...
-	//CPTsBody* cprelation = _termtranslator->cprelation(varid);
-	//int sumtseitin = _grounding->translator()->translate(cprelation->left(),cprelation->comp(),cprelation->right(),TS_EQ);
-	//_grounding->addUnitClause(sumtseitin);
-
-	// Return result
-	if(_verbosity > 2) {
-		clog << "Result = " << _termtranslator->printTerm(varid, false) << "\n";
-	}
-	return GroundTerm(varid);
-}
-
-GroundTerm AggTermGrounder::run() const {
-//TODO Should this grounder return a VarId in some cases?
-	int setnr = _setgrounder->run();
-	const TsSet& tsset = _translator->groundset(setnr);
-	assert(tsset.empty());
-	double value = applyAgg(_type,tsset.trueweights());
-	const DomainElement* result = DomainElementFactory::instance()->create(value);
-	if(_verbosity > 2) {
-		clog << "Result = " << *result << "\n";
-	}
-	return GroundTerm(result);
-}
-
-int EnumSetGrounder::run() const {
-	vector<int>	literals;
-	vector<double> weights;
-	vector<double> trueweights;
-	for(unsigned int n = 0; n < _subgrounders.size(); ++n) {
-		int l = _subgrounders[n]->run();
-		if(l != _false) {
-			const GroundTerm& groundweight = _subtermgrounders[n]->run();
-			assert(not groundweight._isvarid);
-			const DomainElement* d = groundweight._domelement;
-			double w = d->type() == DET_INT ? (double) d->value()._int : d->value()._double;
-			if(l == _true) trueweights.push_back(w);
-			else {
-				weights.push_back(w);
-				literals.push_back(l);
-			}
-		}
-	}
-	int s = _translator->translateSet(literals,weights,trueweights);
-	return s;
-}
-
-int QuantSetGrounder::run() const {
-	vector<int> literals;
-	vector<double> weights;
-	vector<double> trueweights;
-	if(_generator->first()) {
-		int l;
-		do {
-			l = _subgrounder->run();
-			if(l != _false) {
-				const GroundTerm& groundweight = _weightgrounder->run();
-				assert(not groundweight._isvarid);
-				const DomainElement* weight = groundweight._domelement;
-				double w = weight->type() == DET_INT ? (double) weight->value()._int : weight->value()._double;
-				if(l == _true) trueweights.push_back(w);
-				else {
-					weights.push_back(w);
-					literals.push_back(l);
-				}
-			}
-		}while(_generator->next());
-	}
-	int s = _translator->translateSet(literals,weights,trueweights);
-	return s;
-}
-
-HeadGrounder::HeadGrounder(AbstractGroundTheory* gt, InstanceChecker* pc, InstanceChecker* cc, PFSymbol* s, 
-		const vector<TermGrounder*>& sg, const vector<SortTable*>& vst)
-	: _grounding(gt), _subtermgrounders(sg), _truechecker(pc), _falsechecker(cc), _symbol(gt->translator()->addSymbol(s)), _tables(vst) {
-}
-
-int HeadGrounder::run() const {
-	// Run subterm grounders
-	bool alldomelts = true;
-	vector<GroundTerm> groundsubterms(_subtermgrounders.size());
-	ElementTuple args(_subtermgrounders.size());
-	for(unsigned int n = 0; n < _subtermgrounders.size(); ++n) {
-		groundsubterms[n] = _subtermgrounders[n]->run();
-		if(groundsubterms[n]._isvarid) {
-			alldomelts = false;
-		} else {
-			args[n] = groundsubterms[n]._domelement;
->>>>>>> 646b16d1
 		}
 		return true;
 	}
@@ -1564,7 +533,7 @@
 	if(_verbosity > 1) {
 		clog << "User-defined symbols that can be handled by the constraint solver: ";
 		for(set<const PFSymbol*>::const_iterator it = _cpsymbols.begin(); it != _cpsymbols.end(); ++it) {
-			clog << (*it)->to_string(false) << " ";
+			clog << (*it)->to_string(false) << " "; // TODO longnames?
 		}
 		clog << "\n";
 	}
