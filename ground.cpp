/************************************
	ground.cpp
	this file belongs to GidL 2.0
	(c) K.U.Leuven
************************************/

#include "ground.hpp"
#include "common.hpp"

#include <typeinfo>
#include <iostream>
#include <sstream>
#include <limits>
#include <cmath>
#include <utility> // for relational operators (namespace rel_ops)

#include "vocabulary.hpp"
#include "structure.hpp"
#include "term.hpp"
#include "ecnf.hpp"
#include "options.hpp"
#include "generator.hpp"
#include "checker.hpp"
#include "common.hpp"
#include "GeneralUtils.hpp"
#include "monitors/interactiveprintmonitor.hpp"
#include "groundtheories/AbstractGroundTheory.hpp"
#include "groundtheories/SolverPolicy.hpp"
#include "groundtheories/GroundPolicy.hpp"
#include "groundtheories/PrintGroundPolicy.hpp"
<<<<<<< HEAD
#include "grounders/FormulaGrounders.hpp"
#include "grounders/TermGrounders.hpp"
#include "grounders/SetGrounders.hpp"
#include "grounders/DefinitionGrounders.hpp"
#include "grounders/LazyQuantGrounder.hpp"
=======
#include "fobdd.hpp"
#include "symbolicstructure.hpp"

#include "GeneralUtils.hpp"
>>>>>>> e6159901

using namespace std;
using namespace rel_ops;

<<<<<<< HEAD
=======
/** The two built-in literals 'true' and 'false' **/
int _true = numeric_limits<int>::max();
int _false = 0;

double MCPA = 1;	// TODO: constant currently used when pruning bdds. Should be made context dependent
>>>>>>> e6159901

/****************************************
	Comparison operators for TsBodies
****************************************/

bool operator==(const TsBody& a, const TsBody& b) {
<<<<<<< HEAD
	if(typeid(a) != typeid(b))
		return false;
	else
		return (int)a.type() == (int)b.type();
=======
	if(typeid(a) != typeid(b)) { return false; }
	else { return a.equal(b); }
>>>>>>> e6159901
}

bool operator<(const TsBody& a, const TsBody& b) {
	// Order of TsBodies of different types is defined by lexical order of there typeids.
<<<<<<< HEAD
	if(typeid(a) != typeid(b)){
		return (typeid(a).name() < typeid(b).name());
	}else{
		return (int)a.type() < (int)b.type();
=======
	if(typeid(a) != typeid(b)) { return (typeid(a).name() < typeid(b).name()); }
	else { return a.compare(b); }
}	

bool TsBody::equal(const TsBody& other) const {
	return _type == other.type();
}

bool TsBody::compare(const TsBody& other) const {
	return _type < other.type();
}

bool CPTsBody::equal(const TsBody& other) const {
	if(not TsBody::equal(other)) { return false; }
	const CPTsBody& othercpt = static_cast<const CPTsBody&>(other);
	return (*_left == *othercpt.left()) && (_comp == othercpt.comp()) && (_right == othercpt.right());
}

bool CPTsBody::compare(const TsBody& other) const {
	if(TsBody::compare(other)) { return true; }
	else if(TsBody::equal(other)) {
		const CPTsBody& othercpt = static_cast<const CPTsBody&>(other);
		if(*_left < *othercpt.left()) { 
			return true;
		} else if(*_left == *othercpt.left()) {
			if(_comp < othercpt.comp()) {
				return true;
			} else if(_comp == othercpt.comp()) {
				if(_right < othercpt.right()) {
					return true;
				}
			}
		}
>>>>>>> e6159901
	}
}

/** Comparing CP terms and bounds **/

bool operator==(const CPTerm& a, const CPTerm& b) {
	if(typeid(a) != typeid(b)) { return false; }
	else { return a.equal(b); }
}

bool operator<(const CPTerm& a, const CPTerm& b) {
	if(typeid(a) != typeid(b)) { return (typeid(a).name() < typeid(b).name()); }
	else { return a.compare(b); }
}

bool CPVarTerm::equal(const CPTerm& other) const {
	const CPVarTerm& othercpt = static_cast<const CPVarTerm&>(other);
	return _varid == othercpt._varid;
}

bool CPVarTerm::compare(const CPTerm& other) const {
	const CPVarTerm& othercpt = static_cast<const CPVarTerm&>(other);
	return _varid < othercpt._varid;
}

bool CPSumTerm::equal(const CPTerm& other) const {
	const CPSumTerm& othercpt = static_cast<const CPSumTerm&>(other);
	return _varids == othercpt._varids;
}

bool CPSumTerm::compare(const CPTerm& other) const {
	const CPSumTerm& othercpt = static_cast<const CPSumTerm&>(other);
	return _varids < othercpt._varids;
}

bool CPWSumTerm::equal(const CPTerm& other) const {
	const CPWSumTerm& othercpt = static_cast<const CPWSumTerm&>(other);
	return (_varids == othercpt._varids) && (_weights == othercpt._weights);
}

bool CPWSumTerm::compare(const CPTerm& other) const {
	const CPWSumTerm& othercpt = static_cast<const CPWSumTerm&>(other);
	return (_varids <= othercpt._varids) && (_weights < othercpt._weights);
}

bool operator==(const CPBound& a, const CPBound& b) {
	if(a._isvarid == b._isvarid) {
		return (a._isvarid ? (a._varid == b._varid) : (a._bound == b._bound));
	}
	return false;
}

bool operator<(const CPBound& a, const CPBound& b) {
	if(a._isvarid == b._isvarid) {
		return (a._isvarid ? (a._varid < b._varid) : (a._bound < b._bound));
	}
	// CPBounds with a number value come before CPBounds with a CP variable identifier.
	return (a._isvarid < b._isvarid);
}


/*********************************************
	Translate from ground atoms to numbers
*********************************************/

GroundTranslator::~GroundTranslator() {
	deleteList<SymbolAndTuple>(atom2Tuple);
	for(auto i = atom2TsBody.begin(); i < atom2TsBody.end(); ++i){
		delete((*i).second);
	}
}

Lit GroundTranslator::translate(unsigned int n, const ElementTuple& args) {
	Lit lit;
	auto jt = symbols[n].tuple2atom.lower_bound(args);
	if(jt != symbols[n].tuple2atom.end() && jt->first == args) {
		lit = jt->second;
	} else {
		lit = nextNumber(AtomType::INPUT);
		symbols[n].tuple2atom.insert(jt,pair<ElementTuple,int>(args,lit));
		atom2Tuple[lit] = new SymbolAndTuple(symbols[n].symbol, args);

		// FIXME expensive operation to do so often!
		auto ruleit = symbol2rulegrounder.find(n);
		if(ruleit!=symbol2rulegrounder.end()){
			ruleit->second->notify(lit, args);
		}
	}

	return lit;
}

Lit GroundTranslator::translate(PFSymbol* s, const ElementTuple& args) {
	unsigned int offset = addSymbol(s);
	return translate(offset,args);
}

Lit GroundTranslator::translate(const vector<Lit>& clause, bool conj, TsType tstype) {
	int nr = nextNumber(AtomType::TSEITINWITHSUBFORMULA);
	return translate(nr, clause, conj, tstype);
}

Lit GroundTranslator::translate(const Lit& head, const vector<Lit>& clause, bool conj, TsType tstype) {
	PCTsBody* tsbody = new PCTsBody(tstype,clause,conj);
	atom2TsBody[head] = tspair(head,tsbody);
	return head;
}

// Adds a tseitin body only if it does not yet exist. TODO why does this seem only relevant for CP Terms?
Lit GroundTranslator::addTseitinBody(TsBody* tsbody){
// FIXME optimization: check whether the same comparison has already been added and reuse the tseitin.
/*	auto it = _tsbodies2nr.lower_bound(tsbody);

	if(it != _tsbodies2nr.end() && *(it->first) == *tsbody) { // Already exists
		delete tsbody;
		return it->second;
	}*/

	int nr = nextNumber(AtomType::TSEITINWITHSUBFORMULA);
	atom2TsBody[nr] = tspair(nr, tsbody);
	return nr;
}

void GroundTranslator::notifyDefined(PFSymbol* pfs, LazyRuleGrounder* const grounder){
	if(symbol2rulegrounder.find(addSymbol(pfs))==symbol2rulegrounder.end()){
		symbol2rulegrounder.insert(pair<uint, LazyRuleGrounder*>(addSymbol(pfs), grounder));
	}
}

void GroundTranslator::translate(LazyQuantGrounder const* const lazygrounder, ResidualAndFreeInst* instance, TsType tstype) {
	instance->residual = nextNumber(AtomType::TSEITINWITHSUBFORMULA);
	LazyTsBody* tsbody = new LazyTsBody(lazygrounder->id(), lazygrounder, instance, tstype);
	atom2TsBody[instance->residual] = tspair(instance->residual, tsbody);
}

Lit	GroundTranslator::translate(double bound, CompType comp, bool strict, AggFunction aggtype, int setnr, TsType tstype) {
	if(comp == CompType::EQ) {
		vector<int> cl(2);
		cl[0] = translate(bound,CompType::LT,false,aggtype,setnr,tstype);
		cl[1] = translate(bound,CompType::GT,false,aggtype,setnr,tstype);
		return translate(cl,true,tstype);
	}
	else {
		Lit head = nextNumber(AtomType::TSEITINWITHSUBFORMULA);
		AggTsBody* tsbody = new AggTsBody(tstype,bound,(comp == CompType::LT),aggtype,setnr);
		if(strict) {
			#warning "This is wrong if floating point weights are allowed!";
<<<<<<< HEAD
			tsbody->_bound = (comp == CompType::LT) ? bound + 1 : bound - 1;
		}else{
			tsbody->_bound = bound;
		}
		atom2TsBody[head] = tspair(head,tsbody);
		return head;
=======
			tsbody->_bound = (comp == '<') ? bound + 1 : bound - 1;	
		} 
		else { tsbody->_bound = bound; }
		//_tsbodies2nr.insert(it,pair<TsBody*,int>(tsbody,nr));
		atom2TsBody[nr] = tspair(nr,tsbody);
		return nr;
>>>>>>> e6159901
	}
}

Lit GroundTranslator::translate(CPTerm* left, CompType comp, const CPBound& right, TsType tstype) {
	CPTsBody* tsbody = new CPTsBody(tstype,left,comp,right);
	return addTseitinBody(tsbody);
}

int GroundTranslator::translateSet(const vector<int>& lits, const vector<double>& weights, const vector<double>& trueweights) {
	int setnr;
	if(_freesetnumbers.empty()) {
		TsSet newset;
		setnr = _sets.size();
		_sets.push_back(newset);
		TsSet& tsset = _sets.back();

		tsset._setlits = lits;
		tsset._litweights = weights;
		tsset._trueweights = trueweights;
	}
	else {
		setnr = _freesetnumbers.front();
		_freesetnumbers.pop();
		TsSet& tsset = _sets[setnr];

		tsset._setlits = lits;
		tsset._litweights = weights;
		tsset._trueweights = trueweights;
	}
	return setnr;
}

Lit GroundTranslator::nextNumber(AtomType type) {
	if(_freenumbers.empty()) {
		Lit atom = atomtype.size();
		atom2TsBody.push_back(tspair(atom,(TsBody*)NULL));
		atom2Tuple.push_back(NULL);
		atomtype.push_back(type);
		return atom;
	} else {
		int nr = _freenumbers.front();
		_freenumbers.pop();
		return nr;
	}
}

unsigned int GroundTranslator::addSymbol(PFSymbol* pfs) {
	for(unsigned int n = 0; n < symbols.size(); ++n){
		if(symbols[n].symbol == pfs){
			return n;
		}
	}
	symbols.push_back(SymbolAndAtomMap(pfs));
	return symbols.size()-1;
}

string GroundTranslator::printAtom(const Lit& atom, bool longnames) const {
	stringstream s;
<<<<<<< HEAD
	uint nr = abs(atom);
	if(nr == _true) return "true";
	else if(nr == _false) return "false";
=======
	nr = abs(nr);
	if(nr == _true) { return "true"; }
	if(nr == _false) { return "false"; }
>>>>>>> e6159901
	if(not isStored(nr)) {
		return "error";
	}

	switch(atomtype[nr]){
		case AtomType::INPUT: {
			PFSymbol* pfs = getSymbol(nr);
			s << pfs->toString(longnames);
			auto tuples = getArgs(nr);
			if(not tuples.empty()) {
				s << "(";
				bool begin = true;
				for(auto i = tuples.begin(); i!=tuples.end(); ++i){
					if(not begin){ s <<", "; }
					begin = false;
					s << (*i)->toString();
				}
				s << ")";
			}
			break;
		}
		case AtomType::TSEITINWITHSUBFORMULA:
			s << "tseitin_" << nr;
			break;
		case AtomType::LONETSEITIN:
			s << "tseitin_" << nr;
			break;
	}
	return s.str();
}


/*********************************************
	Translate from ground terms to numbers
*********************************************/

bool operator==(const GroundTerm& a, const GroundTerm& b) {
	if(a._isvarid == b._isvarid) {
		return a._isvarid ? (a._varid == b._varid) : (a._domelement == b._domelement);
	}
	return false;
}

bool operator<(const GroundTerm& a, const GroundTerm& b) {
	if(a._isvarid == b._isvarid) {
		return a._isvarid ? (a._varid < b._varid) : (a._domelement < b._domelement);
	}
	// GroundTerms with a domain element come before GroundTerms with a CP variable identifier.
	return (a._isvarid < b._isvarid);
}

VarId GroundTermTranslator::translate(size_t offset, const vector<GroundTerm>& args) {
	map<vector<GroundTerm>,VarId>::iterator it = _functerm2varid_table[offset].lower_bound(args);
	if(it != _functerm2varid_table[offset].end() && it->first == args) {
		return it->second;
	}
	else {
		VarId varid = nextNumber();
		_functerm2varid_table[offset].insert(it,pair<vector<GroundTerm>,VarId>(args,varid));
		_varid2function[varid] = _offset2function[offset];
		_varid2args[varid] = args;
		_varid2domain[varid] = _structure->inter(_offset2function[offset]->outsort());
		return varid;
	}
}

VarId GroundTermTranslator::translate(Function* function, const vector<GroundTerm>& args) {
	size_t offset = addFunction(function);
	return translate(offset,args);
}

VarId GroundTermTranslator::translate(CPTerm* cpterm, SortTable* domain) {
	VarId varid = nextNumber();
	CPBound bound(varid);
	CPTsBody* cprelation = new CPTsBody(TsType::EQ,cpterm,CompType::EQ,bound);
	_varid2cprelation.insert(pair<VarId,CPTsBody*>(varid,cprelation));
	_varid2domain[varid] = domain;
	return varid;
}

VarId GroundTermTranslator::translate(const DomainElement* element) {
	VarId varid = nextNumber();
	// Create a new CP variable term
	CPVarTerm* cpterm = new CPVarTerm(varid);
	// Create a new CP bound based on the domain element
	assert(element->type() == DET_INT);
	CPBound bound(element->value()._int);
	// Add a new CP constraint
	CPTsBody* cprelation = new CPTsBody(TsType::EQ,cpterm,CompType::EQ,bound);
	_varid2cprelation.insert(pair<VarId,CPTsBody*>(varid,cprelation));
	// Add a new domain containing only the given domain element
	SortTable* domain = new SortTable(new EnumeratedInternalSortTable());
	domain->add(element);
	_varid2domain[varid] = domain;
	// Return the new variable identifier
	return varid;
}

size_t GroundTermTranslator::nextNumber() {
	size_t nr = _varid2function.size(); 
	_varid2function.push_back(0);
	_varid2args.push_back(vector<GroundTerm>(0));
	_varid2domain.push_back(0);
	return nr;
}

size_t GroundTermTranslator::addFunction(Function* func) {
	map<Function*,size_t>::const_iterator found = _function2offset.find(func);
	if(found != _function2offset.end()) {
		// Simply return number when function is already known
		return found->second;
	}
	else {
		// Add function and number when function is unknown
		size_t offset = _offset2function.size();
		_function2offset[func] = offset; 
		_offset2function.push_back(func);
		_functerm2varid_table.push_back(map<vector<GroundTerm>,VarId>());
		return offset;	
	}
}

string GroundTermTranslator::printTerm(const VarId& varid, bool longnames) const {
	stringstream s;
	if(varid >= _varid2function.size()) { return "error"; }
	const Function* func = function(varid);
	if(func) {
		s << func->toString(longnames);
		if(not args(varid).empty()) {
			s << "(";
			for(vector<GroundTerm>::const_iterator gtit = args(varid).begin(); gtit != args(varid).end(); ++gtit) {
				if((*gtit)._isvarid) {
					s << printTerm((*gtit)._varid,longnames);
				} else {
					s << (*gtit)._domelement->toString();
				}
				if(gtit != args(varid).end()-1) { s << ","; }
			}
			s << ")";
		}
	} else { s << "var_" << varid; }
	return s.str();
}


/*************************************
	Optimized grounding algorithm
*************************************/

bool CopyGrounder::run() const {
	// TODO TODO TODO
	return true;
}

bool TheoryGrounder::run() const {
	_grounding->startTheory();
	if(_verbosity > 0) {
		clog << "Grounding theory " << "\n";
		clog << "Components to ground = " << _grounders.size() << "\n";
	}
	for(unsigned int n = 0; n < _grounders.size(); ++n) {
		bool b = _grounders[n]->run();
		if(not b) {
			return b;
		}
	}
	_grounding->closeTheory();
	return true;
}

bool SentenceGrounder::run() const {
	if(_verbosity > 1) { clog << "Grounding sentence " << "\n"; }
	vector<int> cl;
	_subgrounder->run(cl);
	if(cl.empty()) {
		return (_conj ? true : false);
	}
	else if(cl.size() == 1) {
		if(cl[0] == _false) {
			_grounding->addEmptyClause();
			return false;
		}
		else if(cl[0] != _true) {
			_grounding->add(cl);
			return true;
		}
		else { return true; }
	}
	else {
		if(_conj) {
			for(size_t n = 0; n < cl.size(); ++n) {
				_grounding->addUnitClause(cl[n]);
			}
		}
		else {
			_grounding->add(cl);
		}
		return true;
	}
}

bool UnivSentGrounder::run() const {
<<<<<<< HEAD
	if(_verbosity > 1) clog << "Grounding a universally quantified sentence " << "\n";
	if(not _generator->first()) {
		if(_verbosity > 1){
			clog << "No instances for this sentence " << "\n";
		}
		return true;
	}
	bool b = _subgrounder->run();
	if(!b) {
		_grounding->addEmptyClause();
		return b;
	}
	while(_generator->next()) {
		b = _subgrounder->run();
		if(!b) {
			_grounding->addEmptyClause();
			return b;
		}
=======
	if(_verbosity > 1) { clog << "Grounding a universally quantified sentence " << "\n"; }
	if(_generator->first()) {
		bool b = _subgrounder->run();
		if(not b) {
			_grounding->addEmptyClause();
			return b;
		}
		while(_generator->next()) {
			b = _subgrounder->run();
			if(not b) {
				_grounding->addEmptyClause();
				return b;
			}
		}
	}
	else if(_verbosity > 1) {
		clog << "No instances for this sentence " << "\n";
	}
	return true;
}

void FormulaGrounder::setOrig(const Formula* f, const map<Variable*, const DomainElement**>& mvd, int verb) {
	_verbosity = verb;
	map<Variable*,Variable*> mvv;
	for(set<Variable*>::const_iterator it = f->freeVars().begin(); it != f->freeVars().end(); ++it) {
		Variable* v = new Variable((*it)->name(),(*it)->sort(),ParseInfo());
		mvv[*it] = v;
		_varmap[v] = mvd.find(*it)->second;
	}
	_origform = f->clone(mvv);
}

void FormulaGrounder::printOrig() const {
	clog << "Grounding formula " << _origform->toString();
	if(not _origform->freeVars().empty()) {
		clog << " with instance ";
		for(set<Variable*>::const_iterator it = _origform->freeVars().begin(); it != _origform->freeVars().end(); ++it) {
			clog << (*it)->toString() << " = ";
			const DomainElement* e = *(_varmap.find(*it)->second);
			clog << e->toString() << ' ';
		}
	}
	clog << "\n";
}

AtomGrounder::AtomGrounder(GroundTranslator* gt, bool sign, PFSymbol* s,
							const vector<TermGrounder*> sg, const vector<const DomainElement**>& checkargs,
							InstGenerator* pic, InstGenerator* cic, PredInter* inter,
							const vector<SortTable*>& vst, const GroundingContext& ct)
	: FormulaGrounder(gt,ct), _subtermgrounders(sg), _pchecker(pic), _cchecker(cic), _symbol(gt->addSymbol(s)),
	_tables(vst), _sign(sign), _checkargs(checkargs), _inter(inter)
	{ _certainvalue = (ct._truegen ? _true : _false); }

int AtomGrounder::run() const {
	if(_verbosity > 2) { printOrig(); }

	// Run subterm grounders
	bool alldomelts = true;
	vector<GroundTerm> groundsubterms(_subtermgrounders.size());
	ElementTuple args(_subtermgrounders.size());
	for(size_t n = 0; n < _subtermgrounders.size(); ++n) {
		groundsubterms[n] = _subtermgrounders[n]->run();
		if(groundsubterms[n]._isvarid) {
			alldomelts = false;
		} else {
			args[n] = groundsubterms[n]._domelement;
		}
	}

	// Checking partial functions
	for(size_t n = 0; n < args.size(); ++n) {
		//TODO: only check positions that can be out of bounds!
		if(not groundsubterms[n]._isvarid && not args[n]) {
			//TODO: produce a warning!
			if(_context._funccontext == PC_BOTH) {
				// TODO: produce an error
			}
			if(_verbosity > 2) {
				clog << "Partial function went out of bounds\n";
				clog << "Result is " << (_context._funccontext != PC_NEGATIVE  ? "true" : "false") << "\n";
			}
			return (_context._funccontext != PC_NEGATIVE  ? _true : _false);
		}
	}

	// Checking out-of-bounds
	for(size_t n = 0; n < args.size(); ++n) {
		if(not groundsubterms[n]._isvarid && not _tables[n]->contains(args[n])) {
			if(_verbosity > 2) {
				clog << "Term value out of predicate type\n";
				clog << "Result is " << (_sign  ? "false" : "true") << "\n";
			}
			return (_sign ? _false : _true);
		}
	}

	// Run instance checkers
	if(alldomelts) {
		for(size_t n = 0; n < args.size(); ++n) {
			*(_checkargs[n]) = args[n];
		}
		if(not _pchecker->first()) {
			if(_verbosity > 2) {
				clog << "Possible checker failed\n";
				clog << "Result is " << (_certainvalue ? "false" : "true") << "\n";
			}
			return _certainvalue ? _false : _true;	// TODO: dit is lelijk
		}
		if(_cchecker->first()) {
			if(_verbosity > 2) {
				clog << "Certain checker succeeded\n";
				clog << "Result is " << _translator->printAtom(_certainvalue) << "\n";
			}
			return _certainvalue;
		}
		if(_inter->isTrue(args)) { return _sign ? _true : _false; }
		if(_inter->isFalse(args)) { return _sign ? _false : _true; }
	}

	// Return grounding
	if(alldomelts) {
		int atom = _translator->translate(_symbol,args);
		if(not _sign) { atom = -atom; }
		if(_verbosity > 2) { clog << "Result is " << _translator->printAtom(atom) << "\n"; }
		return atom;
	}
	else {
		assert(false);
	}
}

void AtomGrounder::run(vector<int>& clause) const {
	clause.push_back(run());
}

int ComparisonGrounder::run() const {
	const GroundTerm& left = _lefttermgrounder->run();
	const GroundTerm& right = _righttermgrounder->run();

	//XXX Is following check necessary??
	if((not left._domelement && not left._varid) || (not right._domelement && not right._varid)) {
		return _context._funccontext != PC_NEGATIVE  ? _true : _false;
	}

	//TODO??? out-of-bounds check. Can out-of-bounds ever occur on </2, >/2, =/2???
	
	if(left._isvarid) {
		CPTerm* leftterm = new CPVarTerm(left._varid);
		if(right._isvarid) {
			CPBound rightbound(right._varid);
			return _translator->translate(leftterm,_comparator,rightbound,TS_EQ); //TODO use _context._tseitin?
		}	
		else {
			assert(not right._isvarid);
			int rightvalue = right._domelement->value()._int;
			CPBound rightbound(rightvalue);
			return _translator->translate(leftterm,_comparator,rightbound,TS_EQ); //TODO use _context._tseitin?
		}
	}
	else {
		assert(not left._isvarid);
		int leftvalue = left._domelement->value()._int;
		if(right._isvarid) {
			CPTerm* rightterm = new CPVarTerm(right._varid);
			CPBound leftbound(leftvalue);
			return _translator->translate(rightterm,invertComp(_comparator),leftbound,TS_EQ); //TODO use _context._tseitin?
		}	
		else {
			assert(not right._isvarid);
			int rightvalue = right._domelement->value()._int;
			switch(_comparator) {
				case CT_EQ: { return leftvalue == rightvalue ? _true : _false; }
				case CT_NEQ: { return leftvalue != rightvalue ? _true : _false; }
				case CT_LEQ: { return leftvalue <= rightvalue ? _true : _false; }
				case CT_GEQ: { return leftvalue >= rightvalue ? _true : _false; }
				case CT_LT: { return leftvalue < rightvalue ? _true : _false; }
				case CT_GT:	{ return leftvalue > rightvalue ? _true : _false; }
				default: assert(false);
			}
		}
	}
	assert(false);
	return 0;
}

void ComparisonGrounder::run(vector<int>& clause) const {
	clause.push_back(run());
}

/**
 * int AggGrounder::handleDoubleNegation(double boundvalue, int setnr) const
 * DESCRIPTION
 * 		Invert the comparator and the sign of the tseitin when the aggregate is in a doubly negated context. 
 */
int AggGrounder::handleDoubleNegation(double boundvalue, int setnr) const {
	bool newcomp;
	switch(_comp) {
		case '<' : newcomp = '>'; break;
		case '>' : newcomp = '<'; break;
		case '=' : assert(false); break;
		default : assert(false); break;
	}
	TsType tp = _context._tseitin;
	int tseitin = _translator->translate(boundvalue,newcomp,false,_type,setnr,tp);
	return _sign ? -tseitin : tseitin;
}

/**
 * int AggGrounder::finishCard(double truevalue, double boundvalue, int setnr) const
 */
int AggGrounder::finishCard(double truevalue, double boundvalue, int setnr) const {
	int leftvalue = int(boundvalue - truevalue);
	const TsSet& tsset = _translator->groundset(setnr);
	int maxposscard = tsset.size();
	TsType tp = _context._tseitin;
	bool simplify = false;
	bool conj;
	bool negateset;
	switch(_comp) {
		case '=':
			if(leftvalue < 0 || leftvalue > maxposscard) {
				return _sign ? _false : _true;
			}
			else if(leftvalue == 0) {
				simplify = true;
				conj = true;
				negateset = true;
			}
			else if(leftvalue == maxposscard) {
				simplify = true;
				conj = true;
				negateset = false;
			}
			break;
		case '<':
			if(leftvalue < 0) {
				return _sign ? _true : _false;
			}
			else if(leftvalue == 0) {
				simplify = true;
				conj = false;
				negateset = false;
			}
			else if(leftvalue == maxposscard-1) {
				simplify = true;
				conj = true;
				negateset = false;
			}
			else if(leftvalue >= maxposscard) {
				return _sign ? _false : _true;
			}
			break;
		case '>':
			if(leftvalue <= 0) {
				return _sign ? _false : _true;
			}
			else if(leftvalue == 1) {
				simplify = true;
				conj = true;
				negateset = true;
			}
			else if(leftvalue == maxposscard) {
				simplify = true;
				conj = false;
				negateset = true;
			}
			else if(leftvalue > maxposscard) {
				return _sign ? _true : _false;
			}
			break;
		default:
			assert(false);
	}
	if(not _sign) {
		if(tp == TS_IMPL) { tp = TS_RIMPL; }
		else if(tp == TS_RIMPL) { tp = TS_IMPL; }
	}
	if(simplify) {
		if(_doublenegtseitin) {
			if(negateset) {
				int tseitin = _translator->translate(tsset.literals(),!conj,tp);
				return _sign ? -tseitin : tseitin;
			}
			else {
				vector<int> newsetlits(tsset.size());
				for(size_t n = 0; n < tsset.size(); ++n) {
					newsetlits[n] = -tsset.literal(n);
				}
				int tseitin = _translator->translate(newsetlits,!conj,tp);
				return _sign ? -tseitin : tseitin;
			}
		}
		else {
			if(negateset) {
				vector<int> newsetlits(tsset.size());
				for(size_t n = 0; n < tsset.size(); ++n) {
					newsetlits[n] = -tsset.literal(n);
				}
				int tseitin = _translator->translate(newsetlits,conj,tp);
				return _sign ? tseitin : -tseitin;
			}
			else {
				int tseitin = _translator->translate(tsset.literals(),conj,tp);
				return _sign ? tseitin : -tseitin;
			}
		}
	}
	else {
		if(_doublenegtseitin) { return handleDoubleNegation(double(leftvalue),setnr); }
		else {
			int tseitin = _translator->translate(double(leftvalue),_comp,true,AGG_CARD,setnr,tp);
			return _sign ? tseitin : -tseitin;
		}
	}
}

/**
 * int AggGrounder::finish(double boundvalue, double newboundvalue, double minpossvalue, double maxpossvalue, int setnr) const
 * DESCRIPTION
 * 		General finish method for grounding of sum, product, minimum and maximum aggregates.
 * 		Checks whether the aggregate will be certainly true or false, based on minimum and maximum possible values and the given bound;
 * 		and creates a tseitin, handling double negation when necessary;
 */
int AggGrounder::finish(double boundvalue, double newboundvalue, double minpossvalue, double maxpossvalue, int setnr) const {
	// Check minimum and maximum possible values against the given bound
	switch(_comp) { //TODO more complicated propagation is possible!
		case '=':
			if(minpossvalue > boundvalue || maxpossvalue < boundvalue) {
				return _sign ? _false : _true;
			}
			break;
		case '<':
			if(boundvalue < minpossvalue) {
				return _sign ? _true : _false;
			} else if(boundvalue >= maxpossvalue) {
				return _sign ? _false : _true;
			}
			break;
		case '>':
			if(boundvalue > maxpossvalue) {
				return _sign ? _true : _false;
			} else if(boundvalue <= minpossvalue) {
				return _sign ? _false : _true;
			}
			break;
		default:
			assert(false);
	}
	if(_doublenegtseitin) {
		return handleDoubleNegation(newboundvalue,setnr);
	} else {
		int tseitin;
		TsType tp = _context._tseitin;
		if(not _sign) {
			if(tp == TS_IMPL) { tp = TS_RIMPL; }
			else if(tp == TS_RIMPL) { tp = TS_IMPL; }
		}
		tseitin = _translator->translate(newboundvalue,_comp,true,_type,setnr,tp);
		return _sign ? tseitin : -tseitin;
	}
}

/**
 * int AggGrounder::run() const
 * DESCRIPTION
 * 		Run the aggregate grounder.
 */
int AggGrounder::run() const {
	// Run subgrounders
	int setnr = _setgrounder->run();
	const GroundTerm& groundbound = _boundgrounder->run();
	assert(not groundbound._isvarid); //TODO
	const DomainElement* bound = groundbound._domelement;

	// Retrieve the set, note that weights might be changed when handling min and max aggregates.
	TsSet& tsset = _translator->groundset(setnr);

	// Retrieve the value of the bound
	double boundvalue = bound->type() == DET_INT ? (double) bound->value()._int : bound->value()._double;

	// Compute the value of the aggregate based on weights of literals that are certainly true.	
	double truevalue = applyAgg(_type,tsset.trueweights());

	// When the set is empty, return an answer based on the current value of the aggregate.
	if(tsset.literals().empty()) {
		bool returnvalue;
		switch(_comp) {
			case '<' : returnvalue = boundvalue < truevalue; break;
			case '>' : returnvalue = boundvalue > truevalue; break;
			case '=' : returnvalue = boundvalue == truevalue; break;
			default: assert(false); returnvalue = true;
		}
		return _sign == returnvalue ? _true : _false;
	}

	// Handle specific aggregates.
	int tseitin;
	double minpossvalue = truevalue;
	double maxpossvalue = truevalue;
	switch(_type) {
		case AGG_CARD: { 
			tseitin = finishCard(truevalue,boundvalue,setnr);
			break;
		}
		case AGG_SUM: {
			// Compute the minimum and maximum possible value of the sum.
			for(size_t n = 0; n < tsset.size(); ++n) {
				if(tsset.weight(n) > 0) { maxpossvalue += tsset.weight(n); }
				else if(tsset.weight(n) < 0) { minpossvalue += tsset.weight(n); }
			}
			// Finish
			tseitin = finish(boundvalue,(boundvalue-truevalue),minpossvalue,maxpossvalue,setnr);
			break;
		}
		case AGG_PROD: {
			// Compute the minimum and maximum possible value of the product.
			bool containsneg = false;
			for(size_t n = 0; n < tsset.size(); ++n) {
				maxpossvalue *= abs(tsset.weight(n));
				if(tsset.weight(n) < 0) { containsneg = true; }
			}
			if(containsneg) { minpossvalue = -maxpossvalue; }
			// Finish
			tseitin = finish(boundvalue,(boundvalue/truevalue),minpossvalue,maxpossvalue,setnr);
			break;
		}
		case AGG_MIN: {
			// Compute the minimum possible value of the set.
			for(size_t n = 0; n < tsset.size(); ++n) {
				minpossvalue = (tsset.weight(n) < minpossvalue) ? tsset.weight(n) : minpossvalue;
				// Decrease all weights greater than truevalue to truevalue.
				if(tsset.weight(n) > truevalue) { tsset.setWeight(n,truevalue); }
			}
			// Finish
			tseitin = finish(boundvalue,boundvalue,minpossvalue,maxpossvalue,setnr);
			break;
		}
		case AGG_MAX: {
			// Compute the maximum possible value of the set.
			for(size_t n = 0; n < tsset.size(); ++n) {
				maxpossvalue = (tsset.weight(n) > maxpossvalue) ? tsset.weight(n) : maxpossvalue;
				// Increase all weights less than truevalue to truevalue.
				if(tsset.weight(n) < truevalue) { tsset.setWeight(n,truevalue); }
			}
			// Finish
			tseitin = finish(boundvalue,boundvalue,minpossvalue,maxpossvalue,setnr);
			break;
		}
		default: 
			assert(false);
			tseitin = 0;
	}
	return tseitin;
}

void AggGrounder::run(vector<int>& clause) const {
	clause.push_back(run());	
}

inline bool ClauseGrounder::check1(int l) const {
	return _conj ? (l == _false) : (l == _true);
}

inline bool ClauseGrounder::check2(int l) const {
	return _conj ? (l == _true) : (l == _false);
}

inline int ClauseGrounder::result1() const {
	return (_conj == _sign) ? _false : _true;
}

inline int ClauseGrounder::result2() const {
	return (_conj == _sign) ? _true : _false;
}

int ClauseGrounder::finish(vector<int>& cl) const {
	if(_verbosity > 2) { printOrig(); }
	if(cl.empty()) {
		if(_verbosity > 2) { clog << "Result = " << _translator->printAtom(result2()) << "\n"; }
		return result2();
	}
	else if(cl.size() == 1) {
		if(_verbosity > 2) { clog << "Result = " << (_sign ? _translator->printAtom(cl[0]) : _translator->printAtom(-cl[0])) << "\n"; }
		return _sign ? cl[0] : -cl[0];
	}
	else {
		TsType tp = _context._tseitin;
		if(not _sign) {
			if(tp == TS_IMPL) { tp = TS_RIMPL; }
			else if(tp == TS_RIMPL) { tp = TS_IMPL; }
		}
		if(_doublenegtseitin) {
			for(size_t n = 0; n < cl.size(); ++n) { cl[n] = -cl[n]; }
			int ts = _translator->translate(cl,!_conj,tp);
			if(_verbosity > 2) {
				clog << "Result = " << (_sign ? "~" : "");
				clog << _translator->printAtom(cl[0]) << ' ';
				for(size_t n = 1; n < cl.size(); ++n) { 
					clog << (not _conj ? "& " : "| ") << _translator->printAtom(cl[n]) << ' ';
				}
				clog << '\n';
			}
			return _sign ? -ts : ts;
		}
		else {
			int ts = _translator->translate(cl,_conj,tp);
			if(_verbosity > 2) {
				clog << "Result = " << (_sign ? "" : "~");
				clog << _translator->printAtom(cl[0]) << ' ';
				for(size_t n = 1; n < cl.size(); ++n) { 
					clog << (_conj ? "& " : "| ") << _translator->printAtom(cl[n]) << ' ';
				}
				clog << '\n';
			}
			return _sign ? ts : -ts;
		}
	}
}

int BoolGrounder::run() const {
	vector<int> cl;
	for(size_t n = 0; n < _subgrounders.size(); ++n) {
		int l = _subgrounders[n]->run();
		if(check1(l)) { return result1(); }
		else if(not check2(l)) { cl.push_back(l); }
	}
	return finish(cl);
}

void BoolGrounder::run(vector<int>& clause) const {
	for(size_t n = 0; n < _subgrounders.size(); ++n) {
		int l = _subgrounders[n]->run();
		if(check1(l)) {
			clause.clear();
			clause.push_back(result1());
			return;
		}
		else if(not check2(l)) { clause.push_back(_sign ? l : -l); }
	}
}

int QuantGrounder::run() const {
	if(_verbosity > 2) { printOrig(); }
	vector<int> cl;
	if(_generator->first()) {
		if(_checker->first()) {
			if(_verbosity > 2) { clog << "Result = " << _translator->printAtom(result1()) << "\n"; }
			return result1();
		}
		int l = _subgrounder->run();
		if(check1(l)) {
			if(_verbosity > 2) { clog << "Result = " << _translator->printAtom(result1()) << "\n"; }
			return result1();
		}
		else if(not check2(l)) { cl.push_back(l); }
		while(_generator->next()) {
			if(_checker->first()) {
				if(_verbosity > 2) { clog << "Result = " << _translator->printAtom(result1()) << "\n"; }
				return result1();
			}
			l = _subgrounder->run();
			if(check1(l)) {
				if(_verbosity > 2) { clog << "Result = " << _translator->printAtom(result1()) << "\n"; }
				return result1();
			}
			else if(not check2(l)) { cl.push_back(l); }
		}
	}
	return finish(cl);
}

void QuantGrounder::run(vector<int>& clause) const {
	if(_verbosity > 2) { printOrig(); }
	if(_generator->first()) {
		int l = _subgrounder->run();
		if(check1(l)) {
			clause.clear();
			clause.push_back(result1());
			if(_verbosity > 2) { clog << "Result = " << _translator->printAtom(result1()) << "\n"; }
			return;
		}
		else if(not check2(l)) { clause.push_back(_sign ? l : -l); }
		while(_generator->next()) {
			l = _subgrounder->run();
			if(check1(l)) {
				clause.clear();
				clause.push_back(result1());
				if(_verbosity > 2) { clog << "Result = " << _translator->printAtom(result1()) << "\n"; }
				return;
			}
			else if(not check2(l)) { clause.push_back(_sign ? l : -l); }
		}
	}
	if(_verbosity > 2) {
		clog << "Result = " << (_sign ? "" : "~");
		if(clause.empty()) {
			clog << (_conj ? "true" : "false") << "\n";
		}
		else {
			clog << _translator->printAtom(clause[0]) << ' ';
			for(size_t n = 1; n < clause.size(); ++n) {
			   clog << (_conj ? "& " : "| ") << _translator->printAtom(clause[n]) << ' ';
			}
		}
	}
}

int EquivGrounder::run() const {
	// Run subgrounders
	int left = _leftgrounder->run();
	int right = _rightgrounder->run();

	if(left == right) { return _sign ? _true : _false; }
	else if(left == _true) {
		if(right == _false) { return _sign ? _false : _true; }
		else { return _sign ? right : -right; }
	}
	else if(left == _false) {
		if(right == _true) { return _sign ? _false : _true; }
		else { return _sign ? -right : right; }
	}
	else if(right == _true) { return _sign ? left : -left; }
	else if(right == _false) { return _sign ? -left : left; }
	else {
		GroundClause cl1(2);
		GroundClause cl2(2);
		cl1[0] = left;	cl1[1] = _sign ? -right : right;
		cl2[0] = -left;	cl2[1] = _sign ? right : -right;
		GroundClause tcl(2);
		TsType tp = _context._tseitin;
		tcl[0] = _translator->translate(cl1,false,tp);
		tcl[1] = _translator->translate(cl2,false,tp);
		return _translator->translate(tcl,true,tp);
	}
}

void EquivGrounder::run(vector<int>& clause) const {
	// Run subgrounders
	int left = _leftgrounder->run();
	int right = _rightgrounder->run();

	if(left == right) { clause.push_back(_sign ? _true : _false); return;	}
	else if(left == _true) {
		if(right == _false) { clause.push_back(_sign ? _false : _true); return; }
		else { clause.push_back(_sign ? right : -right); return; }
	}
	else if(left == _false) {
		if(right == _true) { clause.push_back(_sign ? _false : _true); return; }
		else { clause.push_back(_sign ? -right : right); return; }
	}
	else if(right == _true) { clause.push_back(_sign ? left : -left); return; }
	else if(right == _false) { clause.push_back(_sign ? -left : left); return; }
	else {
		GroundClause cl1(2);
		GroundClause cl2(2);
		cl1[0] = left;	cl1[1] = _sign ? -right : right;
		cl2[0] = -left;	cl2[1] = _sign ? right : -right;
		TsType tp = _context._tseitin;
		int ts1 = _translator->translate(cl1,false,tp);
		int ts2 = _translator->translate(cl2,false,tp);
		clause.push_back(ts1); clause.push_back(ts2);
	}
}

void TermGrounder::setOrig(const Term* t, const map<Variable*,const DomainElement**>& mvd, int verb) {
	_verbosity = verb;
	map<Variable*,Variable*> mvv;
	for(set<Variable*>::const_iterator it = t->freeVars().begin(); it != t->freeVars().end(); ++it) {
		Variable* v = new Variable((*it)->name(),(*it)->sort(),ParseInfo());
		mvv[*it] = v;
		_varmap[v] = mvd.find(*it)->second;
	}
	_origterm = t->clone(mvv);
}

void TermGrounder::printOrig() const {
	clog << "Grounding term " << _origterm->toString();
	if(not _origterm->freeVars().empty()) {
		clog << " with instance ";
		for(set<Variable*>::const_iterator it = _origterm->freeVars().begin(); it != _origterm->freeVars().end(); ++it) {
			clog << (*it)->toString() << " = ";
			const DomainElement* e = *(_varmap.find(*it)->second);
			clog << e->toString() << ' ';
		}
	}
	clog << "\n";
}

GroundTerm DomTermGrounder::run() const {
	//SortTable* _domain = new SortTable(new EnumeratedInternalSortTable());
	//_domain->add(_value);
	return GroundTerm(_value);
}

GroundTerm VarTermGrounder::run() const {
	//TODO Set domain?
	return GroundTerm(*_value);
}

GroundTerm FuncTermGrounder::run() const {
	if(_verbosity > 2) { printOrig(); }
	bool calculable = true;
	vector<GroundTerm> groundsubterms(_subtermgrounders.size());
	ElementTuple args(_subtermgrounders.size());
	for(size_t n = 0; n < _subtermgrounders.size(); ++n) {
		groundsubterms[n] = _subtermgrounders[n]->run();
		if(groundsubterms[n]._isvarid) {
			calculable = false;
		} else {
			args[n] = groundsubterms[n]._domelement;
		}
	}
	if(calculable && _functable) { // All ground subterms are domain elements!
		const DomainElement* result = (*_functable)[args];
		if(result) {
			if(_verbosity > 2) {
				clog << "Result = " << *result << "\n";
			}
			return GroundTerm(result);
		}
	}
	// assert(isCPSymbol(_function->symbol())) && some of the ground subterms are CP terms.
	VarId varid = _termtranslator->translate(_function,groundsubterms);
	if(_verbosity > 2) {
		clog << "Result = " << _termtranslator->printTerm(varid, false) << "\n";
	}
	return GroundTerm(varid);
}

CPTerm* createSumTerm(SumType type, const VarId& left, const VarId& right) {
	if(type == ST_MINUS) {
		vector<VarId> varids(2); //XXX vector<VarId> varids[] = { left, right }; ?
		varids[0] = left;
		varids[1] = right;
		vector<int> weights(2);
		weights[0] = 1;
		weights[1] = -1;
		return new CPWSumTerm(varids,weights);
	} else {
		return new CPSumTerm(left,right);
	}
}

GroundTerm SumTermGrounder::run() const {
	if(_verbosity > 2) { 
		printOrig();
	}
	// Run subtermgrounders
	const GroundTerm& left = _lefttermgrounder->run();
	const GroundTerm& right = _righttermgrounder->run();
	SortTable* leftdomain = _lefttermgrounder->getDomain();
	SortTable* rightdomain = _righttermgrounder->getDomain();

	// Compute domain for the sum term
	if(not _domain || not _domain->approxFinite()) {
		if(not left._isvarid) {
			leftdomain = new SortTable(new EnumeratedInternalSortTable());
			leftdomain->add(left._domelement);
		}
		if(not right._isvarid) {
			rightdomain = new SortTable(new EnumeratedInternalSortTable());
			rightdomain->add(right._domelement);
		}
		if(leftdomain && rightdomain && leftdomain->approxFinite() && rightdomain->approxFinite()) {
			int leftmin = leftdomain->first()->value()._int;
			int rightmin = rightdomain->first()->value()._int;
			int leftmax = leftdomain->last()->value()._int;
			int rightmax = rightdomain->last()->value()._int;
			int min, max; 
			if(_type == ST_PLUS) {
				min = leftmin + rightmin;
				max = leftmax + rightmax;
			} else if (_type == ST_MINUS) {
				min = leftmin - rightmin;
				max = leftmax - rightmax;
			}
			if(max < min) { swap(min,max); }
			_domain = new SortTable(new IntRangeInternalSortTable(min,max));
		} else {
			if(leftdomain && not leftdomain->approxFinite()) {
				cerr << "Left domain is infinite..." << endl;
			}
			if(rightdomain && not rightdomain->approxFinite()) {
				cerr << "Right domain is infinite..." << endl;
			}
			//TODO one of the domains is unknown or infinite...
			//TODO one case when left or right is a domain element!
			//assert(false);
		}
	}

	VarId varid;
	if(left._isvarid) {
		if(right._isvarid) {
			CPTerm* sumterm = createSumTerm(_type,left._varid,right._varid);
			varid = _termtranslator->translate(sumterm,_domain);
		} else {
			assert(not right._isvarid);
			VarId rightvarid = _termtranslator->translate(right._domelement);
			// Create tseitin
			CPTsBody* cpelement = _termtranslator->cprelation(rightvarid);
			int tseitin = _grounding->translator()->translate(cpelement->left(),cpelement->comp(),cpelement->right(),TS_EQ);
			_grounding->addUnitClause(tseitin);
			// Create cp sum term
			CPTerm* sumterm = createSumTerm(_type,left._varid,rightvarid);
			varid = _termtranslator->translate(sumterm,_domain);
		}
	} else {
		assert(not left._isvarid);
		if(right._isvarid) {
			VarId leftvarid = _termtranslator->translate(left._domelement);
			// Create tseitin
			CPTsBody* cpelement = _termtranslator->cprelation(leftvarid);
			int tseitin = _grounding->translator()->translate(cpelement->left(),cpelement->comp(),cpelement->right(),TS_EQ);
			_grounding->addUnitClause(tseitin);
			// Create cp sum term
			CPTerm* sumterm = createSumTerm(_type,leftvarid,right._varid);
			varid = _termtranslator->translate(sumterm,_domain);
		} else { // Both subterms are domain elements, so lookup the result in the function table.
			assert(not right._isvarid);
			assert(_functable);
			ElementTuple args(2); args[0] = left._domelement; args[1] = right._domelement;
			const DomainElement* result = (*_functable)[args];
			assert(result);
			if(_verbosity > 2) {
				clog << "Result = " << *result << "\n";
			}
			return GroundTerm(result);
		}
	}

	// Return result
	if(_verbosity > 2) {
		clog << "Result = " << _termtranslator->printTerm(varid, false) << "\n";
	}
	return GroundTerm(varid);
}

GroundTerm AggTermGrounder::run() const {
//TODO Should this grounder return a VarId in some cases?
	int setnr = _setgrounder->run();
	const TsSet& tsset = _translator->groundset(setnr);
	assert(tsset.empty());
	double value = applyAgg(_type,tsset.trueweights());
	const DomainElement* result = DomainElementFactory::instance()->create(value);
	if(_verbosity > 2) {
		clog << "Result = " << *result << "\n";
	}
	return GroundTerm(result);
}

int EnumSetGrounder::run() const {
	vector<int>	literals;
	vector<double> weights;
	vector<double> trueweights;
	for(size_t n = 0; n < _subgrounders.size(); ++n) {
		int l = _subgrounders[n]->run();
		if(l != _false) {
			const GroundTerm& groundweight = _subtermgrounders[n]->run();
			assert(not groundweight._isvarid);
			const DomainElement* d = groundweight._domelement;
			double w = (d->type() == DET_INT ? (double) d->value()._int : d->value()._double);
			if(l == _true) {
				trueweights.push_back(w);
			} else {
				weights.push_back(w);
				literals.push_back(l);
			}
		}
	}
	int s = _translator->translateSet(literals,weights,trueweights);
	return s;
}

int QuantSetGrounder::run() const {
	vector<int> literals;
	vector<double> weights;
	vector<double> trueweights;
	if(_generator->first()) {
		int l;
		do {
			if(_checker->first()) l = _true;
			else l = _subgrounder->run();
			if(l != _false) {
				const GroundTerm& groundweight = _weightgrounder->run();
				assert(not groundweight._isvarid);
				const DomainElement* weight = groundweight._domelement;
				double w = (weight->type() == DET_INT ? (double) weight->value()._int : weight->value()._double);
				if(l == _true) {
					trueweights.push_back(w);
				} else {
					weights.push_back(w);
					literals.push_back(l);
				}
			}
		} while(_generator->next());
	}
	int s = _translator->translateSet(literals,weights,trueweights);
	return s;
}

HeadGrounder::HeadGrounder(AbstractGroundTheory* gt, InstanceChecker* pc, InstanceChecker* cc, PFSymbol* s, 
		const vector<TermGrounder*>& sg, const vector<SortTable*>& vst)
	: _grounding(gt), _subtermgrounders(sg), _truechecker(pc), _falsechecker(cc), _symbol(gt->translator()->addSymbol(s)), _tables(vst) {
}

int HeadGrounder::run() const {
	// Run subterm grounders
	bool alldomelts = true;
	vector<GroundTerm> groundsubterms(_subtermgrounders.size());
	ElementTuple args(_subtermgrounders.size());
	for(size_t n = 0; n < _subtermgrounders.size(); ++n) {
		groundsubterms[n] = _subtermgrounders[n]->run();
		if(groundsubterms[n]._isvarid) {
			alldomelts = false;
		} else {
			args[n] = groundsubterms[n]._domelement;
		}
	}
	//XXX All subterm grounders should return domain elements.
	assert(alldomelts);
	
	// Checking partial functions
	for(size_t n = 0; n < args.size(); ++n) {
		//TODO: only check positions that can be out of bounds or ...!
		//TODO: produce a warning!
		if(not args[n]) { return _false; }
		if(not _tables[n]->contains(args[n])) { return _false; }
	}

	// Run instance checkers and return grounding
	int atom = _grounding->translator()->translate(_symbol,args);
	if(_truechecker->run(args)) {
		_grounding->addUnitClause(atom);
	}
	else if(_falsechecker->run(args)) {
		_grounding->addUnitClause(-atom);
	}
	return atom;
}

void RuleGrounder::addTrueRule(GroundDefinition* const grounddefinition, int head) const {
	addPCRule(grounddefinition,head,vector<int>(0),true,false);
}

void RuleGrounder::addFalseRule(GroundDefinition* const grounddefinition, int head) const {
	addPCRule(grounddefinition,head,vector<int>(0),false,false);
}

void RuleGrounder::addPCRule(GroundDefinition* grounddefinition, int head, const vector<int>& body, bool conj, bool recursive) const {
	grounddefinition->addPCRule(head,body,conj,recursive);
}

void RuleGrounder::addAggRule(GroundDefinition* grounddefinition, int head, int setnr, AggFunction aggtype, bool lower, double bound, bool recursive) const {
	grounddefinition->addAggRule(head,setnr,aggtype,lower,bound,recursive);
}

bool RuleGrounder::run(unsigned int defid, GroundDefinition* grounddefinition) const {
	bool conj = _bodygrounder->conjunctive();
	if(_bodygenerator->first()) {	
		vector<int>	body;
		do {
			body.clear();
			_bodygrounder->run(body);
			bool falsebody = (body.empty() && !conj) || (body.size() == 1 && body[0] == _false);
			if(not falsebody) {
				bool truebody = (body.empty() && conj) || (body.size() == 1 && body[0] == _true);
				if(_headgenerator->first()) {
					do {
						int head = _headgrounder->run();
						assert(head != _true);
						if(head != _false) {
							if(truebody){
								addTrueRule(grounddefinition,head);
							}
							else{
								addPCRule(grounddefinition,head,body,conj,_context._tseitin == TS_RULE);
							}
						}
					} while(_headgenerator->next());
				}
			}
		} while(_bodygenerator->next());
	}
	return true;
}

unsigned int DefinitionGrounder::_currentdefnb = 1;

DefinitionGrounder::DefinitionGrounder(AbstractGroundTheory* gt, std::vector<RuleGrounder*> subgr,int verb)
		: TopLevelGrounder(gt,verb), _defnb(_currentdefnb++), _subgrounders(subgr), 
			_grounddefinition(new GroundDefinition(_defnb,gt->translator())) {
}

bool DefinitionGrounder::run() const {
	for(size_t n = 0; n < _subgrounders.size(); ++n) {
		bool b = _subgrounders[n]->run(id(),_grounddefinition);
		if(not b) { return false; }
>>>>>>> e6159901
	}
	return true;
}


/******************************
	GrounderFactory methods
******************************/

GrounderFactory::GrounderFactory(AbstractStructure* structure, Options* opts, SymbolicStructure* symstructure)
	: _structure(structure), _symstructure(symstructure), _options(opts), 
		_verbosity(opts->getValue(IntType::GROUNDVERBOSITY)), _cpsupport(opts->getValue(BoolType::CPSUPPORT)),
		_longnames(opts->getValue(BoolType::LONGNAMES)) {

	// Create a symbolic structure if no such structure is given
	if(not _symstructure) {
		FOBDDManager* manager = new FOBDDManager();
		std::map<PFSymbol*,const FOBDD*> ctbounds;
		std::map<PFSymbol*,const FOBDD*> cfbounds;
		std::map<PFSymbol*,std::vector<const FOBDDVariable*> > vars;
		Vocabulary* vocabulary = structure->vocabulary();
		for(auto it = vocabulary->firstPred(); it != vocabulary->lastPred(); ++it) {
			set<Predicate*> sp = it->second->nonbuiltins();
			for(auto jt = sp.begin(); jt != sp.end(); ++jt) {
				PredInter* pinter = structure->inter(*jt);
				if(not pinter->approxTwoValued()) {
					vector<Variable*> pvars = VarUtils::makeNewVariables((*jt)->sorts());
					vector<const FOBDDVariable*> pbddvars(pvars.size());
					vector<const FOBDDArgument*> pbddargs(pvars.size());
					for(size_t n = 0; n < pvars.size(); ++n) {
						const FOBDDVariable* bddvar = manager->getVariable(pvars[n]);
						pbddvars[n] = bddvar; pbddargs[n] = bddvar;
					}
					vars[*jt] = pbddvars;
					const FOBDDKernel* ctkernel = manager->getAtomKernel(*jt,AKT_CT,pbddargs);
					const FOBDDKernel* cfkernel = manager->getAtomKernel(*jt,AKT_CF,pbddargs);
					ctbounds[*jt] = manager->getBDD(ctkernel,manager->truebdd(),manager->falsebdd());
					cfbounds[*jt] = manager->getBDD(cfkernel,manager->truebdd(),manager->falsebdd());
				}
			}
		}
		for(auto it = vocabulary->firstFunc(); it != vocabulary->lastFunc(); ++it) {
			set<Function*> sf = it->second->nonbuiltins();
			for(auto jt = sf.begin(); jt != sf.end(); ++jt) {
				PredInter* pinter = structure->inter(*jt)->graphInter();
				if(not pinter->approxTwoValued()) {
					vector<Variable*> pvars = VarUtils::makeNewVariables((*jt)->sorts());
					vector<const FOBDDVariable*> pbddvars(pvars.size());
					vector<const FOBDDArgument*> pbddargs(pvars.size());
					for(size_t n = 0; n < pvars.size(); ++n) {
						const FOBDDVariable* bddvar = manager->getVariable(pvars[n]);
						pbddvars[n] = bddvar; pbddargs[n] = bddvar;
					}
					vars[*jt] = pbddvars;
					const FOBDDKernel* ctkernel = manager->getAtomKernel(*jt,AKT_CT,pbddargs);
					const FOBDDKernel* cfkernel = manager->getAtomKernel(*jt,AKT_CF,pbddargs);
					ctbounds[*jt] = manager->getBDD(ctkernel,manager->truebdd(),manager->falsebdd());
					cfbounds[*jt] = manager->getBDD(cfkernel,manager->truebdd(),manager->falsebdd());
				}
			}
		}
		_symstructure = new SymbolicStructure(manager,ctbounds,cfbounds,vars);
	}

	if(_verbosity > 2) {
		clog << "Using the following symbolic structure to ground: " << endl;
		_symstructure->put(clog);
	}

}

set<const PFSymbol*> GrounderFactory::findCPSymbols(const AbstractTheory* theory) {
	Vocabulary* vocabulary = theory->vocabulary();
//	for(map<string,Predicate*>::const_iterator predit = vocabulary->firstpred(); predit != vocabulary->lastpred(); ++predit) {
//		Predicate* predicate = predit->second;
//		if(VocabularyUtils::isComparisonPredicate(predicate)) {
//			_cpsymbols.insert(predicate);
//		}
//	}
	for(map<string,Function*>::const_iterator funcit = vocabulary->firstFunc(); funcit != vocabulary->lastFunc(); ++funcit) {
		Function* function = funcit->second;
		bool passtocp = false;
		// Check whether the (user-defined) function's outsort is over integers
		Sort* intsort = *(vocabulary->sort("int")->begin());
		if(function->overloaded()) {
			set<Function*> nonbuiltins = function->nonbuiltins();
			for(set<Function*>::const_iterator nbfit = nonbuiltins.begin(); nbfit != nonbuiltins.end(); ++nbfit) {
				passtocp = (SortUtils::resolve(function->outsort(),intsort,vocabulary) == intsort);
			}
		} else if(not function->builtin()) {
			passtocp = (SortUtils::resolve(function->outsort(),intsort,vocabulary) == intsort);
		}
		if(passtocp) { _cpsymbols.insert(function); }
	}
	if(_verbosity > 1) {
		clog << "User-defined symbols that can be handled by the constraint solver: ";
		for(set<const PFSymbol*>::const_iterator it = _cpsymbols.begin(); it != _cpsymbols.end(); ++it) {
<<<<<<< HEAD
			clog << (*it)->to_string(false) << " "; // TODO longnames?
=======
			(*it)->put(clog,_longnames);
			clog << ' ';
>>>>>>> e6159901
		}
		clog << '\n';
	}
	return _cpsymbols;
}

bool GrounderFactory::isCPSymbol(const PFSymbol* symbol) const {
	return VocabularyUtils::isComparisonPredicate(symbol) || (_cpsymbols.find(symbol) != _cpsymbols.end());
}

/**
 * bool GrounderFactory::recursive(const Formula*)
 * DESCRIPTION
 * 		Finds out whether a formula contains recursively defined symbols.
 */
bool GrounderFactory::recursive(const Formula* f) {
	for(set<PFSymbol*>::const_iterator it = _context._defined.begin(); it != _context._defined.end(); ++it) {
		if(f->contains(*it)) { return true; }
	}
	return false;
}

/**
 * void GrounderFactory::InitContext() 
 * DESCRIPTION
 *		Initializes the context of the GrounderFactory before visiting a sentence.
 */
void GrounderFactory::InitContext() {
	_context._truegen		= false;
	_context._funccontext	= Context::POSITIVE;
	_context._monotone		= Context::POSITIVE;
	_context._component		= CC_SENTENCE;
	_context._tseitin		= _options->getValue(MODELCOUNTEQUIVALENCE)?TsType::EQ:TsType::IMPL;
	_context._defined.clear();
}

void GrounderFactory::AggContext() {
<<<<<<< HEAD
	_context._truegen = false;
	_context._funccontext = Context::POSITIVE;
	_context._tseitin = (_context._tseitin == TsType::RULE) ? TsType::RULE : TsType::EQ;
	_context._component = CC_FORMULA;
=======
	_context._truegen 		= false;
	_context._funccontext 	= PC_POSITIVE;
	_context._tseitin 		= (_context._tseitin == TS_RULE) ? TS_RULE : TS_EQ;
	_context._component 	= CC_FORMULA;
>>>>>>> e6159901
}

/**
 *	void GrounderFactory::SaveContext() 
 *	DESCRIPTION
 *		Pushes the current context on a stack 
 */
void GrounderFactory::SaveContext() {
	_contextstack.push(_context);
}

/**
 * void GrounderFactory::RestoreContext()
 * DESCRIPTION
 *		Restores the context to the top of the stack and pops the stack
 */
void GrounderFactory::RestoreContext() {
	_context = _contextstack.top();
	_contextstack.pop();
}

/**
 * void GrounderFactory::DeeperContext(bool sign)
 * DESCRIPTION
 *		Adapts the context to go one level deeper, and inverting some values if sign is negative
 * PARAMETERS
 *		sign	- the sign
 */
void GrounderFactory::DeeperContext(SIGN sign) {
	// One level deeper
	if(_context._component == CC_SENTENCE) { _context._component = CC_FORMULA; }
	// Swap positive, truegen and tseitin according to sign
<<<<<<< HEAD
	if(isNeg(sign)) {
		_context._truegen = !_context._truegen;

		if(_context._funccontext == Context::POSITIVE) _context._funccontext = Context::NEGATIVE;
		else if(_context._funccontext == Context::NEGATIVE) _context._funccontext = Context::POSITIVE;
		if(_context._monotone == Context::POSITIVE) _context._monotone = Context::NEGATIVE;
		else if(_context._monotone == Context::NEGATIVE) _context._monotone = Context::POSITIVE;

		if(_context._tseitin == TsType::IMPL) _context._tseitin = TsType::RIMPL;
		else if(_context._tseitin == TsType::RIMPL) _context._tseitin = TsType::IMPL;
=======
	if(not sign) {
		_context._truegen = !_context._truegen;

		if(_context._funccontext == PC_POSITIVE) { _context._funccontext = PC_NEGATIVE; }
		else if(_context._funccontext == PC_NEGATIVE) { _context._funccontext = PC_POSITIVE; }

		if(_context._monotone == PC_POSITIVE) { _context._monotone = PC_NEGATIVE; }
		else if(_context._monotone == PC_NEGATIVE) { _context._monotone = PC_POSITIVE; }
>>>>>>> e6159901

		if(_context._tseitin == TS_IMPL) { _context._tseitin = TS_RIMPL; }
		else if(_context._tseitin == TS_RIMPL) { _context._tseitin = TS_IMPL; }
	}
}

/**
 * void GrounderFactory::descend(Term* t)
 * DESCRIPTION
 *		Visits a term and ensures the context is restored to the value before the visit.
 * PARAMETERS
 *		t	- the visited term
 */
void GrounderFactory::descend(Term* t) {
	SaveContext();
	t->accept(this);
	RestoreContext();
}

/**
 * void GrounderFactory::descend(SetExpr* s)
 * DESCRIPTION
 *		Visits a set and ensures the context is restored to the value before the visit.
 * PARAMETERS
 *		s	- the visited set
 */
void GrounderFactory::descend(SetExpr* s) {
	SaveContext();
	s->accept(this);
	RestoreContext();
}

/**
 * void GrounderFactory::descend(Formula* f)
 * DESCRIPTION
 *		Visits a formula and ensures the context is restored to the value before the visit.
 * PARAMETERS
 *		f	- the visited formula
 */
void GrounderFactory::descend(Formula* f) {
	SaveContext();
	f->accept(this);
	RestoreContext();
}

/**
 * void GrounderFactory::descend(Rule* r)
 * DESCRIPTION
 *		Visits a rule and ensures the context is restored to the value before the visit.
 * PARAMETERS
 *		r	- the visited rule
 */
void GrounderFactory::descend(Rule* r) {
	SaveContext();
	r->accept(this);
	RestoreContext();
}

/**
 * TopLevelGrounder* GrounderFactory::create(const AbstractTheory* theory)
 * DESCRIPTION
 *		Creates a grounder for the given theory. The grounding produced by that grounder
 *		will be (partially) reduced with respect to the structure _structure of the GrounderFactory.
 *		The produced grounding is not passed to a solver, but stored internally as a EcnfTheory.
 * PARAMETERS
 *		theory	- the theory for which a grounder will be created
 * PRECONDITIONS
 *		The vocabulary of theory is a subset of the vocabulary of the structure of the GrounderFactory.
 * RETURNS
 *		A grounder such that calling run() on it produces a grounding.
 *		This grounding can then be obtained by calling grounding() on the grounder.
 */
TopLevelGrounder* GrounderFactory::create(const AbstractTheory* theory) {
	// Allocate an ecnf theory to be returned by the grounder
	GroundTheory<GroundPolicy>* groundtheory = new GroundTheory<GroundPolicy>(theory->vocabulary(),_structure->clone());
	_grounding = groundtheory;

	// Find functions that can be passed to CP solver.
	if(_cpsupport) { findCPSymbols(theory); }

	// Create the grounder
	theory->accept(this);
	return _toplevelgrounder;
}

// TODO comment
TopLevelGrounder* GrounderFactory::create(const AbstractTheory* theory, InteractivePrintMonitor* monitor, Options* opts) {
	GroundTheory<PrintGroundPolicy>* groundtheory = new GroundTheory<PrintGroundPolicy>(_structure->clone());
	groundtheory->initialize(monitor, groundtheory->structure(), groundtheory->translator(), groundtheory->termtranslator(), opts);
	_grounding = groundtheory;

	// Find functions that can be passed to CP solver.
	if(_cpsupport) { findCPSymbols(theory); }

	// Create the grounder
	theory->accept(this);
	return _toplevelgrounder;
}

/**
 * TopLevelGrounder* GrounderFactory::create(const AbstractTheory* theory, SATSolver* solver)
 * DESCRIPTION
 *		Creates a grounder for the given theory. The grounding produced by that grounder
 *		will be (partially) reduced with respect to the structure _structure of the GrounderFactory.
 *		The produced grounding is directly passed to the given solver. 
 * PARAMETERS
 *		theory	- the theory for which a grounder will be created.
 *		solver	- the solver to which the grounding will be passed.
 * PRECONDITIONS
 *		The vocabulary of theory is a subset of the vocabulary of the structure of the GrounderFactory.
 * RETURNS
 *		A grounder such that calling run() on it produces a grounding.
 *		This grounding can then be obtained by calling grounding() on the grounder.
 *		One or more models of the ground theory can be obtained by calling solve() on
 *		the solver.
 */
TopLevelGrounder* GrounderFactory::create(const AbstractTheory* theory, SATSolver* solver) {
	// Allocate a solver theory
	GroundTheory<SolverPolicy>* groundtheory = new GroundTheory<SolverPolicy>(theory->vocabulary(), _structure->clone());
	groundtheory->initialize(solver, _verbosity, groundtheory->termtranslator());
	_grounding = groundtheory;

	// Find function that can be passed to CP solver.
	if(_cpsupport) { findCPSymbols(theory); }

	// Create the grounder
	theory->accept(this);
	return _toplevelgrounder;
}

/**
 * void GrounderFactory::visit(const EcnfTheory* ecnf)
 * DESCRIPTION
 *		Creates a grounder for a ground ecnf theory. This grounder returns a (reduced) copy of the ecnf theory.
 * PARAMETERS
 *		ecnf	- the given ground ecnf theory
 * POSTCONDITIONS
 *		_toplevelgrounder is equal to the created grounder.
 */
void GrounderFactory::visit(const AbstractGroundTheory* ecnf) {
	_toplevelgrounder = new CopyGrounder(_grounding,ecnf,_verbosity);	
}

/**
 * void GrounderFactory::visit(const Theory* theory)
 * DESCRIPTION
 *		Creates a grounder for a non-ground theory.
 * PARAMETERS
 *		theory	- the non-ground theory
 * POSTCONDITIONS
 *		_toplevelgrounder is equal to the created grounder
 */
void GrounderFactory::visit(const Theory* theory) {
	// Collect all components (sentences, definitions, and fixpoint definitions) of the theory
	set<TheoryComponent*> tcomps = theory->components();
	vector<TheoryComponent*> components(tcomps.begin(),tcomps.end());

	// Order components the components to optimize the grounding process
	// TODO

	// Create grounders for all components
	vector<TopLevelGrounder*> children(components.size());
	for(size_t n = 0; n < components.size(); ++n) {
		InitContext();
		if(_verbosity > 0) {
			clog << "Creating a grounder for ";
			components[n]->put(clog,_longnames);
			clog << "\n";
		}
		components[n]->accept(this);
		children[n] = _toplevelgrounder; 
	}

	// Create the grounder
	_toplevelgrounder = new TheoryGrounder(_grounding,children,_verbosity);
}

/**
 * void GrounderFactory::visit(const PredForm* pf) 
 * DESCRIPTION
 *		Creates a grounder for an atomic formula.
 * PARAMETERS
 *		pf	- the atomic formula
 * PRECONDITIONS
 *		Each free variable that occurs in pf occurs in varmapping().
 * POSTCONDITIONS
 *		According to _context, the created grounder is assigned to
 *			CC_SENTENCE:	_toplevelgrounder
 *			CC_HEAD:		_headgrounder
 *			CC_FORMULA:		_formgrounder
 */
void GrounderFactory::visit(const PredForm* pf) {
	// Move all functions and aggregates that are three-valued according 
	// to _structure outside the atom. To avoid changing the original atom, 
	// we first clone it.
<<<<<<< HEAD
	PredForm* newpf = pf->clone();
	Formula* transpf = FormulaUtils::moveThreeValuedTerms(newpf,_structure,(_context._funccontext != Context::NEGATIVE),_cpsupport,_cpsymbols);
=======
	PredForm* clonedformula = pf->clone();
	Formula* movedformula = FormulaUtils::moveThreeValuedTerms(clonedformula,_structure,_context._funccontext,_cpsupport,_cpsymbols);
	movedformula = FormulaUtils::removeEqChains(movedformula);
	if(not _cpsupport) { movedformula = FormulaUtils::graphFunctions(movedformula); }
>>>>>>> e6159901

	if(typeid(*movedformula) != typeid(PredForm)) {	// The rewriting changed the atom
		if(_verbosity > 1) {
			clog << "Rewritten "; pf->put(clog,_longnames);
			clog << " to "; movedformula->put(clog,_longnames);
		   	clog << "\n"; 
		}
		movedformula->accept(this);
	}
	else {	// The rewriting did not change the atom
		PredForm* newpf = dynamic_cast<PredForm*>(movedformula);
		// Create grounders for the subterms
		vector<TermGrounder*> subtermgrounders;
		vector<SortTable*>	  argsorttables;
		for(size_t n = 0; n < newpf->subterms().size(); ++n) {
			descend(newpf->subterms()[n]);
			subtermgrounders.push_back(_termgrounder);
			argsorttables.push_back(_structure->inter(newpf->symbol()->sorts()[n]));
		}
		// Create checkers and grounder
		if(_cpsupport && VocabularyUtils::isComparisonPredicate(newpf->symbol())) {
			string name = newpf->symbol()->name();
			CompType comp;
<<<<<<< HEAD
			if(name == "=/2")
				comp = isPos(pf->sign()) ? CompType::EQ : CompType::NEQ;
			else if(name == "</2")
				comp = isPos(pf->sign()) ? CompType::LT : CompType::GEQ;
			else if(name == ">/2")
				comp = isPos(pf->sign()) ? CompType::GT : CompType::LEQ;
			else {
				assert(false);
				comp = CompType::EQ;
			}
			_formgrounder = new ComparisonGrounder(_grounding->translator(),_grounding->termtranslator(),
									subtermgrounders[0],comp,subtermgrounders[1],_context);
			_formgrounder->setorig(ptranspf,varmapping(),_verbosity);
=======
			if(name == "=/2") { comp = (pf->sign() ? CT_EQ : CT_NEQ); }
			else if(name == "</2") { comp = (pf->sign() ? CT_LT : CT_GEQ); }
			else if(name == ">/2") { comp = (pf->sign() ? CT_GT : CT_LEQ); }
			else { assert(false); comp = CT_EQ; }
			_formgrounder = new ComparisonGrounder(_grounding->translator(),_grounding->termtranslator(),
									subtermgrounders[0],comp,subtermgrounders[1],_context);
			_formgrounder->setOrig(newpf,_varmapping,_verbosity);
>>>>>>> e6159901
			if(_context._component == CC_SENTENCE) { 
				_toplevelgrounder = new SentenceGrounder(_grounding,_formgrounder,false,_verbosity);
			}
		}
		else {
			PredInter* inter = _structure->inter(newpf->symbol());
			CheckerFactory checkfactory;
			if(_context._component == CC_HEAD) {
				// Create instance checkers
				InstanceChecker* truech = checkfactory.create(inter,CERTAIN_TRUE);
				InstanceChecker* falsech = checkfactory.create(inter,CERTAIN_FALSE);
				// Create the grounder
				_headgrounder = new HeadGrounder(_grounding,truech,falsech,newpf->symbol(),subtermgrounders,argsorttables);
			}
			else {
				// Create instance checkers
<<<<<<< HEAD
				InstanceChecker* possch;
				InstanceChecker* certainch;
				if(_context._truegen == isPos(ptranspf->sign())) {
					possch = checkfactory.create(inter,POSS_TRUE);
					certainch = checkfactory.create(inter,CERTAIN_TRUE);
				} else {
					possch = checkfactory.create(inter,POSS_FALSE);
					certainch = checkfactory.create(inter,CERTAIN_FALSE);
=======
				vector<Sort*> checksorts;
				vector<const DomainElement**> checkargs;
				vector<SortTable*> tables;
				for(auto it = newpf->subterms().begin(); it != newpf->subterms().end(); ++it) {
					checksorts.push_back((*it)->sort());
					checkargs.push_back(new const DomainElement*());
					tables.push_back(_structure->inter((*it)->sort()));
				}
				vector<Variable*> fovars = VarUtils::makeNewVariables(checksorts);
				vector<Term*> foterms = TermUtils::makeNewVarTerms(fovars);
				PredForm* checkpf = new PredForm(newpf->sign(),newpf->symbol(),foterms,FormulaParseInfo());
				const FOBDD* possbdd;
				const FOBDD* certbdd;
				if(_context._truegen) {	
					possbdd = _symstructure->evaluate(checkpf,QT_PT);
					certbdd = _symstructure->evaluate(checkpf,QT_CT); 
				}
				else {	
					possbdd = _symstructure->evaluate(checkpf,QT_PF);
					certbdd = _symstructure->evaluate(checkpf,QT_CF); 
>>>>>>> e6159901
				}
				PredTable* posstable = new PredTable(new BDDInternalPredTable(possbdd,_symstructure->manager(),fovars,_structure),Universe(tables));
				PredTable* certtable = new PredTable(new BDDInternalPredTable(certbdd,_symstructure->manager(),fovars,_structure),Universe(tables));
				GeneratorFactory gf;
				InstGenerator* possch = gf.create(posstable,vector<bool>(checkargs.size(),true),checkargs,Universe(tables));
				InstGenerator* certainch = gf.create(certtable,vector<bool>(checkargs.size(),true),checkargs,Universe(tables));
				// Create the grounder
<<<<<<< HEAD
				_formgrounder = new AtomGrounder(_grounding->translator(),ptranspf->sign(),ptranspf->symbol(),
										subtermgrounders,possch,certainch,argsorttables,_context);
				_formgrounder->setorig(ptranspf,varmapping(),_verbosity);
=======
				_formgrounder = new AtomGrounder(_grounding->translator(),newpf->sign(),newpf->symbol(),
										subtermgrounders,checkargs,possch,certainch,inter,argsorttables,_context);
				_formgrounder->setOrig(newpf,_varmapping,_verbosity);
>>>>>>> e6159901
				if(_context._component == CC_SENTENCE) { 
					_toplevelgrounder = new SentenceGrounder(_grounding,_formgrounder,false,_verbosity);
				}
			}
		}
	}
	movedformula->recursiveDelete();
}

/**
 * void GrounderFactory::visit(const BoolForm* bf)
 * DESCRIPTION
 *		Creates a grounder for a conjunction or disjunction of formulas
 * PARAMETERS
 *		bf	- the conjunction or disjunction
 * PRECONDITIONS
 *		Each free variable that occurs in bf occurs in varmapping().
 * POSTCONDITIONS
 *		According to _context, the created grounder is assigned to
 *			CC_SENTENCE:	_toplevelgrounder
 *			CC_FORMULA:		_formgrounder
 *			CC_HEAD is not possible
 */
void GrounderFactory::visit(const BoolForm* bf) {
	// Handle a top-level conjunction without creating tseitin atoms
	if(_context._component == CC_SENTENCE && bf->isConjWithSign()) {
		// If bf is a negated disjunction, push the negation one level deeper.
		// Take a clone to avoid changing bf;
		BoolForm* newbf = bf->clone();
		if(not newbf->conj()) {
			newbf->conj(true);
			newbf->negate();
			for(vector<Formula*>::const_iterator it = newbf->subformulas().begin(); it != newbf->subformulas().end(); ++it) {
				(*it)->negate();
			}
		}
		// Visit the subformulas
		vector<TopLevelGrounder*> sub;
		for(vector<Formula*>::const_iterator it = newbf->subformulas().begin(); it != newbf->subformulas().end(); ++it) {
			descend(*it);
			sub.push_back(_toplevelgrounder);
		}
		newbf->recursiveDelete();
		_toplevelgrounder = new TheoryGrounder(_grounding,sub,_verbosity);
	}
	else {	// Formula bf is not a top-level conjunction
		// Create grounders for subformulas
		SaveContext();
		DeeperContext(bf->sign());
		vector<FormulaGrounder*> sub;
		for(vector<Formula*>::const_iterator it = bf->subformulas().begin(); it != bf->subformulas().end(); ++it) {
			descend(*it);
			sub.push_back(_formgrounder);
		}
		RestoreContext();

		// Create grounder
		SaveContext();
<<<<<<< HEAD
		if(recursive(bf)) _context._tseitin = TsType::RULE;
		_formgrounder = new BoolGrounder(_grounding->translator(),sub,bf->sign(),bf->conj(),_context);
		RestoreContext();
		_formgrounder->setorig(bf,varmapping(),_verbosity);
		if(_context._component == CC_SENTENCE) _toplevelgrounder = new SentenceGrounder(_grounding,_formgrounder,false,_verbosity);
=======
		if(recursive(bf)) { _context._tseitin = TS_RULE; }
		_formgrounder = new BoolGrounder(_grounding->translator(),sub,bf->sign(),bf->conj(),_context);
		RestoreContext();
		_formgrounder->setOrig(bf,_varmapping,_verbosity);
		if(_context._component == CC_SENTENCE) { 
			_toplevelgrounder = new SentenceGrounder(_grounding,_formgrounder,false,_verbosity);
		}
	}
}
>>>>>>> e6159901

const FOBDD* GrounderFactory::improve_generator(const FOBDD* bdd, const vector<Variable*>& fovars, double mcpa) {
	FOBDDManager* manager = _symstructure->manager();

/*cerr << "improving\n";
manager->put(cerr,bdd);
set<Variable*> sv(fovars.begin(),fovars.end());
set<const FOBDDVariable*> sfv = manager->getVariables(sv);
set<const FOBDDDeBruijnIndex*> id;
cerr << "current cost = " << manager->estimatedCostAll(bdd,sfv,id,_structure) << endl;
*/
	// 1. Optimize the query
	FOBDDManager optimizemanager;
	const FOBDD* copybdd = optimizemanager.getBDD(bdd,manager);
	set<const FOBDDVariable*> copyvars;
	set<const FOBDDDeBruijnIndex*> indices;
	for(auto it = fovars.begin(); it != fovars.end(); ++it) {
		copyvars.insert(optimizemanager.getVariable(*it));
	}
	optimizemanager.optimizequery(copybdd,copyvars,indices,_structure);
/*
cerr << "optimized version\n";
optimizemanager.put(cerr,copybdd);
sfv = optimizemanager.getVariables(sv);
cerr << "cost is now: " << optimizemanager.estimatedCostAll(copybdd,sfv,id,_structure) << endl;
*/

	// 2. Remove certain leaves
	const FOBDD* pruned = optimizemanager.make_more_true(copybdd,copyvars,indices,_structure,mcpa);
/*
cerr << "pruned version\n";
optimizemanager.put(cerr,pruned);
*/

	// 3. Replace result
	return manager->getBDD(pruned,&optimizemanager);
}

const FOBDD* GrounderFactory::improve_checker(const FOBDD* bdd, double mcpa) {
	FOBDDManager* manager = _symstructure->manager();

	// 1. Optimize the query
	FOBDDManager optimizemanager;
	const FOBDD* copybdd = optimizemanager.getBDD(bdd,manager);
	set<const FOBDDVariable*> copyvars;
	set<const FOBDDDeBruijnIndex*> indices;
	optimizemanager.optimizequery(copybdd,copyvars,indices,_structure);

	// 2. Remove certain leaves
	const FOBDD* pruned = optimizemanager.make_more_false(copybdd,copyvars,indices,_structure,mcpa);

	// 3. Replace result
	return manager->getBDD(pruned,&optimizemanager);
}

const DomElemContainer* GrounderFactory::createVarMapping(Variable * const var){
	const DomElemContainer* d = new DomElemContainer();
	assert(varmapping().find(var)==varmapping().end());
	_varmapping[var] = d;
	return d;
}

/**
 * void GrounderFactory::visit(const QuantForm* qf)
 * DESCRIPTION
 *		Creates a grounder for a quantified formula
 * PARAMETERS
 *		qf	- the quantified formula
 * PRECONDITIONS
 *		Each free variable that occurs in qf occurs in varmapping().
 * POSTCONDITIONS
 *		According to _context, the created grounder is assigned to
 *			CC_SENTENCE:	_toplevelgrounder
 *			CC_FORMULA:		_formgrounder
 *			CC_HEAD is not possible
 */
void GrounderFactory::visit(const QuantForm* qf) {
//cerr << "visit of " << *qf << endl;
	// Create instance generator
	Formula* clonedformula = qf->subformula()->clone();
	Formula* movedformula = FormulaUtils::moveThreeValuedTerms(clonedformula,_structure,_context._funccontext);
	movedformula = FormulaUtils::removeEqChains(movedformula);
	movedformula = FormulaUtils::graphFunctions(movedformula);
//cerr << "body translated to " << *movedformula << endl;
	const FOBDD* generatorbdd = _symstructure->evaluate(movedformula,(qf->univ() ? QT_PF : QT_PT));
	const FOBDD* checkerbdd = _symstructure->evaluate(movedformula,(qf->univ() ? QT_CF : QT_CT));
//cerr << "generatorbdd:\n";
//_symstructure->manager()->put(cerr,generatorbdd);
//cerr << "checkerbdd:\n";
//_symstructure->manager()->put(cerr,checkerbdd);
	vector<const DomainElement**> vars;
<<<<<<< HEAD
	vector<SortTable*>	tables;
	auto gen = createVarMapAndGenerator(qf->quantvars());

	// Check for infinite grounding
	for(auto it=tables.begin(); it<tables.end(); ++it){
		if(not (*it)->finite()) {
			cerr << "Warning: infinite grounding of formula ";
			if(qf->pi().original()) {
				cerr << *(qf->pi().original());
				cerr << "\n   internal representation: ";
			}
			cerr << *qf << "\n";
		}
	}

	// Handle top-level universal quantifiers efficiently
	if(_context._component == CC_SENTENCE && qf->isUnivWithSign()) {
		Formula* newsub = qf->subf()->clone();
		if(not qf->isUniv()){
			newsub->swapsign();
		}
=======
	vector<Variable*> fovars;
	vector<Variable*> optivars;
	vector<SortTable*> tables;
	vector<bool> pattern;
	for(std::set<Variable*>::const_iterator it = movedformula->freeVars().begin(); it != movedformula->freeVars().end(); ++it) {
		if(qf->quantVars().find(*it) == qf->quantVars().end()) {
			assert(_varmapping.find(*it) != _varmapping.end());
			vars.push_back(_varmapping[*it]);
			pattern.push_back(true);
		}
		else {
			const DomainElement** d = new const DomainElement*();
			_varmapping[*it] = d;
			vars.push_back(d);
			pattern.push_back(false);
			optivars.push_back(*it);
		}
		fovars.push_back(*it);
		SortTable* st = _structure->inter((*it)->sort());
		tables.push_back(st);
	}
	generatorbdd = improve_generator(generatorbdd,optivars,MCPA);
	checkerbdd = improve_checker(checkerbdd,MCPA);
//cerr << "improved generatorbdd:\n";
//_symstructure->manager()->put(cerr,generatorbdd);
//cerr << "improved checkerbdd:\n";
//_symstructure->manager()->put(cerr,checkerbdd);
	PredTable* gentable = new PredTable(new BDDInternalPredTable(generatorbdd,_symstructure->manager(),fovars,_structure),Universe(tables));
	PredTable* checktable = new PredTable(new BDDInternalPredTable(checkerbdd,_symstructure->manager(),fovars,_structure),Universe(tables));
	GeneratorFactory gf;
	InstGenerator* gen = gf.create(gentable,pattern,vars,Universe(tables));
	InstGenerator* check = gf.create(checktable,vector<bool>(vars.size(),true),vars,Universe(tables));

	// Handle top-level universal quantifiers efficiently
	if(_context._component == CC_SENTENCE && (qf->sign() == qf->univ())) {
		Formula* newsub = qf->subformula()->clone();
		if(not qf->univ()) { newsub->negate(); }
>>>>>>> e6159901
		descend(newsub);
		newsub->recursiveDelete();
		_toplevelgrounder = new UnivSentGrounder(_grounding,_toplevelgrounder,gen,_verbosity);
	}
	else {
		// Create grounder for subformula
		SaveContext();
		DeeperContext(qf->sign());
<<<<<<< HEAD
		_context._truegen = not qf->isUniv();
		descend(qf->subf());
=======
		_context._truegen = !(qf->univ()); 
		descend(qf->subformula());
>>>>>>> e6159901
		RestoreContext();

		// Create the grounder
		SaveContext();
<<<<<<< HEAD
		if(recursive(qf)) _context._tseitin = TsType::RULE;

		bool canlazyground = false;
		if(not qf->isUniv() && _context._monotone==Context::POSITIVE && _context._tseitin==TsType::IMPL){
			canlazyground = true;
		}

		// FIXME better under-approximation of what to lazily ground
		if(_options->getValue(BoolType::GROUNDLAZILY) && canlazyground && typeid(*_grounding)==typeid(SolverTheory)){
			_formgrounder = new LazyQuantGrounder(qf->freevars(), dynamic_cast<SolverTheory*>(_grounding),_grounding->translator(),_formgrounder,qf->sign(),qf->quant(),gen,_context);
		}else{
			_formgrounder = new QuantGrounder(_grounding->translator(),_formgrounder,qf->sign(),qf->quant(),gen,_context);
		}

		RestoreContext();
		_formgrounder->setorig(qf,varmapping(),_verbosity);
		if(_context._component == CC_SENTENCE) _toplevelgrounder = new SentenceGrounder(_grounding,_formgrounder,false,_verbosity);
=======
		if(recursive(qf)) { _context._tseitin = TS_RULE; }
		_formgrounder = new QuantGrounder(_grounding->translator(),_formgrounder,qf->sign(),qf->univ(),gen,check,_context);
		RestoreContext();
		_formgrounder->setOrig(qf,_varmapping,_verbosity);
		if(_context._component == CC_SENTENCE) {
			_toplevelgrounder = new SentenceGrounder(_grounding,_formgrounder,false,_verbosity);
		}
>>>>>>> e6159901
	}
}

/**
 * void GrounderFactory::visit(const EquivForm* ef)
 * DESCRIPTION
 *		Creates a grounder for an equivalence.
 * PARAMETERS
 *		ef	- the equivalence
 * PRECONDITIONS
 *		Each free variable that occurs in ef occurs in varmapping().
 * POSTCONDITIONS
 *		According to _context, the created grounder is assigned to
 *			CC_SENTENCE:	_toplevelgrounder
 *			CC_FORMULA:		_formgrounder
 *			CC_HEAD is not possible
 */
void GrounderFactory::visit(const EquivForm* ef) {
	// Create grounders for the subformulas
	SaveContext();
	DeeperContext(ef->sign());
	_context._funccontext = Context::BOTH;
	_context._monotone = Context::BOTH;
	_context._tseitin = TsType::EQ; 

	descend(ef->left());
	FormulaGrounder* leftg = _formgrounder;
	descend(ef->right());
	FormulaGrounder* rightg = _formgrounder;
	RestoreContext();

	// Create the grounder
	SaveContext();
<<<<<<< HEAD
	if(recursive(ef)){
		_context._tseitin = TsType::RULE;
	}
=======
	if(recursive(ef)) { _context._tseitin = TS_RULE; }
>>>>>>> e6159901
	_formgrounder = new EquivGrounder(_grounding->translator(),leftg,rightg,ef->sign(),_context);
	RestoreContext();
	if(_context._component == CC_SENTENCE) {
		_toplevelgrounder = new SentenceGrounder(_grounding,_formgrounder,true,_verbosity);
	}
}

/**
 * void GrounderFactory::visit(const AggForm* af)
 * DESCRIPTION
 * 		Creates a grounder for an aggregate.
 */
void GrounderFactory::visit(const AggForm* af) {
<<<<<<< HEAD
	AggForm* newaf = af->clone();
	Formula* transaf = FormulaUtils::moveThreeValuedTerms(newaf,_structure,(_context._funccontext != Context::NEGATIVE),_cpsupport,_cpsymbols);
=======
	AggForm* clonedformula = af->clone();
	Formula* movedformula = FormulaUtils::moveThreeValuedTerms(clonedformula,_structure,_context._funccontext,_cpsupport,_cpsymbols);
	//movedformula = FormulaUtils::removeEqChains(movedformula);
	//movedformula = FormulaUtils::graphFunctions(movedformula);
>>>>>>> e6159901

	if(typeid(*movedformula) != typeid(AggForm)) {	// The rewriting changed the atom
		if(_verbosity > 1) {
			clog << "Rewritten "; af->put(clog,_longnames);
			clog << " to "; movedformula->put(clog,_longnames);
		   	clog << "\n"; 
		}
		movedformula->accept(this);
	}
	else {	// The rewriting did not change the atom
		AggForm* newaf = dynamic_cast<AggForm*>(movedformula);
		// Create grounder for the bound
		descend(newaf->left());
		TermGrounder* boundgr = _termgrounder;
	
		// Create grounder for the set
		SaveContext();
<<<<<<< HEAD
		if(recursive(atransaf)) assert(FormulaUtils::monotone(atransaf) || FormulaUtils::antimonotone(atransaf));
		DeeperContext((not FormulaUtils::antimonotone(atransaf))?SIGN::POS:SIGN::NEG);
		descend(atransaf->right()->set());
=======
		if(recursive(newaf)) { assert(FormulaUtils::isMonotone(newaf) || FormulaUtils::isAntimonotone(newaf)); }
		DeeperContext(not FormulaUtils::isAntimonotone(newaf));
		descend(newaf->right()->set());
>>>>>>> e6159901
		SetGrounder* setgr = _setgrounder;
		RestoreContext();
	
		// Create aggregate grounder
		SaveContext();
<<<<<<< HEAD
		if(recursive(atransaf)) _context._tseitin = TsType::RULE;
		_formgrounder = new AggGrounder(_grounding->translator(),_context,atransaf->right()->function(),setgr,boundgr,atransaf->comp(),atransaf->sign());
=======
		if(recursive(newaf)) _context._tseitin = TS_RULE;
		// TODO: change AggGrounder so that it accepts a CompType...
		char cmp; bool sgn = newaf->sign();
		switch(newaf->comp()) {
			case CT_EQ: cmp = '='; break;
			case CT_NEQ: cmp = '='; sgn = !sgn; break;
			case CT_LT: cmp = '<'; break;
			case CT_LEQ: cmp = '>'; sgn = !sgn; break;
			case CT_GT: cmp = '>'; break;
			case CT_GEQ: cmp = '<'; sgn = !sgn; break;
			default: assert(false); cmp = '=';
		}
		if(not sgn) {
			if(_context._tseitin == TS_IMPL) { _context._tseitin = TS_RIMPL; }
			else if(_context._tseitin == TS_RIMPL) { _context._tseitin = TS_IMPL; }
		}
		_formgrounder = new AggGrounder(_grounding->translator(),_context,newaf->right()->function(),setgr,boundgr,cmp,sgn);
>>>>>>> e6159901
		RestoreContext();
		if(_context._component == CC_SENTENCE) {
			_toplevelgrounder = new SentenceGrounder(_grounding,_formgrounder,true,_verbosity);
		}
	}
	movedformula->recursiveDelete();
}

/**
 * void GrounderFactory::visit(const EqChainForm* ef)
 * DESCRIPTION
 * 		Creates a grounder for an equation chain.
 */
void GrounderFactory::visit(const EqChainForm* ef) {
	Formula* f = ef->clone();
	f = FormulaUtils::removeEqChains(f,_grounding->vocabulary());
	f->accept(this);
	f->recursiveDelete();
}

/**
 * void GrounderFactory::visit(const VarTerm* t)
 * DESCRIPTION
 * 		Creates a grounder for a variable term.
 */
void GrounderFactory::visit(const VarTerm* t) {
<<<<<<< HEAD
	assert(varmapping().find(t->var()) != varmapping().end());
	_termgrounder = new VarTermGrounder(varmapping().find(t->var())->second);
	_termgrounder->setorig(t,varmapping(),_verbosity);
=======
	assert(_varmapping.find(t->var()) != _varmapping.end());
	_termgrounder = new VarTermGrounder(_varmapping.find(t->var())->second);
	_termgrounder->setOrig(t,_varmapping,_verbosity);
>>>>>>> e6159901
}

/**
 * void GrounderFactory::visit(const DomainTerm* t)
 * DESCRIPTION
 * 		Creates a grounder for a domain term.
 */
void GrounderFactory::visit(const DomainTerm* t) {
	_termgrounder = new DomTermGrounder(t->value());
<<<<<<< HEAD
	_termgrounder->setorig(t,varmapping(),_verbosity);
=======
	_termgrounder->setOrig(t,_varmapping,_verbosity);
>>>>>>> e6159901
}

/**
 * void GrounderFactory::visit(const FuncTerm* t)
 * DESCRIPTION
 * 		Creates a grounder for a function term.
 */
void GrounderFactory::visit(const FuncTerm* t) {
	// Create grounders for subterms
	vector<TermGrounder*> subtermgrounders;
	for(vector<Term*>::const_iterator it = t->subterms().begin(); it != t->subterms().end(); ++it) {
		(*it)->accept(this);
		if(_termgrounder) subtermgrounders.push_back(_termgrounder);
	}

	// Create term grounder
	Function* function = t->function();
	FuncTable* ftable = _structure->inter(function)->funcTable();
	SortTable* domain = _structure->inter(function->outsort());
	if(_cpsupport && FuncUtils::isIntSum(function,_structure->vocabulary())) {
		if(function->name() == "-/2") {
			_termgrounder = new SumTermGrounder(_grounding,_grounding->termtranslator(),ftable,domain,subtermgrounders[0],subtermgrounders[1],ST_MINUS);
		} else {
			_termgrounder = new SumTermGrounder(_grounding,_grounding->termtranslator(),ftable,domain,subtermgrounders[0],subtermgrounders[1]);
		}
	} else {
		_termgrounder = new FuncTermGrounder(_grounding->termtranslator(),function,ftable,domain,subtermgrounders);
	}
<<<<<<< HEAD
	_termgrounder->setorig(t,varmapping(),_verbosity);
=======
	_termgrounder->setOrig(t,_varmapping,_verbosity);
>>>>>>> e6159901
}

/**
 * void GrounderFactory::visit(const AggTerm* at)
 * DESCRIPTION
 * 		Creates a grounder for a aggregate term.
 */
void GrounderFactory::visit(const AggTerm* t) {
	// Create set grounder
	t->set()->accept(this);

	// Create term grounder
	_termgrounder = new AggTermGrounder(_grounding->translator(),t->function(),_setgrounder);
<<<<<<< HEAD
	_termgrounder->setorig(t,varmapping(),_verbosity);
=======
	_termgrounder->setOrig(t,_varmapping,_verbosity);
>>>>>>> e6159901
}

/**
 * void GrounderFactory::visit(const EnumSetExpr* s)
 * DESCRIPTION
 * 		Creates a grounder for an enumarated set.
 */
void GrounderFactory::visit(const EnumSetExpr* s) {
	// Create grounders for formulas and weights
	vector<FormulaGrounder*> subfgr;
	vector<TermGrounder*> subtgr;
	SaveContext();
	AggContext();
	for(size_t n = 0; n < s->subformulas().size(); ++n) {
		descend(s->subformulas()[n]);
		subfgr.push_back(_formgrounder);
		descend(s->subterms()[n]);
		subtgr.push_back(_termgrounder);
	}
	RestoreContext();

	// Create set grounder
	_setgrounder = new EnumSetGrounder(_grounding->translator(),subfgr,subtgr);
}

/**
 * void GrounderFactory::visit(const QuantSetExpr* s)
 * DESCRIPTION
 * 		Creates a grounder for a quantified set.
 */
void GrounderFactory::visit(const QuantSetExpr* qs) {
	// Move three-valued terms in the set expression
	//SetExpr* transqs = TermUtils::moveThreeValuedTerms(qs->clone(),_structure,_context._funccontext,_cpsupport,_cpsymbols);
	//QuantSetExpr* newqs = dynamic_cast<QuantSetExpr*>(transqs);

	//if(_verbosity > 1) {
	//	clog << "Rewritten "; qs->put(clog,_longnames);
	//	clog << " to "; newqs->put(clog,_longnames);
	//   	clog << "\n"; 
	//}

	// Create instance generator
	Formula* clonedformula = qs->subformulas()[0]->clone();
	Formula* movedformula = FormulaUtils::moveThreeValuedTerms(clonedformula,_structure,PC_POSITIVE);
	movedformula = FormulaUtils::removeEqChains(movedformula);
	movedformula = FormulaUtils::graphFunctions(movedformula);
	const FOBDD* generatorbdd = _symstructure->evaluate(movedformula,QT_PT);
	const FOBDD* checkerbdd = _symstructure->evaluate(movedformula,QT_CT);
	vector<const DomainElement**> vars;
<<<<<<< HEAD
	auto gen = createVarMapAndGenerator(s->quantvars());
	
=======
	vector<Variable*> fovars;
	vector<Variable*> optivars;
	vector<SortTable*> tables;
	vector<bool> pattern;
	for(std::set<Variable*>::const_iterator it = movedformula->freeVars().begin(); it != movedformula->freeVars().end(); ++it) {
		if(qs->quantVars().find(*it) == qs->quantVars().end()) {
			vars.push_back(_varmapping[*it]);
			pattern.push_back(true);
		}
		else {
			const DomainElement** d = new const DomainElement*();
			_varmapping[*it] = d;
			vars.push_back(d);
			pattern.push_back(false);
			optivars.push_back(*it);
		}
		fovars.push_back(*it);
		SortTable* st = _structure->inter((*it)->sort());
		tables.push_back(st);
	}
	generatorbdd = improve_generator(generatorbdd,optivars,MCPA);
	checkerbdd = improve_checker(checkerbdd,MCPA);
	PredTable* gentable = new PredTable(new BDDInternalPredTable(generatorbdd,_symstructure->manager(),fovars,_structure),Universe(tables));
	PredTable* checktable = new PredTable(new BDDInternalPredTable(checkerbdd,_symstructure->manager(),fovars,_structure),Universe(tables));
	GeneratorFactory gf;
	InstGenerator* gen = gf.create(gentable,pattern,vars,Universe(tables));
	InstGenerator* check = gf.create(checktable,vector<bool>(vars.size(),true),vars,Universe(tables));

>>>>>>> e6159901
	// Create grounder for subformula
	SaveContext();
	AggContext();
	descend(qs->subformulas()[0]);
	FormulaGrounder* subgr = _formgrounder;
	RestoreContext();

	// Create grounder for weight
	descend(qs->subterms()[0]);
	TermGrounder* wgr = _termgrounder;

	// Create grounder	
	_setgrounder = new QuantSetGrounder(_grounding->translator(),subgr,gen,check,wgr);
}

/**
 * void GrounderFactory::visit(const Definition* def)
 * DESCRIPTION
 * 		Creates a grounder for a definition.
 */
void GrounderFactory::visit(const Definition* def) {
	// Store defined predicates
	for(set<PFSymbol*>::const_iterator it = def->defsymbols().begin(); it != def->defsymbols().end(); ++it) {
		_context._defined.insert(*it);
	}
	
	// Create rule grounders
	vector<RuleGrounder*> subgrounders;
	for(vector<Rule*>::const_iterator it = def->rules().begin(); it != def->rules().end(); ++it) {
		descend(*it);
		subgrounders.push_back(_rulegrounder);
	}
	
	// Create definition grounder
	_toplevelgrounder = new DefinitionGrounder(_grounding,subgrounders,_verbosity);

	_context._defined.clear();
}

template<class VarList>
InstGenerator* GrounderFactory::createVarMapAndGenerator(const VarList& vars){
	vector<SortTable*> hvst;
	vector<const DomElemContainer*> hvars;
	for(auto it=vars.begin(); it!=vars.end(); ++it) {
		auto domelem = createVarMapping(*it);
		hvars.push_back(domelem);
		auto sorttable = structure()->inter((*it)->sort());
		hvst.push_back(sorttable);
	}
	GeneratorFactory gf;
	return gf.create(hvars,hvst);
}

/**
 * void GrounderFactory::visit(const Rule* rule)
 * DESCRIPTION
 * 		Creates a grounder for a definitional rule.
 */
void GrounderFactory::visit(const Rule* rule) {
<<<<<<< HEAD
	// TODO for lazygroundrules, need a generator for all variables NOT occurring in the head!

	InstGenerator *headgen = NULL, *bodygen = NULL;

	if(_options->getValue(BoolType::GROUNDLAZILY)){ // FIXME check we also have the correct groundtheory!
		// for lazy ground rules, need a generator which generates bodies given a head, so only vars not occurring in the head!
		varlist bodyvars;
		for(auto it = rule->quantvars().begin(); it != rule->quantvars().end(); ++it) {
			if(not rule->head()->contains(*it)) {
				bodyvars.push_back(*it);
			}else{
				createVarMapping(*it);
			}
=======
	// FIXME Move all three-valued terms outside the head

	// Split the quantified variables in two categories: 
	//		1. the variables that only occur in the head
	//		2. the variables that occur in the body (and possibly in the head)
	vector<Variable*>	headvars;
	vector<Variable*>	bodyvars;
	for(set<Variable*>::const_iterator it = rule->quantVars().begin(); it != rule->quantVars().end(); ++it) {
		if(rule->body()->contains(*it)) {
			bodyvars.push_back(*it);
>>>>>>> e6159901
		}

		bodygen = createVarMapAndGenerator(bodyvars);
	}else{
		// Split the quantified variables in two categories:
		//		1. the variables that only occur in the head
		//		2. the variables that occur in the body (and possibly in the head)

		varlist	headvars;
		varlist	bodyvars;
		for(auto it = rule->quantvars().begin(); it != rule->quantvars().end(); ++it) {
			if(rule->body()->contains(*it)) {
				bodyvars.push_back(*it);
			}
			else {
				headvars.push_back(*it);
			}
		}

		headgen = createVarMapAndGenerator(headvars);
		bodygen = createVarMapAndGenerator(bodyvars);
	}

	// Create head grounder
	SaveContext();
	_context._component = CC_HEAD;
	descend(rule->head());
	HeadGrounder* headgr = _headgrounder;
	RestoreContext();

	// Create body grounder
	SaveContext();
	_context._funccontext = Context::NEGATIVE;		// minimize truth value of rule bodies
	_context._monotone = Context::POSITIVE;
	_context._truegen = true;				// body instance generator corresponds to an existential quantifier
	_context._component = CC_FORMULA;
	_context._tseitin = TsType::EQ;
	descend(rule->body());
	FormulaGrounder* bodygr = _formgrounder;
	RestoreContext();

	// Create rule grounder
	SaveContext();
	if(recursive(rule->body())) _context._tseitin = TsType::RULE;
	if(_options->getValue(BoolType::GROUNDLAZILY)){
		_rulegrounder = new LazyRuleGrounder(headgr,bodygr,bodygen,_context);
	}else{
		_rulegrounder = new RuleGrounder(headgr,bodygr,headgen,bodygen,_context);
	}
	RestoreContext();
}

/**************
	Visitor
**************/

void TheoryVisitor::visit(const CPVarTerm*) {
	// TODO
}

void TheoryVisitor::visit(const CPWSumTerm*) {
	// TODO
}

void TheoryVisitor::visit(const CPSumTerm*) {
	// TODO
}

void TheoryVisitor::visit(const CPReification*) {
	// TODO
}

void LazyTsBody::notifyTheoryOccurence(){
	grounder_->notifyTheoryOccurence(inst);
}<|MERGE_RESOLUTION|>--- conflicted
+++ resolved
@@ -28,55 +28,37 @@
 #include "groundtheories/SolverPolicy.hpp"
 #include "groundtheories/GroundPolicy.hpp"
 #include "groundtheories/PrintGroundPolicy.hpp"
-<<<<<<< HEAD
 #include "grounders/FormulaGrounders.hpp"
 #include "grounders/TermGrounders.hpp"
 #include "grounders/SetGrounders.hpp"
 #include "grounders/DefinitionGrounders.hpp"
 #include "grounders/LazyQuantGrounder.hpp"
-=======
+
 #include "fobdd.hpp"
 #include "symbolicstructure.hpp"
 
-#include "GeneralUtils.hpp"
->>>>>>> e6159901
-
 using namespace std;
 using namespace rel_ops;
 
-<<<<<<< HEAD
-=======
+// FIXME they are already defined somewhere?
 /** The two built-in literals 'true' and 'false' **/
 int _true = numeric_limits<int>::max();
 int _false = 0;
 
 double MCPA = 1;	// TODO: constant currently used when pruning bdds. Should be made context dependent
->>>>>>> e6159901
 
 /****************************************
 	Comparison operators for TsBodies
 ****************************************/
 
+// TODO verify operator code
 bool operator==(const TsBody& a, const TsBody& b) {
-<<<<<<< HEAD
-	if(typeid(a) != typeid(b))
-		return false;
-	else
-		return (int)a.type() == (int)b.type();
-=======
 	if(typeid(a) != typeid(b)) { return false; }
 	else { return a.equal(b); }
->>>>>>> e6159901
 }
 
 bool operator<(const TsBody& a, const TsBody& b) {
 	// Order of TsBodies of different types is defined by lexical order of there typeids.
-<<<<<<< HEAD
-	if(typeid(a) != typeid(b)){
-		return (typeid(a).name() < typeid(b).name());
-	}else{
-		return (int)a.type() < (int)b.type();
-=======
 	if(typeid(a) != typeid(b)) { return (typeid(a).name() < typeid(b).name()); }
 	else { return a.compare(b); }
 }	
@@ -110,8 +92,8 @@
 				}
 			}
 		}
->>>>>>> e6159901
-	}
+	}
+	return false;
 }
 
 /** Comparing CP terms and bounds **/
@@ -258,27 +240,29 @@
 		AggTsBody* tsbody = new AggTsBody(tstype,bound,(comp == CompType::LT),aggtype,setnr);
 		if(strict) {
 			#warning "This is wrong if floating point weights are allowed!";
-<<<<<<< HEAD
 			tsbody->_bound = (comp == CompType::LT) ? bound + 1 : bound - 1;
 		}else{
 			tsbody->_bound = bound;
 		}
 		atom2TsBody[head] = tspair(head,tsbody);
 		return head;
-=======
-			tsbody->_bound = (comp == '<') ? bound + 1 : bound - 1;	
-		} 
-		else { tsbody->_bound = bound; }
-		//_tsbodies2nr.insert(it,pair<TsBody*,int>(tsbody,nr));
-		atom2TsBody[nr] = tspair(nr,tsbody);
-		return nr;
->>>>>>> e6159901
 	}
 }
 
 Lit GroundTranslator::translate(CPTerm* left, CompType comp, const CPBound& right, TsType tstype) {
 	CPTsBody* tsbody = new CPTsBody(tstype,left,comp,right);
-	return addTseitinBody(tsbody);
+	// FIXME optimization: check whether the same comparison has already been added and reuse the tseitin.
+	// => this should be generalized to sharing detection!
+/*	auto it = lower_bound(atom2TsBody.begin(), atom2TsBody.end(), tspair(0,tsbody), compareTsPair);
+	if(it != atom2TsBody.end() && (*it).second == *tsbody) {
+		delete tsbody;
+		return (*it).first;
+	}
+	else {*/
+		int nr = nextNumber(AtomType::TSEITINWITHSUBFORMULA);
+		atom2TsBody[nr] = tspair(nr, tsbody);
+		return nr;
+	//}
 }
 
 int GroundTranslator::translateSet(const vector<int>& lits, const vector<double>& weights, const vector<double>& trueweights) {
@@ -331,15 +315,9 @@
 
 string GroundTranslator::printAtom(const Lit& atom, bool longnames) const {
 	stringstream s;
-<<<<<<< HEAD
-	uint nr = abs(atom);
-	if(nr == _true) return "true";
-	else if(nr == _false) return "false";
-=======
-	nr = abs(nr);
+	uint nr = abs(nr);
 	if(nr == _true) { return "true"; }
 	if(nr == _false) { return "false"; }
->>>>>>> e6159901
 	if(not isStored(nr)) {
 		return "error";
 	}
@@ -542,7 +520,6 @@
 }
 
 bool UnivSentGrounder::run() const {
-<<<<<<< HEAD
 	if(_verbosity > 1) clog << "Grounding a universally quantified sentence " << "\n";
 	if(not _generator->first()) {
 		if(_verbosity > 1){
@@ -561,1006 +538,6 @@
 			_grounding->addEmptyClause();
 			return b;
 		}
-=======
-	if(_verbosity > 1) { clog << "Grounding a universally quantified sentence " << "\n"; }
-	if(_generator->first()) {
-		bool b = _subgrounder->run();
-		if(not b) {
-			_grounding->addEmptyClause();
-			return b;
-		}
-		while(_generator->next()) {
-			b = _subgrounder->run();
-			if(not b) {
-				_grounding->addEmptyClause();
-				return b;
-			}
-		}
-	}
-	else if(_verbosity > 1) {
-		clog << "No instances for this sentence " << "\n";
-	}
-	return true;
-}
-
-void FormulaGrounder::setOrig(const Formula* f, const map<Variable*, const DomainElement**>& mvd, int verb) {
-	_verbosity = verb;
-	map<Variable*,Variable*> mvv;
-	for(set<Variable*>::const_iterator it = f->freeVars().begin(); it != f->freeVars().end(); ++it) {
-		Variable* v = new Variable((*it)->name(),(*it)->sort(),ParseInfo());
-		mvv[*it] = v;
-		_varmap[v] = mvd.find(*it)->second;
-	}
-	_origform = f->clone(mvv);
-}
-
-void FormulaGrounder::printOrig() const {
-	clog << "Grounding formula " << _origform->toString();
-	if(not _origform->freeVars().empty()) {
-		clog << " with instance ";
-		for(set<Variable*>::const_iterator it = _origform->freeVars().begin(); it != _origform->freeVars().end(); ++it) {
-			clog << (*it)->toString() << " = ";
-			const DomainElement* e = *(_varmap.find(*it)->second);
-			clog << e->toString() << ' ';
-		}
-	}
-	clog << "\n";
-}
-
-AtomGrounder::AtomGrounder(GroundTranslator* gt, bool sign, PFSymbol* s,
-							const vector<TermGrounder*> sg, const vector<const DomainElement**>& checkargs,
-							InstGenerator* pic, InstGenerator* cic, PredInter* inter,
-							const vector<SortTable*>& vst, const GroundingContext& ct)
-	: FormulaGrounder(gt,ct), _subtermgrounders(sg), _pchecker(pic), _cchecker(cic), _symbol(gt->addSymbol(s)),
-	_tables(vst), _sign(sign), _checkargs(checkargs), _inter(inter)
-	{ _certainvalue = (ct._truegen ? _true : _false); }
-
-int AtomGrounder::run() const {
-	if(_verbosity > 2) { printOrig(); }
-
-	// Run subterm grounders
-	bool alldomelts = true;
-	vector<GroundTerm> groundsubterms(_subtermgrounders.size());
-	ElementTuple args(_subtermgrounders.size());
-	for(size_t n = 0; n < _subtermgrounders.size(); ++n) {
-		groundsubterms[n] = _subtermgrounders[n]->run();
-		if(groundsubterms[n]._isvarid) {
-			alldomelts = false;
-		} else {
-			args[n] = groundsubterms[n]._domelement;
-		}
-	}
-
-	// Checking partial functions
-	for(size_t n = 0; n < args.size(); ++n) {
-		//TODO: only check positions that can be out of bounds!
-		if(not groundsubterms[n]._isvarid && not args[n]) {
-			//TODO: produce a warning!
-			if(_context._funccontext == PC_BOTH) {
-				// TODO: produce an error
-			}
-			if(_verbosity > 2) {
-				clog << "Partial function went out of bounds\n";
-				clog << "Result is " << (_context._funccontext != PC_NEGATIVE  ? "true" : "false") << "\n";
-			}
-			return (_context._funccontext != PC_NEGATIVE  ? _true : _false);
-		}
-	}
-
-	// Checking out-of-bounds
-	for(size_t n = 0; n < args.size(); ++n) {
-		if(not groundsubterms[n]._isvarid && not _tables[n]->contains(args[n])) {
-			if(_verbosity > 2) {
-				clog << "Term value out of predicate type\n";
-				clog << "Result is " << (_sign  ? "false" : "true") << "\n";
-			}
-			return (_sign ? _false : _true);
-		}
-	}
-
-	// Run instance checkers
-	if(alldomelts) {
-		for(size_t n = 0; n < args.size(); ++n) {
-			*(_checkargs[n]) = args[n];
-		}
-		if(not _pchecker->first()) {
-			if(_verbosity > 2) {
-				clog << "Possible checker failed\n";
-				clog << "Result is " << (_certainvalue ? "false" : "true") << "\n";
-			}
-			return _certainvalue ? _false : _true;	// TODO: dit is lelijk
-		}
-		if(_cchecker->first()) {
-			if(_verbosity > 2) {
-				clog << "Certain checker succeeded\n";
-				clog << "Result is " << _translator->printAtom(_certainvalue) << "\n";
-			}
-			return _certainvalue;
-		}
-		if(_inter->isTrue(args)) { return _sign ? _true : _false; }
-		if(_inter->isFalse(args)) { return _sign ? _false : _true; }
-	}
-
-	// Return grounding
-	if(alldomelts) {
-		int atom = _translator->translate(_symbol,args);
-		if(not _sign) { atom = -atom; }
-		if(_verbosity > 2) { clog << "Result is " << _translator->printAtom(atom) << "\n"; }
-		return atom;
-	}
-	else {
-		assert(false);
-	}
-}
-
-void AtomGrounder::run(vector<int>& clause) const {
-	clause.push_back(run());
-}
-
-int ComparisonGrounder::run() const {
-	const GroundTerm& left = _lefttermgrounder->run();
-	const GroundTerm& right = _righttermgrounder->run();
-
-	//XXX Is following check necessary??
-	if((not left._domelement && not left._varid) || (not right._domelement && not right._varid)) {
-		return _context._funccontext != PC_NEGATIVE  ? _true : _false;
-	}
-
-	//TODO??? out-of-bounds check. Can out-of-bounds ever occur on </2, >/2, =/2???
-	
-	if(left._isvarid) {
-		CPTerm* leftterm = new CPVarTerm(left._varid);
-		if(right._isvarid) {
-			CPBound rightbound(right._varid);
-			return _translator->translate(leftterm,_comparator,rightbound,TS_EQ); //TODO use _context._tseitin?
-		}	
-		else {
-			assert(not right._isvarid);
-			int rightvalue = right._domelement->value()._int;
-			CPBound rightbound(rightvalue);
-			return _translator->translate(leftterm,_comparator,rightbound,TS_EQ); //TODO use _context._tseitin?
-		}
-	}
-	else {
-		assert(not left._isvarid);
-		int leftvalue = left._domelement->value()._int;
-		if(right._isvarid) {
-			CPTerm* rightterm = new CPVarTerm(right._varid);
-			CPBound leftbound(leftvalue);
-			return _translator->translate(rightterm,invertComp(_comparator),leftbound,TS_EQ); //TODO use _context._tseitin?
-		}	
-		else {
-			assert(not right._isvarid);
-			int rightvalue = right._domelement->value()._int;
-			switch(_comparator) {
-				case CT_EQ: { return leftvalue == rightvalue ? _true : _false; }
-				case CT_NEQ: { return leftvalue != rightvalue ? _true : _false; }
-				case CT_LEQ: { return leftvalue <= rightvalue ? _true : _false; }
-				case CT_GEQ: { return leftvalue >= rightvalue ? _true : _false; }
-				case CT_LT: { return leftvalue < rightvalue ? _true : _false; }
-				case CT_GT:	{ return leftvalue > rightvalue ? _true : _false; }
-				default: assert(false);
-			}
-		}
-	}
-	assert(false);
-	return 0;
-}
-
-void ComparisonGrounder::run(vector<int>& clause) const {
-	clause.push_back(run());
-}
-
-/**
- * int AggGrounder::handleDoubleNegation(double boundvalue, int setnr) const
- * DESCRIPTION
- * 		Invert the comparator and the sign of the tseitin when the aggregate is in a doubly negated context. 
- */
-int AggGrounder::handleDoubleNegation(double boundvalue, int setnr) const {
-	bool newcomp;
-	switch(_comp) {
-		case '<' : newcomp = '>'; break;
-		case '>' : newcomp = '<'; break;
-		case '=' : assert(false); break;
-		default : assert(false); break;
-	}
-	TsType tp = _context._tseitin;
-	int tseitin = _translator->translate(boundvalue,newcomp,false,_type,setnr,tp);
-	return _sign ? -tseitin : tseitin;
-}
-
-/**
- * int AggGrounder::finishCard(double truevalue, double boundvalue, int setnr) const
- */
-int AggGrounder::finishCard(double truevalue, double boundvalue, int setnr) const {
-	int leftvalue = int(boundvalue - truevalue);
-	const TsSet& tsset = _translator->groundset(setnr);
-	int maxposscard = tsset.size();
-	TsType tp = _context._tseitin;
-	bool simplify = false;
-	bool conj;
-	bool negateset;
-	switch(_comp) {
-		case '=':
-			if(leftvalue < 0 || leftvalue > maxposscard) {
-				return _sign ? _false : _true;
-			}
-			else if(leftvalue == 0) {
-				simplify = true;
-				conj = true;
-				negateset = true;
-			}
-			else if(leftvalue == maxposscard) {
-				simplify = true;
-				conj = true;
-				negateset = false;
-			}
-			break;
-		case '<':
-			if(leftvalue < 0) {
-				return _sign ? _true : _false;
-			}
-			else if(leftvalue == 0) {
-				simplify = true;
-				conj = false;
-				negateset = false;
-			}
-			else if(leftvalue == maxposscard-1) {
-				simplify = true;
-				conj = true;
-				negateset = false;
-			}
-			else if(leftvalue >= maxposscard) {
-				return _sign ? _false : _true;
-			}
-			break;
-		case '>':
-			if(leftvalue <= 0) {
-				return _sign ? _false : _true;
-			}
-			else if(leftvalue == 1) {
-				simplify = true;
-				conj = true;
-				negateset = true;
-			}
-			else if(leftvalue == maxposscard) {
-				simplify = true;
-				conj = false;
-				negateset = true;
-			}
-			else if(leftvalue > maxposscard) {
-				return _sign ? _true : _false;
-			}
-			break;
-		default:
-			assert(false);
-	}
-	if(not _sign) {
-		if(tp == TS_IMPL) { tp = TS_RIMPL; }
-		else if(tp == TS_RIMPL) { tp = TS_IMPL; }
-	}
-	if(simplify) {
-		if(_doublenegtseitin) {
-			if(negateset) {
-				int tseitin = _translator->translate(tsset.literals(),!conj,tp);
-				return _sign ? -tseitin : tseitin;
-			}
-			else {
-				vector<int> newsetlits(tsset.size());
-				for(size_t n = 0; n < tsset.size(); ++n) {
-					newsetlits[n] = -tsset.literal(n);
-				}
-				int tseitin = _translator->translate(newsetlits,!conj,tp);
-				return _sign ? -tseitin : tseitin;
-			}
-		}
-		else {
-			if(negateset) {
-				vector<int> newsetlits(tsset.size());
-				for(size_t n = 0; n < tsset.size(); ++n) {
-					newsetlits[n] = -tsset.literal(n);
-				}
-				int tseitin = _translator->translate(newsetlits,conj,tp);
-				return _sign ? tseitin : -tseitin;
-			}
-			else {
-				int tseitin = _translator->translate(tsset.literals(),conj,tp);
-				return _sign ? tseitin : -tseitin;
-			}
-		}
-	}
-	else {
-		if(_doublenegtseitin) { return handleDoubleNegation(double(leftvalue),setnr); }
-		else {
-			int tseitin = _translator->translate(double(leftvalue),_comp,true,AGG_CARD,setnr,tp);
-			return _sign ? tseitin : -tseitin;
-		}
-	}
-}
-
-/**
- * int AggGrounder::finish(double boundvalue, double newboundvalue, double minpossvalue, double maxpossvalue, int setnr) const
- * DESCRIPTION
- * 		General finish method for grounding of sum, product, minimum and maximum aggregates.
- * 		Checks whether the aggregate will be certainly true or false, based on minimum and maximum possible values and the given bound;
- * 		and creates a tseitin, handling double negation when necessary;
- */
-int AggGrounder::finish(double boundvalue, double newboundvalue, double minpossvalue, double maxpossvalue, int setnr) const {
-	// Check minimum and maximum possible values against the given bound
-	switch(_comp) { //TODO more complicated propagation is possible!
-		case '=':
-			if(minpossvalue > boundvalue || maxpossvalue < boundvalue) {
-				return _sign ? _false : _true;
-			}
-			break;
-		case '<':
-			if(boundvalue < minpossvalue) {
-				return _sign ? _true : _false;
-			} else if(boundvalue >= maxpossvalue) {
-				return _sign ? _false : _true;
-			}
-			break;
-		case '>':
-			if(boundvalue > maxpossvalue) {
-				return _sign ? _true : _false;
-			} else if(boundvalue <= minpossvalue) {
-				return _sign ? _false : _true;
-			}
-			break;
-		default:
-			assert(false);
-	}
-	if(_doublenegtseitin) {
-		return handleDoubleNegation(newboundvalue,setnr);
-	} else {
-		int tseitin;
-		TsType tp = _context._tseitin;
-		if(not _sign) {
-			if(tp == TS_IMPL) { tp = TS_RIMPL; }
-			else if(tp == TS_RIMPL) { tp = TS_IMPL; }
-		}
-		tseitin = _translator->translate(newboundvalue,_comp,true,_type,setnr,tp);
-		return _sign ? tseitin : -tseitin;
-	}
-}
-
-/**
- * int AggGrounder::run() const
- * DESCRIPTION
- * 		Run the aggregate grounder.
- */
-int AggGrounder::run() const {
-	// Run subgrounders
-	int setnr = _setgrounder->run();
-	const GroundTerm& groundbound = _boundgrounder->run();
-	assert(not groundbound._isvarid); //TODO
-	const DomainElement* bound = groundbound._domelement;
-
-	// Retrieve the set, note that weights might be changed when handling min and max aggregates.
-	TsSet& tsset = _translator->groundset(setnr);
-
-	// Retrieve the value of the bound
-	double boundvalue = bound->type() == DET_INT ? (double) bound->value()._int : bound->value()._double;
-
-	// Compute the value of the aggregate based on weights of literals that are certainly true.	
-	double truevalue = applyAgg(_type,tsset.trueweights());
-
-	// When the set is empty, return an answer based on the current value of the aggregate.
-	if(tsset.literals().empty()) {
-		bool returnvalue;
-		switch(_comp) {
-			case '<' : returnvalue = boundvalue < truevalue; break;
-			case '>' : returnvalue = boundvalue > truevalue; break;
-			case '=' : returnvalue = boundvalue == truevalue; break;
-			default: assert(false); returnvalue = true;
-		}
-		return _sign == returnvalue ? _true : _false;
-	}
-
-	// Handle specific aggregates.
-	int tseitin;
-	double minpossvalue = truevalue;
-	double maxpossvalue = truevalue;
-	switch(_type) {
-		case AGG_CARD: { 
-			tseitin = finishCard(truevalue,boundvalue,setnr);
-			break;
-		}
-		case AGG_SUM: {
-			// Compute the minimum and maximum possible value of the sum.
-			for(size_t n = 0; n < tsset.size(); ++n) {
-				if(tsset.weight(n) > 0) { maxpossvalue += tsset.weight(n); }
-				else if(tsset.weight(n) < 0) { minpossvalue += tsset.weight(n); }
-			}
-			// Finish
-			tseitin = finish(boundvalue,(boundvalue-truevalue),minpossvalue,maxpossvalue,setnr);
-			break;
-		}
-		case AGG_PROD: {
-			// Compute the minimum and maximum possible value of the product.
-			bool containsneg = false;
-			for(size_t n = 0; n < tsset.size(); ++n) {
-				maxpossvalue *= abs(tsset.weight(n));
-				if(tsset.weight(n) < 0) { containsneg = true; }
-			}
-			if(containsneg) { minpossvalue = -maxpossvalue; }
-			// Finish
-			tseitin = finish(boundvalue,(boundvalue/truevalue),minpossvalue,maxpossvalue,setnr);
-			break;
-		}
-		case AGG_MIN: {
-			// Compute the minimum possible value of the set.
-			for(size_t n = 0; n < tsset.size(); ++n) {
-				minpossvalue = (tsset.weight(n) < minpossvalue) ? tsset.weight(n) : minpossvalue;
-				// Decrease all weights greater than truevalue to truevalue.
-				if(tsset.weight(n) > truevalue) { tsset.setWeight(n,truevalue); }
-			}
-			// Finish
-			tseitin = finish(boundvalue,boundvalue,minpossvalue,maxpossvalue,setnr);
-			break;
-		}
-		case AGG_MAX: {
-			// Compute the maximum possible value of the set.
-			for(size_t n = 0; n < tsset.size(); ++n) {
-				maxpossvalue = (tsset.weight(n) > maxpossvalue) ? tsset.weight(n) : maxpossvalue;
-				// Increase all weights less than truevalue to truevalue.
-				if(tsset.weight(n) < truevalue) { tsset.setWeight(n,truevalue); }
-			}
-			// Finish
-			tseitin = finish(boundvalue,boundvalue,minpossvalue,maxpossvalue,setnr);
-			break;
-		}
-		default: 
-			assert(false);
-			tseitin = 0;
-	}
-	return tseitin;
-}
-
-void AggGrounder::run(vector<int>& clause) const {
-	clause.push_back(run());	
-}
-
-inline bool ClauseGrounder::check1(int l) const {
-	return _conj ? (l == _false) : (l == _true);
-}
-
-inline bool ClauseGrounder::check2(int l) const {
-	return _conj ? (l == _true) : (l == _false);
-}
-
-inline int ClauseGrounder::result1() const {
-	return (_conj == _sign) ? _false : _true;
-}
-
-inline int ClauseGrounder::result2() const {
-	return (_conj == _sign) ? _true : _false;
-}
-
-int ClauseGrounder::finish(vector<int>& cl) const {
-	if(_verbosity > 2) { printOrig(); }
-	if(cl.empty()) {
-		if(_verbosity > 2) { clog << "Result = " << _translator->printAtom(result2()) << "\n"; }
-		return result2();
-	}
-	else if(cl.size() == 1) {
-		if(_verbosity > 2) { clog << "Result = " << (_sign ? _translator->printAtom(cl[0]) : _translator->printAtom(-cl[0])) << "\n"; }
-		return _sign ? cl[0] : -cl[0];
-	}
-	else {
-		TsType tp = _context._tseitin;
-		if(not _sign) {
-			if(tp == TS_IMPL) { tp = TS_RIMPL; }
-			else if(tp == TS_RIMPL) { tp = TS_IMPL; }
-		}
-		if(_doublenegtseitin) {
-			for(size_t n = 0; n < cl.size(); ++n) { cl[n] = -cl[n]; }
-			int ts = _translator->translate(cl,!_conj,tp);
-			if(_verbosity > 2) {
-				clog << "Result = " << (_sign ? "~" : "");
-				clog << _translator->printAtom(cl[0]) << ' ';
-				for(size_t n = 1; n < cl.size(); ++n) { 
-					clog << (not _conj ? "& " : "| ") << _translator->printAtom(cl[n]) << ' ';
-				}
-				clog << '\n';
-			}
-			return _sign ? -ts : ts;
-		}
-		else {
-			int ts = _translator->translate(cl,_conj,tp);
-			if(_verbosity > 2) {
-				clog << "Result = " << (_sign ? "" : "~");
-				clog << _translator->printAtom(cl[0]) << ' ';
-				for(size_t n = 1; n < cl.size(); ++n) { 
-					clog << (_conj ? "& " : "| ") << _translator->printAtom(cl[n]) << ' ';
-				}
-				clog << '\n';
-			}
-			return _sign ? ts : -ts;
-		}
-	}
-}
-
-int BoolGrounder::run() const {
-	vector<int> cl;
-	for(size_t n = 0; n < _subgrounders.size(); ++n) {
-		int l = _subgrounders[n]->run();
-		if(check1(l)) { return result1(); }
-		else if(not check2(l)) { cl.push_back(l); }
-	}
-	return finish(cl);
-}
-
-void BoolGrounder::run(vector<int>& clause) const {
-	for(size_t n = 0; n < _subgrounders.size(); ++n) {
-		int l = _subgrounders[n]->run();
-		if(check1(l)) {
-			clause.clear();
-			clause.push_back(result1());
-			return;
-		}
-		else if(not check2(l)) { clause.push_back(_sign ? l : -l); }
-	}
-}
-
-int QuantGrounder::run() const {
-	if(_verbosity > 2) { printOrig(); }
-	vector<int> cl;
-	if(_generator->first()) {
-		if(_checker->first()) {
-			if(_verbosity > 2) { clog << "Result = " << _translator->printAtom(result1()) << "\n"; }
-			return result1();
-		}
-		int l = _subgrounder->run();
-		if(check1(l)) {
-			if(_verbosity > 2) { clog << "Result = " << _translator->printAtom(result1()) << "\n"; }
-			return result1();
-		}
-		else if(not check2(l)) { cl.push_back(l); }
-		while(_generator->next()) {
-			if(_checker->first()) {
-				if(_verbosity > 2) { clog << "Result = " << _translator->printAtom(result1()) << "\n"; }
-				return result1();
-			}
-			l = _subgrounder->run();
-			if(check1(l)) {
-				if(_verbosity > 2) { clog << "Result = " << _translator->printAtom(result1()) << "\n"; }
-				return result1();
-			}
-			else if(not check2(l)) { cl.push_back(l); }
-		}
-	}
-	return finish(cl);
-}
-
-void QuantGrounder::run(vector<int>& clause) const {
-	if(_verbosity > 2) { printOrig(); }
-	if(_generator->first()) {
-		int l = _subgrounder->run();
-		if(check1(l)) {
-			clause.clear();
-			clause.push_back(result1());
-			if(_verbosity > 2) { clog << "Result = " << _translator->printAtom(result1()) << "\n"; }
-			return;
-		}
-		else if(not check2(l)) { clause.push_back(_sign ? l : -l); }
-		while(_generator->next()) {
-			l = _subgrounder->run();
-			if(check1(l)) {
-				clause.clear();
-				clause.push_back(result1());
-				if(_verbosity > 2) { clog << "Result = " << _translator->printAtom(result1()) << "\n"; }
-				return;
-			}
-			else if(not check2(l)) { clause.push_back(_sign ? l : -l); }
-		}
-	}
-	if(_verbosity > 2) {
-		clog << "Result = " << (_sign ? "" : "~");
-		if(clause.empty()) {
-			clog << (_conj ? "true" : "false") << "\n";
-		}
-		else {
-			clog << _translator->printAtom(clause[0]) << ' ';
-			for(size_t n = 1; n < clause.size(); ++n) {
-			   clog << (_conj ? "& " : "| ") << _translator->printAtom(clause[n]) << ' ';
-			}
-		}
-	}
-}
-
-int EquivGrounder::run() const {
-	// Run subgrounders
-	int left = _leftgrounder->run();
-	int right = _rightgrounder->run();
-
-	if(left == right) { return _sign ? _true : _false; }
-	else if(left == _true) {
-		if(right == _false) { return _sign ? _false : _true; }
-		else { return _sign ? right : -right; }
-	}
-	else if(left == _false) {
-		if(right == _true) { return _sign ? _false : _true; }
-		else { return _sign ? -right : right; }
-	}
-	else if(right == _true) { return _sign ? left : -left; }
-	else if(right == _false) { return _sign ? -left : left; }
-	else {
-		GroundClause cl1(2);
-		GroundClause cl2(2);
-		cl1[0] = left;	cl1[1] = _sign ? -right : right;
-		cl2[0] = -left;	cl2[1] = _sign ? right : -right;
-		GroundClause tcl(2);
-		TsType tp = _context._tseitin;
-		tcl[0] = _translator->translate(cl1,false,tp);
-		tcl[1] = _translator->translate(cl2,false,tp);
-		return _translator->translate(tcl,true,tp);
-	}
-}
-
-void EquivGrounder::run(vector<int>& clause) const {
-	// Run subgrounders
-	int left = _leftgrounder->run();
-	int right = _rightgrounder->run();
-
-	if(left == right) { clause.push_back(_sign ? _true : _false); return;	}
-	else if(left == _true) {
-		if(right == _false) { clause.push_back(_sign ? _false : _true); return; }
-		else { clause.push_back(_sign ? right : -right); return; }
-	}
-	else if(left == _false) {
-		if(right == _true) { clause.push_back(_sign ? _false : _true); return; }
-		else { clause.push_back(_sign ? -right : right); return; }
-	}
-	else if(right == _true) { clause.push_back(_sign ? left : -left); return; }
-	else if(right == _false) { clause.push_back(_sign ? -left : left); return; }
-	else {
-		GroundClause cl1(2);
-		GroundClause cl2(2);
-		cl1[0] = left;	cl1[1] = _sign ? -right : right;
-		cl2[0] = -left;	cl2[1] = _sign ? right : -right;
-		TsType tp = _context._tseitin;
-		int ts1 = _translator->translate(cl1,false,tp);
-		int ts2 = _translator->translate(cl2,false,tp);
-		clause.push_back(ts1); clause.push_back(ts2);
-	}
-}
-
-void TermGrounder::setOrig(const Term* t, const map<Variable*,const DomainElement**>& mvd, int verb) {
-	_verbosity = verb;
-	map<Variable*,Variable*> mvv;
-	for(set<Variable*>::const_iterator it = t->freeVars().begin(); it != t->freeVars().end(); ++it) {
-		Variable* v = new Variable((*it)->name(),(*it)->sort(),ParseInfo());
-		mvv[*it] = v;
-		_varmap[v] = mvd.find(*it)->second;
-	}
-	_origterm = t->clone(mvv);
-}
-
-void TermGrounder::printOrig() const {
-	clog << "Grounding term " << _origterm->toString();
-	if(not _origterm->freeVars().empty()) {
-		clog << " with instance ";
-		for(set<Variable*>::const_iterator it = _origterm->freeVars().begin(); it != _origterm->freeVars().end(); ++it) {
-			clog << (*it)->toString() << " = ";
-			const DomainElement* e = *(_varmap.find(*it)->second);
-			clog << e->toString() << ' ';
-		}
-	}
-	clog << "\n";
-}
-
-GroundTerm DomTermGrounder::run() const {
-	//SortTable* _domain = new SortTable(new EnumeratedInternalSortTable());
-	//_domain->add(_value);
-	return GroundTerm(_value);
-}
-
-GroundTerm VarTermGrounder::run() const {
-	//TODO Set domain?
-	return GroundTerm(*_value);
-}
-
-GroundTerm FuncTermGrounder::run() const {
-	if(_verbosity > 2) { printOrig(); }
-	bool calculable = true;
-	vector<GroundTerm> groundsubterms(_subtermgrounders.size());
-	ElementTuple args(_subtermgrounders.size());
-	for(size_t n = 0; n < _subtermgrounders.size(); ++n) {
-		groundsubterms[n] = _subtermgrounders[n]->run();
-		if(groundsubterms[n]._isvarid) {
-			calculable = false;
-		} else {
-			args[n] = groundsubterms[n]._domelement;
-		}
-	}
-	if(calculable && _functable) { // All ground subterms are domain elements!
-		const DomainElement* result = (*_functable)[args];
-		if(result) {
-			if(_verbosity > 2) {
-				clog << "Result = " << *result << "\n";
-			}
-			return GroundTerm(result);
-		}
-	}
-	// assert(isCPSymbol(_function->symbol())) && some of the ground subterms are CP terms.
-	VarId varid = _termtranslator->translate(_function,groundsubterms);
-	if(_verbosity > 2) {
-		clog << "Result = " << _termtranslator->printTerm(varid, false) << "\n";
-	}
-	return GroundTerm(varid);
-}
-
-CPTerm* createSumTerm(SumType type, const VarId& left, const VarId& right) {
-	if(type == ST_MINUS) {
-		vector<VarId> varids(2); //XXX vector<VarId> varids[] = { left, right }; ?
-		varids[0] = left;
-		varids[1] = right;
-		vector<int> weights(2);
-		weights[0] = 1;
-		weights[1] = -1;
-		return new CPWSumTerm(varids,weights);
-	} else {
-		return new CPSumTerm(left,right);
-	}
-}
-
-GroundTerm SumTermGrounder::run() const {
-	if(_verbosity > 2) { 
-		printOrig();
-	}
-	// Run subtermgrounders
-	const GroundTerm& left = _lefttermgrounder->run();
-	const GroundTerm& right = _righttermgrounder->run();
-	SortTable* leftdomain = _lefttermgrounder->getDomain();
-	SortTable* rightdomain = _righttermgrounder->getDomain();
-
-	// Compute domain for the sum term
-	if(not _domain || not _domain->approxFinite()) {
-		if(not left._isvarid) {
-			leftdomain = new SortTable(new EnumeratedInternalSortTable());
-			leftdomain->add(left._domelement);
-		}
-		if(not right._isvarid) {
-			rightdomain = new SortTable(new EnumeratedInternalSortTable());
-			rightdomain->add(right._domelement);
-		}
-		if(leftdomain && rightdomain && leftdomain->approxFinite() && rightdomain->approxFinite()) {
-			int leftmin = leftdomain->first()->value()._int;
-			int rightmin = rightdomain->first()->value()._int;
-			int leftmax = leftdomain->last()->value()._int;
-			int rightmax = rightdomain->last()->value()._int;
-			int min, max; 
-			if(_type == ST_PLUS) {
-				min = leftmin + rightmin;
-				max = leftmax + rightmax;
-			} else if (_type == ST_MINUS) {
-				min = leftmin - rightmin;
-				max = leftmax - rightmax;
-			}
-			if(max < min) { swap(min,max); }
-			_domain = new SortTable(new IntRangeInternalSortTable(min,max));
-		} else {
-			if(leftdomain && not leftdomain->approxFinite()) {
-				cerr << "Left domain is infinite..." << endl;
-			}
-			if(rightdomain && not rightdomain->approxFinite()) {
-				cerr << "Right domain is infinite..." << endl;
-			}
-			//TODO one of the domains is unknown or infinite...
-			//TODO one case when left or right is a domain element!
-			//assert(false);
-		}
-	}
-
-	VarId varid;
-	if(left._isvarid) {
-		if(right._isvarid) {
-			CPTerm* sumterm = createSumTerm(_type,left._varid,right._varid);
-			varid = _termtranslator->translate(sumterm,_domain);
-		} else {
-			assert(not right._isvarid);
-			VarId rightvarid = _termtranslator->translate(right._domelement);
-			// Create tseitin
-			CPTsBody* cpelement = _termtranslator->cprelation(rightvarid);
-			int tseitin = _grounding->translator()->translate(cpelement->left(),cpelement->comp(),cpelement->right(),TS_EQ);
-			_grounding->addUnitClause(tseitin);
-			// Create cp sum term
-			CPTerm* sumterm = createSumTerm(_type,left._varid,rightvarid);
-			varid = _termtranslator->translate(sumterm,_domain);
-		}
-	} else {
-		assert(not left._isvarid);
-		if(right._isvarid) {
-			VarId leftvarid = _termtranslator->translate(left._domelement);
-			// Create tseitin
-			CPTsBody* cpelement = _termtranslator->cprelation(leftvarid);
-			int tseitin = _grounding->translator()->translate(cpelement->left(),cpelement->comp(),cpelement->right(),TS_EQ);
-			_grounding->addUnitClause(tseitin);
-			// Create cp sum term
-			CPTerm* sumterm = createSumTerm(_type,leftvarid,right._varid);
-			varid = _termtranslator->translate(sumterm,_domain);
-		} else { // Both subterms are domain elements, so lookup the result in the function table.
-			assert(not right._isvarid);
-			assert(_functable);
-			ElementTuple args(2); args[0] = left._domelement; args[1] = right._domelement;
-			const DomainElement* result = (*_functable)[args];
-			assert(result);
-			if(_verbosity > 2) {
-				clog << "Result = " << *result << "\n";
-			}
-			return GroundTerm(result);
-		}
-	}
-
-	// Return result
-	if(_verbosity > 2) {
-		clog << "Result = " << _termtranslator->printTerm(varid, false) << "\n";
-	}
-	return GroundTerm(varid);
-}
-
-GroundTerm AggTermGrounder::run() const {
-//TODO Should this grounder return a VarId in some cases?
-	int setnr = _setgrounder->run();
-	const TsSet& tsset = _translator->groundset(setnr);
-	assert(tsset.empty());
-	double value = applyAgg(_type,tsset.trueweights());
-	const DomainElement* result = DomainElementFactory::instance()->create(value);
-	if(_verbosity > 2) {
-		clog << "Result = " << *result << "\n";
-	}
-	return GroundTerm(result);
-}
-
-int EnumSetGrounder::run() const {
-	vector<int>	literals;
-	vector<double> weights;
-	vector<double> trueweights;
-	for(size_t n = 0; n < _subgrounders.size(); ++n) {
-		int l = _subgrounders[n]->run();
-		if(l != _false) {
-			const GroundTerm& groundweight = _subtermgrounders[n]->run();
-			assert(not groundweight._isvarid);
-			const DomainElement* d = groundweight._domelement;
-			double w = (d->type() == DET_INT ? (double) d->value()._int : d->value()._double);
-			if(l == _true) {
-				trueweights.push_back(w);
-			} else {
-				weights.push_back(w);
-				literals.push_back(l);
-			}
-		}
-	}
-	int s = _translator->translateSet(literals,weights,trueweights);
-	return s;
-}
-
-int QuantSetGrounder::run() const {
-	vector<int> literals;
-	vector<double> weights;
-	vector<double> trueweights;
-	if(_generator->first()) {
-		int l;
-		do {
-			if(_checker->first()) l = _true;
-			else l = _subgrounder->run();
-			if(l != _false) {
-				const GroundTerm& groundweight = _weightgrounder->run();
-				assert(not groundweight._isvarid);
-				const DomainElement* weight = groundweight._domelement;
-				double w = (weight->type() == DET_INT ? (double) weight->value()._int : weight->value()._double);
-				if(l == _true) {
-					trueweights.push_back(w);
-				} else {
-					weights.push_back(w);
-					literals.push_back(l);
-				}
-			}
-		} while(_generator->next());
-	}
-	int s = _translator->translateSet(literals,weights,trueweights);
-	return s;
-}
-
-HeadGrounder::HeadGrounder(AbstractGroundTheory* gt, InstanceChecker* pc, InstanceChecker* cc, PFSymbol* s, 
-		const vector<TermGrounder*>& sg, const vector<SortTable*>& vst)
-	: _grounding(gt), _subtermgrounders(sg), _truechecker(pc), _falsechecker(cc), _symbol(gt->translator()->addSymbol(s)), _tables(vst) {
-}
-
-int HeadGrounder::run() const {
-	// Run subterm grounders
-	bool alldomelts = true;
-	vector<GroundTerm> groundsubterms(_subtermgrounders.size());
-	ElementTuple args(_subtermgrounders.size());
-	for(size_t n = 0; n < _subtermgrounders.size(); ++n) {
-		groundsubterms[n] = _subtermgrounders[n]->run();
-		if(groundsubterms[n]._isvarid) {
-			alldomelts = false;
-		} else {
-			args[n] = groundsubterms[n]._domelement;
-		}
-	}
-	//XXX All subterm grounders should return domain elements.
-	assert(alldomelts);
-	
-	// Checking partial functions
-	for(size_t n = 0; n < args.size(); ++n) {
-		//TODO: only check positions that can be out of bounds or ...!
-		//TODO: produce a warning!
-		if(not args[n]) { return _false; }
-		if(not _tables[n]->contains(args[n])) { return _false; }
-	}
-
-	// Run instance checkers and return grounding
-	int atom = _grounding->translator()->translate(_symbol,args);
-	if(_truechecker->run(args)) {
-		_grounding->addUnitClause(atom);
-	}
-	else if(_falsechecker->run(args)) {
-		_grounding->addUnitClause(-atom);
-	}
-	return atom;
-}
-
-void RuleGrounder::addTrueRule(GroundDefinition* const grounddefinition, int head) const {
-	addPCRule(grounddefinition,head,vector<int>(0),true,false);
-}
-
-void RuleGrounder::addFalseRule(GroundDefinition* const grounddefinition, int head) const {
-	addPCRule(grounddefinition,head,vector<int>(0),false,false);
-}
-
-void RuleGrounder::addPCRule(GroundDefinition* grounddefinition, int head, const vector<int>& body, bool conj, bool recursive) const {
-	grounddefinition->addPCRule(head,body,conj,recursive);
-}
-
-void RuleGrounder::addAggRule(GroundDefinition* grounddefinition, int head, int setnr, AggFunction aggtype, bool lower, double bound, bool recursive) const {
-	grounddefinition->addAggRule(head,setnr,aggtype,lower,bound,recursive);
-}
-
-bool RuleGrounder::run(unsigned int defid, GroundDefinition* grounddefinition) const {
-	bool conj = _bodygrounder->conjunctive();
-	if(_bodygenerator->first()) {	
-		vector<int>	body;
-		do {
-			body.clear();
-			_bodygrounder->run(body);
-			bool falsebody = (body.empty() && !conj) || (body.size() == 1 && body[0] == _false);
-			if(not falsebody) {
-				bool truebody = (body.empty() && conj) || (body.size() == 1 && body[0] == _true);
-				if(_headgenerator->first()) {
-					do {
-						int head = _headgrounder->run();
-						assert(head != _true);
-						if(head != _false) {
-							if(truebody){
-								addTrueRule(grounddefinition,head);
-							}
-							else{
-								addPCRule(grounddefinition,head,body,conj,_context._tseitin == TS_RULE);
-							}
-						}
-					} while(_headgenerator->next());
-				}
-			}
-		} while(_bodygenerator->next());
-	}
-	return true;
-}
-
-unsigned int DefinitionGrounder::_currentdefnb = 1;
-
-DefinitionGrounder::DefinitionGrounder(AbstractGroundTheory* gt, std::vector<RuleGrounder*> subgr,int verb)
-		: TopLevelGrounder(gt,verb), _defnb(_currentdefnb++), _subgrounders(subgr), 
-			_grounddefinition(new GroundDefinition(_defnb,gt->translator())) {
-}
-
-bool DefinitionGrounder::run() const {
-	for(size_t n = 0; n < _subgrounders.size(); ++n) {
-		bool b = _subgrounders[n]->run(id(),_grounddefinition);
-		if(not b) { return false; }
->>>>>>> e6159901
 	}
 	return true;
 }
@@ -1658,14 +635,9 @@
 	if(_verbosity > 1) {
 		clog << "User-defined symbols that can be handled by the constraint solver: ";
 		for(set<const PFSymbol*>::const_iterator it = _cpsymbols.begin(); it != _cpsymbols.end(); ++it) {
-<<<<<<< HEAD
 			clog << (*it)->to_string(false) << " "; // TODO longnames?
-=======
-			(*it)->put(clog,_longnames);
-			clog << ' ';
->>>>>>> e6159901
-		}
-		clog << '\n';
+		}
+		clog << "\n";
 	}
 	return _cpsymbols;
 }
@@ -1701,17 +673,10 @@
 }
 
 void GrounderFactory::AggContext() {
-<<<<<<< HEAD
 	_context._truegen = false;
 	_context._funccontext = Context::POSITIVE;
 	_context._tseitin = (_context._tseitin == TsType::RULE) ? TsType::RULE : TsType::EQ;
 	_context._component = CC_FORMULA;
-=======
-	_context._truegen 		= false;
-	_context._funccontext 	= PC_POSITIVE;
-	_context._tseitin 		= (_context._tseitin == TS_RULE) ? TS_RULE : TS_EQ;
-	_context._component 	= CC_FORMULA;
->>>>>>> e6159901
 }
 
 /**
@@ -1744,7 +709,6 @@
 	// One level deeper
 	if(_context._component == CC_SENTENCE) { _context._component = CC_FORMULA; }
 	// Swap positive, truegen and tseitin according to sign
-<<<<<<< HEAD
 	if(isNeg(sign)) {
 		_context._truegen = !_context._truegen;
 
@@ -1755,19 +719,7 @@
 
 		if(_context._tseitin == TsType::IMPL) _context._tseitin = TsType::RIMPL;
 		else if(_context._tseitin == TsType::RIMPL) _context._tseitin = TsType::IMPL;
-=======
-	if(not sign) {
-		_context._truegen = !_context._truegen;
-
-		if(_context._funccontext == PC_POSITIVE) { _context._funccontext = PC_NEGATIVE; }
-		else if(_context._funccontext == PC_NEGATIVE) { _context._funccontext = PC_POSITIVE; }
-
-		if(_context._monotone == PC_POSITIVE) { _context._monotone = PC_NEGATIVE; }
-		else if(_context._monotone == PC_NEGATIVE) { _context._monotone = PC_POSITIVE; }
->>>>>>> e6159901
-
-		if(_context._tseitin == TS_IMPL) { _context._tseitin = TS_RIMPL; }
-		else if(_context._tseitin == TS_RIMPL) { _context._tseitin = TS_IMPL; }
+
 	}
 }
 
@@ -1960,17 +912,14 @@
 	// Move all functions and aggregates that are three-valued according 
 	// to _structure outside the atom. To avoid changing the original atom, 
 	// we first clone it.
-<<<<<<< HEAD
 	PredForm* newpf = pf->clone();
 	Formula* transpf = FormulaUtils::moveThreeValuedTerms(newpf,_structure,(_context._funccontext != Context::NEGATIVE),_cpsupport,_cpsymbols);
-=======
-	PredForm* clonedformula = pf->clone();
-	Formula* movedformula = FormulaUtils::moveThreeValuedTerms(clonedformula,_structure,_context._funccontext,_cpsupport,_cpsymbols);
-	movedformula = FormulaUtils::removeEqChains(movedformula);
-	if(not _cpsupport) { movedformula = FormulaUtils::graphFunctions(movedformula); }
->>>>>>> e6159901
-
-	if(typeid(*movedformula) != typeid(PredForm)) {	// The rewriting changed the atom
+	transpf = FormulaUtils::removeEqChains(transpf);
+	if(not _cpsupport) { 
+		transpf = FormulaUtils::graphFunctions(transpf); 
+	}
+
+	if(typeid(*transpf) != typeid(PredForm)) {	// The rewriting changed the atom
 		if(_verbosity > 1) {
 			clog << "Rewritten "; pf->put(clog,_longnames);
 			clog << " to "; movedformula->put(clog,_longnames);
@@ -1992,7 +941,6 @@
 		if(_cpsupport && VocabularyUtils::isComparisonPredicate(newpf->symbol())) {
 			string name = newpf->symbol()->name();
 			CompType comp;
-<<<<<<< HEAD
 			if(name == "=/2")
 				comp = isPos(pf->sign()) ? CompType::EQ : CompType::NEQ;
 			else if(name == "</2")
@@ -2005,16 +953,7 @@
 			}
 			_formgrounder = new ComparisonGrounder(_grounding->translator(),_grounding->termtranslator(),
 									subtermgrounders[0],comp,subtermgrounders[1],_context);
-			_formgrounder->setorig(ptranspf,varmapping(),_verbosity);
-=======
-			if(name == "=/2") { comp = (pf->sign() ? CT_EQ : CT_NEQ); }
-			else if(name == "</2") { comp = (pf->sign() ? CT_LT : CT_GEQ); }
-			else if(name == ">/2") { comp = (pf->sign() ? CT_GT : CT_LEQ); }
-			else { assert(false); comp = CT_EQ; }
-			_formgrounder = new ComparisonGrounder(_grounding->translator(),_grounding->termtranslator(),
-									subtermgrounders[0],comp,subtermgrounders[1],_context);
-			_formgrounder->setOrig(newpf,_varmapping,_verbosity);
->>>>>>> e6159901
+			_formgrounder->setOrig(newpf,varmapping(),_verbosity);
 			if(_context._component == CC_SENTENCE) { 
 				_toplevelgrounder = new SentenceGrounder(_grounding,_formgrounder,false,_verbosity);
 			}
@@ -2031,16 +970,6 @@
 			}
 			else {
 				// Create instance checkers
-<<<<<<< HEAD
-				InstanceChecker* possch;
-				InstanceChecker* certainch;
-				if(_context._truegen == isPos(ptranspf->sign())) {
-					possch = checkfactory.create(inter,POSS_TRUE);
-					certainch = checkfactory.create(inter,CERTAIN_TRUE);
-				} else {
-					possch = checkfactory.create(inter,POSS_FALSE);
-					certainch = checkfactory.create(inter,CERTAIN_FALSE);
-=======
 				vector<Sort*> checksorts;
 				vector<const DomainElement**> checkargs;
 				vector<SortTable*> tables;
@@ -2061,7 +990,6 @@
 				else {	
 					possbdd = _symstructure->evaluate(checkpf,QT_PF);
 					certbdd = _symstructure->evaluate(checkpf,QT_CF); 
->>>>>>> e6159901
 				}
 				PredTable* posstable = new PredTable(new BDDInternalPredTable(possbdd,_symstructure->manager(),fovars,_structure),Universe(tables));
 				PredTable* certtable = new PredTable(new BDDInternalPredTable(certbdd,_symstructure->manager(),fovars,_structure),Universe(tables));
@@ -2069,22 +997,17 @@
 				InstGenerator* possch = gf.create(posstable,vector<bool>(checkargs.size(),true),checkargs,Universe(tables));
 				InstGenerator* certainch = gf.create(certtable,vector<bool>(checkargs.size(),true),checkargs,Universe(tables));
 				// Create the grounder
-<<<<<<< HEAD
+// FIXME verify use of newpf and transpf
 				_formgrounder = new AtomGrounder(_grounding->translator(),ptranspf->sign(),ptranspf->symbol(),
 										subtermgrounders,possch,certainch,argsorttables,_context);
-				_formgrounder->setorig(ptranspf,varmapping(),_verbosity);
-=======
-				_formgrounder = new AtomGrounder(_grounding->translator(),newpf->sign(),newpf->symbol(),
-										subtermgrounders,checkargs,possch,certainch,inter,argsorttables,_context);
-				_formgrounder->setOrig(newpf,_varmapping,_verbosity);
->>>>>>> e6159901
+				_formgrounder->setOrig(ptranspf,varmapping(),_verbosity);
 				if(_context._component == CC_SENTENCE) { 
 					_toplevelgrounder = new SentenceGrounder(_grounding,_formgrounder,false,_verbosity);
 				}
 			}
 		}
 	}
-	movedformula->recursiveDelete();
+	transpf->recursiveDelete();
 }
 
 /**
@@ -2136,13 +1059,6 @@
 
 		// Create grounder
 		SaveContext();
-<<<<<<< HEAD
-		if(recursive(bf)) _context._tseitin = TsType::RULE;
-		_formgrounder = new BoolGrounder(_grounding->translator(),sub,bf->sign(),bf->conj(),_context);
-		RestoreContext();
-		_formgrounder->setorig(bf,varmapping(),_verbosity);
-		if(_context._component == CC_SENTENCE) _toplevelgrounder = new SentenceGrounder(_grounding,_formgrounder,false,_verbosity);
-=======
 		if(recursive(bf)) { _context._tseitin = TS_RULE; }
 		_formgrounder = new BoolGrounder(_grounding->translator(),sub,bf->sign(),bf->conj(),_context);
 		RestoreContext();
@@ -2151,61 +1067,6 @@
 			_toplevelgrounder = new SentenceGrounder(_grounding,_formgrounder,false,_verbosity);
 		}
 	}
-}
->>>>>>> e6159901
-
-const FOBDD* GrounderFactory::improve_generator(const FOBDD* bdd, const vector<Variable*>& fovars, double mcpa) {
-	FOBDDManager* manager = _symstructure->manager();
-
-/*cerr << "improving\n";
-manager->put(cerr,bdd);
-set<Variable*> sv(fovars.begin(),fovars.end());
-set<const FOBDDVariable*> sfv = manager->getVariables(sv);
-set<const FOBDDDeBruijnIndex*> id;
-cerr << "current cost = " << manager->estimatedCostAll(bdd,sfv,id,_structure) << endl;
-*/
-	// 1. Optimize the query
-	FOBDDManager optimizemanager;
-	const FOBDD* copybdd = optimizemanager.getBDD(bdd,manager);
-	set<const FOBDDVariable*> copyvars;
-	set<const FOBDDDeBruijnIndex*> indices;
-	for(auto it = fovars.begin(); it != fovars.end(); ++it) {
-		copyvars.insert(optimizemanager.getVariable(*it));
-	}
-	optimizemanager.optimizequery(copybdd,copyvars,indices,_structure);
-/*
-cerr << "optimized version\n";
-optimizemanager.put(cerr,copybdd);
-sfv = optimizemanager.getVariables(sv);
-cerr << "cost is now: " << optimizemanager.estimatedCostAll(copybdd,sfv,id,_structure) << endl;
-*/
-
-	// 2. Remove certain leaves
-	const FOBDD* pruned = optimizemanager.make_more_true(copybdd,copyvars,indices,_structure,mcpa);
-/*
-cerr << "pruned version\n";
-optimizemanager.put(cerr,pruned);
-*/
-
-	// 3. Replace result
-	return manager->getBDD(pruned,&optimizemanager);
-}
-
-const FOBDD* GrounderFactory::improve_checker(const FOBDD* bdd, double mcpa) {
-	FOBDDManager* manager = _symstructure->manager();
-
-	// 1. Optimize the query
-	FOBDDManager optimizemanager;
-	const FOBDD* copybdd = optimizemanager.getBDD(bdd,manager);
-	set<const FOBDDVariable*> copyvars;
-	set<const FOBDDDeBruijnIndex*> indices;
-	optimizemanager.optimizequery(copybdd,copyvars,indices,_structure);
-
-	// 2. Remove certain leaves
-	const FOBDD* pruned = optimizemanager.make_more_false(copybdd,copyvars,indices,_structure,mcpa);
-
-	// 3. Replace result
-	return manager->getBDD(pruned,&optimizemanager);
 }
 
 const DomElemContainer* GrounderFactory::createVarMapping(Variable * const var){
@@ -2244,7 +1105,6 @@
 //cerr << "checkerbdd:\n";
 //_symstructure->manager()->put(cerr,checkerbdd);
 	vector<const DomainElement**> vars;
-<<<<<<< HEAD
 	vector<SortTable*>	tables;
 	auto gen = createVarMapAndGenerator(qf->quantvars());
 
@@ -2260,14 +1120,8 @@
 		}
 	}
 
-	// Handle top-level universal quantifiers efficiently
-	if(_context._component == CC_SENTENCE && qf->isUnivWithSign()) {
-		Formula* newsub = qf->subf()->clone();
-		if(not qf->isUniv()){
-			newsub->swapsign();
-		}
-=======
-	vector<Variable*> fovars;
+// TODO add the bdd code here
+/*	vector<Variable*> fovars;
 	vector<Variable*> optivars;
 	vector<SortTable*> tables;
 	vector<bool> pattern;
@@ -2299,12 +1153,11 @@
 	GeneratorFactory gf;
 	InstGenerator* gen = gf.create(gentable,pattern,vars,Universe(tables));
 	InstGenerator* check = gf.create(checktable,vector<bool>(vars.size(),true),vars,Universe(tables));
-
+*/
 	// Handle top-level universal quantifiers efficiently
 	if(_context._component == CC_SENTENCE && (qf->sign() == qf->univ())) {
 		Formula* newsub = qf->subformula()->clone();
 		if(not qf->univ()) { newsub->negate(); }
->>>>>>> e6159901
 		descend(newsub);
 		newsub->recursiveDelete();
 		_toplevelgrounder = new UnivSentGrounder(_grounding,_toplevelgrounder,gen,_verbosity);
@@ -2313,19 +1166,13 @@
 		// Create grounder for subformula
 		SaveContext();
 		DeeperContext(qf->sign());
-<<<<<<< HEAD
-		_context._truegen = not qf->isUniv();
-		descend(qf->subf());
-=======
 		_context._truegen = !(qf->univ()); 
 		descend(qf->subformula());
->>>>>>> e6159901
 		RestoreContext();
 
 		// Create the grounder
 		SaveContext();
-<<<<<<< HEAD
-		if(recursive(qf)) _context._tseitin = TsType::RULE;
+		if(recursive(qf)) { _context._tseitin = TS_RULE; }
 
 		bool canlazyground = false;
 		if(not qf->isUniv() && _context._monotone==Context::POSITIVE && _context._tseitin==TsType::IMPL){
@@ -2336,21 +1183,14 @@
 		if(_options->getValue(BoolType::GROUNDLAZILY) && canlazyground && typeid(*_grounding)==typeid(SolverTheory)){
 			_formgrounder = new LazyQuantGrounder(qf->freevars(), dynamic_cast<SolverTheory*>(_grounding),_grounding->translator(),_formgrounder,qf->sign(),qf->quant(),gen,_context);
 		}else{
-			_formgrounder = new QuantGrounder(_grounding->translator(),_formgrounder,qf->sign(),qf->quant(),gen,_context);
-		}
-
-		RestoreContext();
-		_formgrounder->setorig(qf,varmapping(),_verbosity);
-		if(_context._component == CC_SENTENCE) _toplevelgrounder = new SentenceGrounder(_grounding,_formgrounder,false,_verbosity);
-=======
-		if(recursive(qf)) { _context._tseitin = TS_RULE; }
-		_formgrounder = new QuantGrounder(_grounding->translator(),_formgrounder,qf->sign(),qf->univ(),gen,check,_context);
+			_formgrounder = new QuantGrounder(_grounding->translator(),_formgrounder,qf->sign(),qf->quant(),gen,check,_context);
+		}
+
 		RestoreContext();
 		_formgrounder->setOrig(qf,_varmapping,_verbosity);
 		if(_context._component == CC_SENTENCE) {
 			_toplevelgrounder = new SentenceGrounder(_grounding,_formgrounder,false,_verbosity);
 		}
->>>>>>> e6159901
 	}
 }
 
@@ -2384,13 +1224,9 @@
 
 	// Create the grounder
 	SaveContext();
-<<<<<<< HEAD
 	if(recursive(ef)){
 		_context._tseitin = TsType::RULE;
 	}
-=======
-	if(recursive(ef)) { _context._tseitin = TS_RULE; }
->>>>>>> e6159901
 	_formgrounder = new EquivGrounder(_grounding->translator(),leftg,rightg,ef->sign(),_context);
 	RestoreContext();
 	if(_context._component == CC_SENTENCE) {
@@ -2404,23 +1240,16 @@
  * 		Creates a grounder for an aggregate.
  */
 void GrounderFactory::visit(const AggForm* af) {
-<<<<<<< HEAD
 	AggForm* newaf = af->clone();
 	Formula* transaf = FormulaUtils::moveThreeValuedTerms(newaf,_structure,(_context._funccontext != Context::NEGATIVE),_cpsupport,_cpsymbols);
-=======
-	AggForm* clonedformula = af->clone();
-	Formula* movedformula = FormulaUtils::moveThreeValuedTerms(clonedformula,_structure,_context._funccontext,_cpsupport,_cpsymbols);
-	//movedformula = FormulaUtils::removeEqChains(movedformula);
-	//movedformula = FormulaUtils::graphFunctions(movedformula);
->>>>>>> e6159901
-
-	if(typeid(*movedformula) != typeid(AggForm)) {	// The rewriting changed the atom
+
+	if(typeid(*transaf) != typeid(AggForm)) {	// The rewriting changed the atom
 		if(_verbosity > 1) {
 			clog << "Rewritten "; af->put(clog,_longnames);
 			clog << " to "; movedformula->put(clog,_longnames);
 		   	clog << "\n"; 
 		}
-		movedformula->accept(this);
+		transaf->accept(this);
 	}
 	else {	// The rewriting did not change the atom
 		AggForm* newaf = dynamic_cast<AggForm*>(movedformula);
@@ -2430,48 +1259,27 @@
 	
 		// Create grounder for the set
 		SaveContext();
-<<<<<<< HEAD
 		if(recursive(atransaf)) assert(FormulaUtils::monotone(atransaf) || FormulaUtils::antimonotone(atransaf));
 		DeeperContext((not FormulaUtils::antimonotone(atransaf))?SIGN::POS:SIGN::NEG);
 		descend(atransaf->right()->set());
-=======
-		if(recursive(newaf)) { assert(FormulaUtils::isMonotone(newaf) || FormulaUtils::isAntimonotone(newaf)); }
-		DeeperContext(not FormulaUtils::isAntimonotone(newaf));
-		descend(newaf->right()->set());
->>>>>>> e6159901
 		SetGrounder* setgr = _setgrounder;
 		RestoreContext();
-	
+
+// FIXME check correctnes of sign and comp combination!	
 		// Create aggregate grounder
 		SaveContext();
-<<<<<<< HEAD
 		if(recursive(atransaf)) _context._tseitin = TsType::RULE;
-		_formgrounder = new AggGrounder(_grounding->translator(),_context,atransaf->right()->function(),setgr,boundgr,atransaf->comp(),atransaf->sign());
-=======
-		if(recursive(newaf)) _context._tseitin = TS_RULE;
-		// TODO: change AggGrounder so that it accepts a CompType...
-		char cmp; bool sgn = newaf->sign();
-		switch(newaf->comp()) {
-			case CT_EQ: cmp = '='; break;
-			case CT_NEQ: cmp = '='; sgn = !sgn; break;
-			case CT_LT: cmp = '<'; break;
-			case CT_LEQ: cmp = '>'; sgn = !sgn; break;
-			case CT_GT: cmp = '>'; break;
-			case CT_GEQ: cmp = '<'; sgn = !sgn; break;
-			default: assert(false); cmp = '=';
-		}
 		if(not sgn) {
 			if(_context._tseitin == TS_IMPL) { _context._tseitin = TS_RIMPL; }
 			else if(_context._tseitin == TS_RIMPL) { _context._tseitin = TS_IMPL; }
 		}
-		_formgrounder = new AggGrounder(_grounding->translator(),_context,newaf->right()->function(),setgr,boundgr,cmp,sgn);
->>>>>>> e6159901
+		_formgrounder = new AggGrounder(_grounding->translator(),_context,atransaf->right()->function(),setgr,boundgr,atransaf->comp(),atransaf->sign());
 		RestoreContext();
 		if(_context._component == CC_SENTENCE) {
 			_toplevelgrounder = new SentenceGrounder(_grounding,_formgrounder,true,_verbosity);
 		}
 	}
-	movedformula->recursiveDelete();
+	transaf->recursiveDelete();
 }
 
 /**
@@ -2492,15 +1300,9 @@
  * 		Creates a grounder for a variable term.
  */
 void GrounderFactory::visit(const VarTerm* t) {
-<<<<<<< HEAD
 	assert(varmapping().find(t->var()) != varmapping().end());
 	_termgrounder = new VarTermGrounder(varmapping().find(t->var())->second);
-	_termgrounder->setorig(t,varmapping(),_verbosity);
-=======
-	assert(_varmapping.find(t->var()) != _varmapping.end());
-	_termgrounder = new VarTermGrounder(_varmapping.find(t->var())->second);
-	_termgrounder->setOrig(t,_varmapping,_verbosity);
->>>>>>> e6159901
+	_termgrounder->setOrig(t,varmapping(),_verbosity);
 }
 
 /**
@@ -2510,11 +1312,7 @@
  */
 void GrounderFactory::visit(const DomainTerm* t) {
 	_termgrounder = new DomTermGrounder(t->value());
-<<<<<<< HEAD
-	_termgrounder->setorig(t,varmapping(),_verbosity);
-=======
-	_termgrounder->setOrig(t,_varmapping,_verbosity);
->>>>>>> e6159901
+	_termgrounder->setOrig(t,varmapping(),_verbosity);
 }
 
 /**
@@ -2543,11 +1341,7 @@
 	} else {
 		_termgrounder = new FuncTermGrounder(_grounding->termtranslator(),function,ftable,domain,subtermgrounders);
 	}
-<<<<<<< HEAD
-	_termgrounder->setorig(t,varmapping(),_verbosity);
-=======
-	_termgrounder->setOrig(t,_varmapping,_verbosity);
->>>>>>> e6159901
+	_termgrounder->setOrig(t,varmapping(),_verbosity);
 }
 
 /**
@@ -2561,11 +1355,7 @@
 
 	// Create term grounder
 	_termgrounder = new AggTermGrounder(_grounding->translator(),t->function(),_setgrounder);
-<<<<<<< HEAD
-	_termgrounder->setorig(t,varmapping(),_verbosity);
-=======
-	_termgrounder->setOrig(t,_varmapping,_verbosity);
->>>>>>> e6159901
+	_termgrounder->setOrig(t,varmapping(),_verbosity);
 }
 
 /**
@@ -2597,7 +1387,7 @@
  * 		Creates a grounder for a quantified set.
  */
 void GrounderFactory::visit(const QuantSetExpr* qs) {
-	// Move three-valued terms in the set expression
+	// TODO Move three-valued terms in the set expression
 	//SetExpr* transqs = TermUtils::moveThreeValuedTerms(qs->clone(),_structure,_context._funccontext,_cpsupport,_cpsymbols);
 	//QuantSetExpr* newqs = dynamic_cast<QuantSetExpr*>(transqs);
 
@@ -2608,18 +1398,18 @@
 	//}
 
 	// Create instance generator
-	Formula* clonedformula = qs->subformulas()[0]->clone();
+	vector<SortTable*> vst;
+// FIXME add bdd code to rest
+/*	Formula* clonedformula = qs->subformulas()[0]->clone();
 	Formula* movedformula = FormulaUtils::moveThreeValuedTerms(clonedformula,_structure,PC_POSITIVE);
 	movedformula = FormulaUtils::removeEqChains(movedformula);
 	movedformula = FormulaUtils::graphFunctions(movedformula);
 	const FOBDD* generatorbdd = _symstructure->evaluate(movedformula,QT_PT);
-	const FOBDD* checkerbdd = _symstructure->evaluate(movedformula,QT_CT);
+	const FOBDD* checkerbdd = _symstructure->evaluate(movedformula,QT_CT);*/
 	vector<const DomainElement**> vars;
-<<<<<<< HEAD
 	auto gen = createVarMapAndGenerator(s->quantvars());
-	
-=======
-	vector<Variable*> fovars;
+// FIXME
+/*	vector<Variable*> fovars;
 	vector<Variable*> optivars;
 	vector<SortTable*> tables;
 	vector<bool> pattern;
@@ -2645,9 +1435,8 @@
 	PredTable* checktable = new PredTable(new BDDInternalPredTable(checkerbdd,_symstructure->manager(),fovars,_structure),Universe(tables));
 	GeneratorFactory gf;
 	InstGenerator* gen = gf.create(gentable,pattern,vars,Universe(tables));
-	InstGenerator* check = gf.create(checktable,vector<bool>(vars.size(),true),vars,Universe(tables));
-
->>>>>>> e6159901
+	InstGenerator* check = gf.create(checktable,vector<bool>(vars.size(),true),vars,Universe(tables));*/
+
 	// Create grounder for subformula
 	SaveContext();
 	AggContext();
@@ -2707,7 +1496,7 @@
  * 		Creates a grounder for a definitional rule.
  */
 void GrounderFactory::visit(const Rule* rule) {
-<<<<<<< HEAD
+	// FIXME Move all three-valued terms outside the head
 	// TODO for lazygroundrules, need a generator for all variables NOT occurring in the head!
 
 	InstGenerator *headgen = NULL, *bodygen = NULL;
@@ -2721,18 +1510,6 @@
 			}else{
 				createVarMapping(*it);
 			}
-=======
-	// FIXME Move all three-valued terms outside the head
-
-	// Split the quantified variables in two categories: 
-	//		1. the variables that only occur in the head
-	//		2. the variables that occur in the body (and possibly in the head)
-	vector<Variable*>	headvars;
-	vector<Variable*>	bodyvars;
-	for(set<Variable*>::const_iterator it = rule->quantVars().begin(); it != rule->quantVars().end(); ++it) {
-		if(rule->body()->contains(*it)) {
-			bodyvars.push_back(*it);
->>>>>>> e6159901
 		}
 
 		bodygen = createVarMapAndGenerator(bodyvars);
