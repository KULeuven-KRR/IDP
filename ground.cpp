--- conflicted
+++ resolved
@@ -594,78 +594,6 @@
 	clause.push_back(run());
 }
 
-<<<<<<< HEAD
-=======
-//CPAtomGrounder::CPAtomGrounder(GroundTranslator* gt, GroundTermTranslator* tt, bool sign, Function* func,
-//							const vector<TermGrounder*> vtg, InstanceChecker* pic, InstanceChecker* cic,
-//							const vector<SortTable*>& vst, const GroundingContext& ct) :
-//	AtomGrounder(gt,sign,func,vtg,pic,cic,vst,ct), _termtranslator(tt) { }
-
-//int CPAtomGrounder::run() const {
-//	if(_verbosity > 2) printorig();
-//	// Run subterm grounders
-//	for(unsigned int n = 0; n < _subtermgrounders.size(); ++n) {
-//		_args[n] = _subtermgrounders[n]->run();
-//	}
-//	
-//	// Checking partial functions
-//	for(unsigned int n = 0; n < _args.size(); ++n) {
-//		//TODO: only check positions that can be out of bounds!
-//		if(!_args[n]) {
-//			//TODO: produce a warning!
-//			if(_context._funccontext == PC_BOTH) {
-//				// TODO: produce an error
-//			}
-//			if(_verbosity > 2) {
-//				clog << "Partial function went out of bounds\n";
-//				clog << "Result is " << (_context._funccontext != PC_NEGATIVE  ? "true" : "false") << "\n";
-//			}
-//			return _context._funccontext != PC_NEGATIVE  ? _true : _false;
-//		}
-//	}
-//
-//	// Checking out-of-bounds
-//	for(unsigned int n = 0; n < _args.size(); ++n) {
-//		if(!_tables[n]->contains(_args[n])) {
-//			if(_verbosity > 2) {
-//				clog << "Term value out of predicate type\n";
-//				clog << "Result is " << (_sign  ? "false" : "true") << "\n";
-//			}
-//			return _sign ? _false : _true;
-//		}
-//	}
-//
-//	// Run instance checkers
-//	if(!(_pchecker->run(_args))) {
-//		if(_verbosity > 2) {
-//			clog << "Possible checker failed\n";
-//			clog << "Result is " << (_certainvalue ? "false" : "true") << "\n";
-//		}
-//		return _certainvalue ? _false : _true;	// TODO: dit is lelijk
-//	}
-//	if(_cchecker->run(_args)) {
-//		if(_verbosity > 2) {
-//			clog << "Certain checker succeeded\n";
-//			clog << "Result is " << _translator->printAtom(_certainvalue) << "\n";
-//		}
-//		return _certainvalue;
-//	}
-//
-//	// Return grounding
-//	assert(typeid(*(_translator->getSymbol(_symbol))) == typeid(Function)); // by definition...
-//	Function* func = static_cast<Function*>(_translator->getSymbol(_symbol));
-//	ElementTuple args = _args; args.pop_back();
-//	int value = _args.back()->value()._int;
-//	
-//	unsigned int varid = _termtranslator->translate(func,args); //FIXME conversion is nasty...
-//	CPTerm* leftterm = new CPVarTerm(varid);
-//	CPBound rightbound(value);
-//	int atom = _translator->translate(leftterm,CT_EQ,rightbound,TS_EQ);
-//	if(!_sign) atom = -atom;
-//	return atom;
-//}
-
->>>>>>> 19e0b6fb
 int ComparisonGrounder::run() const {
 	const GroundTerm& left = _lefttermgrounder->run();
 	const GroundTerm& right = _righttermgrounder->run();
