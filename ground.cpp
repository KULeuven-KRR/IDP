/************************************
	ground.cpp
	this file belongs to GidL 2.0
	(c) K.U.Leuven
************************************/

#include "ground.hpp"
#include "common.hpp"

#include <typeinfo>
#include <iostream>
#include <sstream>
#include <limits>
#include <cmath>
#include <utility> // for relational operators (namespace rel_ops)

#include "vocabulary.hpp"
#include "structure.hpp"
#include "term.hpp"
#include "ecnf.hpp"
#include "options.hpp"
#include "generator.hpp"
#include "checker.hpp"
#include "common.hpp"
#include "GeneralUtils.hpp"
#include "monitors/interactiveprintmonitor.hpp"
#include "groundtheories/AbstractGroundTheory.hpp"
#include "groundtheories/SolverPolicy.hpp"
#include "groundtheories/GroundPolicy.hpp"
#include "groundtheories/PrintGroundPolicy.hpp"
#include "grounders/FormulaGrounders.hpp"
#include "grounders/TermGrounders.hpp"
#include "grounders/SetGrounders.hpp"
#include "grounders/DefinitionGrounders.hpp"
#include "grounders/LazyQuantGrounder.hpp"

using namespace std;
using namespace rel_ops;


/****************************************
	Comparison operators for TsBodies
****************************************/

bool operator==(const TsBody& a, const TsBody& b) {
	if(typeid(a) != typeid(b))
		return false;
	else
		return (int)a.type() == (int)b.type();
}

bool operator<(const TsBody& a, const TsBody& b) {
	// Order of TsBodies of different types is defined by lexical order of there typeids.
	if(typeid(a) != typeid(b)){
		return (typeid(a).name() < typeid(b).name());
	}else{
		return (int)a.type() < (int)b.type();
	}
}

/** Comparing CP terms and bounds **/

bool operator==(const CPTerm& a, const CPTerm& b) {
	if(typeid(a) != typeid(b))
		return false;
	else
		return a.equal(b);
}

bool operator<(const CPTerm& a, const CPTerm& b) {
	if(typeid(a) != typeid(b))
		return (typeid(a).name() < typeid(b).name());
	else
		return a.compare(b);
}

bool CPVarTerm::equal(const CPTerm& other) const {
	const CPVarTerm& othercpt = static_cast<const CPVarTerm&>(other);
	return _varid == othercpt._varid;
}

bool CPVarTerm::compare(const CPTerm& other) const {
	const CPVarTerm& othercpt = static_cast<const CPVarTerm&>(other);
	return _varid < othercpt._varid;
}

bool CPSumTerm::equal(const CPTerm& other) const {
	const CPSumTerm& othercpt = static_cast<const CPSumTerm&>(other);
	return _varids == othercpt._varids;
}

bool CPSumTerm::compare(const CPTerm& other) const {
	const CPSumTerm& othercpt = static_cast<const CPSumTerm&>(other);
	return _varids < othercpt._varids;
}

bool CPWSumTerm::equal(const CPTerm& other) const {
	const CPWSumTerm& othercpt = static_cast<const CPWSumTerm&>(other);
	return (_varids == othercpt._varids) && (_weights == othercpt._weights);
}

bool CPWSumTerm::compare(const CPTerm& other) const {
	const CPWSumTerm& othercpt = static_cast<const CPWSumTerm&>(other);
	return (_varids <= othercpt._varids) && (_weights < othercpt._weights);
}

bool operator==(const CPBound& a, const CPBound& b) {
	if(a._isvarid == b._isvarid) {
		return a._isvarid ? (a._varid == b._varid) : (a._bound == b._bound);
	}
	return false;
}

bool operator<(const CPBound& a, const CPBound& b) {
	if(a._isvarid == b._isvarid) {
		return a._isvarid ? (a._varid < b._varid) : (a._bound < b._bound);
	}
	// CPBounds with a number value come before CPBounds with a CP variable identifier.
	return (a._isvarid < b._isvarid);
}


/*********************************************
	Translate from ground atoms to numbers
*********************************************/

GroundTranslator::~GroundTranslator() {
	deleteList<SymbolAndTuple>(atom2Tuple);
	for(auto i=atom2TsBody.begin(); i<atom2TsBody.end(); ++i){
		delete((*i).second);
	}
}

Lit GroundTranslator::translate(unsigned int n, const ElementTuple& args) {
	Lit lit;
	auto jt = symbols[n].tuple2atom.lower_bound(args);
	if(jt != symbols[n].tuple2atom.end() && jt->first == args) {
		lit = jt->second;
	} else {
		lit = nextNumber(AtomType::INPUT);
		symbols[n].tuple2atom.insert(jt,pair<ElementTuple,int>(args,lit));
		atom2Tuple[lit] = new SymbolAndTuple(symbols[n].symbol, args);

		// FIXME expensive operation to do so often!
		auto ruleit = symbol2rulegrounder.find(n);
		if(ruleit!=symbol2rulegrounder.end()){
			ruleit->second->notify(lit, args);
		}
	}

	return lit;
}

Lit GroundTranslator::translate(PFSymbol* s, const ElementTuple& args) {
	unsigned int offset = addSymbol(s);
	return translate(offset,args);
}

Lit GroundTranslator::translate(const vector<Lit>& clause, bool conj, TsType tstype) {
	int nr = nextNumber(AtomType::TSEITINWITHSUBFORMULA);
	return translate(nr, clause, conj, tstype);
}

Lit GroundTranslator::translate(const Lit& head, const vector<Lit>& clause, bool conj, TsType tstype) {
	PCTsBody* tsbody = new PCTsBody(tstype,clause,conj);
	atom2TsBody[head] = tspair(head,tsbody);
	return head;
}

// Adds a tseitin body only if it does not yet exist. TODO why does this seem only relevant for CP Terms?
Lit GroundTranslator::addTseitinBody(TsBody* tsbody){
// FIXME optimization: check whether the same comparison has already been added and reuse the tseitin.
/*	auto it = _tsbodies2nr.lower_bound(tsbody);

	if(it != _tsbodies2nr.end() && *(it->first) == *tsbody) { // Already exists
		delete tsbody;
		return it->second;
	}*/

	int nr = nextNumber(AtomType::TSEITINWITHSUBFORMULA);
	atom2TsBody[nr] = tspair(nr, tsbody);
	return nr;
}

void GroundTranslator::notifyDefined(PFSymbol* pfs, LazyRuleGrounder* const grounder){
	if(symbol2rulegrounder.find(addSymbol(pfs))==symbol2rulegrounder.end()){
		symbol2rulegrounder.insert(pair<uint, LazyRuleGrounder*>(addSymbol(pfs), grounder));
	}
}

void GroundTranslator::translate(LazyQuantGrounder const* const lazygrounder, ResidualAndFreeInst* instance, TsType tstype) {
	instance->residual = nextNumber(AtomType::TSEITINWITHSUBFORMULA);
	LazyTsBody* tsbody = new LazyTsBody(lazygrounder->id(), lazygrounder, instance, tstype);
	atom2TsBody[instance->residual] = tspair(instance->residual, tsbody);
}

Lit	GroundTranslator::translate(double bound, char comp, bool strict, AggFunction aggtype, int setnr, TsType tstype) {
	if(comp == '=') {
		vector<int> cl(2);
		cl[0] = translate(bound,'<',false,aggtype,setnr,tstype);
		cl[1] = translate(bound,'>',false,aggtype,setnr,tstype);
		return translate(cl,true,tstype);
	}
	else {
		Lit head = nextNumber(AtomType::TSEITINWITHSUBFORMULA);
		AggTsBody* tsbody = new AggTsBody(tstype,bound,(comp == '<'),aggtype,setnr);
		if(strict) {
			#warning "This is wrong if floating point weights are allowed!";
			tsbody->_bound = (comp == '<') ? bound + 1 : bound - 1;	
		}else{
			tsbody->_bound = bound;
		}
		atom2TsBody[head] = tspair(head,tsbody);
		return head;
	}
}

Lit GroundTranslator::translate(CPTerm* left, CompType comp, const CPBound& right, TsType tstype) {
	CPTsBody* tsbody = new CPTsBody(tstype,left,comp,right);
	return addTseitinBody(tsbody);
}

int GroundTranslator::translateSet(const vector<int>& lits, const vector<double>& weights, const vector<double>& trueweights) {
	int setnr;
	if(_freesetnumbers.empty()) {
		TsSet newset;
		setnr = _sets.size();
		_sets.push_back(newset);
		TsSet& tsset = _sets.back();

		tsset._setlits = lits;
		tsset._litweights = weights;
		tsset._trueweights = trueweights;
	}
	else {
		setnr = _freesetnumbers.front();
		_freesetnumbers.pop();
		TsSet& tsset = _sets[setnr];

		tsset._setlits = lits;
		tsset._litweights = weights;
		tsset._trueweights = trueweights;
	}
	return setnr;
}

Lit GroundTranslator::nextNumber(AtomType type) {
	if(_freenumbers.empty()) {
<<<<<<< HEAD
		Lit atom = atomtype.size();
		atom2TsBody.push_back(tspair(atom,NULL));
=======
		int nr = atomtype.size();
		atom2TsBody.push_back(tspair(nr,(TsBody*)NULL));
>>>>>>> 340f7edd
		atom2Tuple.push_back(NULL);
		atomtype.push_back(type);
		return atom;
	} else {
		int nr = _freenumbers.front();
		_freenumbers.pop();
		return nr;
	}
}

unsigned int GroundTranslator::addSymbol(PFSymbol* pfs) {
	for(unsigned int n = 0; n < symbols.size(); ++n){
		if(symbols[n].symbol == pfs){
			return n;
		}
	}
	symbols.push_back(SymbolAndAtomMap(pfs));
	return symbols.size()-1;
}

string GroundTranslator::printAtom(const Lit& atom, bool longnames) const {
	stringstream s;
	uint nr = abs(atom);
	if(nr == _true) return "true";
	else if(nr == _false) return "false";
	if(not isStored(nr)) {
		return "error";
	}

	switch(atomtype[nr]){
	case AtomType::INPUT:{
		PFSymbol* pfs = getSymbol(nr);
		s << pfs->to_string(longnames);
		auto tuples = getArgs(nr);
		if(not tuples.empty()) {
			s << "(";
			bool begin = true;
			for(auto i = tuples.begin(); i!=tuples.end(); ++i){
				if(not begin){
					s <<", ";
				}
				begin = false;
				s << (*i)->to_string();
			}
			s << ")";
		}
		break;}
	case AtomType::TSEITINWITHSUBFORMULA:
		s << "tseitin_" << nr;
		break;
	case AtomType::LONETSEITIN:
		s << "tseitin_" << nr;
		break;
	}
	return s.str();
}


/*********************************************
	Translate from ground terms to numbers
*********************************************/

bool operator==(const GroundTerm& a, const GroundTerm& b) {
	if(a._isvarid == b._isvarid) {
		return a._isvarid ? (a._varid == b._varid) : (a._domelement == b._domelement);
	}
	return false;
}

bool operator<(const GroundTerm& a, const GroundTerm& b) {
	if(a._isvarid == b._isvarid) {
		return a._isvarid ? (a._varid < b._varid) : (a._domelement < b._domelement);
	}
	// GroundTerms with a domain element come before GroundTerms with a CP variable identifier.
	return (a._isvarid < b._isvarid);
}

VarId GroundTermTranslator::translate(size_t offset, const vector<GroundTerm>& args) {
	map<vector<GroundTerm>,VarId>::iterator it = _functerm2varid_table[offset].lower_bound(args);
	if(it != _functerm2varid_table[offset].end() && it->first == args) {
		return it->second;
	}
	else {
		VarId varid = nextNumber();
		_functerm2varid_table[offset].insert(it,pair<vector<GroundTerm>,VarId>(args,varid));
		_varid2function[varid] = _offset2function[offset];
		_varid2args[varid] = args;
		_varid2domain[varid] = _structure->inter(_offset2function[offset]->outsort());
		return varid;
	}
}

VarId GroundTermTranslator::translate(Function* function, const vector<GroundTerm>& args) {
	size_t offset = addFunction(function);
	return translate(offset,args);
}

VarId GroundTermTranslator::translate(CPTerm* cpterm, SortTable* domain) {
	VarId varid = nextNumber();
	CPBound bound(varid);
	CPTsBody* cprelation = new CPTsBody(TsType::EQ,cpterm,CompType::EQ,bound);
	_varid2cprelation.insert(pair<VarId,CPTsBody*>(varid,cprelation));
	_varid2domain[varid] = domain;
	return varid;
}

VarId GroundTermTranslator::translate(const DomainElement* element) {
	VarId varid = nextNumber();
	// Create a new CP variable term
	CPVarTerm* cpterm = new CPVarTerm(varid);
	// Create a new CP bound based on the domain element
	assert(element->type() == DET_INT);
	CPBound bound(element->value()._int);
	// Add a new CP constraint
	CPTsBody* cprelation = new CPTsBody(TsType::EQ,cpterm,CompType::EQ,bound);
	_varid2cprelation.insert(pair<VarId,CPTsBody*>(varid,cprelation));
	// Add a new domain containing only the given domain element
	SortTable* domain = new SortTable(new EnumeratedInternalSortTable());
	domain->add(element);
	_varid2domain[varid] = domain;
	// Return the new variable identifier
	return varid;
}

size_t GroundTermTranslator::nextNumber() {
	size_t nr = _varid2function.size(); 
	_varid2function.push_back(0);
	_varid2args.push_back(vector<GroundTerm>(0));
	_varid2domain.push_back(0);
	return nr;
}

size_t GroundTermTranslator::addFunction(Function* func) {
	map<Function*,size_t>::const_iterator found = _function2offset.find(func);
	if(found != _function2offset.end())
		// Simply return number when function is already known
		return found->second;
	else {
		// Add function and number when function is unknown
		size_t offset = _offset2function.size();
		_function2offset[func] = offset; 
		_offset2function.push_back(func);
		_functerm2varid_table.push_back(map<vector<GroundTerm>,VarId>());
		return offset;	
	}
}

string GroundTermTranslator::printTerm(const VarId& varid, bool longnames) const {
	stringstream s;
	if(varid >= _varid2function.size()) {
		return "error";
	}
	const Function* func = function(varid);
	if(func) {
		s << func->to_string(longnames);
		if(not args(varid).empty()) {
			s << "(";
			for(vector<GroundTerm>::const_iterator gtit = args(varid).begin(); gtit != args(varid).end(); ++gtit) {
				if((*gtit)._isvarid) {
					s << printTerm((*gtit)._varid, longnames);
				} else {
					s << (*gtit)._domelement->to_string();
				}
				if(gtit != args(varid).end()-1) s << ",";
			}
			s << ")";
		}
	} else s << "var_" << varid;
	return s.str();
}


/*************************************
	Optimized grounding algorithm
*************************************/

bool CopyGrounder::run() const {
	// TODO TODO TODO
	return true;
}

bool TheoryGrounder::run() const {
	_grounding->startTheory();
	if(_verbosity > 0) {
		clog << "Grounding theory " << "\n";
		clog << "Components to ground = " << _grounders.size() << "\n";
	}
	for(unsigned int n = 0; n < _grounders.size(); ++n) {
		bool b = _grounders[n]->run();
		if(!b){
			return b;
		}
	}
	_grounding->closeTheory();
	return true;
}

bool SentenceGrounder::run() const {
	if(_verbosity > 1) clog << "Grounding sentence " << "\n";
	vector<int> cl;
	_subgrounder->run(cl);
	if(cl.empty()) {
		return _conj ? true : false;
	}
	else if(cl.size() == 1) {
		if(cl[0] == _false) {
			_grounding->addEmptyClause();
			return false;
		}
		else if(cl[0] != _true) {
			_grounding->add(cl);
			return true;
		}
		else return true;
	}
	else {
		if(_conj) {
			for(unsigned int n = 0; n < cl.size(); ++n)
				_grounding->addUnitClause(cl[n]);
		}
		else {
			_grounding->add(cl);
		}
		return true;
	}
}

bool UnivSentGrounder::run() const {
	if(_verbosity > 1) clog << "Grounding a universally quantified sentence " << "\n";
	if(not _generator->first()) {
		if(_verbosity > 1){
			clog << "No instances for this sentence " << "\n";
		}
		return true;
	}
	bool b = _subgrounder->run();
	if(!b) {
		_grounding->addEmptyClause();
		return b;
	}
	while(_generator->next()) {
		b = _subgrounder->run();
		if(!b) {
			_grounding->addEmptyClause();
			return b;
		}
	}
	return true;
}


/******************************
	GrounderFactory methods
******************************/

GrounderFactory::GrounderFactory(AbstractStructure* structure, Options* opts)
	: _structure(structure), _options(opts), _verbosity(opts->getValue(IntType::GROUNDVERBOSITY)), _cpsupport(opts->getValue(BoolType::CPSUPPORT)) {
}

set<const PFSymbol*> GrounderFactory::findCPSymbols(const AbstractTheory* theory) {
	Vocabulary* vocabulary = theory->vocabulary();
//	for(map<string,Predicate*>::const_iterator predit = vocabulary->firstpred(); predit != vocabulary->lastpred(); ++predit) {
//		Predicate* predicate = predit->second;
//		if(VocabularyUtils::isComparisonPredicate(predicate)) {
//			_cpsymbols.insert(predicate);
//		}
//	}
	for(map<string,Function*>::const_iterator funcit = vocabulary->firstfunc(); funcit != vocabulary->lastfunc(); ++funcit) {
		Function* function = funcit->second;
		bool passtocp = false;
		// Check whether the (user-defined) function's outsort is over integers
		Sort* intsort = *(vocabulary->sort("int")->begin());
		if(function->overloaded()) {
			set<Function*> nonbuiltins = function->nonbuiltins();
			for(set<Function*>::const_iterator nbfit = nonbuiltins.begin(); nbfit != nonbuiltins.end(); ++nbfit) {
				passtocp = (SortUtils::resolve(function->outsort(),intsort,vocabulary) == intsort);
			}
		} else if(not function->builtin()) {
			passtocp = (SortUtils::resolve(function->outsort(),intsort,vocabulary) == intsort);
		}
		if(passtocp) _cpsymbols.insert(function);
	}
	if(_verbosity > 1) {
		clog << "User-defined symbols that can be handled by the constraint solver: ";
		for(set<const PFSymbol*>::const_iterator it = _cpsymbols.begin(); it != _cpsymbols.end(); ++it) {
			clog << (*it)->to_string(false) << " "; // TODO longnames?
		}
		clog << "\n";
	}
	return _cpsymbols;
}

bool GrounderFactory::isCPSymbol(const PFSymbol* symbol) const {
	return VocabularyUtils::isComparisonPredicate(symbol) || (_cpsymbols.find(symbol) != _cpsymbols.end());
}

/**
 * bool GrounderFactory::recursive(const Formula*)
 * DESCRIPTION
 * 		Finds out whether a formula contains recursively defined symbols.
 */
bool GrounderFactory::recursive(const Formula* f) {
	for(set<PFSymbol*>::const_iterator it = _context._defined.begin(); it != _context._defined.end(); ++it) {
		if(f->contains(*it)) return true;
	}
	return false;
}

/**
 * void GrounderFactory::InitContext() 
 * DESCRIPTION
 *		Initializes the context of the GrounderFactory before visiting a sentence.
 */
void GrounderFactory::InitContext() {
	_context._truegen		= false;
	_context._funccontext	= Context::POSITIVE;
	_context._monotone		= Context::POSITIVE;
	_context._component		= CC_SENTENCE;
	_context._tseitin		= TsType::IMPL;
	_context._defined.clear();
}

void GrounderFactory::AggContext() {
	_context._truegen = false;
	_context._funccontext = Context::POSITIVE;
	_context._tseitin = (_context._tseitin == TsType::RULE) ? TsType::RULE : TsType::EQ;
	_context._component = CC_FORMULA;
}

/**
 *	void GrounderFactory::SaveContext() 
 *	DESCRIPTION
 *		Pushes the current context on a stack 
 */
void GrounderFactory::SaveContext() {
	_contextstack.push(_context);
}

/**
 * void GrounderFactory::RestoreContext()
 * DESCRIPTION
 *		Restores the context to the top of the stack and pops the stack
 */
void GrounderFactory::RestoreContext() {
	_context = _contextstack.top();
	_contextstack.pop();
}

/**
 * void GrounderFactory::DeeperContext(bool sign)
 * DESCRIPTION
 *		Adapts the context to go one level deeper, and inverting some values if sign is negative
 * PARAMETERS
 *		sign	- the sign
 */
void GrounderFactory::DeeperContext(SIGN sign) {
	// One level deeper
	if(_context._component == CC_SENTENCE) _context._component = CC_FORMULA;
	// Swap positive, truegen and tseitin according to sign
	if(isNeg(sign)) {
		_context._truegen = !_context._truegen;

		if(_context._funccontext == Context::POSITIVE) _context._funccontext = Context::NEGATIVE;
		else if(_context._funccontext == Context::NEGATIVE) _context._funccontext = Context::POSITIVE;
		if(_context._monotone == Context::POSITIVE) _context._monotone = Context::NEGATIVE;
		else if(_context._monotone == Context::NEGATIVE) _context._monotone = Context::POSITIVE;

		if(_context._tseitin == TsType::IMPL) _context._tseitin = TsType::RIMPL;
		else if(_context._tseitin == TsType::RIMPL) _context._tseitin = TsType::IMPL;

	}
}

/**
 * void GrounderFactory::descend(Term* t)
 * DESCRIPTION
 *		Visits a term and ensures the context is restored to the value before the visit.
 * PARAMETERS
 *		t	- the visited term
 */
void GrounderFactory::descend(Term* t) {
	SaveContext();
	t->accept(this);
	RestoreContext();
}

/**
 * void GrounderFactory::descend(SetExpr* s)
 * DESCRIPTION
 *		Visits a set and ensures the context is restored to the value before the visit.
 * PARAMETERS
 *		s	- the visited set
 */
void GrounderFactory::descend(SetExpr* s) {
	SaveContext();
	s->accept(this);
	RestoreContext();
}

/**
 * void GrounderFactory::descend(Formula* f)
 * DESCRIPTION
 *		Visits a formula and ensures the context is restored to the value before the visit.
 * PARAMETERS
 *		f	- the visited formula
 */
void GrounderFactory::descend(Formula* f) {
	SaveContext();
	f->accept(this);
	RestoreContext();
}

/**
 * void GrounderFactory::descend(Rule* r)
 * DESCRIPTION
 *		Visits a rule and ensures the context is restored to the value before the visit.
 * PARAMETERS
 *		r	- the visited rule
 */
void GrounderFactory::descend(Rule* r) {
	SaveContext();
	r->accept(this);
	RestoreContext();
}

/**
 * TopLevelGrounder* GrounderFactory::create(const AbstractTheory* theory)
 * DESCRIPTION
 *		Creates a grounder for the given theory. The grounding produced by that grounder
 *		will be (partially) reduced with respect to the structure _structure of the GrounderFactory.
 *		The produced grounding is not passed to a solver, but stored internally as a EcnfTheory.
 * PARAMETERS
 *		theory	- the theory for which a grounder will be created
 * PRECONDITIONS
 *		The vocabulary of theory is a subset of the vocabulary of the structure of the GrounderFactory.
 * RETURNS
 *		A grounder such that calling run() on it produces a grounding.
 *		This grounding can then be obtained by calling grounding() on the grounder.
 */
TopLevelGrounder* GrounderFactory::create(const AbstractTheory* theory) {
	// Allocate an ecnf theory to be returned by the grounder
	GroundTheory<GroundPolicy>* groundtheory = new GroundTheory<GroundPolicy>(theory->vocabulary(),_structure->clone());
	_grounding = groundtheory;

	// Find function that can be passed to CP solver.
	if(_cpsupport){
		findCPSymbols(theory);
	}

	// Create the grounder
	theory->accept(this);
	return _toplevelgrounder;
}

// TODO comment
TopLevelGrounder* GrounderFactory::create(const AbstractTheory* theory, InteractivePrintMonitor* monitor, Options* opts) {
	GroundTheory<PrintGroundPolicy>* groundtheory = new GroundTheory<PrintGroundPolicy>(_structure->clone());
	groundtheory->initialize(monitor, groundtheory->structure(), groundtheory->translator(), groundtheory->termtranslator(), opts);
	_grounding = groundtheory;

	// Find function that can be passed to CP solver.
	if(_cpsupport){
		findCPSymbols(theory);
	}

	// Create the grounder
	theory->accept(this);
	return _toplevelgrounder;
}

/**
 * TopLevelGrounder* GrounderFactory::create(const AbstractTheory* theory, SATSolver* solver)
 * DESCRIPTION
 *		Creates a grounder for the given theory. The grounding produced by that grounder
 *		will be (partially) reduced with respect to the structure _structure of the GrounderFactory.
 *		The produced grounding is directly passed to the given solver. 
 * PARAMETERS
 *		theory	- the theory for which a grounder will be created.
 *		solver	- the solver to which the grounding will be passed.
 * PRECONDITIONS
 *		The vocabulary of theory is a subset of the vocabulary of the structure of the GrounderFactory.
 * RETURNS
 *		A grounder such that calling run() on it produces a grounding.
 *		This grounding can then be obtained by calling grounding() on the grounder.
 *		One or more models of the ground theory can be obtained by calling solve() on
 *		the solver.
 */
TopLevelGrounder* GrounderFactory::create(const AbstractTheory* theory, SATSolver* solver) {
	// Allocate a solver theory
	GroundTheory<SolverPolicy>* groundtheory = new GroundTheory<SolverPolicy>(theory->vocabulary(), _structure->clone());
	groundtheory->initialize(solver, _verbosity, groundtheory->termtranslator());
	_grounding = groundtheory;

	// Find function that can be passed to CP solver.
	if(_cpsupport){
		findCPSymbols(theory);
	}

	// Create the grounder
	theory->accept(this);
	return _toplevelgrounder;
}

/**
 * void GrounderFactory::visit(const EcnfTheory* ecnf)
 * DESCRIPTION
 *		Creates a grounder for a ground ecnf theory. This grounder returns a (reduced) copy of the ecnf theory.
 * PARAMETERS
 *		ecnf	- the given ground ecnf theory
 * POSTCONDITIONS
 *		_toplevelgrounder is equal to the created grounder.
 */
void GrounderFactory::visit(const AbstractGroundTheory* ecnf) {
	_toplevelgrounder = new CopyGrounder(_grounding,ecnf,_verbosity);	
}

/**
 * void GrounderFactory::visit(const Theory* theory)
 * DESCRIPTION
 *		Creates a grounder for a non-ground theory.
 * PARAMETERS
 *		theory	- the non-ground theory
 * POSTCONDITIONS
 *		_toplevelgrounder is equal to the created grounder
 */
void GrounderFactory::visit(const Theory* theory) {
	// Collect all components (sentences, definitions, and fixpoint definitions) of the theory
	set<TheoryComponent*> tcomps = theory->components();
	vector<TheoryComponent*> components(tcomps.begin(),tcomps.end());

	// Order components the components to optimize the grounding process
	// TODO

	// Create grounders for all components
	vector<TopLevelGrounder*> children(components.size());
	for(unsigned int n = 0; n < components.size(); ++n) {
		InitContext();
		if(_verbosity > 0) clog << "Creating a grounder for " << *(components[n]) << "\n";
		components[n]->accept(this);
		children[n] = _toplevelgrounder; 
	}

	// Create the grounder
	_toplevelgrounder = new TheoryGrounder(_grounding,children,_verbosity);
}

/**
 * void GrounderFactory::visit(const PredForm* pf) 
 * DESCRIPTION
 *		Creates a grounder for an atomic formula.
 * PARAMETERS
 *		pf	- the atomic formula
 * PRECONDITIONS
 *		Each free variable that occurs in pf occurs in varmapping().
 * POSTCONDITIONS
 *		According to _context, the created grounder is assigned to
 *			CC_SENTENCE:	_toplevelgrounder
 *			CC_HEAD:		_headgrounder
 *			CC_FORMULA:		_formgrounder
 */
void GrounderFactory::visit(const PredForm* pf) {
	// Move all functions and aggregates that are three-valued according 
	// to _structure outside the atom. To avoid changing the original atom, 
	// we first clone it.
	PredForm* newpf = pf->clone();
	Formula* transpf = FormulaUtils::moveThreeValuedTerms(newpf,_structure,(_context._funccontext != Context::NEGATIVE),_cpsupport,_cpsymbols);

	if(typeid(*transpf) != typeid(PredForm)) {	// The rewriting changed the atom
		if(_verbosity > 1) {
			clog << "Rewritten " << *pf << " to " << *transpf << "\n"; 
		}
		transpf->accept(this);
	}
	else {	// The rewriting did not change the atom
		PredForm* ptranspf = dynamic_cast<PredForm*>(transpf);
		// Create grounders for the subterms
		vector<TermGrounder*> subtermgrounders;
		vector<SortTable*>	  argsorttables;
		for(unsigned int n = 0; n < ptranspf->subterms().size(); ++n) {
			descend(ptranspf->subterms()[n]);
			subtermgrounders.push_back(_termgrounder);
			argsorttables.push_back(_structure->inter(ptranspf->symbol()->sorts()[n]));
		}
		// Create checkers and grounder
		if(_cpsupport && VocabularyUtils::isComparisonPredicate(ptranspf->symbol())) {
			string name = ptranspf->symbol()->name();
			CompType comp;
			if(name == "=/2")
				comp = isPos(pf->sign()) ? CompType::EQ : CompType::NEQ;
			else if(name == "</2")
				comp = isPos(pf->sign()) ? CompType::LT : CompType::GEQ;
			else if(name == ">/2")
				comp = isPos(pf->sign()) ? CompType::GT : CompType::LEQ;
			else {
				assert(false);
				comp = CompType::EQ;
			}
			_formgrounder = new ComparisonGrounder(_grounding->translator(),_grounding->termtranslator(),
									subtermgrounders[0],comp,subtermgrounders[1],_context);
			_formgrounder->setorig(ptranspf,varmapping(),_verbosity);
			if(_context._component == CC_SENTENCE) { 
				_toplevelgrounder = new SentenceGrounder(_grounding,_formgrounder,false,_verbosity);
			}
		}
		else {
			PredInter* inter = _structure->inter(ptranspf->symbol());
			CheckerFactory checkfactory;
			if(_context._component == CC_HEAD) {
				// Create instance checkers
				InstanceChecker* truech = checkfactory.create(inter,CERTAIN_TRUE);
				InstanceChecker* falsech = checkfactory.create(inter,CERTAIN_FALSE);
				// Create the grounder
				_headgrounder = new HeadGrounder(_grounding,truech,falsech,ptranspf->symbol(),subtermgrounders,argsorttables);
			}
			else {
				// Create instance checkers
				InstanceChecker* possch;
				InstanceChecker* certainch;
				if(_context._truegen == isPos(ptranspf->sign())) {
					possch = checkfactory.create(inter,POSS_TRUE);
					certainch = checkfactory.create(inter,CERTAIN_TRUE);
				} else {
					possch = checkfactory.create(inter,POSS_FALSE);
					certainch = checkfactory.create(inter,CERTAIN_FALSE);
				}
				// Create the grounder
				_formgrounder = new AtomGrounder(_grounding->translator(),ptranspf->sign(),ptranspf->symbol(),
										subtermgrounders,possch,certainch,argsorttables,_context);
				_formgrounder->setorig(ptranspf,varmapping(),_verbosity);
				if(_context._component == CC_SENTENCE) { 
					_toplevelgrounder = new SentenceGrounder(_grounding,_formgrounder,false,_verbosity);
				}
//XXX Old code XXX
//				if(_cpsupport && (typeid(*(ptranspf->symbol())) == typeid(Function)) && isCPFunction(ptranspf->symbol())) { 
//					Function* func = static_cast<Function*>(ptranspf->symbol());
//					_formgrounder = new CPAtomGrounder(_grounding->translator(),_grounding->termtranslator(),ptranspf->sign(),func,
//											subtermgrounders,possch,certainch,argsorttables,_context);
//				} 
//				else {
//					_formgrounder = new AtomGrounder(_grounding->translator(),ptranspf->sign(),ptranspf->symbol(),
//											subtermgrounders,possch,certainch,argsorttables,_context);
//				}
//XXX
			}
		}
	}
	transpf->recursiveDelete();
}

/**
 * void GrounderFactory::visit(const BoolForm* bf)
 * DESCRIPTION
 *		Creates a grounder for a conjunction or disjunction of formulas
 * PARAMETERS
 *		bf	- the conjunction or disjunction
 * PRECONDITIONS
 *		Each free variable that occurs in bf occurs in varmapping().
 * POSTCONDITIONS
 *		According to _context, the created grounder is assigned to
 *			CC_SENTENCE:	_toplevelgrounder
 *			CC_FORMULA:		_formgrounder
 *			CC_HEAD is not possible
 */
void GrounderFactory::visit(const BoolForm* bf) {
	// Handle a top-level conjunction without creating tseitin atoms
	if(_context._component == CC_SENTENCE && bf->isConjWithSign()) {
		// If bf is a negated disjunction, push the negation one level deeper.
		// Take a clone to avoid changing bf;
		BoolForm* newbf = bf->clone();
		if(!(newbf->conj())) {
			newbf->conj(true);
			newbf->swapsign();
			for(vector<Formula*>::const_iterator it = newbf->subformulas().begin(); it != newbf->subformulas().end(); ++it)
				(*it)->swapsign();
		}

		// Visit the subformulas
		vector<TopLevelGrounder*> sub;
		for(vector<Formula*>::const_iterator it = newbf->subformulas().begin(); it != newbf->subformulas().end(); ++it) {
			descend(*it);
			sub.push_back(_toplevelgrounder);
		}
		newbf->recursiveDelete();
		_toplevelgrounder = new TheoryGrounder(_grounding,sub,_verbosity);
	}
	else {	// Formula bf is not a top-level conjunction

		// Create grounders for subformulas
		SaveContext();
		DeeperContext(bf->sign());
		vector<FormulaGrounder*> sub;
		for(vector<Formula*>::const_iterator it = bf->subformulas().begin(); it != bf->subformulas().end(); ++it) {
			descend(*it);
			sub.push_back(_formgrounder);
		}
		RestoreContext();

		// Create grounder
		SaveContext();
		if(recursive(bf)) _context._tseitin = TsType::RULE;
		_formgrounder = new BoolGrounder(_grounding->translator(),sub,bf->sign(),bf->conj(),_context);
		RestoreContext();
		_formgrounder->setorig(bf,varmapping(),_verbosity);
		if(_context._component == CC_SENTENCE) _toplevelgrounder = new SentenceGrounder(_grounding,_formgrounder,false,_verbosity);

	}
}

const DomElemContainer* GrounderFactory::createVarMapping(Variable * const var){
	const DomElemContainer* d = new DomElemContainer();
	assert(varmapping().find(var)==varmapping().end());
	_varmapping[var] = d;
	return d;
}

/**
 * void GrounderFactory::visit(const QuantForm* qf)
 * DESCRIPTION
 *		Creates a grounder for a quantified formula
 * PARAMETERS
 *		qf	- the quantified formula
 * PRECONDITIONS
 *		Each free variable that occurs in qf occurs in varmapping().
 * POSTCONDITIONS
 *		According to _context, the created grounder is assigned to
 *			CC_SENTENCE:	_toplevelgrounder
 *			CC_FORMULA:		_formgrounder
 *			CC_HEAD is not possible
 */
void GrounderFactory::visit(const QuantForm* qf) {
	// Create instance generator
	vector<const DomainElement**> vars;
	vector<SortTable*>	tables;
	auto gen = createVarMapAndGenerator(qf->quantvars());

	// Check for infinite grounding
	for(auto it=tables.begin(); it<tables.end(); ++it){
		if(not (*it)->finite()) {
			cerr << "Warning: infinite grounding of formula ";
			if(qf->pi().original()) {
				cerr << *(qf->pi().original());
				cerr << "\n   internal representation: ";
			}
			cerr << *qf << "\n";
		}
	}

	// Handle top-level universal quantifiers efficiently
	if(_context._component == CC_SENTENCE && qf->isUnivWithSign()) {
		Formula* newsub = qf->subf()->clone();
		if(not qf->isUniv()){
			newsub->swapsign();
		}
		descend(newsub);
		newsub->recursiveDelete();
		_toplevelgrounder = new UnivSentGrounder(_grounding,_toplevelgrounder,gen,_verbosity);
	}
	else {
		// Create grounder for subformula
		SaveContext();
		DeeperContext(qf->sign());
		_context._truegen = not qf->isUniv();
		descend(qf->subf());
		RestoreContext();

		// Create the grounder
		SaveContext();
		if(recursive(qf)) _context._tseitin = TsType::RULE;

		bool canlazyground = false;
		if(not qf->isUniv() && _context._monotone==Context::POSITIVE && _context._tseitin==TsType::IMPL){
			canlazyground = true;
		}

		// FIXME better under-approximation of what to lazily ground
		if(_options->getValue(BoolType::GROUNDLAZILY) && canlazyground && typeid(*_grounding)==typeid(SolverTheory)){
			_formgrounder = new LazyQuantGrounder(qf->freevars(), dynamic_cast<SolverTheory*>(_grounding),_grounding->translator(),_formgrounder,qf->sign(),qf->quant(),gen,_context);
		}else{
			_formgrounder = new QuantGrounder(_grounding->translator(),_formgrounder,qf->sign(),qf->quant(),gen,_context);
		}

		RestoreContext();
		_formgrounder->setorig(qf,varmapping(),_verbosity);
		if(_context._component == CC_SENTENCE) _toplevelgrounder = new SentenceGrounder(_grounding,_formgrounder,false,_verbosity);
	}
}

/**
 * void GrounderFactory::visit(const EquivForm* ef)
 * DESCRIPTION
 *		Creates a grounder for an equivalence.
 * PARAMETERS
 *		ef	- the equivalence
 * PRECONDITIONS
 *		Each free variable that occurs in ef occurs in varmapping().
 * POSTCONDITIONS
 *		According to _context, the created grounder is assigned to
 *			CC_SENTENCE:	_toplevelgrounder
 *			CC_FORMULA:		_formgrounder
 *			CC_HEAD is not possible
 */
void GrounderFactory::visit(const EquivForm* ef) {
	// Create grounders for the subformulas
	SaveContext();
	DeeperContext(ef->sign());
	_context._funccontext = Context::BOTH;
	_context._monotone = Context::BOTH;
	_context._tseitin = TsType::EQ; 

	descend(ef->left());
	FormulaGrounder* leftg = _formgrounder;
	descend(ef->right());
	FormulaGrounder* rightg = _formgrounder;
	RestoreContext();

	// Create the grounder
	SaveContext();
	if(recursive(ef)) _context._tseitin = TsType::RULE;
	_formgrounder = new EquivGrounder(_grounding->translator(),leftg,rightg,ef->sign(),_context);
	RestoreContext();
	if(_context._component == CC_SENTENCE) _toplevelgrounder = new SentenceGrounder(_grounding,_formgrounder,true,_verbosity);
}

/**
 * void GrounderFactory::visit(const AggForm* af)
 * DESCRIPTION
 * 		Creates a grounder for an aggregate.
 */
void GrounderFactory::visit(const AggForm* af) {
	AggForm* newaf = af->clone();
	Formula* transaf = FormulaUtils::moveThreeValuedTerms(newaf,_structure,(_context._funccontext != Context::NEGATIVE),_cpsupport,_cpsymbols);

	if(typeid(*transaf) != typeid(AggForm)) {	// The rewriting changed the atom
		transaf->accept(this);
	}
	else {	// The rewriting did not change the atom
		AggForm* atransaf = dynamic_cast<AggForm*>(transaf);
		// Create grounder for the bound
		descend(atransaf->left());
		TermGrounder* boundgr = _termgrounder;
	
		// Create grounder for the set
		SaveContext();
		if(recursive(atransaf)) assert(FormulaUtils::monotone(atransaf) || FormulaUtils::antimonotone(atransaf));
		DeeperContext((not FormulaUtils::antimonotone(atransaf))?SIGN::POS:SIGN::NEG);
		descend(atransaf->right()->set());
		SetGrounder* setgr = _setgrounder;
		RestoreContext();
	
		// Create aggregate grounder
		SaveContext();
		if(recursive(atransaf)) _context._tseitin = TsType::RULE;
		_formgrounder = new AggGrounder(_grounding->translator(),_context,atransaf->right()->function(),setgr,boundgr,atransaf->comp(),atransaf->sign());
		RestoreContext();
		if(_context._component == CC_SENTENCE) _toplevelgrounder = new SentenceGrounder(_grounding,_formgrounder,true,_verbosity);
	}
	transaf->recursiveDelete();
}

/**
 * void GrounderFactory::visit(const EqChainForm* ef)
 * DESCRIPTION
 * 		Creates a grounder for an equation chain.
 */
void GrounderFactory::visit(const EqChainForm* ef) {
	Formula* f = ef->clone();
	f = FormulaUtils::remove_eqchains(f,_grounding->vocabulary());
	f->accept(this);
	f->recursiveDelete();
}

/**
 * void GrounderFactory::visit(const VarTerm* t)
 * DESCRIPTION
 * 		Creates a grounder for a variable term.
 */
void GrounderFactory::visit(const VarTerm* t) {
	assert(varmapping().find(t->var()) != varmapping().end());
	_termgrounder = new VarTermGrounder(varmapping().find(t->var())->second);
	_termgrounder->setorig(t,varmapping(),_verbosity);
}

/**
 * void GrounderFactory::visit(const DomainTerm* t)
 * DESCRIPTION
 * 		Creates a grounder for a domain term.
 */
void GrounderFactory::visit(const DomainTerm* t) {
	_termgrounder = new DomTermGrounder(t->value());
	_termgrounder->setorig(t,varmapping(),_verbosity);
}

/**
 * void GrounderFactory::visit(const FuncTerm* t)
 * DESCRIPTION
 * 		Creates a grounder for a function term.
 */
void GrounderFactory::visit(const FuncTerm* t) {
	// Create grounders for subterms
	vector<TermGrounder*> subtermgrounders;
	for(vector<Term*>::const_iterator it = t->subterms().begin(); it != t->subterms().end(); ++it) {
		(*it)->accept(this);
		if(_termgrounder) subtermgrounders.push_back(_termgrounder);
	}

	// Create term grounder
	Function* function = t->function();
	FuncTable* ftable = _structure->inter(function)->functable();
	SortTable* domain = _structure->inter(function->outsort());
	if(_cpsupport && FuncUtils::isIntSum(function,_structure->vocabulary())) {
		_termgrounder = new SumTermGrounder(_grounding,_grounding->termtranslator(),ftable,domain,subtermgrounders[0],subtermgrounders[1]);
	} else {
		_termgrounder = new FuncTermGrounder(_grounding->termtranslator(),function,ftable,domain,subtermgrounders);
	}
	_termgrounder->setorig(t,varmapping(),_verbosity);
}

/**
 * void GrounderFactory::visit(const AggTerm* at)
 * DESCRIPTION
 * 		Creates a grounder for a aggregate term.
 */
void GrounderFactory::visit(const AggTerm* t) {
	// Create set grounder
	t->set()->accept(this);

	// Create term grounder
	_termgrounder = new AggTermGrounder(_grounding->translator(),t->function(),_setgrounder);
	_termgrounder->setorig(t,varmapping(),_verbosity);
}

/**
 * void GrounderFactory::visit(const EnumSetExpr* s)
 * DESCRIPTION
 * 		Creates a grounder for an enumarated set.
 */
void GrounderFactory::visit(const EnumSetExpr* s) {
	// Create grounders for formulas and weights
	vector<FormulaGrounder*> subgr;
	vector<TermGrounder*> subtgr;
	SaveContext();
	AggContext();
	for(unsigned int n = 0; n < s->subformulas().size(); ++n) {
		descend(s->subformulas()[n]);
		subgr.push_back(_formgrounder);
		descend(s->subterms()[n]);
		subtgr.push_back(_termgrounder);
	}
	RestoreContext();

	// Create set grounder
	_setgrounder = new EnumSetGrounder(_grounding->translator(),subgr,subtgr);
}

/**
 * void GrounderFactory::visit(const QuantSetExpr* s)
 * DESCRIPTION
 * 		Creates a grounder for a quantified set.
 */
void GrounderFactory::visit(const QuantSetExpr* s) {
	// Create instance generator
	vector<SortTable*> vst;
	vector<const DomainElement**> vars;
	auto gen = createVarMapAndGenerator(s->quantvars());
	
	// Create grounder for subformula
	SaveContext();
	AggContext();
	descend(s->subformulas()[0]);
	FormulaGrounder* sub = _formgrounder;
	RestoreContext();

	// Create grounder for weight
	descend(s->subterms()[0]);
	TermGrounder* wg = _termgrounder;

	// Create grounder	
	_setgrounder = new QuantSetGrounder(_grounding->translator(),sub,gen,wg);
}

/**
 * void GrounderFactory::visit(const Definition* def)
 * DESCRIPTION
 * 		Creates a grounder for a definition.
 */
void GrounderFactory::visit(const Definition* def) {
	// Store defined predicates
	for(set<PFSymbol*>::const_iterator it = def->defsymbols().begin(); it != def->defsymbols().end(); ++it) {
		_context._defined.insert(*it);
	}
	
	// Create rule grounders
	vector<RuleGrounder*> subgrounders;
	for(vector<Rule*>::const_iterator it = def->rules().begin(); it != def->rules().end(); ++it) {
		descend(*it);
		subgrounders.push_back(_rulegrounder);
	}
	
	// Create definition grounder
	_toplevelgrounder = new DefinitionGrounder(_grounding,subgrounders,_verbosity);

	_context._defined.clear();
}

template<class VarList>
InstGenerator* GrounderFactory::createVarMapAndGenerator(const VarList& vars){
	vector<SortTable*> hvst;
	vector<const DomElemContainer*> hvars;
	for(auto it=vars.begin(); it!=vars.end(); ++it) {
		auto domelem = createVarMapping(*it);
		hvars.push_back(domelem);
		auto sorttable = structure()->inter((*it)->sort());
		hvst.push_back(sorttable);
	}
	GeneratorFactory gf;
	return gf.create(hvars,hvst);
}

/**
 * void GrounderFactory::visit(const Rule* rule)
 * DESCRIPTION
 * 		Creates a grounder for a definitional rule.
 */
void GrounderFactory::visit(const Rule* rule) {
	// TODO for lazygroundrules, need a generator for all variables NOT occurring in the head!

	InstGenerator *headgen = NULL, *bodygen = NULL;

	if(_options->getValue(BoolType::GROUNDLAZILY)){ // FIXME check we also have the correct groundtheory!
		// for lazy ground rules, need a generator which generates bodies given a head, so only vars not occurring in the head!
		varlist bodyvars;
		for(auto it = rule->quantvars().begin(); it != rule->quantvars().end(); ++it) {
			if(not rule->head()->contains(*it)) {
				bodyvars.push_back(*it);
			}else{
				createVarMapping(*it);
			}
		}

		bodygen = createVarMapAndGenerator(bodyvars);
	}else{
		// Split the quantified variables in two categories:
		//		1. the variables that only occur in the head
		//		2. the variables that occur in the body (and possibly in the head)

		varlist	headvars;
		varlist	bodyvars;
		for(auto it = rule->quantvars().begin(); it != rule->quantvars().end(); ++it) {
			if(rule->body()->contains(*it)) {
				bodyvars.push_back(*it);
			}
			else {
				headvars.push_back(*it);
			}
		}

		headgen = createVarMapAndGenerator(headvars);
		bodygen = createVarMapAndGenerator(bodyvars);
	}

	// Create head grounder
	SaveContext();
	_context._component = CC_HEAD;
	descend(rule->head());
	HeadGrounder* headgr = _headgrounder;
	RestoreContext();

	// Create body grounder
	SaveContext();
	_context._funccontext = Context::NEGATIVE;		// minimize truth value of rule bodies
	_context._monotone = Context::POSITIVE;
	_context._truegen = true;				// body instance generator corresponds to an existential quantifier
	_context._component = CC_FORMULA;
	_context._tseitin = TsType::EQ;
	descend(rule->body());
	FormulaGrounder* bodygr = _formgrounder;
	RestoreContext();

	// Create rule grounder
	SaveContext();
	if(recursive(rule->body())) _context._tseitin = TsType::RULE;
	if(_options->getValue(BoolType::GROUNDLAZILY)){
		_rulegrounder = new LazyRuleGrounder(headgr,bodygr,bodygen,_context);
	}else{
		_rulegrounder = new RuleGrounder(headgr,bodygr,headgen,bodygen,_context);
	}
	RestoreContext();
}

/**************
	Visitor
**************/

void TheoryVisitor::visit(const CPVarTerm*) {
	// TODO
}

void TheoryVisitor::visit(const CPWSumTerm*) {
	// TODO
}

void TheoryVisitor::visit(const CPSumTerm*) {
	// TODO
}

void TheoryVisitor::visit(const CPReification*) {
	// TODO
}

void LazyTsBody::notifyTheoryOccurence(){
	grounder_->notifyTheoryOccurence(inst);
}<|MERGE_RESOLUTION|>--- conflicted
+++ resolved
@@ -246,13 +246,8 @@
 
 Lit GroundTranslator::nextNumber(AtomType type) {
 	if(_freenumbers.empty()) {
-<<<<<<< HEAD
 		Lit atom = atomtype.size();
-		atom2TsBody.push_back(tspair(atom,NULL));
-=======
-		int nr = atomtype.size();
-		atom2TsBody.push_back(tspair(nr,(TsBody*)NULL));
->>>>>>> 340f7edd
+		atom2TsBody.push_back(tspair(atom,(TsBody*)NULL));
 		atom2Tuple.push_back(NULL);
 		atomtype.push_back(type);
 		return atom;
