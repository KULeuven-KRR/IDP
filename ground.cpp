--- conflicted
+++ resolved
@@ -694,20 +694,11 @@
 	InstGenerator* gen = 0;
 	GeneratorNode* node = 0;
 	for(unsigned int n = 0; n < qf->nrQvars(); ++n) {
-<<<<<<< HEAD
-		domelement* tpe = new domelement();
-		_varmapping[qf->qvar(n)] = tpe;
+		domelement* d = new domelement();
+		_varmapping[qf->qvar(n)] = d;
 		SortTable* st = _structure->inter(qf->qvar(n)->sort());
 		assert(st->finite());	// TODO: produce an error message
-		SortInstGenerator* tig = new SortInstGenerator(st,tpe);
-=======
-		domelement* d = new domelement();
-		_varmapping[qf->qvar(n)] = d;
-		vector<domelement*> vd(1,d);
-		SortTable* st = _structure->inter(qf->qvar(n)->sort());
-		assert(st->finite());	// TODO: produce an error message
-		TableInstGenerator* tig = new TableInstGenerator(st,vd);
->>>>>>> 42895844
+		SortInstGenerator* tig = new SortInstGenerator(st,d);
 		if(qf->nrQvars() == 1) {
 			gen = tig;
 			break;
