--- conflicted
+++ resolved
@@ -277,65 +277,5 @@
 	grounding->add(structtheo);
 	delete(structtheo);
 
-<<<<<<< HEAD
-	// Add the function constraints
-	Vocabulary* v = t->vocabulary();
-	for(unsigned int n = 0; n < v->nrFuncs(); ++n) {
-		Function* f = v->func(n);
-		vector<unsigned int> intuple(f->arity(),0);
-		vector<unsigned int> outtuple1(1,0);
-		vector<unsigned int> outtuple2(1,0);
-		vector<unsigned int> inlimits(f->arity());
-		vector<unsigned int> outlimit(1);
-		vector<SortTable*>	 intables(f->arity());
-		SortTable*			 outtable;
-		unsigned int m = 0;
-		for(; m < f->arity(); ++m) {
-			intables[m] = _structure->inter(f->insort(m));
-			inlimits[m] = intables[m]->size();
-			if(inlimits[m] == 0) break;
-		}
-		if(m == f->arity()) {
-			outtable = _structure->inter(f->outsort());
-			outlimit[0] = outtable->size();
-			if(outlimit[0] == 0) {
-				// TODO
-			}
-			else {
-				do {
-					vector<Formula*> existvector;
-					outtuple1[0] = 0;
-					do {
-						vector<Term*> vt(f->nrSorts());
-						for(unsigned int a = 0; a < f->arity(); ++a) {
-							ElementType tp = intables[a]->type();
-							vt[a] = new DomainTerm(f->insort(a),tp,ElementUtil::clone(intables[a]->element(intuple[a]),tp),0);
-						}
-						vt.back() = new DomainTerm(f->outsort(),outtable->type(),ElementUtil::clone(outtable->element(outtuple1[0]),outtable->type()),0);
-						existvector.push_back(new PredForm(true,f,vt,0));
-						outtuple2[0] = outtuple1[0];
-						while(nexttuple(outtuple2,outlimit)) {
-							Formula* f1 = (existvector.back())->clone(); f1->swapsign();
-							vector<Term*> vt2(f->nrSorts());
-							for(unsigned int a = 0; a < f->arity(); ++a) {
-								ElementType tp = intables[a]->type();
-								vt2[a] = new DomainTerm(f->insort(a),tp,ElementUtil::clone(intables[a]->element(intuple[a]),tp),0);
-							}
-							vt2.back() = new DomainTerm(f->outsort(),outtable->type(),ElementUtil::clone(outtable->element(outtuple2[0]),outtable->type()),0);
-							Formula* f2 = new PredForm(false,f,vt2,0);
-							vector<Formula*> vf(2); vf[0] = f1; vf[1] = f2;
-							BoolForm* bf = new BoolForm(true,false,vf,0);
-							grounding->add(bf);
-						} 
-					} while(nexttuple(outtuple1,outlimit));
-					BoolForm* bf = new BoolForm(true,false,existvector,0);
-					grounding->add(bf);
-				} while(nexttuple(intuple,inlimits));
-			}
-		}
-	}
-
-=======
->>>>>>> 4dc2dd45
 	_returnTheory = grounding;
 }