--- conflicted
+++ resolved
@@ -653,22 +653,10 @@
 		}
 		return true;
 	}
-<<<<<<< HEAD
-	bool b = _subgrounder->run();
-	if(!b) {
-		_grounding->addEmptyClause();
-		return b;
-	}
-	while(_generator->next()) {
-		b = _subgrounder->run();
-		if(!b) {
-			_grounding->addEmptyClause();//FIXME together wit the SentenceGrounder::run(), two empty clauses are added.  (if subgrounder is a sentencegrounder and the clause is false)
-=======
 	do{
 		bool b = _subgrounder->run();
 		if(not b) {
-			_grounding->addEmptyClause();
->>>>>>> 4e39e528
+			_grounding->addEmptyClause();//FIXME together wit the SentenceGrounder::run(), two empty clauses are added.  (if subgrounder is a sentencegrounder and the clause is false)
 			return b;
 		}
 	}while(_generator->next());
