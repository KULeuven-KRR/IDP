%{
#include <iostream>
#include <string>
#include <sstream>
using namespace std;

#include "parser.hh"

stringstream ss;
stringstream results;
stringstream error;
%}

/* lex definitions: */
%option noyywrap never-interactive nounput

<<<<<<< HEAD
COLOR	\x1b\[[0-9;]*m

/*
UNUSED:

%s printline
<INITIAL>"[==========]" 			{ BEGIN(printline); }
<printline>[^\n]* 					{ ss << ">>>" << yytext; }
<printline>"\n"						{ yylval.str = new string(ss.str()); BEGIN(INITIAL); ss.str(""); return TEXT; }
<block>"Segmentation fault"[^\n]*	{ yylval.str = new string(ss.str()); BEGIN(INITIAL); ss.str(""); cerr << "FAILEDFAILED\n"; }

<*>[^\[\n]*		{}
*/

=======
>>>>>>> 48c86ef7
%s block
%s resultblock

INT				[0-9]+

%%

<<<<<<< HEAD
<*>{COLOR}?"[ RUN      ] "{COLOR}?				{ BEGIN(block); error << ss.str(); ss.str(""); }
<*>{COLOR}?"[  PASSED  ] "{COLOR}?				{ BEGIN(resultblock); error << ss.str(); ss.str(""); results << "Passed "; }
<*>{COLOR}?"[==========] "{COLOR}?				{ BEGIN(INITIAL); error << ss.str(); ss.str(""); }
<*>{COLOR}?"[----------] "{COLOR}?				{ BEGIN(INITIAL); error << ss.str(); ss.str(""); }
<block>.										{ ss << yytext; }
<block>\n										{ ss << "\n"; }
<block>{COLOR}?"[  FAILED  ] "{COLOR}?			{ BEGIN(INITIAL); yylval.str = new string(ss.str()); ss.str(""); return FAIL; }
<block>{COLOR}?"[       OK ] "{COLOR}?			{ BEGIN(INITIAL); yylval.str = new string(ss.str()); ss.str(""); return SUCCESS; }
<resultblock>{COLOR}?"[  FAILED  ] "{COLOR}?	{ results << yytext; }
<resultblock>.									{ ss << yytext; }
<resultblock>\n									{ results << ss.str() << "\n"; ss.str(""); }
<resultblock>\n\n								{ BEGIN(INITIAL); results << ss.str() << "\n"; ss.str(""); }
<*>{COLOR}										/* ignore */
<*>.											/* ignore */
<INITIAL>\n										/* ignore */
=======
<*>"[ RUN      ] "		{ BEGIN(block); error <<ss.str(); ss.str("");}
<*>"[EXECUTABLE] "[^\n]*	{ results <<yytext <<"\n";}
<*>"[  PASSED  ] "		{ BEGIN(resultblock); error <<ss.str(); ss.str(""); results <<"Passed "; }
<*>"  YOU HAVE "{INT}" DISABLED TESTS" { results <<yytext <<"\n"; }
<*>"[==========] "		{ BEGIN(INITIAL); error <<ss.str(); ss.str(""); }
<*>"[----------] "		{ BEGIN(INITIAL); error <<ss.str(); ss.str(""); }
<block>"[  FAILED  ] "	{ BEGIN(INITIAL); yylval.str = new string(ss.str()); ss.str(""); return FAIL; }
<block>"[       OK ] " 	{ BEGIN(INITIAL); yylval.str = new string(ss.str()); ss.str(""); return SUCCESS; }
<block>[^\[\n]*			{ ss <<yytext; }
<block>\n				{ ss <<"\n"; }
<resultblock>"[  FAILED  ] "	{ results <<yytext; }
<resultblock>"\n\n"		{ BEGIN(INITIAL); results <<ss.str() <<"\n\n"; ss.str(""); }
<resultblock>"\n"		{ results <<ss.str() << "\n"; ss.str("");}
<resultblock>[^\[\n]*	{ ss <<yytext; }
<*>[^\[\n]*				{  }
<*>.					{}
<INITIAL>\n				{  }
>>>>>>> 48c86ef7
<|MERGE_RESOLUTION|>--- conflicted
+++ resolved
@@ -14,62 +14,28 @@
 /* lex definitions: */
 %option noyywrap never-interactive nounput
 
-<<<<<<< HEAD
-COLOR	\x1b\[[0-9;]*m
-
-/*
-UNUSED:
-
-%s printline
-<INITIAL>"[==========]" 			{ BEGIN(printline); }
-<printline>[^\n]* 					{ ss << ">>>" << yytext; }
-<printline>"\n"						{ yylval.str = new string(ss.str()); BEGIN(INITIAL); ss.str(""); return TEXT; }
-<block>"Segmentation fault"[^\n]*	{ yylval.str = new string(ss.str()); BEGIN(INITIAL); ss.str(""); cerr << "FAILEDFAILED\n"; }
-
-<*>[^\[\n]*		{}
-*/
-
-=======
->>>>>>> 48c86ef7
 %s block
 %s resultblock
 
 INT				[0-9]+
+COLOR			\x1b\[[0-9;]*m
 
 %%
 
-<<<<<<< HEAD
-<*>{COLOR}?"[ RUN      ] "{COLOR}?				{ BEGIN(block); error << ss.str(); ss.str(""); }
-<*>{COLOR}?"[  PASSED  ] "{COLOR}?				{ BEGIN(resultblock); error << ss.str(); ss.str(""); results << "Passed "; }
-<*>{COLOR}?"[==========] "{COLOR}?				{ BEGIN(INITIAL); error << ss.str(); ss.str(""); }
-<*>{COLOR}?"[----------] "{COLOR}?				{ BEGIN(INITIAL); error << ss.str(); ss.str(""); }
-<block>.										{ ss << yytext; }
-<block>\n										{ ss << "\n"; }
-<block>{COLOR}?"[  FAILED  ] "{COLOR}?			{ BEGIN(INITIAL); yylval.str = new string(ss.str()); ss.str(""); return FAIL; }
-<block>{COLOR}?"[       OK ] "{COLOR}?			{ BEGIN(INITIAL); yylval.str = new string(ss.str()); ss.str(""); return SUCCESS; }
-<resultblock>{COLOR}?"[  FAILED  ] "{COLOR}?	{ results << yytext; }
-<resultblock>.									{ ss << yytext; }
-<resultblock>\n									{ results << ss.str() << "\n"; ss.str(""); }
-<resultblock>\n\n								{ BEGIN(INITIAL); results << ss.str() << "\n"; ss.str(""); }
-<*>{COLOR}										/* ignore */
-<*>.											/* ignore */
-<INITIAL>\n										/* ignore */
-=======
-<*>"[ RUN      ] "		{ BEGIN(block); error <<ss.str(); ss.str("");}
-<*>"[EXECUTABLE] "[^\n]*	{ results <<yytext <<"\n";}
-<*>"[  PASSED  ] "		{ BEGIN(resultblock); error <<ss.str(); ss.str(""); results <<"Passed "; }
-<*>"  YOU HAVE "{INT}" DISABLED TESTS" { results <<yytext <<"\n"; }
-<*>"[==========] "		{ BEGIN(INITIAL); error <<ss.str(); ss.str(""); }
-<*>"[----------] "		{ BEGIN(INITIAL); error <<ss.str(); ss.str(""); }
-<block>"[  FAILED  ] "	{ BEGIN(INITIAL); yylval.str = new string(ss.str()); ss.str(""); return FAIL; }
-<block>"[       OK ] " 	{ BEGIN(INITIAL); yylval.str = new string(ss.str()); ss.str(""); return SUCCESS; }
-<block>[^\[\n]*			{ ss <<yytext; }
-<block>\n				{ ss <<"\n"; }
-<resultblock>"[  FAILED  ] "	{ results <<yytext; }
-<resultblock>"\n\n"		{ BEGIN(INITIAL); results <<ss.str() <<"\n\n"; ss.str(""); }
-<resultblock>"\n"		{ results <<ss.str() << "\n"; ss.str("");}
-<resultblock>[^\[\n]*	{ ss <<yytext; }
-<*>[^\[\n]*				{  }
-<*>.					{}
-<INITIAL>\n				{  }
->>>>>>> 48c86ef7
+<*>{COLOR}?"[EXECUTABLE] "{COLOR}?[^\n]*					{ results << yytext << "\n"; }
+<*>{COLOR}?"[ RUN      ] "{COLOR}?							{ BEGIN(block); error << ss.str(); ss.str(""); }
+<*>{COLOR}?"[  PASSED  ] "{COLOR}?							{ BEGIN(resultblock); error << ss.str(); ss.str(""); results << "Passed "; }
+<*>{COLOR}?"  YOU HAVE "{INT}" DISABLED TESTS"(\n)*{COLOR}?	{ results << yytext; }
+<*>{COLOR}?"[==========] "{COLOR}?							{ BEGIN(INITIAL); error << ss.str(); ss.str(""); }
+<*>{COLOR}?"[----------] "{COLOR}?							{ BEGIN(INITIAL); error << ss.str(); ss.str(""); }
+<block>.													{ ss << yytext; }
+<block>\n													{ ss << "\n"; }
+<block>{COLOR}?"[  FAILED  ] "{COLOR}?						{ BEGIN(INITIAL); yylval.str = new string(ss.str()); ss.str(""); return FAIL; }
+<block>{COLOR}?"[       OK ] "{COLOR}?						{ BEGIN(INITIAL); yylval.str = new string(ss.str()); ss.str(""); return SUCCESS; }
+<resultblock>{COLOR}?"[  FAILED  ] "{COLOR}?				{ results << yytext; }
+<resultblock>.												{ ss << yytext; }
+<resultblock>\n												{ results << ss.str() << "\n"; ss.str(""); }
+<resultblock>\n\n											{ BEGIN(INITIAL); results << ss.str() << "\n"; ss.str(""); }
+<*>{COLOR}													/* ignore */
+<*>.														/* ignore */
+<INITIAL>\n													/* ignore */