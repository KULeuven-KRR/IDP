SUBDIRS = lib pcsolver
AM_CXXFLAGS = @AC_CXXFLAGS@ -Wall -Wextra\
		-std=c++0x\
		-I$(srcdir)/lib/lua/etc -I$(srcdir)/lib/lua/src\
		-I$(builddir)/lib/lua/src  -I $(srcdir)/lib/\
		-DDATADIR=\"$(datadir)\" -DRCDIR=\"$(localstatedir)\"\
		-DINTERNALLIBARYNAME=\"idp_intern\" -DINTERNALLIBARYLUA=\"/std/idp_intern.lua\"\
		-DINTERNALLIBARYIDP=\"/std/idp_intern.idp\" -DCONFIGFILENAME=\"/idp/.idprc\"
		
if USEINTERACTIVE
AM_CXXFLAGS += -DUSEINTERACTIVE
endif
		
AM_LDFLAGS = @AC_LDFLAGS@

YFLAGS = -d -v
LFLAGS = 

bin_PROGRAMS = gidl

gidl_LDADD = $(builddir)/lib/lua/src/.libs/liblua.la
gidl_LDADD += $(builddir)/pcsolver/src/libminisatid-2.0.la


BUILT_SOURCES = parse.h

gidl_SOURCES = \
		commontypes.hpp\
		parseinfo.hpp parseinfo.cpp\
		vocabulary.hpp vocabulary.cpp\
		structure.hpp structure.cpp\
		term.hpp term.cpp\
		theory.hpp theory.cpp\
		options.cpp options.hpp\
		luaconnection.hpp luaconnection.cpp\
		internalargument.hpp internalargument.cpp\
		namespace.hpp namespace.cpp\
		parse.yy yyltype.hpp\
		lex.ll\
		clconst.hpp\
		insert.hpp insert.cpp\
		error.hpp error.cpp\
		common.hpp common.cpp\
		interactive.hpp interactive.cpp\
		main.cpp\
		printers/print.hpp printers/print.cpp\
		printers/idpprinter.hpp printers/ecnfprinter.hpp\
		checker.hpp checker.cpp\
		generator.hpp generator.cpp\
		propagate.hpp propagate.cpp\
		ecnf.hpp ecnf.cpp\
		ground.hpp ground.cpp\
		fobdd.hpp fobdd.cpp\
		monitors/interactiveprintmonitor.hpp monitors/tracemonitor.hpp\
		monitors/luatracemonitor.hpp monitors/luainteractiveprintmonitor.hpp\
		groundtheories/PrintGroundTheory.hpp groundtheories/PrintGroundTheory.cpp\
		commands/allcommands.hpp\
		commands/optimization.hpp\
		commands/commandinterface.hpp\
		commands/printblocks.hpp\
		commands/printdomainatom.hpp\
		commands/printoptions.hpp\
		commands/newstructure.hpp\
		commands/newtheory.hpp\
		commands/modelexpand.hpp\
		commands/newoptions.hpp\
		commands/clonestructure.hpp\
		commands/clonetheory.hpp\
		commands/pushnegations.hpp\
		commands/mergetheories.hpp\
		commands/flatten.hpp\
		commands/idptype.hpp\
		commands/setatomvalue.hpp\
		commands/settablevalue.hpp\
		commands/domainiterator.hpp\
		commands/tableiterator.hpp\
		commands/propagate.hpp\
		commands/query.hpp\
		commands/createtuple.hpp\
		commands/ground.hpp\
		commands/completion.hpp\
		commands/tobdd.hpp\
		commands/clean.hpp\
		commands/help.hpp\
		commands/changevocabulary.hpp\
		commands/estimatecosts.hpp\
<<<<<<< HEAD
		commands/derefandincrement.hpp\
		commands/simplify.hpp
=======
		commands/createrange.hpp\
		commands/derefandincrement.hpp
>>>>>>> 4e16b55c

AM_CXXFLAGS+=-I $(top_srcdir)/pcsolver/src/ 

LIBSRCDIR = $(srcdir)/lib
LIBBLDDIR = $(builddir)/lib

# CALLBACK FRAMEWORK
AM_CXXFLAGS += -I $(LIBSRCDIR)/pluscallback1.7/

data_stddir = $(datadir)/std

data_std_DATA = data/idp_intern.idp data/idp_intern.lua data/mx.idp data/theory.idp data/domain.idp

data_localdir = $(localstatedir)/idp
data_local_DATA = data/.idprc

dist_doc_DATA = README $(data_std_DATA) $(data_local_DATA)<|MERGE_RESOLUTION|>--- conflicted
+++ resolved
@@ -84,13 +84,9 @@
 		commands/help.hpp\
 		commands/changevocabulary.hpp\
 		commands/estimatecosts.hpp\
-<<<<<<< HEAD
 		commands/derefandincrement.hpp\
-		commands/simplify.hpp
-=======
-		commands/createrange.hpp\
-		commands/derefandincrement.hpp
->>>>>>> 4e16b55c
+		commands/simplify.hpp\
+		commands/createrange.hpp
 
 AM_CXXFLAGS+=-I $(top_srcdir)/pcsolver/src/ 
 
