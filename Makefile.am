SUBDIRS = lib pcsolver
AM_CXXFLAGS = @AC_CXXFLAGS@ -Wall -Wextra\
		-std=c++0x\
		-I$(srcdir)/lib/lua/etc -I$(srcdir)/lib/lua/src\
		-I$(builddir)/lib/lua/src  -I $(srcdir)/lib/\
		-DDATADIR=\"$(datadir)\" -DRCDIR=\"$(localstatedir)\"\
		-DINTERNALLIBARYNAME=\"idp_intern\" -DINTERNALLIBARYLUA=\"/std/idp_intern.lua\"\
		-DINTERNALLIBARYIDP=\"/std/idp_intern.idp\" -DCONFIGFILENAME=\"/idp/.idprc\"
		
if USEINTERACTIVE
AM_CXXFLAGS += -DUSEINTERACTIVE
endif
		
AM_LDFLAGS = @AC_LDFLAGS@

YFLAGS = -d -v
LFLAGS = 

bin_PROGRAMS = gidl

gidl_LDADD = $(builddir)/lib/lua/src/.libs/liblua.la
gidl_LDADD += $(builddir)/pcsolver/src/libminisatid-2.0.la


BUILT_SOURCES = parse.h

gidl_SOURCES = \
		commontypes.hpp\
		parseinfo.hpp parseinfo.cpp\
		vocabulary.hpp vocabulary.cpp\
		structure.hpp structure.cpp\
		term.hpp term.cpp\
		theory.hpp theory.cpp\
		options.cpp options.hpp\
		luaconnection.hpp luaconnection.cpp\
		internalargument.hpp internalargument.cpp\
		namespace.hpp namespace.cpp\
		parse.yy yyltype.hpp\
		lex.ll\
		clconst.hpp\
		insert.hpp insert.cpp\
		error.hpp error.cpp\
		common.hpp common.cpp\
		interactive.hpp interactive.cpp\
		main.cpp\
		printers/print.hpp printers/print.cpp\
		printers/idpprinter.hpp printers/ecnfprinter.hpp\
		checker.hpp checker.cpp\
		generator.hpp generator.cpp\
		propagate.hpp propagate.cpp\
		ecnf.hpp ecnf.cpp\
		ground.hpp ground.cpp\
		fobdd.hpp fobdd.cpp\
<<<<<<< HEAD
        symmetry.hpp symmetry.cpp
=======
		monitors/interactiveprintmonitor.hpp monitors/tracemonitor.hpp\
		monitors/luatracemonitor.hpp monitors/luainteractiveprintmonitor.hpp\
		groundtheories/PrintGroundTheory.hpp groundtheories/PrintGroundTheory.cpp\
		commands/allcommands.hpp\
		commands/optimization.hpp\
		commands/commandinterface.hpp\
		commands/printblocks.hpp\
		commands/printdomainatom.hpp\
		commands/printoptions.hpp\
		commands/newstructure.hpp\
		commands/newtheory.hpp\
		commands/modelexpand.hpp\
		commands/newoptions.hpp\
		commands/clonestructure.hpp\
		commands/clonetheory.hpp\
		commands/pushnegations.hpp\
		commands/mergetheories.hpp\
		commands/flatten.hpp\
		commands/idptype.hpp\
		commands/setatomvalue.hpp\
		commands/settablevalue.hpp\
		commands/domainiterator.hpp\
		commands/tableiterator.hpp\
		commands/propagate.hpp\
		commands/query.hpp\
		commands/createtuple.hpp\
		commands/ground.hpp\
		commands/completion.hpp\
		commands/tobdd.hpp\
		commands/clean.hpp\
		commands/help.hpp\
		commands/changevocabulary.hpp\
		commands/estimatecosts.hpp\
		commands/derefandincrement.hpp
>>>>>>> b10f4315

AM_CXXFLAGS+=-I $(top_srcdir)/pcsolver/src/ 

LIBSRCDIR = $(srcdir)/lib
LIBBLDDIR = $(builddir)/lib

# CALLBACK FRAMEWORK
AM_CXXFLAGS += -I $(LIBSRCDIR)/pluscallback1.7/

data_stddir = $(datadir)/std

data_std_DATA = data/idp_intern.idp data/idp_intern.lua data/mx.idp data/theory.idp data/domain.idp

data_localdir = $(localstatedir)/idp
data_local_DATA = data/.idprc

dist_doc_DATA = README $(data_std_DATA) $(data_local_DATA)<|MERGE_RESOLUTION|>--- conflicted
+++ resolved
@@ -51,9 +51,7 @@
 		ecnf.hpp ecnf.cpp\
 		ground.hpp ground.cpp\
 		fobdd.hpp fobdd.cpp\
-<<<<<<< HEAD
-        symmetry.hpp symmetry.cpp
-=======
+        symmetry.hpp symmetry.cpp\
 		monitors/interactiveprintmonitor.hpp monitors/tracemonitor.hpp\
 		monitors/luatracemonitor.hpp monitors/luainteractiveprintmonitor.hpp\
 		groundtheories/PrintGroundTheory.hpp groundtheories/PrintGroundTheory.cpp\
@@ -87,8 +85,8 @@
 		commands/help.hpp\
 		commands/changevocabulary.hpp\
 		commands/estimatecosts.hpp\
+		commands/detectsymmetry.hpp\
 		commands/derefandincrement.hpp
->>>>>>> b10f4315
 
 AM_CXXFLAGS+=-I $(top_srcdir)/pcsolver/src/ 
 
