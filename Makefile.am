--- conflicted
+++ resolved
@@ -84,16 +84,11 @@
 		commands/help.hpp\
 		commands/changevocabulary.hpp\
 		commands/estimatecosts.hpp\
-<<<<<<< HEAD
-		commands/createrange.hpp\
 		commands/derefandincrement.hpp\
 		commands/implies.hpp\
-		commands/removenesting.hpp
-=======
-		commands/derefandincrement.hpp\
+		commands/removenesting.hpp\
 		commands/simplify.hpp\
 		commands/createrange.hpp
->>>>>>> bc190454
 
 AM_CXXFLAGS+=-I $(top_srcdir)/pcsolver/src/ 
 
