/************************************
	vocabulary.cpp
	this file belongs to GidL 2.0
	(c) K.U.Leuven
************************************/

#include <sstream>
#include <iostream>
#include "vocabulary.hpp"
#include "structure.hpp"
#include "common.hpp"
#include "namespace.hpp"
#include <typeinfo>

using namespace std;

/************
	Sorts
************/

/**
 * Destructor for sorts. 
 * Deletes the built-in interpretation and removes the sort from the sort hierarchy.
 */
Sort::~Sort() {
	for(set<Sort*>::iterator it = _parents.begin(); it != _parents.end(); ++it) {
		(*it)->removeChild(this);
	}
	for(set<Sort*>::iterator it = _children.begin(); it != _children.end(); ++it) {
		(*it)->removeParent(this);
	}
	if(_interpretation) { delete(_interpretation); }
}

void Sort::removeVocabulary(const Vocabulary* vocabulary) {
	_vocabularies.erase(vocabulary);
	if(_vocabularies.empty()) { delete(this); }
}

void Sort::addVocabulary(const Vocabulary* vocabulary) {
	_vocabularies.insert(vocabulary);
}

/**
 * Removes a sort from the set of parents
 *
 * PARAMETERS
 *		- parent: the parent that is removed
 */
void Sort::removeParent(Sort* parent) {
	_parents.erase(parent);
}

/**
 * Removes a sort from the set of children
 *
 * PARAMETERS
 *		- child: the child that is removed
 */
void Sort::removeChild(Sort* child) {
	_children.erase(child);
}

/**
 * Generate the predicate that corresponds to the sort
 */
void Sort::generatePred(SortTable* inter) {
	string predname(_name + "/1");
	vector<Sort*> predsorts(1,this);
	if(inter) {
		Universe univ(vector<SortTable*>(1,inter));
		PredTable* pt = new PredTable(new FullInternalPredTable(),univ);
		PredInter* pinter = new PredInter(pt,true);
		PredInterGenerator* pig = new SinglePredInterGenerator(pinter);
		_pred = new Predicate(predname,predsorts,pig,false);
	}
	else {
		_pred = new Predicate(predname,predsorts,_pi);
	}
}

/**
 * Create an internal sort
 */
Sort::Sort(const string& name, SortTable* inter) : _name(name), _pi(), _interpretation(inter) { 
	generatePred(inter);
}

/**
 * Create a user-declared sort
 */
Sort::Sort(const string& name, const ParseInfo& pi, SortTable* inter) : _name(name), _pi(pi), _interpretation(inter) { 
	generatePred(inter);
}

/**
 * Add p as a parent
 */
void Sort::addParent(Sort* p) {
	pair<set<Sort*>::iterator,bool> changed = _parents.insert(p);
	if(changed.second) { p->addChild(this); }
}

void Sort::addChild(Sort* c) {
	pair<set<Sort*>::iterator,bool> changed = _children.insert(c);
	if(changed.second) { c->addParent(this); }
}

const string& Sort::name() const { 
	return _name;	
}

const ParseInfo& Sort::pi() const { 
	return _pi;		
}

Predicate* Sort::pred() const {
	return _pred;
}

const std::set<Sort*>& Sort::parents() const { 
	return _parents;
}

const std::set<Sort*>& Sort::children() const { 
	return _children;
}

/**
 * Compute all ancestors of the sort in the sort hierarchy
 *
 * PARAMETERS
 *		- vocabulary:	if this is not a null-pointer, the set of ancestors is restricted to the ancestors in vocabulary
 */
set<Sort*> Sort::ancestors(const Vocabulary* vocabulary) const {
	set<Sort*> ancest;
	for(set<Sort*>::const_iterator it = _parents.begin(); it != _parents.end(); ++it) {
		if((not vocabulary) || vocabulary->contains(*it)) { ancest.insert(*it); }
		set<Sort*> temp = (*it)->ancestors(vocabulary);
		ancest.insert(temp.begin(),temp.end());
	}
	return ancest;
}

/**
 * Compute all ancestors of the sort in the sort hierarchy
 *
 * PARAMETERS
 *		- vocabulary:	if this is not a null-pointer, the set of descendents is restricted to the descendents in vocabulary
 */
set<Sort*> Sort::descendents(const Vocabulary* vocabulary) const {
	set<Sort*> descend;
	for(set<Sort*>::const_iterator it = _children.begin(); it != _children.end(); ++it) {
		if((not vocabulary) || vocabulary->contains(*it)) { descend.insert(*it); }
		set<Sort*> temp = (*it)->descendents(vocabulary);
		descend.insert(temp.begin(),temp.end());
	}
	return descend;
}

bool Sort::builtin() const {
	return (_interpretation != 0);
}

SortTable* Sort::interpretation() const {
	return _interpretation;
}

ostream& Sort::put(ostream& output, bool longnames) const {
	if(longnames) {
		for(set<const Vocabulary*>::iterator it = _vocabularies.begin(); it != _vocabularies.end(); ++it) {
			if(not (*it)->sort(_name)->empty()) {
				(*it)->putName(output);
				output << "::";
				break;
			}
		}
	}
	output << _name;
	return output;
}

<<<<<<< HEAD
string Sort::toString(bool longnames) const {
	stringstream output;
	put(output,longnames);
	return output.str();
}

ostream& operator<<(ostream& output, const Sort& sort) { 
	return sort.put(output); 
}
=======
string Sort::to_string(bool longnames) const {
	stringstream output;
	put(output, longnames);
	return output.str();
}

ostream& operator<< (ostream& output, const Sort& sort) { return sort.put(output, false);	} // Also here, how to choose how to print it? => Use a visitor!
>>>>>>> 82508f53

namespace SortUtils {

	/**
	 *	\brief	Return the unique nearest common ancestor of two sorts. 
	 *
	 *	\param s1			the first sort
	 *	\param s2			the second sort
	 *	\param vocabulary	if not 0, search for the nearest common ancestor in the projection of the sort hiearchy on
	 *						this vocabulary
	 *
	 *	\return	The unique nearest common ancestor if it exists, a null-pointer otherwise.
	 */ 
	Sort* resolve(Sort* s1, Sort* s2, const Vocabulary* vocabulary) {
		if((s1 == 0) || s2 == 0) { return 0; }
		set<Sort*> ss1 = s1->ancestors(vocabulary); ss1.insert(s1);
		set<Sort*> ss2 = s2->ancestors(vocabulary); ss2.insert(s2);
		set<Sort*> ss;
		for(set<Sort*>::iterator it = ss1.begin(); it != ss1.end(); ++it) {
			if(ss2.find(*it) != ss2.end()) { ss.insert(*it); }
		}
		vector<Sort*> vs = vector<Sort*>(ss.begin(),ss.end());
		if(vs.empty()) { return 0; }
		else if(vs.size() == 1) { return vs[0]; }
		else {
			for(unsigned int n = 0; n < vs.size(); ++n) {
				set<Sort*> ds = vs[n]->ancestors(vocabulary);
				for(set<Sort*>::const_iterator it = ds.begin(); it != ds.end(); ++it) { ss.erase(*it); }
			}
			vs = vector<Sort*>(ss.begin(),ss.end());
			if(vs.size() == 1) { return vs[0]; }
			else { return 0; }
		}
	}

	bool isSubsort(Sort* a, Sort* b) {
		return resolve(a,b) == b;
	}

}

/****************
	Variables
****************/

int Variable::_nvnr = 0;

Variable::~Variable() { 
}

Variable::Variable(const std::string& name, Sort* sort, const ParseInfo& pi) : _name(name), _sort(sort), _pi(pi) { 
}

Variable::Variable(Sort* s) : _sort(s) {
	_name = "_var_" + s->name() + "_" + convertToString(Variable::_nvnr);
	++_nvnr;
}

void Variable::sort(Sort* s) {
	_sort = s;
}

const string& Variable::name() const {
	return _name;
}

Sort* Variable::sort() const {
	return _sort;
}

const ParseInfo& Variable::pi() const {
	return _pi;
}

ostream& Variable::put(ostream& output, bool longnames) const {
	output << _name;
	if(_sort) { 
		output << '['; _sort->put(output,longnames); output << ']';
	}
	return output;
}

string Variable::toString(bool longnames) const {
	stringstream output;
	put(output,longnames);
	return output.str();
}

ostream& operator<<(ostream& output, const Variable& var) { 
	return var.put(output);
}

vector<Variable*> VarUtils::makeNewVariables(const vector<Sort*>& sorts) {
	vector<Variable*> vars;
	for(vector<Sort*>::const_iterator it = sorts.begin(); it != sorts.end(); ++it)
		vars.push_back(new Variable(*it));
	return vars;
}

/*******************************
	Predicates and functions
*******************************/

PFSymbol::~PFSymbol() {
	for(auto it = _derivedsymbols.begin(); it != _derivedsymbols.end(); ++it) {
		delete(it->second);
	}
}

PFSymbol::PFSymbol(const string& name, size_t nrsorts, bool infix) : 
	_name(name), _sorts(nrsorts,0), _infix(infix) {
}

PFSymbol::PFSymbol(const string& name, const vector<Sort*>& sorts, bool infix) :
	_name(name), _sorts(sorts), _infix(infix) { 
}

PFSymbol::PFSymbol(const string& name, const vector<Sort*>& sorts, const ParseInfo& pi, bool infix) :
	_name(name), _pi(pi), _sorts(sorts), _infix(infix) { 
}

const string& PFSymbol::name() const {
	return _name;
}

const ParseInfo& PFSymbol::pi() const {
	return _pi;
}

size_t PFSymbol::nrSorts() const {
	return _sorts.size();
}

Sort* PFSymbol::sort(size_t n) const {
	return _sorts[n];
}

const vector<Sort*>& PFSymbol::sorts() const {
	return _sorts;
}

bool PFSymbol::infix() const {
	return _infix;
}

bool PFSymbol::hasVocabularies() const {
	return not _vocabularies.empty();
}

Predicate* PFSymbol::derivedSymbol(SymbolType type) {
	assert(type != ST_NONE);
	auto it = _derivedsymbols.find(type);
	if(it == _derivedsymbols.end()) {
		Predicate* derp = new Predicate(_name,_sorts,_pi,_infix);
		derp->type(type,this);
		_derivedsymbols[type] = derp;
		return derp;
	}
	else { return it->second; }
}

<<<<<<< HEAD
string PFSymbol::toString(bool longnames) const {
=======
vector<unsigned int> PFSymbol::argumentNrs(const Sort* soort)	const{
	vector<unsigned int> result;
	for(unsigned int i=0; i<nrSorts(); ++i){
		if(sort(i)==soort){
			result.push_back(i);
		}
	}
	return result;
}

string PFSymbol::to_string(bool longnames) const {
>>>>>>> 82508f53
	stringstream output;
	put(output, longnames);
	return output.str();
}

string Function::toString(bool longnames) const {
	stringstream output;
	put(output, longnames);
	return output.str();
}

ostream& operator<<(ostream& output, const PFSymbol& s) {
	return s.put(output, false); // FIXME can we solve that we have to choose how to print the longnames here?
}

int Predicate::_npnr = 0;

set<Sort*> Predicate::allsorts() const {
	set<Sort*> ss;
	ss.insert(_sorts.begin(),_sorts.end());
	if(_overpredgenerator) {
		set<Sort*> os = _overpredgenerator->allsorts();
		ss.insert(os.begin(),os.end());
	}
	ss.erase(0);
	return ss;
}

Predicate::~Predicate() {
	if(_interpretation) delete(_interpretation);
	if(_overpredgenerator) delete(_overpredgenerator);
}

bool Predicate::removeVocabulary(const Vocabulary* vocabulary) {
	_vocabularies.erase(vocabulary);
	if(overloaded()) _overpredgenerator->removeVocabulary(vocabulary);
	if(_vocabularies.empty()) {
		delete(this);
		return true;
	}
	return false;
}

void Predicate::addVocabulary(const Vocabulary* vocabulary) {
	_vocabularies.insert(vocabulary);
	if(overloaded()) _overpredgenerator->addVocabulary(vocabulary);
}


Predicate::Predicate(const std::string& name,const std::vector<Sort*>& sorts, const ParseInfo& pi, bool infix) :
	PFSymbol(name,sorts,pi,infix), _type(ST_NONE), _parent(0), _interpretation(0), _overpredgenerator(0) {
}

Predicate::Predicate(const std::string& name,const std::vector<Sort*>& sorts, bool infix) :
	PFSymbol(name,sorts,infix), _type(ST_NONE), _parent(0), _interpretation(0), _overpredgenerator(0) {
}

Predicate::Predicate(const vector<Sort*>& sorts) : 
	PFSymbol("",sorts,ParseInfo()), _type(ST_NONE), _parent(0), _interpretation(0), _overpredgenerator(0) {
	_name = "_internal_predicate_" + convertToString(_npnr) + "/" + convertToString(sorts.size());
	++_npnr;
}

Predicate::Predicate(const std::string& name, const std::vector<Sort*>& sorts, PredInterGenerator* inter, bool infix) :
	PFSymbol(name,sorts,infix), _type(ST_NONE), _parent(0), _interpretation(inter), _overpredgenerator(0) {
}

Predicate::Predicate(PredGenerator* generator) :
	PFSymbol(generator->name(),generator->arity(),generator->infix()), _type(ST_NONE), _parent(0), _interpretation(0), _overpredgenerator(generator) {
}

unsigned int Predicate::arity() const {
	return _sorts.size();	
}

bool Predicate::builtin() const {
	return _interpretation != 0;
}

bool Predicate::overloaded() const {
	return (_overpredgenerator != 0);
}

void Predicate::type(SymbolType type, PFSymbol* parent) {
	_type = type;
	_parent = parent;
}

/**
 * \brief Returns the interpretation of a built-in predicate
 *
 * PARAMETERS
 *		 - structure: for some predicates, e.g. =/2 over a type A, the interpretation of A is 
 *		 needed to generate the interpretation for =/2. The structure contains the interpretation of the 
 *		 relevant sorts.
 */
PredInter* Predicate::interpretation(const AbstractStructure* structure) const {
	if(_interpretation) return _interpretation->get(structure);
	else return 0;
}

/**
 * \brief Returns true iff the predicate is equal to, or overloads a given predicate
 *
 * PARAMETERS
 *		- predicate: the given predicate
 */
bool Predicate::contains(const Predicate* predicate) const {
	if(this == predicate) return true;
	else if(_overpredgenerator && _overpredgenerator->contains(predicate)) return true;
	else return false; 
}

/**
 * \brief Return a unique predicate that is overloaded by the predicate and which has given sorts.
 *
 * PARAMETERS
 *		- sorts: the sorts the returned predicate should have.
 *
 * RETURNS
 *		- The predicate itself if it is not overloaded and matches the given sorts.
 *		- A null-pointer if there is more than one predicate that is overloaded by the predicate
 *		  and matches the given sorts.
 *		- Otherwise, the unique predicate that is overloaded by the predicate and matches the given sorts.
 */
Predicate* Predicate::resolve(const vector<Sort*>& sorts) {
	if(overloaded()) return _overpredgenerator->resolve(sorts); 
	else if(_sorts == sorts) return this;
	else return 0;
}

/**
 *		\brief Returns a predicate that is overloaded by the predicate and which sorts resolve with the given sorts.
 *		Which predicate is returned may depend on the overpredgenerator. Returns a null-pointer if no
 *		suitable predicate is found.
 *
 * PARAMETERS
 *		- sorts:		the given sorts
 *		- vocabulary:	the vocabulary used for resolving the sorts. Defaults to 0.
 */ 
Predicate* Predicate::disambiguate(const vector<Sort*>& sorts,const Vocabulary* vocabulary) {
	if(overloaded()) return _overpredgenerator->disambiguate(sorts,vocabulary); 
	else {
		for(size_t n = 0; n < _sorts.size(); ++n) {
			if(_sorts[n] && !SortUtils::resolve(sorts[n],_sorts[n],vocabulary)) return 0;
		}
		return this;
	}
}

set<Predicate*> Predicate::nonbuiltins() {
	if(_overpredgenerator) return _overpredgenerator->nonbuiltins();
	else {
		set<Predicate*> sp;
		if(not _interpretation) sp.insert(this);
		return sp;
	}
}

ostream& Predicate::put(ostream& output, bool longnames) const {
	if(longnames) {
		for(set<const Vocabulary*>::iterator it = _vocabularies.begin(); it != _vocabularies.end(); ++it) {
			if(not (*it)->pred(_name)->overloaded()) {
				(*it)->putName(output);
				output << "::";
				break;
			}
		}
	}
	output << _name.substr(0,_name.rfind('/'));
	if(longnames && not overloaded()) {
		if(nrSorts() > 0) {
			output << '['; sort(0)->put(output,longnames);
			for(size_t n = 1; n < nrSorts(); ++n){
				output << ','; sort(n)->put(output,longnames);
			}
			output << ']';
		}
	}
	switch(_type) {
		case ST_NONE: break;
		case ST_CT: output << "<ct>"; break;
		case ST_CF: output << "<cf>"; break;
		case ST_PT: output << "<pt>"; break;
		case ST_PF: output << "<pf>"; break;
		default: assert(false);
	}
	return output;
}

<<<<<<< HEAD
ostream& operator<< (ostream& output, const Predicate& p) { 
	return p.put(output); 
}
=======
ostream& operator<< (ostream& output, const Predicate& p) { return p.put(output, false); } // TODO longnames issue
>>>>>>> 82508f53

PredGenerator::PredGenerator(const string& name, unsigned int arity, bool infix) : _name(name), _arity(arity), _infix(infix) {
}

const string& PredGenerator::name() const {
	return _name;
}

unsigned int PredGenerator::arity() const {
	return _arity;
}

bool PredGenerator::infix() const {
	return _infix;
}

EnumeratedPredGenerator::EnumeratedPredGenerator(const set<Predicate*>& overpreds) :
	PredGenerator((*(overpreds.begin()))->name(),(*(overpreds.begin()))->arity(),(*(overpreds.begin()))->infix()), _overpreds(overpreds) {
}

bool EnumeratedPredGenerator::contains(const Predicate* predicate) const {
	for(set<Predicate*>::const_iterator it = _overpreds.begin(); it != _overpreds.end(); ++it) {
		if((*it)->contains(predicate)) return true;
	}
	return false;
}

/**
 * \brief Returns the unique predicate that is contained in the generator and that has the given sorts.
 * \brief Returns a null-pointer if such a predicate does not exist or is not unique
 */
Predicate* EnumeratedPredGenerator::resolve(const vector<Sort*>& sorts) {
	Predicate* candidate = 0;
	for(set<Predicate*>::const_iterator it = _overpreds.begin(); it != _overpreds.end(); ++it) {
		Predicate* newcandidate = (*it)->resolve(sorts);
		if(candidate && candidate != newcandidate) return 0;
		else candidate = newcandidate;
	}
	return candidate;
}

/**
 * \brief Returns the unique predicate that is contained in the generator and which sorts resolve with the given sorts.
 * \brief Returns a null-pointer if such a predicate does not exist or is not unique
 */
Predicate* EnumeratedPredGenerator::disambiguate(const vector<Sort*>& sorts, const Vocabulary* vocabulary) {
	Predicate* candidate = 0;
	for(set<Predicate*>::const_iterator it = _overpreds.begin(); it != _overpreds.end(); ++it) {
		Predicate* newcandidate = (*it)->disambiguate(sorts,vocabulary);
		if(candidate && candidate != newcandidate) return 0;
		else candidate = newcandidate;
	}
	return candidate;
}

set<Sort*> EnumeratedPredGenerator::allsorts() const {
	set<Sort*> ss;
	for(set<Predicate*>::const_iterator it = _overpreds.begin(); it != _overpreds.end(); ++it) {
		set<Sort*> os = (*it)->allsorts();
		ss.insert(os.begin(),os.end());
	}
	ss.erase(0);
	return ss;
}

void EnumeratedPredGenerator::addVocabulary(const Vocabulary* vocabulary) {
	for(set<Predicate*>::const_iterator it = _overpreds.begin(); it != _overpreds.end(); ++it) {
		(*it)->addVocabulary(vocabulary);
	}
}

void EnumeratedPredGenerator::removeVocabulary(const Vocabulary* vocabulary) {
	for(set<Predicate*>::const_iterator it = _overpreds.begin(); it != _overpreds.end(); ++it) {
		(*it)->removeVocabulary(vocabulary);
	}
}

set<Predicate*> EnumeratedPredGenerator::nonbuiltins() const {
	set<Predicate*> sp;
	for(set<Predicate*>::const_iterator it = _overpreds.begin(); it != _overpreds.end(); ++it) {
		set<Predicate*> temp = (*it)->nonbuiltins();
		sp.insert(temp.begin(),temp.end());
	}
	return sp;
}

ComparisonPredGenerator::ComparisonPredGenerator(const string& name, PredInterGeneratorGenerator* inter) : 
	PredGenerator(name,2,true), _interpretation(inter) {
}

ComparisonPredGenerator::~ComparisonPredGenerator() {
	delete(_interpretation);
	for(map<Sort*,Predicate*>::iterator it = _overpreds.begin(); it != _overpreds.end(); ++it) {
		if(!it->second->hasVocabularies()) delete(it->second);
	}
}

/**
 * \brief Returns true iff predicate has the same name as the generator, and both sorts of the predicate are equal
 */
bool ComparisonPredGenerator::contains(const Predicate* predicate) const {
	if(predicate->name() == _name) {
		assert(predicate->arity() == 2);
		return predicate->sort(0) == predicate->sort(1);
	}
	else return false;
}

/**
 * \brief Returns the unique predicate that has the name of the generator and the given sorts
 */
Predicate* ComparisonPredGenerator::resolve(const vector<Sort*>& sorts) {
	if(sorts.size() == 2 && sorts[0] == sorts[1]) {
		map<Sort*,Predicate*>::const_iterator it = _overpreds.find(sorts[0]);
		if(it == _overpreds.end()) return disambiguate(sorts);
		else return it->second;
	}
	return 0;
}

/**
 * \brief Returns the predicate P[A,A], where P is the name of the generator and A is the unique least common
 * \brief ancestor of all the given sorts.
 *
 * Returns null-pointer if
 *	- there is no least common ancestor of the non-null pointers among the given sorts.
 *	- the vector of given sorts contains a null-pointer and the least common ancestor has an ancestor in the
 *	given vocabulary
 */
Predicate* ComparisonPredGenerator::disambiguate(const vector<Sort*>& sorts, const Vocabulary* vocabulary) {
	Sort* predSort = 0;
	bool sortsContainsZero = false;
	for(vector<Sort*>::const_iterator it = sorts.begin(); it != sorts.end(); ++it) {
		if(*it) {
			if(predSort) {
				predSort = SortUtils::resolve(predSort,*it,vocabulary);
				if(!predSort) return 0;
			}
			else predSort = *it;
		}
		else sortsContainsZero = true;
	}

	Predicate* pred = 0;
	if(predSort && (!sortsContainsZero || !predSort->ancestors(vocabulary).empty())) {
		map<Sort*,Predicate*>::const_iterator it = _overpreds.find(predSort);
		if(it != _overpreds.end()) pred = it->second;
		else {
			vector<Sort*> predSorts(2,predSort); 
			pred = new Predicate(_name,predSorts,_interpretation->get(predSorts),true);
			_overpreds[predSort] = pred;
		}
	}
	return pred;
}

set<Sort*> ComparisonPredGenerator::allsorts() const {
	set<Sort*> ss;
	return ss;
}

void ComparisonPredGenerator::addVocabulary(const Vocabulary* vocabulary) {
	for(map<Sort*,Predicate*>::iterator it = _overpreds.begin(); it != _overpreds.end(); ++it) {
		it->second->addVocabulary(vocabulary);
	}
}

void ComparisonPredGenerator::removeVocabulary(const Vocabulary* vocabulary) {
	for(map<Sort*,Predicate*>::iterator it = _overpreds.begin(); it != _overpreds.end(); ) {
		map<Sort*,Predicate*>::iterator jt = it;
		++it;
		if(jt->second->removeVocabulary(vocabulary)) _overpreds.erase(jt);
	}
}

set<Predicate*> ComparisonPredGenerator::nonbuiltins() const {
	set<Predicate*> sp;
	return sp;
}

namespace PredUtils {

	Predicate* overload(Predicate* p1, Predicate* p2) {
		assert(p1->name() == p2->name());
		if(p1 == p2) return p1;
		set<Predicate*> sp; sp.insert(p1); sp.insert(p2);
		return overload(sp);
	}

	Predicate* overload(const set<Predicate*>& sp) {
		if(sp.empty()) return 0;
		else if(sp.size() == 1) return *(sp.begin());
		else {
			EnumeratedPredGenerator* epg = new EnumeratedPredGenerator(sp);
			return new Predicate(epg);
		}
	}

}

set<Sort*> Function::allsorts() const {
	set<Sort*> ss;
	ss.insert(_sorts.begin(),_sorts.end());
	if(_overfuncgenerator) {
		set<Sort*> os = _overfuncgenerator->allsorts();
		ss.insert(os.begin(),os.end());
	}
	ss.erase(0);
	return ss;
}

Function::Function(const std::string& name, const std::vector<Sort*>& is, Sort* os, const ParseInfo& pi, unsigned int binding) : 
	PFSymbol(name,is,pi), _partial(false), _insorts(is), _outsort(os), _interpretation(0), _overfuncgenerator(0), _binding(binding) { 
	_sorts.push_back(os); 
}

Function::Function(const std::string& name, const std::vector<Sort*>& sorts, const ParseInfo& pi, unsigned int binding) : 
	PFSymbol(name,sorts,pi), _partial(false), _insorts(sorts), _outsort(sorts.back()), _interpretation(0), _overfuncgenerator(0), _binding(binding) { 
	_insorts.pop_back(); 
}

Function::Function(const std::string& name, const std::vector<Sort*>& is, Sort* os, unsigned int binding) : 
	PFSymbol(name,is), _partial(false), _insorts(is), _outsort(os), _interpretation(0), _overfuncgenerator(0), _binding(binding) { 
	_sorts.push_back(os); 
}

Function::Function(const std::string& name, const std::vector<Sort*>& sorts, unsigned int binding) : 
	PFSymbol(name,sorts), _partial(false), _insorts(sorts), _outsort(sorts.back()), _interpretation(0), _overfuncgenerator(0), _binding(binding) { 
	_insorts.pop_back(); 
}

Function::Function(const std::string& name, const std::vector<Sort*>& sorts, FuncInterGenerator* inter, unsigned int binding) :
	PFSymbol(name,sorts,binding != 0), _partial(false), _insorts(sorts), _outsort(sorts.back()), _interpretation(inter), _overfuncgenerator(0), _binding(binding) {	
		_insorts.pop_back();
}

Function::Function(FuncGenerator* generator) :
	PFSymbol(generator->name(),generator->arity()+1,generator->binding() != 0), _partial(true), _insorts(generator->arity(),0), _outsort(0), _interpretation(0), _overfuncgenerator(generator) {
}

Function::~Function() {
	if(_interpretation) delete(_interpretation);
	if(_overfuncgenerator) delete(_overfuncgenerator);
}

bool Function::removeVocabulary(const Vocabulary* vocabulary) {
	_vocabularies.erase(vocabulary);
	if(overloaded()) _overfuncgenerator->removeVocabulary(vocabulary);
	if(_vocabularies.empty()) {
		delete(this);
		return true;
	}
	return false;
}

void Function::addVocabulary(const Vocabulary* vocabulary) {
	_vocabularies.insert(vocabulary);
	if(overloaded()) _overfuncgenerator->addVocabulary(vocabulary);
}

void Function::partial(bool b) {
	_partial = b;
}

const vector<Sort*>& Function::insorts() const {
	return _insorts;
}

unsigned int Function::arity() const {
	return _insorts.size();
}

Sort* Function::insort(unsigned int n) const {
	return _insorts[n];
}

Sort* Function::outsort() const {
	return _outsort;
}

bool Function::partial() const {
	return _partial;
}

bool Function::builtin() const {
	return _interpretation != 0;
}

bool Function::overloaded() const {
	return (_overfuncgenerator != 0);
}

unsigned int Function::binding() const {
	return _binding;
}

/**
 * \brief Returns the interpretation of a built-in function
 *
 * PARAMETERS
 *		 - structure: for some functions, e.g. //2 over a type A, the interpretation of A is 
 *		 needed to generate the interpretation for //2. The structure contains the interpretation of the 
 *		 relevant sorts.
 */
FuncInter* Function::interpretation(const AbstractStructure* structure) const {
	if(_interpretation) return _interpretation->get(structure);
	else return 0;
}

/**
 * \brief Returns true iff the function is equal to, or overloads a given function
 *
 * PARAMETERS
 *		- function: the given function
 */
bool Function::contains(const Function* function) const {
	if(this == function) return true;
	else if(_overfuncgenerator && _overfuncgenerator->contains(function)) return true;
	else return false;
}

/**
 * \brief Return a unique function that is overloaded by the function and which has given sorts.
 *
 * PARAMETERS
 *		- sorts: the sorts the returned function should have. Includes the return sort
 *
 * RETURNS
 *		- The function itself if it is not overloaded and matches the given sorts.
 *		- A null-pointer if there is more than one function that is overloaded by the function
 *		  and matches the given sorts.
 *		- Otherwise, the unique function that is overloaded by the function and matches the given sorts.
 */
Function* Function::resolve(const vector<Sort*>& sorts) {
	if(overloaded()) return _overfuncgenerator->resolve(sorts); 
	else if(_sorts == sorts) return this;
	else return 0;
}

/**
 *		\brief Returns a function that is overloaded by the function and which sorts resolve with the given sorts.
 *		Which function is returned may depend on the overfuncgenerator. Returns a null-pointer if no
 *		suitable function is found.
 *
 * PARAMETERS
 *		- sorts:		the given sorts (includes the output sort)
 *		- vocabulary:	the vocabulary used for resolving the sorts. Defaults to 0.
 */ 
Function* Function::disambiguate(const vector<Sort*>& sorts,const Vocabulary* vocabulary) {
	if(overloaded()) return _overfuncgenerator->disambiguate(sorts,vocabulary); 
	else {
		for(unsigned int n = 0; n < _sorts.size(); ++n) {
			if(sorts[n] && !SortUtils::resolve(sorts[n],_sorts[n],vocabulary)) return 0;
		}
		return this;
	}
}

set<Function*> Function::nonbuiltins() {
	if(_overfuncgenerator) {
		return _overfuncgenerator->nonbuiltins();
	} else {
		set<Function*> sf;
		if(not _interpretation) { sf.insert(this); }
		return sf;
	}
}

ostream& Function::put(ostream& output, bool longnames) const {
	if(longnames) { 
		for(set<const Vocabulary*>::iterator it = _vocabularies.begin(); it != _vocabularies.end(); ++it) {
			if(not (*it)->func(_name)->overloaded()) {
				(*it)->putName(output);
				output << "::";
				break;
			}
		}
	}
	output << _name.substr(0,_name.rfind('/'));
	if(longnames && not overloaded()) {
		output << '[';
		if(_insorts.size() > 0) {
			_insorts[0]->put(output,longnames);
			for(size_t n = 1; n < _insorts.size(); ++n) {
				output << ',';
				_insorts[n]->put(output,longnames);
			}
		}
		output << " : ";
		_outsort->put(output,longnames);
		output << ']';
	}
	return output;
}

<<<<<<< HEAD
ostream& operator<<(ostream& output, const Function& f) {
	return f.put(output);
}
=======
ostream& operator<< (ostream& output, const Function& f) { return f.put(output, false); } // TODO longnames issue
>>>>>>> 82508f53

const string& FuncGenerator::name() const {
	return _name;
}

unsigned	int FuncGenerator::arity() const {
	return _arity;
}

unsigned int FuncGenerator::binding() const {
	return _binding;
}

EnumeratedFuncGenerator::EnumeratedFuncGenerator(const set<Function*>& overfuncs) :
	FuncGenerator((*(overfuncs.begin()))->name(),(*(overfuncs.begin()))->arity(),(*(overfuncs.begin()))->binding()), _overfuncs(overfuncs) {
}

bool EnumeratedFuncGenerator::contains(const Function* function) const {
	for(set<Function*>::const_iterator it = _overfuncs.begin(); it != _overfuncs.end(); ++it) {
		if((*it)->contains(function)) { return true; }
	}
	return false;
}

/**
 * \brief Returns the unique function that is contained in the generator and that has the given sorts.
 * \brief Returns a null-pointer if such a function does not exist or is not unique
 */
Function* EnumeratedFuncGenerator::resolve(const vector<Sort*>& sorts) {
	Function* candidate = 0;
	for(set<Function*>::const_iterator it = _overfuncs.begin(); it != _overfuncs.end(); ++it) {
		Function* newcandidate = (*it)->resolve(sorts);
		if(candidate && candidate != newcandidate) {
			return 0;
		} else {
			candidate = newcandidate;
		}
	}
	return candidate;
}

/**
 * \brief Returns the unique function that is contained in the generator and which sorts resolve with the given sorts.
 * \brief Returns a null-pointer if such a function does not exist or is not unique
 */
Function* EnumeratedFuncGenerator::disambiguate(const vector<Sort*>& sorts, const Vocabulary* vocabulary) {
	Function* candidate = 0;
	for(set<Function*>::const_iterator it = _overfuncs.begin(); it != _overfuncs.end(); ++it) {
		Function* newcandidate = (*it)->disambiguate(sorts,vocabulary);
		if(candidate && candidate != newcandidate) {
			return 0;
		} else {
			candidate = newcandidate;
		}
	}
	return candidate;
}

set<Sort*> EnumeratedFuncGenerator::allsorts() const {
	set<Sort*> ss;
	for(set<Function*>::const_iterator it = _overfuncs.begin(); it != _overfuncs.end(); ++it) {
		set<Sort*> os = (*it)->allsorts();
		ss.insert(os.begin(),os.end());
	}
	ss.erase(0);
	return ss;
}

void EnumeratedFuncGenerator::addVocabulary(const Vocabulary* vocabulary) {
	for(set<Function*>::const_iterator it = _overfuncs.begin(); it != _overfuncs.end(); ++it) {
		(*it)->addVocabulary(vocabulary);
	}
}

void EnumeratedFuncGenerator::removeVocabulary(const Vocabulary* vocabulary) {
	for(set<Function*>::const_iterator it = _overfuncs.begin(); it != _overfuncs.end(); ++it) {
		(*it)->removeVocabulary(vocabulary);
	}
}

set<Function*> EnumeratedFuncGenerator::nonbuiltins() const {
	set<Function*> sf;
	for(set<Function*>::const_iterator it = _overfuncs.begin(); it != _overfuncs.end(); ++it) {
		set<Function*> temp = (*it)->nonbuiltins();
		sf.insert(temp.begin(),temp.end());
	}
	return sf;
}

IntFloatFuncGenerator::IntFloatFuncGenerator(Function* intfunc, Function* floatfunc) : 
	FuncGenerator(intfunc->name(),intfunc->arity(),intfunc->binding()), _intfunction(intfunc), _floatfunction(floatfunc) {
}

bool IntFloatFuncGenerator::contains(const Function* function) const {
	return (function == _intfunction || function == _floatfunction);
}

/**
 * Returns the integer function if the vector of sorts only contains int, 
 * the float function if it only contains float, and a null-pointer otherwise.
 */
Function* IntFloatFuncGenerator::resolve(const vector<Sort*>& sorts) {
	assert(sorts.size() == 2 || sorts.size() == 3);
	if(sorts[0] == sorts[1] && (sorts.size() == 2 || sorts[1] == sorts[2])) {
		Sort* intsort = *((Vocabulary::std()->sort("int"))->begin());
		Sort* floatsort = *((Vocabulary::std()->sort("float"))->begin());
		if(sorts[0] == intsort) {
			return _intfunction;
		} else if(sorts[0] == floatsort) {
			return _floatfunction;
		} else {
			return 0;
		}
	}
	return 0;
}

/**
 * Returns a null-pointer if more than one of the sorts is a null-pointer, 
 * or one of the sorts that is not a null-pointer, is not a subsort of float.
 * Otherwise, return the integer function if all sorts are a subsort of int, 
 * and the float function if at least one sort is not a subsort of _int.
 */
Function* IntFloatFuncGenerator::disambiguate(const vector<Sort*>& sorts, const Vocabulary* vocabulary) {
	unsigned int zerocounter = 0;
	bool isfloat = false;
	Sort* intsort = *((Vocabulary::std()->sort("int"))->begin());
	Sort* floatsort = *((Vocabulary::std()->sort("float"))->begin());
	for(vector<Sort*>::const_iterator it = sorts.begin(); it != sorts.end(); ++it) {
		if(*it) {
			if(SortUtils::resolve(intsort,*it,vocabulary) != intsort) {
				if(SortUtils::resolve(floatsort,*it,vocabulary) == floatsort) {
					isfloat = true;
				} else {
					return 0;
				}
			}
		}
		else {
			++zerocounter;
			if(zerocounter > 1) { return 0; }
		}
	}
	return (isfloat ? _floatfunction : _intfunction);
}

/**
 * \brief Returns sorts int and float
 */
set<Sort*> IntFloatFuncGenerator::allsorts() const {
	set<Sort*> ss;
	ss.insert(*(Vocabulary::std()->sort("int")->begin()));
	ss.insert(*(Vocabulary::std()->sort("float")->begin()));
	return ss;
}

void IntFloatFuncGenerator::addVocabulary(const Vocabulary* vocabulary) {
	_intfunction->addVocabulary(vocabulary);
	_floatfunction->addVocabulary(vocabulary);
}

void IntFloatFuncGenerator::removeVocabulary(const Vocabulary* vocabulary) {
	_intfunction->removeVocabulary(vocabulary);
	_floatfunction->removeVocabulary(vocabulary);
}

set<Function*> IntFloatFuncGenerator::nonbuiltins() const {
	set<Function*> sf;
	return sf;
}

OrderFuncGenerator::OrderFuncGenerator(const string& name, unsigned int arity, FuncInterGeneratorGenerator* inter) : 
	FuncGenerator(name,arity,0), _interpretation(inter) {
}

OrderFuncGenerator::~OrderFuncGenerator() {
	delete(_interpretation);
	for(map<Sort*,Function*>::iterator it = _overfuncs.begin(); it != _overfuncs.end(); ++it) {
		if(not it->second->hasVocabularies()) { delete(it->second); }
	}
}

/**
 * \brief Returns true iff function has the same name as the generator, and all sorts of function are equal.
 */
bool OrderFuncGenerator::contains(const Function* function) const {
	if(function->name() == _name) {
		for(size_t n = 0; n < _arity; ++n) {
			if(function->outsort() != function->insort(n)) { return false; }
		}
		return true;
	}
	else return false;
}

/**
 * \brief Returns the unique function that has the name of the generator and the given sorts
 */
Function* OrderFuncGenerator::resolve(const vector<Sort*>& sorts) {
	for(size_t n = 1; n < sorts.size(); ++n) {
		if(sorts[n] != sorts[n-1]) { return 0; }
	}
	assert(!sorts.empty());
	map<Sort*,Function*>::const_iterator it = _overfuncs.find(sorts[0]);
	if(it == _overfuncs.end()) {
		return disambiguate(sorts);
	} else {
		return it->second;
	}
}

/**
 * \brief Returns the function F[A,...,A:A], where F is the name of the generator and A is the only sort 
 * \brief among the given sorts.
 */
Function* OrderFuncGenerator::disambiguate(const vector<Sort*>& sorts, const Vocabulary*) {
	Sort* funcSort = 0;
	for(vector<Sort*>::const_iterator it = sorts.begin(); it != sorts.end(); ++it) {
		if(*it) {
			if(funcSort) {
				if(funcSort != *it) { return 0; }
			} else {
				funcSort = *it;
			}
		}
	}

	Function* func = 0;
	if(funcSort) {
		map<Sort*,Function*>::const_iterator it = _overfuncs.find(funcSort);
		if(it != _overfuncs.end()) {
			func = it->second;
		} else {
			vector<Sort*> funcSorts(_arity+1,funcSort); 
			func = new Function(_name,funcSorts,_interpretation->get(funcSorts),0);
			_overfuncs[funcSort] = func;
		}
	}
	return func;
}

set<Sort*> OrderFuncGenerator::allsorts() const {
	set<Sort*> ss;
	return ss;
}

void OrderFuncGenerator::addVocabulary(const Vocabulary* vocabulary) {
	for(map<Sort*,Function*>::iterator it = _overfuncs.begin(); it != _overfuncs.end(); ++it) {
		it->second->addVocabulary(vocabulary);
	}
}

void OrderFuncGenerator::removeVocabulary(const Vocabulary* ) {
	// TODO: check this...
	//for(map<Sort*,Function*>::iterator it = _overfuncs.begin(); it != _overfuncs.end(); ++it) {
	//	it->second->removeVocabulary(vocabulary);
	//}
}

set<Function*> OrderFuncGenerator::nonbuiltins() const {
	set<Function*> sf;
	return sf;
}


namespace FuncUtils {

	Function* overload(Function* f1, Function* f2) {
		assert(f1->name() == f2->name());
		if(f1 == f2) { return f1; }
		set<Function*> sf; sf.insert(f1); sf.insert(f2);
		return overload(sf);
	}

	Function* overload(const set<Function*>& sf) {
		if(sf.empty()) {
			return 0;
		} else if(sf.size() == 1) {
			return *(sf.begin());
		} else {
			EnumeratedFuncGenerator* efg = new EnumeratedFuncGenerator(sf);
			return new Function(efg);
		}
	}

	bool isIntFunc(const Function* func, const Vocabulary* voc) {
		return SortUtils::resolve(func->outsort(),VocabularyUtils::intsort(),voc) == VocabularyUtils::intsort();
	}

	bool isIntSum(const Function* function, const Vocabulary* voc) {
		if(function->name() == "+/2" || function->name() == "-/2") {
			bool allintsorts = isIntFunc(function,voc);
			for(vector<Sort*>::const_iterator it = function->insorts().begin(); it != function->insorts().end(); ++it) {
				allintsorts *= (SortUtils::resolve(*it,VocabularyUtils::intsort(),voc) == VocabularyUtils::intsort());
			}
			return allintsorts;
		}
		return false;
	}
}

/*****************
	Vocabulary
*****************/

Vocabulary::Vocabulary(const string& name) : _name(name), _namespace(0) {
	if(_name != "std") { addVocabulary(Vocabulary::std()); }
}

Vocabulary::Vocabulary(const string& name, const ParseInfo& pi) : _name(name), _pi(pi), _namespace(0) {
	if(_name != "std") { addVocabulary(Vocabulary::std()); }
}

Vocabulary::~Vocabulary() {
	for(map<string,Predicate*>::iterator it = _name2pred.begin(); it != _name2pred.end(); ++it) {
		it->second->removeVocabulary(this);
	}
	for(map<string,Function*>::iterator it = _name2func.begin(); it != _name2func.end(); ++it) {
		it->second->removeVocabulary(this);
	}
	for(map<string,set<Sort*> >::iterator it = _name2sort.begin(); it != _name2sort.end(); ++it) {
		for(set<Sort*>::iterator jt = it->second.begin(); jt != it->second.end(); ++jt) {
			(*jt)->removeVocabulary(this);
		}
	}
}

void Vocabulary::addSort(Sort* s) {
	if(not contains(s)) {
		_name2sort[s->name()].insert(s);
		s->addVocabulary(this);
		addPred(s->pred());
	}
}

void Vocabulary::addPred(Predicate* p) {
	if(not contains(p)) {
		if(_name2pred.find(p->name()) == _name2pred.end()) {
			_name2pred[p->name()] = p;
		} else {
			Predicate* ovp = PredUtils::overload(p,_name2pred[p->name()]);
			_name2pred[p->name()] = ovp;
		}
		set<Sort*> ss = p->allsorts();
		for(set<Sort*>::iterator it = ss.begin(); it != ss.end(); ++it) { 
			addSort(*it);
		}
		p->addVocabulary(this);
	}
}

void Vocabulary::addFunc(Function* f) {
	if(not contains(f)) {
		if(_name2func.find(f->name()) == _name2func.end()) {
			_name2func[f->name()] = f;
		} else {
			Function* ovf = FuncUtils::overload(f,_name2func[f->name()]);
			_name2func[f->name()] = ovf;
		}
		set<Sort*> ss = f->allsorts();
		for(set<Sort*>::iterator it = ss.begin(); it != ss.end(); ++it) { 
			addSort(*it);
		}
		f->addVocabulary(this);
	}
}

void Vocabulary::addVocabulary(Vocabulary* v) {
	for(map<string,set<Sort*> >::iterator it = v->firstSort(); it != v->lastSort(); ++it) {
		for(set<Sort*>::iterator jt = (it->second).begin(); jt != (it->second).end(); ++jt) {
			addSort(*jt);
		}
	}
	for(map<string,Predicate*>::iterator it = v->firstPred(); it != v->lastPred(); ++it) {
		addPred(it->second);
	}
	for(map<string,Function*>::iterator it = v->firstFunc(); it != v->lastFunc(); ++it) {
		addFunc(it->second);
	}
}

Vocabulary* Vocabulary::_std = 0;

Vocabulary* Vocabulary::std() {
	if(not _std) {
 		_std = new Vocabulary("std");

		// Create sort interpretations
		SortTable* allnats		= new SortTable(new AllNaturalNumbers());
		SortTable* allints		= new SortTable(new AllIntegers());
		SortTable* allfloats	= new SortTable(new AllFloats());
		SortTable* allstrings	= new SortTable(new AllStrings());
		SortTable* allchars		= new SortTable(new AllChars());

		// Create sorts
		Sort* natsort		= new Sort("nat",allnats);
		Sort* intsort		= new Sort("int",allints); 
		Sort* floatsort		= new Sort("float",allfloats);
		Sort* charsort		= new Sort("char",allchars);
		Sort* stringsort	= new Sort("string",allstrings);

		// Add the sorts
		_std->addSort(natsort);
		_std->addSort(intsort);
		_std->addSort(floatsort);
		_std->addSort(charsort);
		_std->addSort(stringsort);

		// Set sort hierarchy 
		intsort->addParent(floatsort);
		natsort->addParent(intsort);
		charsort->addParent(stringsort);

		// Create predicate interpretations
		EqualInterGeneratorGenerator* eqgen = new EqualInterGeneratorGenerator();
		StrLessThanInterGeneratorGenerator* ltgen = new StrLessThanInterGeneratorGenerator();
		StrGreaterThanInterGeneratorGenerator* gtgen = new StrGreaterThanInterGeneratorGenerator();
		
		// Create predicate overloaders
		ComparisonPredGenerator* eqpgen = new ComparisonPredGenerator("=/2",eqgen);
		ComparisonPredGenerator* ltpgen = new ComparisonPredGenerator("</2",ltgen);
		ComparisonPredGenerator* gtpgen = new ComparisonPredGenerator(">/2",gtgen);
		
		// Add predicates
		_std->addPred(new Predicate(eqpgen));
		_std->addPred(new Predicate(ltpgen));
		_std->addPred(new Predicate(gtpgen));

		// Create function interpretations
		Universe twoint(vector<SortTable*>(2,allints));
		Universe twofloat(vector<SortTable*>(2,allfloats));
		Universe threeint(vector<SortTable*>(3,allints));
		Universe threefloat(vector<SortTable*>(3,allfloats));

		SingleFuncInterGenerator* modgen = 
			new SingleFuncInterGenerator(new FuncInter(new FuncTable(new ModInternalFuncTable(),threeint)));
		SingleFuncInterGenerator* expgen = 
			new SingleFuncInterGenerator(new FuncInter(new FuncTable(new ExpInternalFuncTable(),threefloat)));

		vector<Sort*> twoints(2,intsort);
		vector<Sort*> twofloats(2,floatsort);
		vector<Sort*> threeints(3,intsort);
		vector<Sort*> threefloats(3,floatsort);

		SingleFuncInterGenerator* intplusgen =
			new SingleFuncInterGenerator(new FuncInter(new FuncTable(new PlusInternalFuncTable(true),threeint)));
		SingleFuncInterGenerator* floatplusgen =
			new SingleFuncInterGenerator(new FuncInter(new FuncTable(new PlusInternalFuncTable(false),threefloat)));
		Function* intplus = new Function("+/2",threeints,intplusgen,200);
		Function* floatplus = new Function("+/2",threefloats,floatplusgen,200);

		SingleFuncInterGenerator* intminusgen =
			new SingleFuncInterGenerator(new FuncInter(new FuncTable(new MinusInternalFuncTable(true),threeint)));
		SingleFuncInterGenerator* floatminusgen =
			new SingleFuncInterGenerator(new FuncInter(new FuncTable(new MinusInternalFuncTable(false),threefloat)));
		Function* intminus = new Function("-/2",threeints,intminusgen,200);
		Function* floatminus = new Function("-/2",threefloats,floatminusgen,200);

		SingleFuncInterGenerator* inttimesgen =
			new SingleFuncInterGenerator(new FuncInter(new FuncTable(new TimesInternalFuncTable(true),threeint)));
		SingleFuncInterGenerator* floattimesgen =
			new SingleFuncInterGenerator(new FuncInter(new FuncTable(new TimesInternalFuncTable(false),threefloat)));
		Function* inttimes = new Function("*/2",threeints,inttimesgen,300);
		Function* floattimes = new Function("*/2",threefloats,floattimesgen,300);

		SingleFuncInterGenerator* intdivgen =
			new SingleFuncInterGenerator(new FuncInter(new FuncTable(new DivInternalFuncTable(true),threeint)));
		SingleFuncInterGenerator* floatdivgen =
			new SingleFuncInterGenerator(new FuncInter(new FuncTable(new DivInternalFuncTable(false),threefloat)));
		Function* intdiv = new Function("//2",threeints,intdivgen,300);
		Function* floatdiv = new Function("//2",threefloats,floatdivgen,300);

		SingleFuncInterGenerator* intabsgen =
			new SingleFuncInterGenerator(new FuncInter(new FuncTable(new AbsInternalFuncTable(true),twoint)));
		SingleFuncInterGenerator* floatabsgen =
			new SingleFuncInterGenerator(new FuncInter(new FuncTable(new AbsInternalFuncTable(false),twofloat)));
		Function* intabs = new Function("abs/1",twoints,intabsgen,0);
		Function* floatabs = new Function("abs/1",twofloats,floatabsgen,0);

		SingleFuncInterGenerator* intumingen =
			new SingleFuncInterGenerator(new FuncInter(new FuncTable(new UminInternalFuncTable(true),twoint)));
		SingleFuncInterGenerator* floatumingen =
			new SingleFuncInterGenerator(new FuncInter(new FuncTable(new UminInternalFuncTable(false),twofloat)));
		Function* intumin = new Function("-/1",twoints,intumingen,500);
		Function* floatumin = new Function("-/1",twofloats,floatumingen,500);

		MinInterGeneratorGenerator* minigengen = new MinInterGeneratorGenerator();
		MaxInterGeneratorGenerator* maxigengen = new MaxInterGeneratorGenerator();
		SuccInterGeneratorGenerator* succigengen = new SuccInterGeneratorGenerator();
		InvSuccInterGeneratorGenerator* predigengen = new InvSuccInterGeneratorGenerator();
		
		// Create function overloaders
		IntFloatFuncGenerator* plusgen = new IntFloatFuncGenerator(intplus,floatplus);
		IntFloatFuncGenerator* minusgen = new IntFloatFuncGenerator(intminus,floatminus);
		IntFloatFuncGenerator* timesgen = new IntFloatFuncGenerator(inttimes,floattimes);
		IntFloatFuncGenerator* divgen = new IntFloatFuncGenerator(intdiv,floatdiv);
		IntFloatFuncGenerator* absgen = new IntFloatFuncGenerator(intabs,floatabs);
		IntFloatFuncGenerator* umingen = new IntFloatFuncGenerator(intumin,floatumin);
		OrderFuncGenerator* mingen = new OrderFuncGenerator("MIN/0",0,minigengen);
		OrderFuncGenerator* maxgen = new OrderFuncGenerator("MAX/0",0,maxigengen);
		OrderFuncGenerator* succgen = new OrderFuncGenerator("SUCC/1",1,succigengen);
		OrderFuncGenerator* predgen = new OrderFuncGenerator("PRED/1",1,predigengen);
		
		// Add functions
		Function* modfunc = new Function(string("%/2"),threeints,modgen,100); modfunc->partial(true);
		Function* expfunc = new Function(string("^/2"),threefloats,expgen,400);
		_std->addFunc(modfunc);
		_std->addFunc(expfunc);
		_std->addFunc(new Function(plusgen));
		_std->addFunc(new Function(minusgen));
		_std->addFunc(new Function(timesgen));
		_std->addFunc(new Function(divgen));
		_std->addFunc(new Function(absgen));
		_std->addFunc(new Function(umingen));
		_std->addFunc(new Function(mingen));
		_std->addFunc(new Function(maxgen));
		_std->addFunc(new Function(succgen));
		_std->addFunc(new Function(predgen));
	}
	return _std;
}

const string& Vocabulary::name() const {
	return _name;
}

const ParseInfo& Vocabulary::pi() const {
	return _pi;
}

bool Vocabulary::contains(Sort* s) const {
	map<string,set<Sort*> >::const_iterator it = _name2sort.find(s->name());
	if(it != _name2sort.end()) {
		if((it->second).find(s) != (it->second).end()) { return true; }
	}
	return false;
}

bool Vocabulary::contains(Predicate* p) const {
	map<string,Predicate*>::const_iterator it = _name2pred.find(p->name());
	if(it != _name2pred.end()) {
		return it->second->contains(p);
	} else {
		return false;
	}
}

bool Vocabulary::contains(Function* f) const {
	map<string,Function*>::const_iterator it = _name2func.find(f->name());
	if(it != _name2func.end()) {
		return it->second->contains(f);
	} else {
		return false;
	}
}

bool Vocabulary::contains(PFSymbol* s) const {
	if(typeid(*s) == typeid(Predicate)) {
		return contains(dynamic_cast<Predicate*>(s));
	} else {
		assert(typeid(*s) == typeid(Function));
		return contains(dynamic_cast<Function*>(s));
	}
}

const set<Sort*>* Vocabulary::sort(const string& name) const {
	map<string,set<Sort*> >::const_iterator it = _name2sort.find(name);
	if(it != _name2sort.end()) {
		return &(it->second);
	} else {
		return 0;
	}
}

Predicate* Vocabulary::pred(const string& name) const {
	map<string,Predicate*>::const_iterator it = _name2pred.find(name);
	if(it != _name2pred.end()) {
		return it->second;
	} else {
		return 0;
	}
}

Function* Vocabulary::func(const string& name) const {
	map<string,Function*>::const_iterator it = _name2func.find(name);
	if(it != _name2func.end()) {
		return it->second;
	} else {
		return 0;
	}
}

set<Predicate*> Vocabulary::pred_no_arity(const string& name) const {
	set<Predicate*> vp;
	for(map<string,Predicate*>::const_iterator it = _name2pred.begin(); it != _name2pred.end(); ++it) {
		string nm = it->second->name();
		if(nm.substr(0,nm.rfind('/')) == name) { vp.insert(it->second); }
	}
	return vp;
}

set<Function*> Vocabulary::func_no_arity(const string& name) const {
	set<Function*> vf;
	for(map<string,Function*>::const_iterator it = _name2func.begin(); it != _name2func.end(); ++it) {
		string nm = it->second->name();
		if(nm.substr(0,nm.rfind('/')) == name) { vf.insert(it->second); }
	}
	return vf;
}

ostream& Vocabulary::putName(ostream& output) const {
	if(_namespace && not _namespace->isGlobal()) {
		_namespace->putName(output);
		output << "::";
	}
	output << _name;
	return output;
}

ostream& Vocabulary::put(ostream& output, size_t tabs, bool longnames) const {
	//TODO Use put methods + add longnames option...
	printTabs(output,tabs);
	output << "Vocabulary " << _name << ":\n";
	++tabs; printTabs(output,tabs);
	output << "Sorts:\n";
	++tabs;
	for(map<string,set<Sort*> >::const_iterator it = _name2sort.begin(); it != _name2sort.end(); ++it) {
		for(set<Sort*>::const_iterator jt = (it->second).begin(); jt != (it->second).end(); ++jt) {
			printTabs(output,tabs);
			(*jt)->put(output,longnames);
			output << '\n';
		}
	}
	--tabs; printTabs(output,tabs);
	output << "Predicates:\n";
	++tabs;
	for(map<string,Predicate*>::const_iterator it = _name2pred.begin(); it != _name2pred.end(); ++it) {
		printTabs(output,tabs);
		it->second->put(output,longnames);
		output << '\n';
	}
	--tabs; printTabs(output,tabs);
	output << "Functions:\n";
	++tabs;
	for(map<string,Function*>::const_iterator it = _name2func.begin(); it != _name2func.end(); ++it) {
		printTabs(output,tabs);
		it->second->put(output,longnames);
		output << '\n';
	}
	return output;
}

string Vocabulary::toString(size_t tabs, bool longnames) const {
	stringstream ss;
	put(ss,tabs,longnames);
	return ss.str();
}

ostream& operator<< (ostream& output, const Vocabulary& voc) {
	return voc.put(output);
}

namespace VocabularyUtils {
	Sort* natsort() { return *(Vocabulary::std()->sort("nat")->begin()); }
	Sort* intsort() { return *(Vocabulary::std()->sort("int")->begin()); }
	Sort* floatsort() { return *(Vocabulary::std()->sort("float")->begin()); }
	Sort* stringsort() { return *(Vocabulary::std()->sort("string")->begin()); }
	Sort* charsort() { return *(Vocabulary::std()->sort("char")->begin()); }

	Predicate* equal(Sort* s) {
		vector<Sort*> sorts(2,s);
		return Vocabulary::std()->pred("=/2")->resolve(sorts);
	}

	Predicate* lessThan(Sort* s) {
		vector<Sort*> sorts(2,s);
		return Vocabulary::std()->pred("</2")->resolve(sorts);
	}

	Predicate* greaterThan(Sort* s) {
		vector<Sort*> sorts(2,s);
		return Vocabulary::std()->pred(">/2")->resolve(sorts);
	}

	bool isComparisonPredicate(const PFSymbol* symbol) {
		string name = symbol->name();
		return (typeid(*symbol) == typeid(Predicate)) && (name == "=/2" || name == "</2" || name == ">/2");
	}

	bool isNumeric(Sort* s) {
		return SortUtils::isSubsort(s,floatsort());
	}
}<|MERGE_RESOLUTION|>--- conflicted
+++ resolved
@@ -180,7 +180,6 @@
 	return output;
 }
 
-<<<<<<< HEAD
 string Sort::toString(bool longnames) const {
 	stringstream output;
 	put(output,longnames);
@@ -190,15 +189,6 @@
 ostream& operator<<(ostream& output, const Sort& sort) { 
 	return sort.put(output); 
 }
-=======
-string Sort::to_string(bool longnames) const {
-	stringstream output;
-	put(output, longnames);
-	return output.str();
-}
-
-ostream& operator<< (ostream& output, const Sort& sort) { return sort.put(output, false);	} // Also here, how to choose how to print it? => Use a visitor!
->>>>>>> 82508f53
 
 namespace SortUtils {
 
@@ -360,10 +350,7 @@
 	else { return it->second; }
 }
 
-<<<<<<< HEAD
-string PFSymbol::toString(bool longnames) const {
-=======
-vector<unsigned int> PFSymbol::argumentNrs(const Sort* soort)	const{
+vector<unsigned int> PFSymbol::argumentNrs(const Sort* soort) const {
 	vector<unsigned int> result;
 	for(unsigned int i=0; i<nrSorts(); ++i){
 		if(sort(i)==soort){
@@ -373,8 +360,7 @@
 	return result;
 }
 
-string PFSymbol::to_string(bool longnames) const {
->>>>>>> 82508f53
+string PFSymbol::toString(bool longnames) const {
 	stringstream output;
 	put(output, longnames);
 	return output.str();
@@ -565,13 +551,9 @@
 	return output;
 }
 
-<<<<<<< HEAD
 ostream& operator<< (ostream& output, const Predicate& p) { 
 	return p.put(output); 
 }
-=======
-ostream& operator<< (ostream& output, const Predicate& p) { return p.put(output, false); } // TODO longnames issue
->>>>>>> 82508f53
 
 PredGenerator::PredGenerator(const string& name, unsigned int arity, bool infix) : _name(name), _arity(arity), _infix(infix) {
 }
@@ -967,19 +949,15 @@
 	return output;
 }
 
-<<<<<<< HEAD
 ostream& operator<<(ostream& output, const Function& f) {
 	return f.put(output);
 }
-=======
-ostream& operator<< (ostream& output, const Function& f) { return f.put(output, false); } // TODO longnames issue
->>>>>>> 82508f53
 
 const string& FuncGenerator::name() const {
 	return _name;
 }
 
-unsigned	int FuncGenerator::arity() const {
+unsigned int FuncGenerator::arity() const {
 	return _arity;
 }
 
