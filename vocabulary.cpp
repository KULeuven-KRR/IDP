/************************************
	vocabulary.cpp
	this file belongs to GidL 2.0
	(c) K.U.Leuven
************************************/

#include <sstream>
#include <iostream>
#include "vocabulary.hpp"
#include "structure.hpp"
#include "common.hpp"
#include "namespace.hpp"
#include <typeinfo>

using namespace std;

/************
	Sorts
************/

/**
 * Destructor for sorts. 
 * Deletes the built-in interpretation and removes the sort from the sort hierarchy.
 */
Sort::~Sort() {
	for(set<Sort*>::iterator it = _parents.begin(); it != _parents.end(); ++it)
		(*it)->removeChild(this);
	for(set<Sort*>::iterator it = _children.begin(); it != _children.end(); ++it)
		(*it)->removeParent(this);
	if(_interpretation) delete(_interpretation);
}

void Sort::removeVocabulary(const Vocabulary* vocabulary) {
	_vocabularies.erase(vocabulary);
	if(_vocabularies.empty()) delete(this);
}

void Sort::addVocabulary(const Vocabulary* vocabulary) {
	_vocabularies.insert(vocabulary);
}

/**
 * Removes a sort from the set of parents
 *
 * PARAMETERS
 *		- parent: the parent that is removed
 */
void Sort::removeParent(Sort* parent) {
	_parents.erase(parent);
}

/**
 * Removes a sort from the set of children
 *
 * PARAMETERS
 *		- child: the child that is removed
 */
void Sort::removeChild(Sort* child) {
	_children.erase(child);
}

/**
 * Generate the predicate that corresponds to the sort
 */
void Sort::generatePred(SortTable* inter) {
	string predname(_name + "/1");
	vector<Sort*> predsorts(1,this);
	if(inter) {
		Universe univ(vector<SortTable*>(1,inter));
		PredTable* pt = new PredTable(new FullInternalPredTable(),univ);
		PredInter* pinter = new PredInter(pt,true);
		PredInterGenerator* pig = new SinglePredInterGenerator(pinter);
		_pred = new Predicate(predname,predsorts,pig,false);
	}
	else {
		_pred = new Predicate(predname,predsorts,_pi);
	}
}

/**
 * Create an internal sort
 */
Sort::Sort(const string& name, SortTable* inter) : _name(name), _pi(), _interpretation(inter) { 
	generatePred(inter);
}

/**
 * Create a user-declared sort
 */
Sort::Sort(const string& name, const ParseInfo& pi, SortTable* inter) : _name(name), _pi(pi), _interpretation(inter) { 
	generatePred(inter);
}

/**
 * Add p as a parent
 */
void Sort::addParent(Sort* p) {
	pair<set<Sort*>::iterator,bool> changed = _parents.insert(p);
	if(changed.second) p->addChild(this);
}

void Sort::addChild(Sort* c) {
	pair<set<Sort*>::iterator,bool> changed = _children.insert(c);
	if(changed.second) c->addParent(this);
}

const string& Sort::name() const { 
	return _name;	
}

const ParseInfo& Sort::pi() const { 
	return _pi;		
}

Predicate* Sort::pred() const {
	return _pred;
}

const std::set<Sort*>& Sort::parents() const { 
	return _parents;
}

const std::set<Sort*>& Sort::children() const { 
	return _children;
}

/**
 * Compute all ancestors of the sort in the sort hierarchy
 *
 * PARAMETERS
 *		- vocabulary:	if this is not a null-pointer, the set of ancestors is restricted to the ancestors in vocabulary
 */
set<Sort*> Sort::ancestors(const Vocabulary* vocabulary) const {
	set<Sort*> ancest;
	for(set<Sort*>::const_iterator it = _parents.begin(); it != _parents.end(); ++it) {
		if((!vocabulary) || vocabulary->contains(*it)) ancest.insert(*it);
		set<Sort*> temp = (*it)->ancestors(vocabulary);
		ancest.insert(temp.begin(),temp.end());
	}
	return ancest;
}

/**
 * Compute all ancestors of the sort in the sort hierarchy
 *
 * PARAMETERS
 *		- vocabulary:	if this is not a null-pointer, the set of descendents is restricted to the descendents in vocabulary
 */
set<Sort*> Sort::descendents(const Vocabulary* vocabulary) const {
	set<Sort*> descend;
	for(set<Sort*>::const_iterator it = _children.begin(); it != _children.end(); ++it) {
		if((!vocabulary) || vocabulary->contains(*it)) descend.insert(*it);
		set<Sort*> temp = (*it)->descendents(vocabulary);
		descend.insert(temp.begin(),temp.end());
	}
	return descend;
}

bool Sort::builtin() const {
	return _interpretation != 0;
}

SortTable* Sort::interpretation() const {
	return _interpretation;
}

ostream& Sort::put(ostream& output, bool longnames) const {
	if(longnames) {
		for(set<const Vocabulary*>::iterator it = _vocabularies.begin(); it != _vocabularies.end(); ++it) {
			if(not (*it)->sort(_name)->empty()) {
				(*it)->putname(output);
				output << "::";
				break;
			}
		}
	}
	output << _name;
	return output;
}

string Sort::toString() const {
	stringstream output;
	put(output);
	return output.str();
}

ostream& operator<<(ostream& output, const Sort& sort) { return sort.put(output);	}

namespace SortUtils {

	/**
	 *	\brief	Return the unique nearest common ancestor of two sorts. 
	 *
	 *	\param s1			the first sort
	 *	\param s2			the second sort
	 *	\param vocabulary	if not 0, search for the nearest common ancestor in the projection of the sort hiearchy on
	 *						this vocabulary
	 *
	 *	\return	The unique nearest common ancestor if it exists, a null-pointer otherwise.
	 */ 
	Sort* resolve(Sort* s1, Sort* s2, const Vocabulary* vocabulary) {
		if((s1 == 0) || s2 == 0) return 0;
		set<Sort*> ss1 = s1->ancestors(vocabulary); ss1.insert(s1);
		set<Sort*> ss2 = s2->ancestors(vocabulary); ss2.insert(s2);
		set<Sort*> ss;
		for(set<Sort*>::iterator it = ss1.begin(); it != ss1.end(); ++it) {
			if(ss2.find(*it) != ss2.end()) ss.insert(*it);
		}
		vector<Sort*> vs = vector<Sort*>(ss.begin(),ss.end());
		if(vs.empty()) return 0;
		else if(vs.size() == 1) return vs[0];
		else {
			for(unsigned int n = 0; n < vs.size(); ++n) {
				set<Sort*> ds = vs[n]->ancestors(vocabulary);
				for(set<Sort*>::const_iterator it = ds.begin(); it != ds.end(); ++it) ss.erase(*it);
			}
			vs = vector<Sort*>(ss.begin(),ss.end());
			if(vs.size() == 1) return vs[0];
			else return 0;
		}
	}

	bool isSubsort(Sort* a, Sort* b) {
		return resolve(a,b) == b;
	}

}

/****************
	Variables
****************/

int Variable::_nvnr = 0;

Variable::~Variable() { 
}

Variable::Variable(const std::string& name, Sort* sort, const ParseInfo& pi) : _name(name), _sort(sort), _pi(pi) { 
}

Variable::Variable(Sort* s) : _sort(s) {
	_name = "_var_" + s->name() + "_" + convertToString(Variable::_nvnr);
	++_nvnr;
}

void Variable::sort(Sort* s) {
	_sort = s;
}

const string& Variable::name() const {
	return _name;
}

Sort* Variable::sort() const {
	return _sort;
}

const ParseInfo& Variable::pi() const {
	return _pi;
}

ostream& Variable::put(ostream& output, bool longnames) const {
	output << _name;
	if(_sort) { 
		output << '['; _sort->put(output,longnames); output << ']';
	}
	return output;
}

string Variable::toString() const {
	stringstream output;
	put(output);
	return output.str();
}

ostream& operator<<(ostream& output, const Variable& var) { 
	return var.put(output);
}

vector<Variable*> VarUtils::makeNewVariables(const vector<Sort*>& sorts) {
	vector<Variable*> vars;
	for(vector<Sort*>::const_iterator it = sorts.begin(); it != sorts.end(); ++it)
		vars.push_back(new Variable(*it));
	return vars;
}

/*******************************
	Predicates and functions
*******************************/

PFSymbol::~PFSymbol() {
}

PFSymbol::PFSymbol(const string& name, size_t nrsorts, bool infix) : 
	_name(name), _sorts(nrsorts,0), _infix(infix) {
}

PFSymbol::PFSymbol(const string& name, const vector<Sort*>& sorts, bool infix) :
	_name(name), _sorts(sorts), _infix(infix) { 
}

PFSymbol::PFSymbol(const string& name, const vector<Sort*>& sorts, const ParseInfo& pi, bool infix) :
	_name(name), _pi(pi), _sorts(sorts), _infix(infix) { 
}

const string& PFSymbol::name() const {
	return _name;
}

const ParseInfo& PFSymbol::pi() const {
	return _pi;
}

size_t PFSymbol::nrSorts() const {
	return _sorts.size();
}

Sort* PFSymbol::sort(size_t n) const {
	return _sorts[n];
}

const vector<Sort*>& PFSymbol::sorts() const {
	return _sorts;
}

bool PFSymbol::infix() const {
	return _infix;
}

bool PFSymbol::hasVocabularies() const {
	return not _vocabularies.empty();
}

string PFSymbol::toString(bool longnames) const {
	stringstream output;
	put(output, longnames);
	return output.str();
}

string Function::toString(bool longnames) const {
	stringstream output;
	put(output, longnames);
	return output.str();
}

ostream& operator<<(ostream& output, const PFSymbol& s) {
	return s.put(output);
}

int Predicate::_npnr = 0;

set<Sort*> Predicate::allsorts() const {
	set<Sort*> ss;
	ss.insert(_sorts.begin(),_sorts.end());
	if(_overpredgenerator) {
		set<Sort*> os = _overpredgenerator->allsorts();
		ss.insert(os.begin(),os.end());
	}
	ss.erase(0);
	return ss;
}

Predicate::~Predicate() {
	if(_interpretation) delete(_interpretation);
	if(_overpredgenerator) delete(_overpredgenerator);
}

bool Predicate::removeVocabulary(const Vocabulary* vocabulary) {
	_vocabularies.erase(vocabulary);
	if(overloaded()) _overpredgenerator->removeVocabulary(vocabulary);
	if(_vocabularies.empty()) {
		delete(this);
		return true;
	}
	return false;
}

void Predicate::addVocabulary(const Vocabulary* vocabulary) {
	_vocabularies.insert(vocabulary);
	if(overloaded()) _overpredgenerator->addVocabulary(vocabulary);
}


Predicate::Predicate(const std::string& name,const std::vector<Sort*>& sorts, const ParseInfo& pi, bool infix) :
	PFSymbol(name,sorts,pi,infix), _interpretation(0), _overpredgenerator(0) {
}

Predicate::Predicate(const std::string& name,const std::vector<Sort*>& sorts, bool infix) :
	PFSymbol(name,sorts,infix), _interpretation(0), _overpredgenerator(0) {
}

Predicate::Predicate(const vector<Sort*>& sorts) : 
	PFSymbol("",sorts,ParseInfo()), _interpretation(0), _overpredgenerator(0) {
	_name = "_internal_predicate_" + convertToString(_npnr) + "/" + convertToString(sorts.size());
	++_npnr;
}

Predicate::Predicate(const std::string& name, const std::vector<Sort*>& sorts, PredInterGenerator* inter, bool infix) :
	PFSymbol(name,sorts,infix), _interpretation(inter), _overpredgenerator(0) {
}

Predicate::Predicate(PredGenerator* generator) :
	PFSymbol(generator->name(),generator->arity(),generator->infix()), _interpretation(0), _overpredgenerator(generator) {
}

unsigned int Predicate::arity() const {
	return _sorts.size();	
}

bool Predicate::builtin() const {
	return _interpretation != 0;
}

bool Predicate::overloaded() const {
	return (_overpredgenerator != 0);
}

/**
 * \brief Returns the interpretation of a built-in predicate
 *
 * PARAMETERS
 *		 - structure: for some predicates, e.g. =/2 over a type A, the interpretation of A is 
 *		 needed to generate the interpretation for =/2. The structure contains the interpretation of the 
 *		 relevant sorts.
 */
PredInter* Predicate::interpretation(const AbstractStructure* structure) const {
	if(_interpretation) return _interpretation->get(structure);
	else return 0;
}

/**
 * \brief Returns true iff the predicate is equal to, or overloads a given predicate
 *
 * PARAMETERS
 *		- predicate: the given predicate
 */
bool Predicate::contains(const Predicate* predicate) const {
	if(this == predicate) return true;
	else if(_overpredgenerator && _overpredgenerator->contains(predicate)) return true;
	else return false; 
}

/**
 * \brief Return a unique predicate that is overloaded by the predicate and which has given sorts.
 *
 * PARAMETERS
 *		- sorts: the sorts the returned predicate should have.
 *
 * RETURNS
 *		- The predicate itself if it is not overloaded and matches the given sorts.
 *		- A null-pointer if there is more than one predicate that is overloaded by the predicate
 *		  and matches the given sorts.
 *		- Otherwise, the unique predicate that is overloaded by the predicate and matches the given sorts.
 */
Predicate* Predicate::resolve(const vector<Sort*>& sorts) {
	if(overloaded()) return _overpredgenerator->resolve(sorts); 
	else if(_sorts == sorts) return this;
	else return 0;
}

/**
 *		\brief Returns a predicate that is overloaded by the predicate and which sorts resolve with the given sorts.
 *		Which predicate is returned may depend on the overpredgenerator. Returns a null-pointer if no
 *		suitable predicate is found.
 *
 * PARAMETERS
 *		- sorts:		the given sorts
 *		- vocabulary:	the vocabulary used for resolving the sorts. Defaults to 0.
 */ 
Predicate* Predicate::disambiguate(const vector<Sort*>& sorts,const Vocabulary* vocabulary) {
	if(overloaded()) return _overpredgenerator->disambiguate(sorts,vocabulary); 
	else {
		for(size_t n = 0; n < _sorts.size(); ++n) {
			if(_sorts[n] && !SortUtils::resolve(sorts[n],_sorts[n],vocabulary)) return 0;
		}
		return this;
	}
}

set<Predicate*> Predicate::nonbuiltins() {
	if(_overpredgenerator) return _overpredgenerator->nonbuiltins();
	else {
		set<Predicate*> sp;
		if(not _interpretation) sp.insert(this);
		return sp;
	}
}

ostream& Predicate::put(ostream& output, bool longnames) const {
	if(longnames) {
		for(set<const Vocabulary*>::iterator it = _vocabularies.begin(); it != _vocabularies.end(); ++it) {
			if(not (*it)->pred(_name)->overloaded()) {
				(*it)->putname(output);
				output << "::";
				break;
			}
		}
	}
	output << _name.substr(0,_name.rfind('/'));
<<<<<<< HEAD
	if(longnames && not overloaded()) {
=======
	if(longnames && !overloaded()) {
>>>>>>> ba113625
		if(nrSorts() > 0) {
			output << '['; sort(0);
			for(size_t n = 1; n < nrSorts(); ++n){
				output << ','; sort(n)->put(output);
			}
			output << ']';
		}
	}
	return output;
}

ostream& operator<< (ostream& output, const Predicate& p) { return p.put(output); }

PredGenerator::PredGenerator(const string& name, unsigned int arity, bool infix) : _name(name), _arity(arity), _infix(infix) {
}

const string& PredGenerator::name() const {
	return _name;
}

unsigned int PredGenerator::arity() const {
	return _arity;
}

bool PredGenerator::infix() const {
	return _infix;
}

EnumeratedPredGenerator::EnumeratedPredGenerator(const set<Predicate*>& overpreds) :
	PredGenerator((*(overpreds.begin()))->name(),(*(overpreds.begin()))->arity(),(*(overpreds.begin()))->infix()), _overpreds(overpreds) {
}

bool EnumeratedPredGenerator::contains(const Predicate* predicate) const {
	for(set<Predicate*>::const_iterator it = _overpreds.begin(); it != _overpreds.end(); ++it) {
		if((*it)->contains(predicate)) return true;
	}
	return false;
}

/**
 * \brief Returns the unique predicate that is contained in the generator and that has the given sorts.
 * \brief Returns a null-pointer if such a predicate does not exist or is not unique
 */
Predicate* EnumeratedPredGenerator::resolve(const vector<Sort*>& sorts) {
	Predicate* candidate = 0;
	for(set<Predicate*>::const_iterator it = _overpreds.begin(); it != _overpreds.end(); ++it) {
		Predicate* newcandidate = (*it)->resolve(sorts);
		if(candidate && candidate != newcandidate) return 0;
		else candidate = newcandidate;
	}
	return candidate;
}

/**
 * \brief Returns the unique predicate that is contained in the generator and which sorts resolve with the given sorts.
 * \brief Returns a null-pointer if such a predicate does not exist or is not unique
 */
Predicate* EnumeratedPredGenerator::disambiguate(const vector<Sort*>& sorts, const Vocabulary* vocabulary) {
	Predicate* candidate = 0;
	for(set<Predicate*>::const_iterator it = _overpreds.begin(); it != _overpreds.end(); ++it) {
		Predicate* newcandidate = (*it)->disambiguate(sorts,vocabulary);
		if(candidate && candidate != newcandidate) return 0;
		else candidate = newcandidate;
	}
	return candidate;
}

set<Sort*> EnumeratedPredGenerator::allsorts() const {
	set<Sort*> ss;
	for(set<Predicate*>::const_iterator it = _overpreds.begin(); it != _overpreds.end(); ++it) {
		set<Sort*> os = (*it)->allsorts();
		ss.insert(os.begin(),os.end());
	}
	ss.erase(0);
	return ss;
}

void EnumeratedPredGenerator::addVocabulary(const Vocabulary* vocabulary) {
	for(set<Predicate*>::const_iterator it = _overpreds.begin(); it != _overpreds.end(); ++it) {
		(*it)->addVocabulary(vocabulary);
	}
}

void EnumeratedPredGenerator::removeVocabulary(const Vocabulary* vocabulary) {
	for(set<Predicate*>::const_iterator it = _overpreds.begin(); it != _overpreds.end(); ++it) {
		(*it)->removeVocabulary(vocabulary);
	}
}

set<Predicate*> EnumeratedPredGenerator::nonbuiltins() const {
	set<Predicate*> sp;
	for(set<Predicate*>::const_iterator it = _overpreds.begin(); it != _overpreds.end(); ++it) {
		set<Predicate*> temp = (*it)->nonbuiltins();
		sp.insert(temp.begin(),temp.end());
	}
	return sp;
}

ComparisonPredGenerator::ComparisonPredGenerator(const string& name, PredInterGeneratorGenerator* inter) : 
	PredGenerator(name,2,true), _interpretation(inter) {
}

ComparisonPredGenerator::~ComparisonPredGenerator() {
	delete(_interpretation);
	for(map<Sort*,Predicate*>::iterator it = _overpreds.begin(); it != _overpreds.end(); ++it) {
		if(!it->second->hasVocabularies()) delete(it->second);
	}
}

/**
 * \brief Returns true iff predicate has the same name as the generator, and both sorts of the predicate are equal
 */
bool ComparisonPredGenerator::contains(const Predicate* predicate) const {
	if(predicate->name() == _name) {
		assert(predicate->arity() == 2);
		return predicate->sort(0) == predicate->sort(1);
	}
	else return false;
}

/**
 * \brief Returns the unique predicate that has the name of the generator and the given sorts
 */
Predicate* ComparisonPredGenerator::resolve(const vector<Sort*>& sorts) {
	if(sorts.size() == 2 && sorts[0] == sorts[1]) {
		map<Sort*,Predicate*>::const_iterator it = _overpreds.find(sorts[0]);
		if(it == _overpreds.end()) return disambiguate(sorts);
		else return it->second;
	}
	return 0;
}

/**
 * \brief Returns the predicate P[A,A], where P is the name of the generator and A is the unique least common
 * \brief ancestor of all the given sorts.
 *
 * Returns null-pointer if
 *	- there is no least common ancestor of the non-null pointers among the given sorts.
 *	- the vector of given sorts contains a null-pointer and the least common ancestor has an ancestor in the
 *	given vocabulary
 */
Predicate* ComparisonPredGenerator::disambiguate(const vector<Sort*>& sorts, const Vocabulary* vocabulary) {
	Sort* predSort = 0;
	bool sortsContainsZero = false;
	for(vector<Sort*>::const_iterator it = sorts.begin(); it != sorts.end(); ++it) {
		if(*it) {
			if(predSort) {
				predSort = SortUtils::resolve(predSort,*it,vocabulary);
				if(!predSort) return 0;
			}
			else predSort = *it;
		}
		else sortsContainsZero = true;
	}

	Predicate* pred = 0;
	if(predSort && (!sortsContainsZero || !predSort->ancestors(vocabulary).empty())) {
		map<Sort*,Predicate*>::const_iterator it = _overpreds.find(predSort);
		if(it != _overpreds.end()) pred = it->second;
		else {
			vector<Sort*> predSorts(2,predSort); 
			pred = new Predicate(_name,predSorts,_interpretation->get(predSorts),true);
			_overpreds[predSort] = pred;
		}
	}
	return pred;
}

set<Sort*> ComparisonPredGenerator::allsorts() const {
	set<Sort*> ss;
	return ss;
}

void ComparisonPredGenerator::addVocabulary(const Vocabulary* vocabulary) {
	for(map<Sort*,Predicate*>::iterator it = _overpreds.begin(); it != _overpreds.end(); ++it) {
		it->second->addVocabulary(vocabulary);
	}
}

void ComparisonPredGenerator::removeVocabulary(const Vocabulary* vocabulary) {
	for(map<Sort*,Predicate*>::iterator it = _overpreds.begin(); it != _overpreds.end(); ) {
		map<Sort*,Predicate*>::iterator jt = it;
		++it;
		if(jt->second->removeVocabulary(vocabulary)) _overpreds.erase(jt);
	}
}

set<Predicate*> ComparisonPredGenerator::nonbuiltins() const {
	set<Predicate*> sp;
	return sp;
}

namespace PredUtils {

	Predicate* overload(Predicate* p1, Predicate* p2) {
		assert(p1->name() == p2->name());
		if(p1 == p2) return p1;
		set<Predicate*> sp; sp.insert(p1); sp.insert(p2);
		return overload(sp);
	}

	Predicate* overload(const set<Predicate*>& sp) {
		if(sp.empty()) return 0;
		else if(sp.size() == 1) return *(sp.begin());
		else {
			EnumeratedPredGenerator* epg = new EnumeratedPredGenerator(sp);
			return new Predicate(epg);
		}
	}

}

set<Sort*> Function::allsorts() const {
	set<Sort*> ss;
	ss.insert(_sorts.begin(),_sorts.end());
	if(_overfuncgenerator) {
		set<Sort*> os = _overfuncgenerator->allsorts();
		ss.insert(os.begin(),os.end());
	}
	ss.erase(0);
	return ss;
}

Function::Function(const std::string& name, const std::vector<Sort*>& is, Sort* os, const ParseInfo& pi, unsigned int binding) : 
	PFSymbol(name,is,pi), _partial(false), _insorts(is), _outsort(os), _interpretation(0), _overfuncgenerator(0), _binding(binding) { 
	_sorts.push_back(os); 
}

Function::Function(const std::string& name, const std::vector<Sort*>& sorts, const ParseInfo& pi, unsigned int binding) : 
	PFSymbol(name,sorts,pi), _partial(false), _insorts(sorts), _outsort(sorts.back()), _interpretation(0), _overfuncgenerator(0), _binding(binding) { 
	_insorts.pop_back(); 
}

Function::Function(const std::string& name, const std::vector<Sort*>& is, Sort* os, unsigned int binding) : 
	PFSymbol(name,is), _partial(false), _insorts(is), _outsort(os), _interpretation(0), _overfuncgenerator(0), _binding(binding) { 
	_sorts.push_back(os); 
}

Function::Function(const std::string& name, const std::vector<Sort*>& sorts, unsigned int binding) : 
	PFSymbol(name,sorts), _partial(false), _insorts(sorts), _outsort(sorts.back()), _interpretation(0), _overfuncgenerator(0), _binding(binding) { 
	_insorts.pop_back(); 
}

Function::Function(const std::string& name, const std::vector<Sort*>& sorts, FuncInterGenerator* inter, unsigned int binding) :
	PFSymbol(name,sorts,binding != 0), _partial(false), _insorts(sorts), _outsort(sorts.back()), _interpretation(inter), _overfuncgenerator(0), _binding(binding) {	
		_insorts.pop_back();
}

Function::Function(FuncGenerator* generator) :
	PFSymbol(generator->name(),generator->arity()+1,generator->binding() != 0), _partial(true), _insorts(generator->arity(),0), _outsort(0), _interpretation(0), _overfuncgenerator(generator) {
}

Function::~Function() {
	if(_interpretation) delete(_interpretation);
	if(_overfuncgenerator) delete(_overfuncgenerator);
}

bool Function::removeVocabulary(const Vocabulary* vocabulary) {
	_vocabularies.erase(vocabulary);
	if(overloaded()) _overfuncgenerator->removeVocabulary(vocabulary);
	if(_vocabularies.empty()) {
		delete(this);
		return true;
	}
	return false;
}

void Function::addVocabulary(const Vocabulary* vocabulary) {
	_vocabularies.insert(vocabulary);
	if(overloaded()) _overfuncgenerator->addVocabulary(vocabulary);
}

void Function::partial(bool b) {
	_partial = b;
}

const vector<Sort*>& Function::insorts() const {
	return _insorts;
}

unsigned int Function::arity() const {
	return _insorts.size();
}

Sort* Function::insort(unsigned int n) const {
	return _insorts[n];
}

Sort* Function::outsort() const {
	return _outsort;
}

bool Function::partial() const {
	return _partial;
}

bool Function::builtin() const {
	return _interpretation != 0;
}

bool Function::overloaded() const {
	return (_overfuncgenerator != 0);
}

unsigned int Function::binding() const {
	return _binding;
}

/**
 * \brief Returns the interpretation of a built-in function
 *
 * PARAMETERS
 *		 - structure: for some functions, e.g. //2 over a type A, the interpretation of A is 
 *		 needed to generate the interpretation for //2. The structure contains the interpretation of the 
 *		 relevant sorts.
 */
FuncInter* Function::interpretation(const AbstractStructure* structure) const {
	if(_interpretation) return _interpretation->get(structure);
	else return 0;
}

/**
 * \brief Returns true iff the function is equal to, or overloads a given function
 *
 * PARAMETERS
 *		- function: the given function
 */
bool Function::contains(const Function* function) const {
	if(this == function) return true;
	else if(_overfuncgenerator && _overfuncgenerator->contains(function)) return true;
	else return false;
}

/**
 * \brief Return a unique function that is overloaded by the function and which has given sorts.
 *
 * PARAMETERS
 *		- sorts: the sorts the returned function should have. Includes the return sort
 *
 * RETURNS
 *		- The function itself if it is not overloaded and matches the given sorts.
 *		- A null-pointer if there is more than one function that is overloaded by the function
 *		  and matches the given sorts.
 *		- Otherwise, the unique function that is overloaded by the function and matches the given sorts.
 */
Function* Function::resolve(const vector<Sort*>& sorts) {
	if(overloaded()) return _overfuncgenerator->resolve(sorts); 
	else if(_sorts == sorts) return this;
	else return 0;
}

/**
 *		\brief Returns a function that is overloaded by the function and which sorts resolve with the given sorts.
 *		Which function is returned may depend on the overfuncgenerator. Returns a null-pointer if no
 *		suitable function is found.
 *
 * PARAMETERS
 *		- sorts:		the given sorts (includes the output sort)
 *		- vocabulary:	the vocabulary used for resolving the sorts. Defaults to 0.
 */ 
Function* Function::disambiguate(const vector<Sort*>& sorts,const Vocabulary* vocabulary) {
	if(overloaded()) return _overfuncgenerator->disambiguate(sorts,vocabulary); 
	else {
		for(unsigned int n = 0; n < _sorts.size(); ++n) {
			if(sorts[n] && !SortUtils::resolve(sorts[n],_sorts[n],vocabulary)) return 0;
		}
		return this;
	}
}

set<Function*> Function::nonbuiltins() {
	if(_overfuncgenerator) return _overfuncgenerator->nonbuiltins();
	else {
		set<Function*> sf;
		if(!_interpretation) sf.insert(this);
		return sf;
	}
}

ostream& Function::put(ostream& output, bool longnames) const {
	if(longnames) { 
		for(set<const Vocabulary*>::iterator it = _vocabularies.begin(); it != _vocabularies.end(); ++it) {
			if(not (*it)->func(_name)->overloaded()) {
				(*it)->putname(output);
				output << "::";
				break;
			}
		}
	}
	output << _name.substr(0,_name.rfind('/'));
<<<<<<< HEAD
	if(longnames && not overloaded()) {
=======
	if(longnames && !overloaded()) {
>>>>>>> ba113625
		output << '[';
		if(_insorts.size() > 0) {
			_insorts[0]->put(output,longnames);
			for(size_t n = 1; n < _insorts.size(); ++n) {
				output << ',';
				_insorts[n]->put(output,longnames);
			}
		}
		output << " : ";
		_outsort->put(output,longnames);
		output << ']';
	}
	return output;
}

ostream& operator<<(ostream& output, const Function& f) {
	return f.put(output);
}

const string& FuncGenerator::name() const {
	return _name;
}

unsigned	int FuncGenerator::arity() const {
	return _arity;
}

unsigned int FuncGenerator::binding() const {
	return _binding;
}

EnumeratedFuncGenerator::EnumeratedFuncGenerator(const set<Function*>& overfuncs) :
	FuncGenerator((*(overfuncs.begin()))->name(),(*(overfuncs.begin()))->arity(),(*(overfuncs.begin()))->binding()), _overfuncs(overfuncs) {
}

bool EnumeratedFuncGenerator::contains(const Function* function) const {
	for(set<Function*>::const_iterator it = _overfuncs.begin(); it != _overfuncs.end(); ++it) {
		if((*it)->contains(function)) return true;
	}
	return false;
}

/**
 * \brief Returns the unique function that is contained in the generator and that has the given sorts.
 * \brief Returns a null-pointer if such a function does not exist or is not unique
 */
Function* EnumeratedFuncGenerator::resolve(const vector<Sort*>& sorts) {
	Function* candidate = 0;
	for(set<Function*>::const_iterator it = _overfuncs.begin(); it != _overfuncs.end(); ++it) {
		Function* newcandidate = (*it)->resolve(sorts);
		if(candidate && candidate != newcandidate) return 0;
		else candidate = newcandidate;
	}
	return candidate;
}

/**
 * \brief Returns the unique function that is contained in the generator and which sorts resolve with the given sorts.
 * \brief Returns a null-pointer if such a function does not exist or is not unique
 */
Function* EnumeratedFuncGenerator::disambiguate(const vector<Sort*>& sorts, const Vocabulary* vocabulary) {
	Function* candidate = 0;
	for(set<Function*>::const_iterator it = _overfuncs.begin(); it != _overfuncs.end(); ++it) {
		Function* newcandidate = (*it)->disambiguate(sorts,vocabulary);
		if(candidate && candidate != newcandidate) return 0;
		else candidate = newcandidate;
	}
	return candidate;
}

set<Sort*> EnumeratedFuncGenerator::allsorts() const {
	set<Sort*> ss;
	for(set<Function*>::const_iterator it = _overfuncs.begin(); it != _overfuncs.end(); ++it) {
		set<Sort*> os = (*it)->allsorts();
		ss.insert(os.begin(),os.end());
	}
	ss.erase(0);
	return ss;
}

void EnumeratedFuncGenerator::addVocabulary(const Vocabulary* vocabulary) {
	for(set<Function*>::const_iterator it = _overfuncs.begin(); it != _overfuncs.end(); ++it) {
		(*it)->addVocabulary(vocabulary);
	}
}

void EnumeratedFuncGenerator::removeVocabulary(const Vocabulary* vocabulary) {
	for(set<Function*>::const_iterator it = _overfuncs.begin(); it != _overfuncs.end(); ++it) {
		(*it)->removeVocabulary(vocabulary);
	}
}

set<Function*> EnumeratedFuncGenerator::nonbuiltins() const {
	set<Function*> sf;
	for(set<Function*>::const_iterator it = _overfuncs.begin(); it != _overfuncs.end(); ++it) {
		set<Function*> temp = (*it)->nonbuiltins();
		sf.insert(temp.begin(),temp.end());
	}
	return sf;
}

IntFloatFuncGenerator::IntFloatFuncGenerator(Function* intfunc, Function* floatfunc) : 
	FuncGenerator(intfunc->name(),intfunc->arity(),intfunc->binding()), _intfunction(intfunc), _floatfunction(floatfunc) {
}

bool IntFloatFuncGenerator::contains(const Function* function) const {
	return (function == _intfunction || function == _floatfunction);
}

/**
 * Returns the integer function if the vector of sorts only contains int, 
 * the float function if it only contains float, and a null-pointer otherwise.
 */
Function* IntFloatFuncGenerator::resolve(const vector<Sort*>& sorts) {
	assert(sorts.size() == 2 || sorts.size() == 3);
	if(sorts[0] == sorts[1] && (sorts.size() == 2 || sorts[1] == sorts[2])) {
		Sort* intsort = *((Vocabulary::std()->sort("int"))->begin());
		Sort* floatsort = *((Vocabulary::std()->sort("float"))->begin());
		if(sorts[0] == intsort) return _intfunction;
		else if(sorts[0] == floatsort) return _floatfunction;
		else return 0;
	}
	return 0;
}

/**
 * Returns a null-pointer if more than one of the sorts is a null-pointer, 
 * or one of the sorts that is not a null-pointer, is not a subsort of float.
 * Otherwise, return the integer function if all sorts are a subsort of int, 
 * and the float function if at least one sort is not a subsort of _int.
 */
Function* IntFloatFuncGenerator::disambiguate(const vector<Sort*>& sorts, const Vocabulary* vocabulary) {
	unsigned int zerocounter = 0;
	bool isfloat = false;
	Sort* intsort = *((Vocabulary::std()->sort("int"))->begin());
	Sort* floatsort = *((Vocabulary::std()->sort("float"))->begin());
	for(vector<Sort*>::const_iterator it = sorts.begin(); it != sorts.end(); ++it) {
		if(*it) {
			if(SortUtils::resolve(intsort,*it,vocabulary) != intsort) {
				if(SortUtils::resolve(floatsort,*it,vocabulary) == floatsort) isfloat = true;
				else return 0;
			}
		}
		else {
			++zerocounter;
			if(zerocounter > 1) return 0;
		}
	}
	return isfloat ? _floatfunction : _intfunction;
}

/**
 * \brief Returns sorts int and float
 */
set<Sort*> IntFloatFuncGenerator::allsorts() const {
	set<Sort*> ss;
	ss.insert(*(Vocabulary::std()->sort("int")->begin()));
	ss.insert(*(Vocabulary::std()->sort("float")->begin()));
	return ss;
}

void IntFloatFuncGenerator::addVocabulary(const Vocabulary* vocabulary) {
	_intfunction->addVocabulary(vocabulary);
	_floatfunction->addVocabulary(vocabulary);
}

void IntFloatFuncGenerator::removeVocabulary(const Vocabulary* vocabulary) {
	_intfunction->removeVocabulary(vocabulary);
	_floatfunction->removeVocabulary(vocabulary);
}

set<Function*> IntFloatFuncGenerator::nonbuiltins() const {
	set<Function*> sf;
	return sf;
}

OrderFuncGenerator::OrderFuncGenerator(const string& name, unsigned int arity, FuncInterGeneratorGenerator* inter) : 
	FuncGenerator(name,arity,0), _interpretation(inter) {
}

OrderFuncGenerator::~OrderFuncGenerator() {
	delete(_interpretation);
	for(map<Sort*,Function*>::iterator it = _overfuncs.begin(); it != _overfuncs.end(); ++it) {
		if(!it->second->hasVocabularies()) delete(it->second);
	}
}

/**
 * \brief Returns true iff function has the same name as the generator, and all sorts of function are equal.
 */
bool OrderFuncGenerator::contains(const Function* function) const {
	if(function->name() == _name) {
		for(unsigned int n = 0; n < _arity; ++n) {
			if(function->outsort() != function->insort(n)) return false;
		}
		return true;
	}
	else return false;
}

/**
 * \brief Returns the unique function that has the name of the generator and the given sorts
 */
Function* OrderFuncGenerator::resolve(const vector<Sort*>& sorts) {
	for(unsigned int n = 1; n < sorts.size(); ++n) {
		if(sorts[n] != sorts[n-1]) return 0;
	}
	assert(!sorts.empty());
	map<Sort*,Function*>::const_iterator it = _overfuncs.find(sorts[0]);
	if(it == _overfuncs.end()) return disambiguate(sorts);
	else return it->second;
}

/**
 * \brief Returns the function F[A,...,A:A], where F is the name of the generator and A is the only sort 
 * \brief among the given sorts.
 */
Function* OrderFuncGenerator::disambiguate(const vector<Sort*>& sorts, const Vocabulary*) {
	Sort* funcSort = 0;
	for(vector<Sort*>::const_iterator it = sorts.begin(); it != sorts.end(); ++it) {
		if(*it) {
			if(funcSort) {
				if(funcSort != *it) return 0;
			}
			else funcSort = *it;
		}
	}

	Function* func = 0;
	if(funcSort) {
		map<Sort*,Function*>::const_iterator it = _overfuncs.find(funcSort);
		if(it != _overfuncs.end()) func = it->second;
		else {
			vector<Sort*> funcSorts(_arity+1,funcSort); 
			func = new Function(_name,funcSorts,_interpretation->get(funcSorts),0);
			_overfuncs[funcSort] = func;
		}
	}
	return func;
}

set<Sort*> OrderFuncGenerator::allsorts() const {
	set<Sort*> ss;
	return ss;
}

void OrderFuncGenerator::addVocabulary(const Vocabulary* vocabulary) {
	for(map<Sort*,Function*>::iterator it = _overfuncs.begin(); it != _overfuncs.end(); ++it) {
		it->second->addVocabulary(vocabulary);
	}
}

void OrderFuncGenerator::removeVocabulary(const Vocabulary* ) {
	// TODO: check this...
	//for(map<Sort*,Function*>::iterator it = _overfuncs.begin(); it != _overfuncs.end(); ++it) {
	//	it->second->removeVocabulary(vocabulary);
	//}
}

set<Function*> OrderFuncGenerator::nonbuiltins() const {
	set<Function*> sf;
	return sf;
}


namespace FuncUtils {

	Function* overload(Function* f1, Function* f2) {
		assert(f1->name() == f2->name());
		if(f1 == f2) return f1;
		set<Function*> sf; sf.insert(f1); sf.insert(f2);
		return overload(sf);
	}

	Function* overload(const set<Function*>& sf) {
		if(sf.empty()) return 0;
		else if(sf.size() == 1) return *(sf.begin());
		else {
			EnumeratedFuncGenerator* efg = new EnumeratedFuncGenerator(sf);
			return new Function(efg);
		}
	}

	bool isIntFunc(const Function* func, const Vocabulary* voc) {
		return SortUtils::resolve(func->outsort(),VocabularyUtils::intsort(),voc) == VocabularyUtils::intsort();
	}

	bool isIntSum(const Function* function, const Vocabulary* voc) {
		if(function->name() == "+/2" || function->name() == "-/2") {
			bool allintsorts = isIntFunc(function,voc);
			for(vector<Sort*>::const_iterator it = function->insorts().begin(); it != function->insorts().end(); ++it) {
				allintsorts *= (SortUtils::resolve(*it,VocabularyUtils::intsort(),voc) == VocabularyUtils::intsort());
			}
			return allintsorts;
		}
		return false;
	}
}

/*****************
	Vocabulary
*****************/

Vocabulary::Vocabulary(const string& name) : _name(name), _namespace(0) {
	if(_name != "std") addVocabulary(Vocabulary::std());
}

Vocabulary::Vocabulary(const string& name, const ParseInfo& pi) : _name(name), _pi(pi), _namespace(0) {
	if(_name != "std") addVocabulary(Vocabulary::std());
}

Vocabulary::~Vocabulary() {
	for(map<string,Predicate*>::iterator it = _name2pred.begin(); it != _name2pred.end(); ++it) {
		it->second->removeVocabulary(this);
	}
	for(map<string,Function*>::iterator it = _name2func.begin(); it != _name2func.end(); ++it) {
		it->second->removeVocabulary(this);
	}
	for(map<string,set<Sort*> >::iterator it = _name2sort.begin(); it != _name2sort.end(); ++it) {
		for(set<Sort*>::iterator jt = it->second.begin(); jt != it->second.end(); ++jt) {
			(*jt)->removeVocabulary(this);
		}
	}
}

void Vocabulary::addSort(Sort* s) {
	if(!contains(s)) {
		_name2sort[s->name()].insert(s);
		s->addVocabulary(this);
		addPred(s->pred());
	}
}

void Vocabulary::addPred(Predicate* p) {
	if(!contains(p)) {
		if(_name2pred.find(p->name()) == _name2pred.end()) {
			_name2pred[p->name()] = p;
		}
		else {
			Predicate* ovp = PredUtils::overload(p,_name2pred[p->name()]);
			_name2pred[p->name()] = ovp;
		}
		set<Sort*> ss = p->allsorts();
		for(set<Sort*>::iterator it = ss.begin(); it != ss.end(); ++it) 
			addSort(*it);
		p->addVocabulary(this);
	}
}

void Vocabulary::addFunc(Function* f) {
	if(!contains(f)) {
		if(_name2func.find(f->name()) == _name2func.end()) {
			_name2func[f->name()] = f;
		}
		else {
			Function* ovf = FuncUtils::overload(f,_name2func[f->name()]);
			_name2func[f->name()] = ovf;
		}
		set<Sort*> ss = f->allsorts();
		for(set<Sort*>::iterator it = ss.begin(); it != ss.end(); ++it) 
			addSort(*it);
		f->addVocabulary(this);
	}
}

void Vocabulary::addVocabulary(Vocabulary* v) {
	for(map<string,set<Sort*> >::iterator it = v->firstsort(); it != v->lastsort(); ++it) {
		for(set<Sort*>::iterator jt = (it->second).begin(); jt != (it->second).end(); ++jt) addSort(*jt);
	}
	for(map<string,Predicate*>::iterator it = v->firstpred(); it != v->lastpred(); ++it) {
		addPred(it->second);
	}
	for(map<string,Function*>::iterator it = v->firstfunc(); it != v->lastfunc(); ++it) {
		addFunc(it->second);
	}
}

Vocabulary* Vocabulary::_std = 0;

Vocabulary* Vocabulary::std() {
	if(!_std) {
 		_std = new Vocabulary("std");

		// Create sort interpretations
		SortTable* allnats		= new SortTable(new AllNaturalNumbers());
		SortTable* allints		= new SortTable(new AllIntegers());
		SortTable* allfloats	= new SortTable(new AllFloats());
		SortTable* allstrings	= new SortTable(new AllStrings());
		SortTable* allchars		= new SortTable(new AllChars());

		// Create sorts
		Sort* natsort		= new Sort("nat",allnats);
		Sort* intsort		= new Sort("int",allints); 
		Sort* floatsort		= new Sort("float",allfloats);
		Sort* charsort		= new Sort("char",allchars);
		Sort* stringsort	= new Sort("string",allstrings);

		// Add the sorts
		_std->addSort(natsort);
		_std->addSort(intsort);
		_std->addSort(floatsort);
		_std->addSort(charsort);
		_std->addSort(stringsort);

		// Set sort hierarchy 
		intsort->addParent(floatsort);
		natsort->addParent(intsort);
		charsort->addParent(stringsort);

		// Create predicate interpretations
		EqualInterGeneratorGenerator* eqgen = new EqualInterGeneratorGenerator();
		StrLessThanInterGeneratorGenerator* ltgen = new StrLessThanInterGeneratorGenerator();
		StrGreaterThanInterGeneratorGenerator* gtgen = new StrGreaterThanInterGeneratorGenerator();
		
		// Create predicate overloaders
		ComparisonPredGenerator* eqpgen = new ComparisonPredGenerator("=/2",eqgen);
		ComparisonPredGenerator* ltpgen = new ComparisonPredGenerator("</2",ltgen);
		ComparisonPredGenerator* gtpgen = new ComparisonPredGenerator(">/2",gtgen);
		
		// Add predicates
		_std->addPred(new Predicate(eqpgen));
		_std->addPred(new Predicate(ltpgen));
		_std->addPred(new Predicate(gtpgen));

		// Create function interpretations
		Universe twoint(vector<SortTable*>(2,allints));
		Universe twofloat(vector<SortTable*>(2,allfloats));
		Universe threeint(vector<SortTable*>(3,allints));
		Universe threefloat(vector<SortTable*>(3,allfloats));

		SingleFuncInterGenerator* modgen = 
			new SingleFuncInterGenerator(new FuncInter(new FuncTable(new ModInternalFuncTable(),threeint)));
		SingleFuncInterGenerator* expgen = 
			new SingleFuncInterGenerator(new FuncInter(new FuncTable(new ExpInternalFuncTable(),threefloat)));

		vector<Sort*> twoints(2,intsort);
		vector<Sort*> twofloats(2,floatsort);
		vector<Sort*> threeints(3,intsort);
		vector<Sort*> threefloats(3,floatsort);

		SingleFuncInterGenerator* intplusgen =
			new SingleFuncInterGenerator(new FuncInter(new FuncTable(new PlusInternalFuncTable(true),threeint)));
		SingleFuncInterGenerator* floatplusgen =
			new SingleFuncInterGenerator(new FuncInter(new FuncTable(new PlusInternalFuncTable(false),threefloat)));
		Function* intplus = new Function("+/2",threeints,intplusgen,200);
		Function* floatplus = new Function("+/2",threefloats,floatplusgen,200);

		SingleFuncInterGenerator* intminusgen =
			new SingleFuncInterGenerator(new FuncInter(new FuncTable(new MinusInternalFuncTable(true),threeint)));
		SingleFuncInterGenerator* floatminusgen =
			new SingleFuncInterGenerator(new FuncInter(new FuncTable(new MinusInternalFuncTable(false),threefloat)));
		Function* intminus = new Function("-/2",threeints,intminusgen,200);
		Function* floatminus = new Function("-/2",threefloats,floatminusgen,200);

		SingleFuncInterGenerator* inttimesgen =
			new SingleFuncInterGenerator(new FuncInter(new FuncTable(new TimesInternalFuncTable(true),threeint)));
		SingleFuncInterGenerator* floattimesgen =
			new SingleFuncInterGenerator(new FuncInter(new FuncTable(new TimesInternalFuncTable(false),threefloat)));
		Function* inttimes = new Function("*/2",threeints,inttimesgen,300);
		Function* floattimes = new Function("*/2",threefloats,floattimesgen,300);

		SingleFuncInterGenerator* intdivgen =
			new SingleFuncInterGenerator(new FuncInter(new FuncTable(new DivInternalFuncTable(true),threeint)));
		SingleFuncInterGenerator* floatdivgen =
			new SingleFuncInterGenerator(new FuncInter(new FuncTable(new DivInternalFuncTable(false),threefloat)));
		Function* intdiv = new Function("//2",threeints,intdivgen,300);
		Function* floatdiv = new Function("//2",threefloats,floatdivgen,300);

		SingleFuncInterGenerator* intabsgen =
			new SingleFuncInterGenerator(new FuncInter(new FuncTable(new AbsInternalFuncTable(true),twoint)));
		SingleFuncInterGenerator* floatabsgen =
			new SingleFuncInterGenerator(new FuncInter(new FuncTable(new AbsInternalFuncTable(false),twofloat)));
		Function* intabs = new Function("abs/1",twoints,intabsgen,0);
		Function* floatabs = new Function("abs/1",twofloats,floatabsgen,0);

		SingleFuncInterGenerator* intumingen =
			new SingleFuncInterGenerator(new FuncInter(new FuncTable(new UminInternalFuncTable(true),twoint)));
		SingleFuncInterGenerator* floatumingen =
			new SingleFuncInterGenerator(new FuncInter(new FuncTable(new UminInternalFuncTable(false),twofloat)));
		Function* intumin = new Function("-/1",twoints,intumingen,500);
		Function* floatumin = new Function("-/1",twofloats,floatumingen,500);

		MinInterGeneratorGenerator* minigengen = new MinInterGeneratorGenerator();
		MaxInterGeneratorGenerator* maxigengen = new MaxInterGeneratorGenerator();
		SuccInterGeneratorGenerator* succigengen = new SuccInterGeneratorGenerator();
		InvSuccInterGeneratorGenerator* predigengen = new InvSuccInterGeneratorGenerator();
		
		// Create function overloaders
		IntFloatFuncGenerator* plusgen = new IntFloatFuncGenerator(intplus,floatplus);
		IntFloatFuncGenerator* minusgen = new IntFloatFuncGenerator(intminus,floatminus);
		IntFloatFuncGenerator* timesgen = new IntFloatFuncGenerator(inttimes,floattimes);
		IntFloatFuncGenerator* divgen = new IntFloatFuncGenerator(intdiv,floatdiv);
		IntFloatFuncGenerator* absgen = new IntFloatFuncGenerator(intabs,floatabs);
		IntFloatFuncGenerator* umingen = new IntFloatFuncGenerator(intumin,floatumin);
		OrderFuncGenerator* mingen = new OrderFuncGenerator("MIN/0",0,minigengen);
		OrderFuncGenerator* maxgen = new OrderFuncGenerator("MAX/0",0,maxigengen);
		OrderFuncGenerator* succgen = new OrderFuncGenerator("SUCC/1",1,succigengen);
		OrderFuncGenerator* predgen = new OrderFuncGenerator("PRED/1",1,predigengen);
		
		// Add functions
		Function* modfunc = new Function(string("%/2"),threeints,modgen,100); modfunc->partial(true);
		Function* expfunc = new Function(string("^/2"),threefloats,expgen,400);
		_std->addFunc(modfunc);
		_std->addFunc(expfunc);
		_std->addFunc(new Function(plusgen));
		_std->addFunc(new Function(minusgen));
		_std->addFunc(new Function(timesgen));
		_std->addFunc(new Function(divgen));
		_std->addFunc(new Function(absgen));
		_std->addFunc(new Function(umingen));
		_std->addFunc(new Function(mingen));
		_std->addFunc(new Function(maxgen));
		_std->addFunc(new Function(succgen));
		_std->addFunc(new Function(predgen));
	}
	return _std;
}

const string& Vocabulary::name() const {
	return _name;
}

const ParseInfo& Vocabulary::pi() const {
	return _pi;
}

bool Vocabulary::contains(Sort* s) const {
	map<string,set<Sort*> >::const_iterator it = _name2sort.find(s->name());
	if(it != _name2sort.end()) {
		if((it->second).find(s) != (it->second).end()) return true; 
	}
	return false;
}

bool Vocabulary::contains(Predicate* p) const {
	map<string,Predicate*>::const_iterator it = _name2pred.find(p->name());
	if(it != _name2pred.end()) return it->second->contains(p);
	else return false;
}

bool Vocabulary::contains(Function* f) const {
	map<string,Function*>::const_iterator it = _name2func.find(f->name());
	if(it != _name2func.end()) return it->second->contains(f);
	else return false;
}

bool Vocabulary::contains(PFSymbol* s) const {
	if(typeid(*s) == typeid(Predicate)) {
		return contains(dynamic_cast<Predicate*>(s));
	}
	else {
		assert(typeid(*s) == typeid(Function));
		return contains(dynamic_cast<Function*>(s));
	}
}

const set<Sort*>* Vocabulary::sort(const string& name) const {
	map<string,set<Sort*> >::const_iterator it = _name2sort.find(name);
	if(it != _name2sort.end()) return &(it->second);
	else return 0;
}

Predicate* Vocabulary::pred(const string& name) const {
	map<string,Predicate*>::const_iterator it = _name2pred.find(name);
	if(it != _name2pred.end()) return it->second;
	else return 0;
}

Function* Vocabulary::func(const string& name) const {
	map<string,Function*>::const_iterator it = _name2func.find(name);
	if(it != _name2func.end())  return it->second;
	else  return 0;
}

set<Predicate*> Vocabulary::pred_no_arity(const string& name) const {
	set<Predicate*> vp;
	for(map<string,Predicate*>::const_iterator it = _name2pred.begin(); it != _name2pred.end(); ++it) {
		string nm = it->second->name();
		if(nm.substr(0,nm.rfind('/')) == name) vp.insert(it->second);
	}
	return vp;
}

set<Function*> Vocabulary::func_no_arity(const string& name) const {
	set<Function*> vf;
	for(map<string,Function*>::const_iterator it = _name2func.begin(); it != _name2func.end(); ++it) {
		string nm = it->second->name();
		if(nm.substr(0,nm.rfind('/')) == name) vf.insert(it->second);
	}
	return vf;
}

ostream& Vocabulary::putname(ostream& output) const {
	if(_namespace && not _namespace->isGlobal()) {
		_namespace->putname(output);
		output << "::";
	}
	output << _name;
	return output;
}

ostream& Vocabulary::put(ostream& output, unsigned int tabs) const {
	//TODO Use put methods + add longnames option...
	printTabs(output,tabs);
	output << "Vocabulary " << _name << ":\n";
	++tabs; printTabs(output,tabs);
	output << "Sorts:\n";
	++tabs;
	for(map<string,set<Sort*> >::const_iterator it = _name2sort.begin(); it != _name2sort.end(); ++it) {
		for(set<Sort*>::const_iterator jt = (it->second).begin(); jt != (it->second).end(); ++jt) {
			printTabs(output,tabs);
			output << *(*jt) << '\n';
		}
	}
	--tabs; printTabs(output,tabs);
	output << "Predicates:\n";
	++tabs;
	for(map<string,Predicate*>::const_iterator it = _name2pred.begin(); it != _name2pred.end(); ++it) {
		printTabs(output,tabs);
		output << *(it->second) << '\n';
	}
	--tabs; printTabs(output,tabs);
	output << "Functions:\n";
	++tabs;
	for(map<string,Function*>::const_iterator it = _name2func.begin(); it != _name2func.end(); ++it) {
		printTabs(output,tabs);
		output << *(it->second) << '\n';
	}
	return output;
}

string Vocabulary::toString(unsigned int tabs) const {
	stringstream ss;
	put(ss,tabs);
	return ss.str();
}

ostream& operator<< (ostream& output,const Vocabulary& voc) {
	return voc.put(output);
}

namespace VocabularyUtils {
	Sort* natsort() { return *(Vocabulary::std()->sort("nat")->begin()); }
	Sort* intsort() { return *(Vocabulary::std()->sort("int")->begin()); }
	Sort* floatsort() { return *(Vocabulary::std()->sort("float")->begin()); }
	Sort* stringsort() { return *(Vocabulary::std()->sort("string")->begin()); }
	Sort* charsort() { return *(Vocabulary::std()->sort("char")->begin()); }

	Predicate* equal(Sort* s) {
		vector<Sort*> sorts(2,s);
		return Vocabulary::std()->pred("=/2")->resolve(sorts);
	}

	Predicate* lessthan(Sort* s) {
		vector<Sort*> sorts(2,s);
		return Vocabulary::std()->pred("</2")->resolve(sorts);
	}

	Predicate* greaterthan(Sort* s) {
		vector<Sort*> sorts(2,s);
		return Vocabulary::std()->pred(">/2")->resolve(sorts);
	}

	bool isComparisonPredicate(const PFSymbol* symbol) {
		string name = symbol->name();
		return (typeid(*symbol) == typeid(Predicate)) && (name == "=/2" || name == "</2" || name == ">/2");
	}
}<|MERGE_RESOLUTION|>--- conflicted
+++ resolved
@@ -497,11 +497,7 @@
 		}
 	}
 	output << _name.substr(0,_name.rfind('/'));
-<<<<<<< HEAD
 	if(longnames && not overloaded()) {
-=======
-	if(longnames && !overloaded()) {
->>>>>>> ba113625
 		if(nrSorts() > 0) {
 			output << '['; sort(0);
 			for(size_t n = 1; n < nrSorts(); ++n){
@@ -873,10 +869,11 @@
 }
 
 set<Function*> Function::nonbuiltins() {
-	if(_overfuncgenerator) return _overfuncgenerator->nonbuiltins();
-	else {
+	if(_overfuncgenerator) {
+		return _overfuncgenerator->nonbuiltins();
+	} else {
 		set<Function*> sf;
-		if(!_interpretation) sf.insert(this);
+		if(not _interpretation) { sf.insert(this); }
 		return sf;
 	}
 }
@@ -892,11 +889,7 @@
 		}
 	}
 	output << _name.substr(0,_name.rfind('/'));
-<<<<<<< HEAD
 	if(longnames && not overloaded()) {
-=======
-	if(longnames && !overloaded()) {
->>>>>>> ba113625
 		output << '[';
 		if(_insorts.size() > 0) {
 			_insorts[0]->put(output,longnames);
@@ -934,7 +927,7 @@
 
 bool EnumeratedFuncGenerator::contains(const Function* function) const {
 	for(set<Function*>::const_iterator it = _overfuncs.begin(); it != _overfuncs.end(); ++it) {
-		if((*it)->contains(function)) return true;
+		if((*it)->contains(function)) { return true; }
 	}
 	return false;
 }
@@ -947,8 +940,11 @@
 	Function* candidate = 0;
 	for(set<Function*>::const_iterator it = _overfuncs.begin(); it != _overfuncs.end(); ++it) {
 		Function* newcandidate = (*it)->resolve(sorts);
-		if(candidate && candidate != newcandidate) return 0;
-		else candidate = newcandidate;
+		if(candidate && candidate != newcandidate) {
+			return 0;
+		} else {
+			candidate = newcandidate;
+		}
 	}
 	return candidate;
 }
@@ -961,8 +957,11 @@
 	Function* candidate = 0;
 	for(set<Function*>::const_iterator it = _overfuncs.begin(); it != _overfuncs.end(); ++it) {
 		Function* newcandidate = (*it)->disambiguate(sorts,vocabulary);
-		if(candidate && candidate != newcandidate) return 0;
-		else candidate = newcandidate;
+		if(candidate && candidate != newcandidate) {
+			return 0;
+		} else {
+			candidate = newcandidate;
+		}
 	}
 	return candidate;
 }
@@ -1015,9 +1014,13 @@
 	if(sorts[0] == sorts[1] && (sorts.size() == 2 || sorts[1] == sorts[2])) {
 		Sort* intsort = *((Vocabulary::std()->sort("int"))->begin());
 		Sort* floatsort = *((Vocabulary::std()->sort("float"))->begin());
-		if(sorts[0] == intsort) return _intfunction;
-		else if(sorts[0] == floatsort) return _floatfunction;
-		else return 0;
+		if(sorts[0] == intsort) {
+			return _intfunction;
+		} else if(sorts[0] == floatsort) {
+			return _floatfunction;
+		} else {
+			return 0;
+		}
 	}
 	return 0;
 }
@@ -1036,16 +1039,19 @@
 	for(vector<Sort*>::const_iterator it = sorts.begin(); it != sorts.end(); ++it) {
 		if(*it) {
 			if(SortUtils::resolve(intsort,*it,vocabulary) != intsort) {
-				if(SortUtils::resolve(floatsort,*it,vocabulary) == floatsort) isfloat = true;
-				else return 0;
+				if(SortUtils::resolve(floatsort,*it,vocabulary) == floatsort) {
+					isfloat = true;
+				} else {
+					return 0;
+				}
 			}
 		}
 		else {
 			++zerocounter;
-			if(zerocounter > 1) return 0;
-		}
-	}
-	return isfloat ? _floatfunction : _intfunction;
+			if(zerocounter > 1) { return 0; }
+		}
+	}
+	return (isfloat ? _floatfunction : _intfunction);
 }
 
 /**
@@ -1080,7 +1086,7 @@
 OrderFuncGenerator::~OrderFuncGenerator() {
 	delete(_interpretation);
 	for(map<Sort*,Function*>::iterator it = _overfuncs.begin(); it != _overfuncs.end(); ++it) {
-		if(!it->second->hasVocabularies()) delete(it->second);
+		if(not it->second->hasVocabularies()) { delete(it->second); }
 	}
 }
 
@@ -1089,8 +1095,8 @@
  */
 bool OrderFuncGenerator::contains(const Function* function) const {
 	if(function->name() == _name) {
-		for(unsigned int n = 0; n < _arity; ++n) {
-			if(function->outsort() != function->insort(n)) return false;
+		for(size_t n = 0; n < _arity; ++n) {
+			if(function->outsort() != function->insort(n)) { return false; }
 		}
 		return true;
 	}
@@ -1101,13 +1107,16 @@
  * \brief Returns the unique function that has the name of the generator and the given sorts
  */
 Function* OrderFuncGenerator::resolve(const vector<Sort*>& sorts) {
-	for(unsigned int n = 1; n < sorts.size(); ++n) {
-		if(sorts[n] != sorts[n-1]) return 0;
+	for(size_t n = 1; n < sorts.size(); ++n) {
+		if(sorts[n] != sorts[n-1]) { return 0; }
 	}
 	assert(!sorts.empty());
 	map<Sort*,Function*>::const_iterator it = _overfuncs.find(sorts[0]);
-	if(it == _overfuncs.end()) return disambiguate(sorts);
-	else return it->second;
+	if(it == _overfuncs.end()) {
+		return disambiguate(sorts);
+	} else {
+		return it->second;
+	}
 }
 
 /**
@@ -1119,17 +1128,19 @@
 	for(vector<Sort*>::const_iterator it = sorts.begin(); it != sorts.end(); ++it) {
 		if(*it) {
 			if(funcSort) {
-				if(funcSort != *it) return 0;
+				if(funcSort != *it) { return 0; }
+			} else {
+				funcSort = *it;
 			}
-			else funcSort = *it;
 		}
 	}
 
 	Function* func = 0;
 	if(funcSort) {
 		map<Sort*,Function*>::const_iterator it = _overfuncs.find(funcSort);
-		if(it != _overfuncs.end()) func = it->second;
-		else {
+		if(it != _overfuncs.end()) {
+			func = it->second;
+		} else {
 			vector<Sort*> funcSorts(_arity+1,funcSort); 
 			func = new Function(_name,funcSorts,_interpretation->get(funcSorts),0);
 			_overfuncs[funcSort] = func;
@@ -1166,15 +1177,17 @@
 
 	Function* overload(Function* f1, Function* f2) {
 		assert(f1->name() == f2->name());
-		if(f1 == f2) return f1;
+		if(f1 == f2) { return f1; }
 		set<Function*> sf; sf.insert(f1); sf.insert(f2);
 		return overload(sf);
 	}
 
 	Function* overload(const set<Function*>& sf) {
-		if(sf.empty()) return 0;
-		else if(sf.size() == 1) return *(sf.begin());
-		else {
+		if(sf.empty()) {
+			return 0;
+		} else if(sf.size() == 1) {
+			return *(sf.begin());
+		} else {
 			EnumeratedFuncGenerator* efg = new EnumeratedFuncGenerator(sf);
 			return new Function(efg);
 		}
@@ -1201,11 +1214,11 @@
 *****************/
 
 Vocabulary::Vocabulary(const string& name) : _name(name), _namespace(0) {
-	if(_name != "std") addVocabulary(Vocabulary::std());
+	if(_name != "std") { addVocabulary(Vocabulary::std()); }
 }
 
 Vocabulary::Vocabulary(const string& name, const ParseInfo& pi) : _name(name), _pi(pi), _namespace(0) {
-	if(_name != "std") addVocabulary(Vocabulary::std());
+	if(_name != "std") { addVocabulary(Vocabulary::std()); }
 }
 
 Vocabulary::~Vocabulary() {
@@ -1223,7 +1236,7 @@
 }
 
 void Vocabulary::addSort(Sort* s) {
-	if(!contains(s)) {
+	if(not contains(s)) {
 		_name2sort[s->name()].insert(s);
 		s->addVocabulary(this);
 		addPred(s->pred());
@@ -1231,40 +1244,42 @@
 }
 
 void Vocabulary::addPred(Predicate* p) {
-	if(!contains(p)) {
+	if(not contains(p)) {
 		if(_name2pred.find(p->name()) == _name2pred.end()) {
 			_name2pred[p->name()] = p;
-		}
-		else {
+		} else {
 			Predicate* ovp = PredUtils::overload(p,_name2pred[p->name()]);
 			_name2pred[p->name()] = ovp;
 		}
 		set<Sort*> ss = p->allsorts();
-		for(set<Sort*>::iterator it = ss.begin(); it != ss.end(); ++it) 
+		for(set<Sort*>::iterator it = ss.begin(); it != ss.end(); ++it) { 
 			addSort(*it);
+		}
 		p->addVocabulary(this);
 	}
 }
 
 void Vocabulary::addFunc(Function* f) {
-	if(!contains(f)) {
+	if(not contains(f)) {
 		if(_name2func.find(f->name()) == _name2func.end()) {
 			_name2func[f->name()] = f;
-		}
-		else {
+		} else {
 			Function* ovf = FuncUtils::overload(f,_name2func[f->name()]);
 			_name2func[f->name()] = ovf;
 		}
 		set<Sort*> ss = f->allsorts();
-		for(set<Sort*>::iterator it = ss.begin(); it != ss.end(); ++it) 
+		for(set<Sort*>::iterator it = ss.begin(); it != ss.end(); ++it) { 
 			addSort(*it);
+		}
 		f->addVocabulary(this);
 	}
 }
 
 void Vocabulary::addVocabulary(Vocabulary* v) {
 	for(map<string,set<Sort*> >::iterator it = v->firstsort(); it != v->lastsort(); ++it) {
-		for(set<Sort*>::iterator jt = (it->second).begin(); jt != (it->second).end(); ++jt) addSort(*jt);
+		for(set<Sort*>::iterator jt = (it->second).begin(); jt != (it->second).end(); ++jt) {
+			addSort(*jt);
+		}
 	}
 	for(map<string,Predicate*>::iterator it = v->firstpred(); it != v->lastpred(); ++it) {
 		addPred(it->second);
@@ -1277,7 +1292,7 @@
 Vocabulary* Vocabulary::_std = 0;
 
 Vocabulary* Vocabulary::std() {
-	if(!_std) {
+	if(not _std) {
  		_std = new Vocabulary("std");
 
 		// Create sort interpretations
@@ -1426,28 +1441,33 @@
 bool Vocabulary::contains(Sort* s) const {
 	map<string,set<Sort*> >::const_iterator it = _name2sort.find(s->name());
 	if(it != _name2sort.end()) {
-		if((it->second).find(s) != (it->second).end()) return true; 
+		if((it->second).find(s) != (it->second).end()) { return true; }
 	}
 	return false;
 }
 
 bool Vocabulary::contains(Predicate* p) const {
 	map<string,Predicate*>::const_iterator it = _name2pred.find(p->name());
-	if(it != _name2pred.end()) return it->second->contains(p);
-	else return false;
+	if(it != _name2pred.end()) {
+		return it->second->contains(p);
+	} else {
+		return false;
+	}
 }
 
 bool Vocabulary::contains(Function* f) const {
 	map<string,Function*>::const_iterator it = _name2func.find(f->name());
-	if(it != _name2func.end()) return it->second->contains(f);
-	else return false;
+	if(it != _name2func.end()) {
+		return it->second->contains(f);
+	} else {
+		return false;
+	}
 }
 
 bool Vocabulary::contains(PFSymbol* s) const {
 	if(typeid(*s) == typeid(Predicate)) {
 		return contains(dynamic_cast<Predicate*>(s));
-	}
-	else {
+	} else {
 		assert(typeid(*s) == typeid(Function));
 		return contains(dynamic_cast<Function*>(s));
 	}
@@ -1455,27 +1475,36 @@
 
 const set<Sort*>* Vocabulary::sort(const string& name) const {
 	map<string,set<Sort*> >::const_iterator it = _name2sort.find(name);
-	if(it != _name2sort.end()) return &(it->second);
-	else return 0;
+	if(it != _name2sort.end()) {
+		return &(it->second);
+	} else {
+		return 0;
+	}
 }
 
 Predicate* Vocabulary::pred(const string& name) const {
 	map<string,Predicate*>::const_iterator it = _name2pred.find(name);
-	if(it != _name2pred.end()) return it->second;
-	else return 0;
+	if(it != _name2pred.end()) {
+		return it->second;
+	} else {
+		return 0;
+	}
 }
 
 Function* Vocabulary::func(const string& name) const {
 	map<string,Function*>::const_iterator it = _name2func.find(name);
-	if(it != _name2func.end())  return it->second;
-	else  return 0;
+	if(it != _name2func.end()) {
+		return it->second;
+	} else {
+		return 0;
+	}
 }
 
 set<Predicate*> Vocabulary::pred_no_arity(const string& name) const {
 	set<Predicate*> vp;
 	for(map<string,Predicate*>::const_iterator it = _name2pred.begin(); it != _name2pred.end(); ++it) {
 		string nm = it->second->name();
-		if(nm.substr(0,nm.rfind('/')) == name) vp.insert(it->second);
+		if(nm.substr(0,nm.rfind('/')) == name) { vp.insert(it->second); }
 	}
 	return vp;
 }
@@ -1484,7 +1513,7 @@
 	set<Function*> vf;
 	for(map<string,Function*>::const_iterator it = _name2func.begin(); it != _name2func.end(); ++it) {
 		string nm = it->second->name();
-		if(nm.substr(0,nm.rfind('/')) == name) vf.insert(it->second);
+		if(nm.substr(0,nm.rfind('/')) == name) { vf.insert(it->second); }
 	}
 	return vf;
 }
