/************************************
	vocabulary.cpp
	this file belongs to GidL 2.0
	(c) K.U.Leuven
************************************/

#include <sstream>
#include <iostream>
#include "vocabulary.hpp"
#include "structure.hpp"
#include "common.hpp"
#include "error.hpp"
#include "namespace.hpp"
#include <typeinfo>

using namespace std;

/************
	Sorts
************/

/**
 * Destructor for sorts. 
 * Deletes the built-in interpretation and removes the sort from the sort hierarchy.
 */
Sort::~Sort() {
	for (auto it = _parents.cbegin(); it != _parents.cend(); ++it) {
		(*it)->removeChild(this);
	}
	for (auto it = _children.cbegin(); it != _children.cend(); ++it) {
		(*it)->removeParent(this);
	}
	if (_interpretation) {
		delete (_interpretation);
	}
}

void Sort::removeVocabulary(const Vocabulary* vocabulary) {
	_vocabularies.erase(vocabulary);
	if (_vocabularies.empty()) {
		delete (this);
	}
}

void Sort::addVocabulary(const Vocabulary* vocabulary) {
	_vocabularies.insert(vocabulary);
}

/**
 * Removes a sort from the set of parents
 *
 * PARAMETERS
 *		- parent: the parent that is removed
 */
void Sort::removeParent(Sort* parent) {
	_parents.erase(parent);
}

/**
 * Removes a sort from the set of children
 *
 * PARAMETERS
 *		- child: the child that is removed
 */
void Sort::removeChild(Sort* child) {
	_children.erase(child);
}

/**
 * Generate the predicate that corresponds to the sort
 */
void Sort::generatePred(SortTable* inter) {
	string predname(_name + "/1");
	vector<Sort*> predsorts(1, this);
	if (inter) {
		Universe univ(vector<SortTable*>(1, inter));
		PredTable* pt = new PredTable(new FullInternalPredTable(), univ);
		PredInter* pinter = new PredInter(pt, true);
		PredInterGenerator* pig = new SinglePredInterGenerator(pinter);
		_pred = new Predicate(predname, predsorts, pig, false);
	} else {
		_pred = new Predicate(predname, predsorts, _pi);
	}
}

/**
 * Only to be used from unionsort!
 */
Sort::Sort(): _name(""), _pi(), _interpretation(NULL) {
}

/**
 * Create an internal sort
 */
Sort::Sort(const string& name, SortTable* inter) 
	: _name(name), _pi(), _interpretation(inter) {
	generatePred(inter);
}

/**
 * Create a user-declared sort
 */
Sort::Sort(const string& name, const ParseInfo& pi, SortTable* inter) 
	: _name(name), _pi(pi), _interpretation(inter) {
	generatePred(inter);
}

/**
 * Add p as a parent
 */
void Sort::addParent(Sort* p) {
	pair<set<Sort*>::iterator, bool> changed = _parents.insert(p);
	if (changed.second) {
		p->addChild(this);
	}
}

void Sort::addChild(Sort* c) {
	pair<set<Sort*>::iterator, bool> changed = _children.insert(c);
	if (changed.second) {
		c->addParent(this);
	}
}

const string& Sort::name() const {
	return _name;
}

const ParseInfo& Sort::pi() const {
	return _pi;
}

Predicate* Sort::pred() const {
	return _pred;
}

const std::set<Sort*>& Sort::parents() const {
	return _parents;
}

const std::set<Sort*>& Sort::children() const {
	return _children;
}

/**
 * Compute all ancestors of the sort in the sort hierarchy
 *
 * PARAMETERS
 *		- vocabulary:	if this is not a null-pointer, the set of ancestors is restricted to the ancestors in vocabulary
 */
set<Sort*> Sort::ancestors(const Vocabulary* vocabulary) const {
	set<Sort*> ancest;
	for (auto it = _parents.cbegin(); it != _parents.cend(); ++it) {
		if ((not vocabulary) || vocabulary->contains(*it)) {
			ancest.insert(*it);
		}
		set<Sort*> temp = (*it)->ancestors(vocabulary);
		ancest.insert(temp.cbegin(), temp.cend());
	}
	return ancest;
}

/**
 * Compute all ancestors of the sort in the sort hierarchy
 *
 * PARAMETERS
 *		- vocabulary:	if this is not a null-pointer, the set of descendents is restricted to the descendents in vocabulary
 */
set<Sort*> Sort::descendents(const Vocabulary* vocabulary) const {
	set<Sort*> descend;
	for (auto it = _children.cbegin(); it != _children.cend(); ++it) {
		if ((not vocabulary) || vocabulary->contains(*it)) {
			descend.insert(*it);
		}
		set<Sort*> temp = (*it)->descendents(vocabulary);
		descend.insert(temp.cbegin(), temp.cend());
	}
	return descend;
}

bool Sort::builtin() const {
	return (_interpretation != 0);
}

SortTable* Sort::interpretation() const {

	return _interpretation;
}

std::set<const Vocabulary*>::const_iterator Sort::firstVocabulary() const {
	return _vocabularies.cbegin();
}
std::set<const Vocabulary*>::const_iterator Sort::lastVocabulary() const {
	return _vocabularies.cend();
}

ostream& Sort::put(ostream& output) const {
	if (getOption(BoolType::LONGNAMES)) {
		for (auto it = _vocabularies.cbegin(); it != _vocabularies.cend(); ++it) {
			if ((*it)->sort(_name)==NULL) {
				(*it)->putName(output);
				output << "::";
				break;
			}
		}
	}
	output << _name;
	return output;
}

UnionSort::UnionSort(const std::vector<Sort*>& sorts): sorts(sorts){
	stringstream ss;
	for(auto i=sorts.cbegin(); i<sorts.cend(); ++i){
		ss <<(*i)->name() <<"-";
	}
	setPred(new Predicate(ss.str() + "/1", {this}, pi()));
}

bool UnionSort::builtin() const{
	return false;
}

namespace SortUtils {

/**
 *	\brief	Return the unique nearest common ancestor of two sorts.
 *
 *	\param s1			the first sort
 *	\param s2			the second sort
 *	\param vocabulary	if not 0, search for the nearest common ancestor in the projection of the sort hiearchy on
 *						this vocabulary
 *
 *	\return	The unique nearest common ancestor if it exists, a null-pointer otherwise.
 */
Sort* resolve(Sort* s1, Sort* s2, const Vocabulary* vocabulary) {
	if ((s1 == 0) || s2 == 0) {
		return 0;
	}
	set<Sort*> ss1 = s1->ancestors(vocabulary);
	ss1.insert(s1);
	set<Sort*> ss2 = s2->ancestors(vocabulary);
	ss2.insert(s2);
	set<Sort*> ss;
	for (auto it = ss1.cbegin(); it != ss1.cend(); ++it) {
		if (ss2.find(*it) != ss2.cend()) {
			ss.insert(*it);
		}
	}
	vector<Sort*> vs = vector<Sort*>(ss.cbegin(), ss.cend());
	if (vs.empty()) {
		return 0;
	} else if (vs.size() == 1) {
		return vs[0];
	} else {
		for (size_t n = 0; n < vs.size(); ++n) {
			set<Sort*> ds = vs[n]->ancestors(vocabulary);
			for (auto it = ds.cbegin(); it != ds.cend(); ++it) {
				ss.erase(*it);
			}
		}
		vs = vector<Sort*>(ss.cbegin(), ss.cend());
		if (vs.size() == 1) {
			return vs[0];
		} else {
			return 0;
		}
	}
}

bool isSubsort(Sort* a, Sort* b) {
	return resolve(a, b) == b;
}

}

/****************
	Variables
****************/

int Variable::_nvnr = 0; // TODO global variable numbers

Variable::~Variable() {
}

Variable::Variable(const std::string& name, Sort* sort, const ParseInfo& pi) 
	: _name(name), _sort(sort), _pi(pi) {
}

Variable::Variable(Sort* s) 
	: _sort(s) {
	_name = "_var_" + s->name() + "_" + convertToString(Variable::_nvnr);
	++_nvnr;
}

void Variable::sort(Sort* s) {
	_sort = s;
}

const string& Variable::name() const {
	return _name;
}

Sort* Variable::sort() const {
	return _sort;
}

const ParseInfo& Variable::pi() const {
	return _pi;
}

ostream& Variable::put(ostream& output) const {
	output << _name;
	if (_sort) {
		output << '[';
		_sort->put(output);
		output << ']';
	}
	return output;
}

ostream& operator<<(ostream& output, const Variable& var) {
	return var.put(output);
}

vector<Variable*> VarUtils::makeNewVariables(const vector<Sort*>& sorts) {
	vector<Variable*> vars;
	for (auto it = sorts.cbegin(); it != sorts.cend(); ++it) {
		vars.push_back(new Variable(*it));
	}
	return vars;
}

/*******************************
	Predicates and functions
*******************************/

PFSymbol::~PFSymbol() {
	for (auto it = _derivedsymbols.cbegin(); it != _derivedsymbols.cend(); ++it) {
		delete (it->second);
	}
}

PFSymbol::PFSymbol(const string& name, size_t nrsorts, bool infix) 
	: _name(name), _sorts(nrsorts, 0), _infix(infix) {
}

PFSymbol::PFSymbol(const string& name, const vector<Sort*>& sorts, bool infix) 
	: _name(name), _sorts(sorts), _infix(infix) {
}

PFSymbol::PFSymbol(const string& name, const vector<Sort*>& sorts, const ParseInfo& pi, bool infix) 
	: _name(name), _pi(pi), _sorts(sorts), _infix(infix) {
}

const string& PFSymbol::name() const {
	return _name;
}

const ParseInfo& PFSymbol::pi() const {
	return _pi;
}

size_t PFSymbol::nrSorts() const {
	return _sorts.size();
}

Sort* PFSymbol::sort(size_t n) const {
	return _sorts[n];
}

const vector<Sort*>& PFSymbol::sorts() const {
	return _sorts;
}

bool PFSymbol::infix() const {
	return _infix;
}

bool PFSymbol::hasVocabularies() const {
	return not _vocabularies.empty();
}

Predicate* PFSymbol::derivedSymbol(SymbolType type) {
	Assert(type != ST_NONE);
	auto it = _derivedsymbols.find(type);
	if (it == _derivedsymbols.cend()) {
		Predicate* derp = new Predicate(_name, _sorts, _pi, _infix);
		derp->type(type, this);
		_derivedsymbols[type] = derp;
		return derp;
	} else {
		return it->second;
	}
}

vector<unsigned int> PFSymbol::argumentNrs(const Sort* soort) const {
	vector<unsigned int> result;
	for (unsigned int i = 0; i < nrSorts(); ++i) {
		if (sort(i) == soort) {
			result.push_back(i);
		}
	}
	return result;
}

ostream& operator<<(ostream& output, const PFSymbol& s) {
	return s.put(output);
}

int Predicate::_npnr = 0;

set<Sort*> Predicate::allsorts() const {
	set<Sort*> ss;
	ss.insert(_sorts.cbegin(), _sorts.cend());
	if (_overpredgenerator) {
		set<Sort*> os = _overpredgenerator->allsorts();
		ss.insert(os.cbegin(), os.cend());
	}
	ss.erase(0);
	return ss;
}

Predicate::~Predicate() {
	if (_interpretation) { 
		delete (_interpretation); 
	}
	if (_overpredgenerator) { 
		delete (_overpredgenerator); 
	}
}

bool Predicate::removeVocabulary(const Vocabulary* vocabulary) {
	_vocabularies.erase(vocabulary);
	if (overloaded()) { 
		_overpredgenerator->removeVocabulary(vocabulary); 
	}
	if (_vocabularies.empty()) {
		delete (this);
		return true;
	}
	return false;
}

void Predicate::addVocabulary(const Vocabulary* vocabulary) {
	_vocabularies.insert(vocabulary);
	if (overloaded()) { 
		_overpredgenerator->addVocabulary(vocabulary); 
	}
}

Predicate::Predicate(const std::string& name, const std::vector<Sort*>& sorts, const ParseInfo& pi, bool infix) 
	: PFSymbol(name, sorts, pi, infix), _type(ST_NONE), _parent(0), _interpretation(0), _overpredgenerator(0) {
}

Predicate::Predicate(const std::string& name, const std::vector<Sort*>& sorts, bool infix) 
	: PFSymbol(name, sorts, infix), _type(ST_NONE), _parent(0), _interpretation(0), _overpredgenerator(0) {
}

Predicate::Predicate(const vector<Sort*>& sorts) 
	: PFSymbol("", sorts, ParseInfo()), _type(ST_NONE), _parent(0), _interpretation(0), _overpredgenerator(0) {
	_name = "_internal_predicate_" + convertToString(_npnr) + "/" + convertToString(sorts.size());
	++_npnr;
}

Predicate::Predicate(const std::string& name, const std::vector<Sort*>& sorts, PredInterGenerator* inter, bool infix) 
	: PFSymbol(name, sorts, infix), _type(ST_NONE), _parent(0), _interpretation(inter), _overpredgenerator(0) {
}

Predicate::Predicate(PredGenerator* generator) 
	: PFSymbol(generator->name(), generator->arity(), generator->infix()), _type(ST_NONE), 
	  _parent(0), _interpretation(0), _overpredgenerator(generator) {
}

unsigned int Predicate::arity() const {
	return _sorts.size();
}

bool Predicate::builtin() const {
	return _interpretation != 0;
}

bool Predicate::overloaded() const {
	return (_overpredgenerator != 0);
}

void Predicate::type(SymbolType type, PFSymbol* parent) {
	_type = type;
	_parent = parent;
}

/**
 * \brief Returns the interpretation of a built-in predicate
 *
 * PARAMETERS
 *		 - structure: for some predicates, e.g. =/2 over a type A, the interpretation of A is 
 *		 needed to generate the interpretation for =/2. The structure contains the interpretation of the 
 *		 relevant sorts.
 */
PredInter* Predicate::interpretation(const AbstractStructure* structure) const {
	if (_interpretation) {
		return _interpretation->get(structure);
	} else {
		return 0;
	}
}

/**
 * \brief Returns true iff the predicate is equal to, or overloads a given predicate
 *
 * PARAMETERS
 *		- predicate: the given predicate
 */
bool Predicate::contains(const Predicate* predicate) const {
	if (this == predicate) {
		return true;
	} else if (_overpredgenerator && _overpredgenerator->contains(predicate)) {
		return true;
	} else {
		return false;
	}
}

/**
 * \brief Return a unique predicate that is overloaded by the predicate and which has given sorts.
 *
 * PARAMETERS
 *		- sorts: the sorts the returned predicate should have.
 *
 * RETURNS
 *		- The predicate itself if it is not overloaded and matches the given sorts.
 *		- A null-pointer if there is more than one predicate that is overloaded by the predicate
 *		  and matches the given sorts.
 *		- Otherwise, the unique predicate that is overloaded by the predicate and matches the given sorts.
 */
Predicate* Predicate::resolve(const vector<Sort*>& sorts) {
	if (overloaded()) {
		return _overpredgenerator->resolve(sorts);
	} else if (_sorts == sorts) {
		return this;
	} else {
		return 0;
	}
}

/**
 * \brief Returns a predicate that is overloaded by the predicate and which has sorts that resolve with the given sorts.
 * Which predicate is returned may depend on the overpredgenerator. Returns a null-pointer if no
 * suitable predicate is found.
 *
 * PARAMETERS
 *		- sorts:		the given sorts
 *		- vocabulary:	the vocabulary used for resolving the sorts. Defaults to 0.
 */
Predicate* Predicate::disambiguate(const vector<Sort*>& sorts, const Vocabulary* vocabulary) {
	if (overloaded()) {
		return _overpredgenerator->disambiguate(sorts, vocabulary);
	} else {
		for (size_t n = 0; n < _sorts.size(); ++n) {
			if (_sorts[n] && not SortUtils::resolve(sorts[n], _sorts[n], vocabulary)) { 
				return 0;
			}
		}
		return this;
	}
}

set<Predicate*> Predicate::nonbuiltins() {
	if (_overpredgenerator) {
		return _overpredgenerator->nonbuiltins();
	} else {
		set<Predicate*> sp;
		if (not _interpretation) { 
			sp.insert(this); 
		}
		return sp;
	}
}

ostream& Predicate::put(ostream& output) const {
	if (getOption(BoolType::LONGNAMES)) {
		for (auto it = _vocabularies.cbegin(); it != _vocabularies.cend(); ++it) {
			if (not (*it)->pred(_name)->overloaded()) {
				(*it)->putName(output);
				output << "::";
				break;
			}
		}
	}
	output << _name.substr(0, _name.rfind('/'));
	if (getOption(BoolType::LONGNAMES) && not overloaded()) {
		if (nrSorts() > 0) {
			output << '[';
			sort(0)->put(output);
			for (size_t n = 1; n < nrSorts(); ++n) {
				output << ',';
				sort(n)->put(output);
			}
			output << ']';
		}
	}
	switch (_type) {
	case ST_NONE:
		break;
	case ST_CT:
		output << "<ct>";
		break;
	case ST_CF:
		output << "<cf>";
		break;
	case ST_PT:
		output << "<pt>";
		break;
	case ST_PF:
		output << "<pf>";
		break;
	}
	return output;
}

ostream& operator<<(ostream& output, const Predicate& p) {
	return p.put(output);
}

PredGenerator::PredGenerator(const string& name, unsigned int arity, bool infix) 
	: _name(name), _arity(arity), _infix(infix) {
}

const string& PredGenerator::name() const {
	return _name;
}

unsigned int PredGenerator::arity() const {
	return _arity;
}

bool PredGenerator::infix() const {
	return _infix;
}

EnumeratedPredGenerator::EnumeratedPredGenerator(const set<Predicate*>& overpreds) 
	: PredGenerator((*(overpreds.cbegin()))->name(), (*(overpreds.cbegin()))->arity(), (*(overpreds.cbegin()))->infix()), _overpreds(overpreds) {
}

bool EnumeratedPredGenerator::contains(const Predicate* predicate) const {
	for (auto it = _overpreds.cbegin(); it != _overpreds.cend(); ++it) {
		if ((*it)->contains(predicate)) { 
			return true; 
		}
	}
	return false;
}

/**
 * \brief Returns the unique predicate that is contained in the generator and that has the given sorts.
 * \brief Returns a null-pointer if such a predicate does not exist or is not unique
 */
Predicate* EnumeratedPredGenerator::resolve(const vector<Sort*>& sorts) {
	Predicate* candidate = 0;
	for (auto it = _overpreds.cbegin(); it != _overpreds.cend(); ++it) {
		Predicate* newcandidate = (*it)->resolve(sorts);
		if (candidate && candidate != newcandidate) {
			return 0;
		} else {
			candidate = newcandidate;
		}
	}
	return candidate;
}

/**
 * \brief Returns the unique predicate that is contained in the generator and which sorts resolve with the given sorts.
 * \brief Returns a null-pointer if such a predicate does not exist or is not unique
 */
Predicate* EnumeratedPredGenerator::disambiguate(const vector<Sort*>& sorts, const Vocabulary* vocabulary) {
	Predicate* candidate = NULL;
	for (auto it = _overpreds.cbegin(); it != _overpreds.cend(); ++it) {
		Predicate* newcandidate = (*it)->disambiguate(sorts, vocabulary);
<<<<<<< HEAD
		if (candidate && candidate != newcandidate) {
			return 0;
		} else {
=======
		if (candidate && candidate != newcandidate){
			return NULL;
		} else{
>>>>>>> 71bd678d
			candidate = newcandidate;
		}
	}
	return candidate;
}

set<Sort*> EnumeratedPredGenerator::allsorts() const {
	set<Sort*> ss;
	for (auto it = _overpreds.cbegin(); it != _overpreds.cend(); ++it) {
		set<Sort*> os = (*it)->allsorts();
		ss.insert(os.cbegin(), os.cend());
	}
	ss.erase(0);
	return ss;
}

void EnumeratedPredGenerator::addVocabulary(const Vocabulary* vocabulary) {
	for (auto it = _overpreds.cbegin(); it != _overpreds.cend(); ++it) {
		(*it)->addVocabulary(vocabulary);
	}
}

void EnumeratedPredGenerator::removeVocabulary(const Vocabulary* vocabulary) {
	for (auto it = _overpreds.cbegin(); it != _overpreds.cend(); ++it) {
		(*it)->removeVocabulary(vocabulary);
	}
}

set<Predicate*> EnumeratedPredGenerator::nonbuiltins() const {
	set<Predicate*> sp;
	for (auto it = _overpreds.cbegin(); it != _overpreds.cend(); ++it) {
		set<Predicate*> temp = (*it)->nonbuiltins();
		sp.insert(temp.cbegin(), temp.cend());
	}
	return sp;
}

ComparisonPredGenerator::ComparisonPredGenerator(const string& name, PredInterGeneratorGenerator* inter) 
	: PredGenerator(name, 2, true), _interpretation(inter) {
}

ComparisonPredGenerator::~ComparisonPredGenerator() {
	delete (_interpretation);
	for (auto it = _overpreds.cbegin(); it != _overpreds.cend(); ++it) {
		if (not it->second->hasVocabularies()) { 
			delete (it->second); 
		}
	}
}

/**
 * \brief Returns true iff predicate has the same name as the generator, and both sorts of the predicate are equal
 */
bool ComparisonPredGenerator::contains(const Predicate* predicate) const {
	if (predicate->name() == _name) {
		Assert(predicate->arity() == 2);
		return predicate->sort(0) == predicate->sort(1);
	} else {
		return false;
	}
}

/**
 * \brief Returns the unique predicate that has the name of the generator and the given sorts
 */
Predicate* ComparisonPredGenerator::resolve(const vector<Sort*>& sorts) {
	if (sorts.size() == 2 && sorts[0] == sorts[1]) {
		map<Sort*, Predicate*>::const_iterator it = _overpreds.find(sorts[0]);
		if (it == _overpreds.cend()) {
			return disambiguate(sorts);
		} else {
			return it->second;
		}
	}
	return 0;
}

/**
 * \brief Returns the predicate P[A,A], where P is the name of the generator and A is the unique least common
 * \brief ancestor of all the given sorts.
 *
 * Returns null-pointer if
 *	- there is no least common ancestor of the non-null pointers among the given sorts.
 *	- the vector of given sorts contains a null-pointer and the least common ancestor has an ancestor in the
 *	given vocabulary
 */
Predicate* ComparisonPredGenerator::disambiguate(const vector<Sort*>& sorts, const Vocabulary* vocabulary) {
	Sort* predSort = NULL;
	bool sortsContainsZero = false;
	for (auto it = sorts.cbegin(); it != sorts.cend(); ++it) {
		if ((*it) == NULL) {
			sortsContainsZero = true;
			continue;
		}
		if (predSort != NULL) {
			predSort = SortUtils::resolve(predSort, *it, vocabulary);
			if (predSort == NULL) {
				return NULL;
			}
		} else {
			predSort = *it;
		}
	}

	Predicate* pred = NULL;
	if (predSort && (not sortsContainsZero || not predSort->ancestors(vocabulary).empty())) {
		auto it = _overpreds.find(predSort);
		if (it != _overpreds.cend()) {
			pred = it->second;
		} else {
			vector<Sort*> predSorts(2, predSort);
			pred = new Predicate(_name, predSorts, _interpretation->get(predSorts), true);
			_overpreds[predSort] = pred;
		}
	}
	return pred;
}

set<Sort*> ComparisonPredGenerator::allsorts() const {
	set<Sort*> ss;
	return ss;
}

void ComparisonPredGenerator::addVocabulary(const Vocabulary* vocabulary) {
	for (auto it = _overpreds.cbegin(); it != _overpreds.cend(); ++it) {
		it->second->addVocabulary(vocabulary);
	}
}

void ComparisonPredGenerator::removeVocabulary(const Vocabulary* vocabulary) {
	for (auto it = _overpreds.begin(); it != _overpreds.end();) {
		map<Sort*, Predicate*>::iterator jt = it;
		++it;
		if (jt->second->removeVocabulary(vocabulary)) {
			_overpreds.erase(jt);
		}
	}
}

set<Predicate*> ComparisonPredGenerator::nonbuiltins() const {
	set<Predicate*> sp;
	return sp;
}

namespace PredUtils {

Predicate* overload(Predicate* p1, Predicate* p2) {
	Assert(p1->name() == p2->name());
<<<<<<< HEAD
	if (p1 == p2) {
=======
	if (p1 == p2){
>>>>>>> 71bd678d
		return p1;
	}
	set<Predicate*> sp;
	sp.insert(p1);
	sp.insert(p2);
	return overload(sp);
}

Predicate* overload(const set<Predicate*>& sp) {
<<<<<<< HEAD
	if (sp.empty()) {
		return 0;
	} else if (sp.size() == 1) {
		return *(sp.cbegin());
	} else {
		EnumeratedPredGenerator* epg = new EnumeratedPredGenerator(sp);
=======
	if (sp.empty()){
		return 0;
	}else if (sp.size() == 1){
		return *(sp.cbegin());
	}else {
		auto epg = new EnumeratedPredGenerator(sp);
>>>>>>> 71bd678d
		return new Predicate(epg);
	}
}

}

set<Sort*> Function::allsorts() const {
	set<Sort*> ss;
	ss.insert(_sorts.cbegin(), _sorts.cend());
	if (_overfuncgenerator) {
		set<Sort*> os = _overfuncgenerator->allsorts();
		ss.insert(os.cbegin(), os.cend());
	}
	ss.erase(0);
	return ss;
}

Function::Function(const std::string& name, const std::vector<Sort*>& is, Sort* os, const ParseInfo& pi, unsigned int binding) 
	: PFSymbol(name, is, pi), _partial(false), _insorts(is), _outsort(os), _interpretation(0), _overfuncgenerator(0), _binding(binding) {
	_sorts.push_back(os);
}

Function::Function(const std::string& name, const std::vector<Sort*>& sorts, const ParseInfo& pi, unsigned int binding) 
	: PFSymbol(name, sorts, pi), _partial(false), _insorts(sorts), _outsort(sorts.back()), _interpretation(0), _overfuncgenerator(0), _binding(binding) {
	_insorts.pop_back();
}

Function::Function(const std::string& name, const std::vector<Sort*>& is, Sort* os, unsigned int binding) 
	: PFSymbol(name, is), _partial(false), _insorts(is), _outsort(os), _interpretation(0), _overfuncgenerator(0), _binding(binding) {
	_sorts.push_back(os);
}

Function::Function(const std::string& name, const std::vector<Sort*>& sorts, unsigned int binding) 
	: PFSymbol(name, sorts), _partial(false), _insorts(sorts), _outsort(sorts.back()), _interpretation(0), _overfuncgenerator(0), _binding(binding) {
	_insorts.pop_back();
}

Function::Function(const std::string& name, const std::vector<Sort*>& sorts, FuncInterGenerator* inter, unsigned int binding) 
	: PFSymbol(name, sorts, binding != 0), _partial(false), _insorts(sorts), _outsort(sorts.back()), _interpretation(inter), _overfuncgenerator(0), _binding(binding) {
	_insorts.pop_back();
}

Function::Function(FuncGenerator* generator) 
	: PFSymbol(generator->name(), generator->arity() + 1, generator->binding() != 0), _partial(true), _insorts(generator->arity(), 0), _outsort(0), _interpretation(0), _overfuncgenerator(generator) {
}

Function::~Function() {
	if (_interpretation) {
		delete (_interpretation);
	}
	if (_overfuncgenerator) {
		delete (_overfuncgenerator);
	}
}

bool Function::removeVocabulary(const Vocabulary* vocabulary) {
	_vocabularies.erase(vocabulary);
	if (overloaded()) {
		_overfuncgenerator->removeVocabulary(vocabulary);
	}
	if (_vocabularies.empty()) {
		delete (this);
		return true;
	}
	return false;
}

void Function::addVocabulary(const Vocabulary* vocabulary) {
	_vocabularies.insert(vocabulary);
	if (overloaded()) {
		_overfuncgenerator->addVocabulary(vocabulary);
	}
}

void Function::partial(bool b) {
	_partial = b;
}

const vector<Sort*>& Function::insorts() const {
	return _insorts;
}

unsigned int Function::arity() const {
	return _insorts.size();
}

Sort* Function::insort(unsigned int n) const {
	return _insorts[n];
}

Sort* Function::outsort() const {
	return _outsort;
}

bool Function::partial() const {
	return _partial;
}

bool Function::builtin() const {
	return _interpretation != NULL || Vocabulary::std()->contains(this);
}

bool Function::overloaded() const {
	return (_overfuncgenerator != 0);
}

unsigned int Function::binding() const {
	return _binding;
}

/**
 * \brief Returns the interpretation of a built-in function
 *
 * PARAMETERS
 *		 - structure: for some functions, e.g. //2 over a type A, the interpretation of A is 
 *		 needed to generate the interpretation for //2. The structure contains the interpretation of the 
 *		 relevant sorts.
 */
FuncInter* Function::interpretation(const AbstractStructure* structure) const {
	if (_interpretation) {
		return _interpretation->get(structure);
	} else {
		return 0;
	}
}

/**
 * \brief Returns true iff the function is equal to, or overloads a given function
 *
 * PARAMETERS
 *		- function: the given function
 */
bool Function::contains(const Function* function) const {
	if (this == function) {
		return true;
	} else if (_overfuncgenerator && _overfuncgenerator->contains(function)) {
		return true;
	} else {
		return false;
	}
}

/**
 * \brief Return a unique function that is overloaded by the function and which has given sorts.
 *
 * PARAMETERS
 *		- sorts: the sorts the returned function should have. Includes the return sort
 *
 * RETURNS
 *		- The function itself if it is not overloaded and matches the given sorts.
 *		- A null-pointer if there is more than one function that is overloaded by the function
 *		  and matches the given sorts.
 *		- Otherwise, the unique function that is overloaded by the function and matches the given sorts.
 */
Function* Function::resolve(const vector<Sort*>& sorts) {
	if (overloaded()) {
		return _overfuncgenerator->resolve(sorts);
	} else if (_sorts == sorts) {
		return this;
	} else {
		return 0;
	}
}

/**
 *		\brief Returns a function that is overloaded by the function and which sorts resolve with the given sorts.
 *		Which function is returned may depend on the overfuncgenerator. Returns a null-pointer if no
 *		suitable function is found.
 *
 * PARAMETERS
 *		- sorts:		the given sorts (includes the output sort)
 *		- vocabulary:	the vocabulary used for resolving the sorts. Defaults to 0.
 */
Function* Function::disambiguate(const vector<Sort*>& sorts, const Vocabulary* vocabulary) {
	if (overloaded()) {
		return _overfuncgenerator->disambiguate(sorts, vocabulary);
	} else {
		for (size_t n = 0; n < _sorts.size(); ++n) {
			if (sorts[n] != NULL && not SortUtils::resolve(sorts[n], _sorts[n], vocabulary)) {
				return NULL;
			}
		}
		return this;
	}
}

set<Function*> Function::nonbuiltins() {
	if (_overfuncgenerator) {
		return _overfuncgenerator->nonbuiltins();
	} else {
		set<Function*> sf;
		if (not _interpretation) {
			sf.insert(this);
		}
		return sf;
	}
}

ostream& Function::put(ostream& output) const {
	if (getOption(BoolType::LONGNAMES)) {
		for (auto it = _vocabularies.cbegin(); it != _vocabularies.cend(); ++it) {
			if (not (*it)->func(_name)->overloaded()) {
				(*it)->putName(output);
				output << "::";
				break;
			}
		}
	}
	output << _name.substr(0, _name.rfind('/'));
	if (getOption(BoolType::LONGNAMES) && not overloaded()) {
		output << '[';
		if (_insorts.size() > 0) {
			_insorts[0]->put(output);
			for (size_t n = 1; n < _insorts.size(); ++n) {
				output << ',';
				_insorts[n]->put(output);
			}
		}
		output << " : ";
		_outsort->put(output);
		output << ']';
	}
	return output;
}

ostream& operator<<(ostream& output, const Function& f) {
	return f.put(output);
}

const string& FuncGenerator::name() const {
	return _name;
}

unsigned int FuncGenerator::arity() const {
	return _arity;
}

unsigned int FuncGenerator::binding() const {
	return _binding;
}

EnumeratedFuncGenerator::EnumeratedFuncGenerator(const set<Function*>& overfuncs) 
	: FuncGenerator((*(overfuncs.cbegin()))->name(), (*(overfuncs.cbegin()))->arity(), (*(overfuncs.cbegin()))->binding()), _overfuncs(overfuncs) {
}

bool EnumeratedFuncGenerator::contains(const Function* function) const {
	for (auto it = _overfuncs.cbegin(); it != _overfuncs.cend(); ++it) {
		if ((*it)->contains(function)) {
			return true;
		}
	}
	return false;
}

/**
 * \brief Returns the unique function that is contained in the generator and that has the given sorts.
 * \brief Returns a null-pointer if such a function does not exist or is not unique
 */
Function* EnumeratedFuncGenerator::resolve(const vector<Sort*>& sorts) {
	Function* candidate = 0;
	for (auto it = _overfuncs.cbegin(); it != _overfuncs.cend(); ++it) {
		Function* newcandidate = (*it)->resolve(sorts);
		if (candidate && candidate != newcandidate) {
			return 0;
		} else {
			candidate = newcandidate;
		}
	}
	return candidate;
}

/**
 * \brief Returns the unique function that is contained in the generator and which sorts resolve with the given sorts.
 * \brief Returns a null-pointer if such a function does not exist or is not unique
 */
Function* EnumeratedFuncGenerator::disambiguate(const vector<Sort*>& sorts, const Vocabulary* vocabulary) {
	Function* candidate = 0;
	for (auto it = _overfuncs.cbegin(); it != _overfuncs.cend(); ++it) {
		Function* newcandidate = (*it)->disambiguate(sorts, vocabulary);
		if (candidate && candidate != newcandidate) {
			return 0;
		} else {
			candidate = newcandidate;
		}
	}
	return candidate;
}

set<Sort*> EnumeratedFuncGenerator::allsorts() const {
	set<Sort*> ss;
	for (auto it = _overfuncs.cbegin(); it != _overfuncs.cend(); ++it) {
		set<Sort*> os = (*it)->allsorts();
		ss.insert(os.cbegin(), os.cend());
	}
	ss.erase(0);
	return ss;
}

void EnumeratedFuncGenerator::addVocabulary(const Vocabulary* vocabulary) {
	for (auto it = _overfuncs.cbegin(); it != _overfuncs.cend(); ++it) {
		(*it)->addVocabulary(vocabulary);
	}
}

void EnumeratedFuncGenerator::removeVocabulary(const Vocabulary* vocabulary) {
	for (auto it = _overfuncs.cbegin(); it != _overfuncs.cend(); ++it) {
		(*it)->removeVocabulary(vocabulary);
	}
}

set<Function*> EnumeratedFuncGenerator::nonbuiltins() const {
	set<Function*> sf;
	for (auto it = _overfuncs.cbegin(); it != _overfuncs.cend(); ++it) {
		set<Function*> temp = (*it)->nonbuiltins();
		sf.insert(temp.cbegin(), temp.cend());
	}
	return sf;
}

IntFloatFuncGenerator::IntFloatFuncGenerator(Function* intfunc, Function* floatfunc) 
	: FuncGenerator(intfunc->name(), intfunc->arity(), intfunc->binding()), _intfunction(intfunc), _floatfunction(floatfunc) {
}

bool IntFloatFuncGenerator::contains(const Function* function) const {
	return (function == _intfunction || function == _floatfunction);
}

/**
 * Returns the integer function if the vector of sorts only contains int, 
 * the float function if it only contains float, and a null-pointer otherwise.
 */
Function* IntFloatFuncGenerator::resolve(const vector<Sort*>& sorts) {
	Assert(sorts.size() == 2 || sorts.size() == 3);
	if (sorts[0] == sorts[1] && (sorts.size() == 2 || sorts[1] == sorts[2])) {
		auto intsort = Vocabulary::std()->sort("int");
		auto floatsort = Vocabulary::std()->sort("float");
		if (sorts[0] == intsort) {
			return _intfunction;
		} else if (sorts[0] == floatsort) {
			return _floatfunction;
		} else {
			return 0;
		}
	}
	return 0;
}

/**
 * Returns a null-pointer if more than one of the sorts is a null-pointer, 
 * or one of the sorts that is not a null-pointer, is not a subsort of float.
 * Otherwise, return the integer function if all sorts are a subsort of int, 
 * and the float function if at least one sort is not a subsort of _int.
 */
Function* IntFloatFuncGenerator::disambiguate(const vector<Sort*>& sorts, const Vocabulary* vocabulary) {
	unsigned int zerocounter = 0;
	bool isfloat = false;
	auto intsort = Vocabulary::std()->sort("int");
	auto floatsort = Vocabulary::std()->sort("float");
	for (auto it = sorts.cbegin(); it != sorts.cend(); ++it) {
		if (*it) {
			if (SortUtils::resolve(intsort, *it, vocabulary) != intsort) {
				if (SortUtils::resolve(floatsort, *it, vocabulary) == floatsort) {
					isfloat = true;
				} else {
					return 0;
				}
			}
		} else {
			++zerocounter;
			if (zerocounter > 1) {
				return 0;
			}
		}
	}
	return (isfloat ? _floatfunction : _intfunction);
}

/**
 * \brief Returns sorts int and float
 */
set<Sort*> IntFloatFuncGenerator::allsorts() const {
	set<Sort*> ss;
	ss.insert(Vocabulary::std()->sort("int"));
	ss.insert(Vocabulary::std()->sort("float"));
	return ss;
}

void IntFloatFuncGenerator::addVocabulary(const Vocabulary* vocabulary) {
	_intfunction->addVocabulary(vocabulary);
	_floatfunction->addVocabulary(vocabulary);
}

void IntFloatFuncGenerator::removeVocabulary(const Vocabulary* vocabulary) {
	_intfunction->removeVocabulary(vocabulary);
	_floatfunction->removeVocabulary(vocabulary);
}

set<Function*> IntFloatFuncGenerator::nonbuiltins() const {
	set<Function*> sf;
	return sf;
}

OrderFuncGenerator::OrderFuncGenerator(const string& name, unsigned int arity, FuncInterGeneratorGenerator* inter) 
	: FuncGenerator(name, arity, 0), _interpretation(inter) {
}

OrderFuncGenerator::~OrderFuncGenerator() {
	delete (_interpretation);
	for (auto it = _overfuncs.cbegin(); it != _overfuncs.cend(); ++it) {
		if (not it->second->hasVocabularies()) {
			delete (it->second);
		}
	}
}

/**
 * \brief Returns true iff function has the same name as the generator, and all sorts of function are equal.
 */
bool OrderFuncGenerator::contains(const Function* function) const {
	if (function->name() == _name) {
		for (size_t n = 0; n < _arity; ++n) {
			if (function->outsort() != function->insort(n)) {
				return false;
			}
		}
		return true;
	} else {
		return false;
	}
}

/**
 * \brief Returns the unique function that has the name of the generator and the given sorts
 */
Function* OrderFuncGenerator::resolve(const vector<Sort*>& sorts) {
	for (size_t n = 1; n < sorts.size(); ++n) {
		if (sorts[n] != sorts[n - 1]) {
			return 0;
		}
	}
	Assert(not sorts.empty());
	map<Sort*, Function*>::const_iterator it = _overfuncs.find(sorts[0]);
	if (it == _overfuncs.cend()) {
		return disambiguate(sorts);
	} else {
		return it->second;
	}
}

/**
 * \brief Returns the function F[A,...,A:A], where F is the name of the generator and A is the only sort 
 * \brief among the given sorts.
 */
Function* OrderFuncGenerator::disambiguate(const vector<Sort*>& sorts, const Vocabulary*) {
	Sort* funcSort = 0;
	for (auto it = sorts.cbegin(); it != sorts.cend(); ++it) {
		if (*it) {
			if (funcSort) {
				if (funcSort != *it) {
					return 0;
				}
			} else {
				funcSort = *it;
			}
		}
	}

	Function* func = 0;
	if (funcSort) {
		map<Sort*, Function*>::const_iterator it = _overfuncs.find(funcSort);
		if (it != _overfuncs.cend()) {
			func = it->second;
		} else {
			vector<Sort*> funcSorts(_arity + 1, funcSort);
			func = new Function(_name, funcSorts, _interpretation->get(funcSorts), 0);
			_overfuncs[funcSort] = func;
		}
	}
	return func;
}

set<Sort*> OrderFuncGenerator::allsorts() const {
	set<Sort*> ss;
	return ss;
}

void OrderFuncGenerator::addVocabulary(const Vocabulary* vocabulary) {
	for (auto it = _overfuncs.cbegin(); it != _overfuncs.cend(); ++it) {
		it->second->addVocabulary(vocabulary);
	}
}

void OrderFuncGenerator::removeVocabulary(const Vocabulary*) {
	// TODO: check this...
	//for(auto it = _overfuncs.cbegin(); it != _overfuncs.cend(); ++it) {
	//	it->second->removeVocabulary(vocabulary);
	//}
}

set<Function*> OrderFuncGenerator::nonbuiltins() const {
	set<Function*> sf;
	return sf;
}

namespace FuncUtils {

Function* overload(Function* f1, Function* f2) {
	Assert(f1->name() == f2->name());
	if (f1 == f2) {
		return f1;
	}
	set<Function*> sf;
	sf.insert(f1);
	sf.insert(f2);
	return overload(sf);
}

Function* overload(const set<Function*>& sf) {
	if (sf.empty()) {
		return 0;
	} else if (sf.size() == 1) {
		return *(sf.cbegin());
	} else {
		EnumeratedFuncGenerator* efg = new EnumeratedFuncGenerator(sf);
		return new Function(efg);
	}
}

bool isIntFunc(const Function* func, const Vocabulary* voc) {
	return SortUtils::resolve(func->outsort(), VocabularyUtils::intsort(), voc) == VocabularyUtils::intsort();
}

bool isIntSum(const Function* function, const Vocabulary* voc) {
	if (function->name() == "+/2" || function->name() == "-/2") {
		bool allintsorts = isIntFunc(function, voc);
		for (auto it = function->insorts().cbegin(); it != function->insorts().cend(); ++it) {
			allintsorts *= (SortUtils::resolve(*it, VocabularyUtils::intsort(), voc) == VocabularyUtils::intsort());
		}
		return allintsorts;
	}
	return false;
}
}

/*****************
 Vocabulary
 *****************/

Vocabulary::Vocabulary(const string& name) :
		_name(name), _namespace(0) {
	if (_name != "std") {
		add(Vocabulary::std());
	}
}

Vocabulary::Vocabulary(const string& name, const ParseInfo& pi) :
		_name(name), _pi(pi), _namespace(0) {
	if (_name != "std") {
		add(Vocabulary::std());
	}
}

Vocabulary::~Vocabulary() {
	if (this == _std) {
		_std = NULL;
	}
	for (auto it = _name2pred.cbegin(); it != _name2pred.cend(); ++it) {
		it->second->removeVocabulary(this);
	}
	for (auto it = _name2func.cbegin(); it != _name2func.cend(); ++it) {
		it->second->removeVocabulary(this);
	}
	for (auto it = _name2sort.cbegin(); it != _name2sort.cend(); ++it) {
		(*it).second->removeVocabulary(this);
	}
}

void Vocabulary::add(Sort* s) {
	if(contains(s)){
		return;
	}

	_name2sort[s->name()] = s;
	s->addVocabulary(this);
	add(s->pred());
}

// TODO cleaner?
void Vocabulary::add(PFSymbol* symbol) {
	if (sametypeid<Predicate>(*symbol)) {
		add(dynamic_cast<Predicate*>(symbol));
	} else {
		Assert(sametypeid<Function>(*symbol));
		add(dynamic_cast<Function*>(symbol));
	}
}

void Vocabulary::add(Predicate* p) {
	if (contains(p)) {
		return;
	}
	if (p->type() != ST_NONE) {
		Warning::triedAddingSubtypeToVocabulary(p->name(), p->parent()->name(), this->name());
		add(p->parent());
	}

	if (_name2pred.find(p->name()) == _name2pred.cend()) {
		_name2pred[p->name()] = p;
	} else {
		Predicate* ovp = PredUtils::overload(p, _name2pred[p->name()]);
		_name2pred[p->name()] = ovp;
	}
	set<Sort*> ss = p->allsorts();
	for (auto it = ss.cbegin(); it != ss.cend(); ++it) {
		add(*it);
	}
	p->addVocabulary(this);
}

void Vocabulary::add(Function* f) {
	if(contains(f)){
		return;
	}

	if (_name2func.find(f->name()) == _name2func.cend()) {
		_name2func[f->name()] = f;
	} else {
		Function* ovf = FuncUtils::overload(f, _name2func[f->name()]);
		_name2func[f->name()] = ovf;
	}
	set<Sort*> ss = f->allsorts();
	for (auto it = ss.cbegin(); it != ss.cend(); ++it) {
		add(*it);
	}
	f->addVocabulary(this);
}

void Vocabulary::add(Vocabulary* v) {
	for (auto it = v->firstSort(); it != v->lastSort(); ++it) {
		add((*it).second);
	}
	for (auto it = v->firstPred(); it != v->lastPred(); ++it) {
		add(it->second);
	}
	for (auto it = v->firstFunc(); it != v->lastFunc(); ++it) {
		add(it->second);
	}
}

Vocabulary* Vocabulary::_std = 0;

Vocabulary* Vocabulary::std() {
	if (not _std) {
		_std = new Vocabulary("std");

		// Create sort interpretations
		SortTable* allnats = new SortTable(new AllNaturalNumbers());
		SortTable* allints = new SortTable(new AllIntegers());
		SortTable* allfloats = new SortTable(new AllFloats());
		SortTable* allstrings = new SortTable(new AllStrings());
		SortTable* allchars = new SortTable(new AllChars());

		// Create sorts
		Sort* natsort = new Sort("nat", allnats);
		Sort* intsort = new Sort("int", allints);
		Sort* floatsort = new Sort("float", allfloats);
		Sort* charsort = new Sort("char", allchars);
		Sort* stringsort = new Sort("string", allstrings);

		// Add the sorts
		_std->add(natsort);
		_std->add(intsort);
		_std->add(floatsort);
		_std->add(charsort);
		_std->add(stringsort);

		// Set sort hierarchy 
		intsort->addParent(floatsort);
		natsort->addParent(intsort);
		charsort->addParent(stringsort);

		// Create predicate interpretations
		EqualInterGeneratorGenerator* eqgen = new EqualInterGeneratorGenerator();
		StrLessThanInterGeneratorGenerator* ltgen = new StrLessThanInterGeneratorGenerator();
		StrGreaterThanInterGeneratorGenerator* gtgen = new StrGreaterThanInterGeneratorGenerator();

		// Create predicate overloaders
		ComparisonPredGenerator* eqpgen = new ComparisonPredGenerator("=/2", eqgen);
		ComparisonPredGenerator* ltpgen = new ComparisonPredGenerator("</2", ltgen);
		ComparisonPredGenerator* gtpgen = new ComparisonPredGenerator(">/2", gtgen);

		// Add predicates
		_std->add(new Predicate(eqpgen));
		_std->add(new Predicate(ltpgen));
		_std->add(new Predicate(gtpgen));

		// Create function interpretations
		Universe twoint(vector<SortTable*>(2, allints));
		Universe twofloat(vector<SortTable*>(2, allfloats));
		Universe threeint(vector<SortTable*>(3, allints));
		Universe threefloat(vector<SortTable*>(3, allfloats));

		SingleFuncInterGenerator* modgen = new SingleFuncInterGenerator(new FuncInter(new FuncTable(new ModInternalFuncTable(), threeint)));
		SingleFuncInterGenerator* expgen = new SingleFuncInterGenerator(new FuncInter(new FuncTable(new ExpInternalFuncTable(), threefloat)));

		vector<Sort*> twoints(2, intsort);
		vector<Sort*> twofloats(2, floatsort);
		vector<Sort*> threeints(3, intsort);
		vector<Sort*> threefloats(3, floatsort);

		SingleFuncInterGenerator* intplusgen = new SingleFuncInterGenerator(new FuncInter(new FuncTable(new PlusInternalFuncTable(true), threeint)));
		SingleFuncInterGenerator* floatplusgen = new SingleFuncInterGenerator(
				new FuncInter(new FuncTable(new PlusInternalFuncTable(false), threefloat)));
		Function* intplus = new Function("+/2", threeints, intplusgen, 200);
		Function* floatplus = new Function("+/2", threefloats, floatplusgen, 200);

		SingleFuncInterGenerator* intminusgen = new SingleFuncInterGenerator(
				new FuncInter(new FuncTable(new MinusInternalFuncTable(true), threeint)));
		SingleFuncInterGenerator* floatminusgen = new SingleFuncInterGenerator(
				new FuncInter(new FuncTable(new MinusInternalFuncTable(false), threefloat)));
		Function* intminus = new Function("-/2", threeints, intminusgen, 200);
		Function* floatminus = new Function("-/2", threefloats, floatminusgen, 200);

		SingleFuncInterGenerator* inttimesgen = new SingleFuncInterGenerator(
				new FuncInter(new FuncTable(new TimesInternalFuncTable(true), threeint)));
		SingleFuncInterGenerator* floattimesgen = new SingleFuncInterGenerator(
				new FuncInter(new FuncTable(new TimesInternalFuncTable(false), threefloat)));
		Function* inttimes = new Function("*/2", threeints, inttimesgen, 300);
		Function* floattimes = new Function("*/2", threefloats, floattimesgen, 300);

		SingleFuncInterGenerator* intdivgen = new SingleFuncInterGenerator(new FuncInter(new FuncTable(new DivInternalFuncTable(true), threeint)));
		SingleFuncInterGenerator* floatdivgen = new SingleFuncInterGenerator(
				new FuncInter(new FuncTable(new DivInternalFuncTable(false), threefloat)));
		Function* intdiv = new Function("//2", threeints, intdivgen, 300);
		Function* floatdiv = new Function("//2", threefloats, floatdivgen, 300);

		SingleFuncInterGenerator* intabsgen = new SingleFuncInterGenerator(new FuncInter(new FuncTable(new AbsInternalFuncTable(true), twoint)));
		SingleFuncInterGenerator* floatabsgen = new SingleFuncInterGenerator(new FuncInter(new FuncTable(new AbsInternalFuncTable(false), twofloat)));
		Function* intabs = new Function("abs/1", twoints, intabsgen, 0);
		Function* floatabs = new Function("abs/1", twofloats, floatabsgen, 0);

		SingleFuncInterGenerator* intumingen = new SingleFuncInterGenerator(new FuncInter(new FuncTable(new UminInternalFuncTable(true), twoint)));
		SingleFuncInterGenerator* floatumingen = new SingleFuncInterGenerator(
				new FuncInter(new FuncTable(new UminInternalFuncTable(false), twofloat)));
		Function* intumin = new Function("-/1", twoints, intumingen, 500);
		Function* floatumin = new Function("-/1", twofloats, floatumingen, 500);

		MinInterGeneratorGenerator* minigengen = new MinInterGeneratorGenerator();
		MaxInterGeneratorGenerator* maxigengen = new MaxInterGeneratorGenerator();
		SuccInterGeneratorGenerator* succigengen = new SuccInterGeneratorGenerator();
		InvSuccInterGeneratorGenerator* predigengen = new InvSuccInterGeneratorGenerator();

		// Create function overloaders
		IntFloatFuncGenerator* plusgen = new IntFloatFuncGenerator(intplus, floatplus);
		IntFloatFuncGenerator* minusgen = new IntFloatFuncGenerator(intminus, floatminus);
		IntFloatFuncGenerator* timesgen = new IntFloatFuncGenerator(inttimes, floattimes);
		IntFloatFuncGenerator* divgen = new IntFloatFuncGenerator(intdiv, floatdiv);
		IntFloatFuncGenerator* absgen = new IntFloatFuncGenerator(intabs, floatabs);
		IntFloatFuncGenerator* umingen = new IntFloatFuncGenerator(intumin, floatumin);
		OrderFuncGenerator* mingen = new OrderFuncGenerator("MIN/0", 0, minigengen);
		OrderFuncGenerator* maxgen = new OrderFuncGenerator("MAX/0", 0, maxigengen);
		OrderFuncGenerator* succgen = new OrderFuncGenerator("SUCC/1", 1, succigengen);
		OrderFuncGenerator* predgen = new OrderFuncGenerator("PRED/1", 1, predigengen);

		// Add functions
		Function* modfunc = new Function(string("%/2"), threeints, modgen, 100);
		modfunc->partial(true);
		Function* expfunc = new Function(string("^/2"), threefloats, expgen, 400);
		_std->add(modfunc);
		_std->add(expfunc);
		_std->add(new Function(plusgen));
		_std->add(new Function(minusgen));
		_std->add(new Function(timesgen));
		_std->add(new Function(divgen));
		_std->add(new Function(absgen));
		_std->add(new Function(umingen));
		_std->add(new Function(mingen));
		_std->add(new Function(maxgen));
		_std->add(new Function(succgen));
		_std->add(new Function(predgen));
	}
	return _std;
}

const string& Vocabulary::name() const {
	return _name;
}

const ParseInfo& Vocabulary::pi() const {
	return _pi;
}

bool Vocabulary::contains(const Sort* s) const {
	auto it = _name2sort.find(s->name());
	return it!=_name2sort.cend();
}

bool Vocabulary::containsOverloaded(const Predicate* p) const {
	auto it = _name2pred.find(p->name());
	if (it != _name2pred.cend()) {
		Assert(it->second!=NULL);
		return true;
	} else {
		return false;
	}
}

bool Vocabulary::containsOverloaded(const Function* f) const {
	auto it = _name2func.find(f->name());
	if (it != _name2func.cend()) {
		Assert(it->second!=NULL);
		return true;
	} else {
		return false;
	}
}

bool Vocabulary::contains(const Predicate* p) const {
	map<string, Predicate*>::const_iterator it = _name2pred.find(p->name());
	if (it != _name2pred.cend()) {
		return it->second->contains(p);
	} else {
		return false;
	}
}

bool Vocabulary::contains(const Function* f) const {
	auto it = _name2func.find(f->name());
	if (it != _name2func.cend()) {
		return it->second->contains(f);
	} else {
		return false;
	}
}

bool Vocabulary::contains(const PFSymbol* s) const {
	if (typeid(*s) == typeid(Predicate)) {
		return contains(dynamic_cast<const Predicate*>(s));
	} else {
		Assert(typeid(*s) == typeid(Function));
		return contains(dynamic_cast<const Function*>(s));
	}
}

Sort* Vocabulary::sort(const string& name) const {
	auto it = _name2sort.find(name);
	if (it != _name2sort.cend()) {
		return it->second;
	} else {
		return NULL;
	}
}

Predicate* Vocabulary::pred(const string& name) const {
	auto it = _name2pred.find(name);
	if (it != _name2pred.cend()) {
		return it->second;
	} else {
		return 0;
	}
}

Function* Vocabulary::func(const string& name) const {
	auto it = _name2func.find(name);
	if (it != _name2func.cend()) {
		return it->second;
	} else {
		return 0;
	}
}

set<Predicate*> Vocabulary::pred_no_arity(const string& name) const {
	set<Predicate*> vp;
	for (auto it = _name2pred.cbegin(); it != _name2pred.cend(); ++it) {
		string nm = it->second->name();
		if (nm.substr(0, nm.rfind('/')) == name) {
			vp.insert(it->second);
		}
	}
	return vp;
}

set<Function*> Vocabulary::func_no_arity(const string& name) const {
	set<Function*> vf;
	for (auto it = _name2func.cbegin(); it != _name2func.cend(); ++it) {
		string nm = it->second->name();
		if (nm.substr(0, nm.rfind('/')) == name) {
			vf.insert(it->second);
		}
	}
	return vf;
}

ostream& Vocabulary::putName(ostream& output) const {
	if (_namespace && not _namespace->isGlobal()) {
		_namespace->putName(output);
		output << "::";
	}
	output << _name;
	return output;
}

ostream& Vocabulary::put(ostream& output) const {
	output << "Vocabulary " << _name << ":\n";
	pushtab();
	output << tabs();
	output << "Sorts:\n";
	pushtab();
	for (auto it = _name2sort.cbegin(); it != _name2sort.cend(); ++it) {
		output << tabs();
		(*it).second->put(output);
		output << '\n';
	}
	poptab();
	output << tabs();
	output << "Predicates:\n";
	pushtab();
	for (auto it = _name2pred.cbegin(); it != _name2pred.cend(); ++it) {
		output << tabs();
		it->second->put(output);
		output << '\n';
	}
	poptab();
	output << tabs();
	output << "Functions:\n";
	pushtab();
	for (auto it = _name2func.cbegin(); it != _name2func.cend(); ++it) {
		output << tabs();
		it->second->put(output);
		output << '\n';
	}
	poptab();
	poptab();
	return output;
}

ostream& operator<<(ostream& output, const Vocabulary& voc) {
	return voc.put(output);
}

namespace VocabularyUtils {
Sort* natsort() {
	return Vocabulary::std()->sort("nat");
}
Sort* intsort() {
	return Vocabulary::std()->sort("int");
}
Sort* floatsort() {
	return Vocabulary::std()->sort("float");
}
Sort* stringsort() {
	return Vocabulary::std()->sort("string");
}
Sort* charsort() {
	return Vocabulary::std()->sort("char");
}

Predicate* equal(Sort* s) {
	vector<Sort*> sorts(2, s);
	return Vocabulary::std()->pred("=/2")->resolve(sorts);
}

Predicate* lessThan(Sort* s) {
	vector<Sort*> sorts(2, s);
	return Vocabulary::std()->pred("</2")->resolve(sorts);
}

Predicate* greaterThan(Sort* s) {
	vector<Sort*> sorts(2, s);
	return Vocabulary::std()->pred(">/2")->resolve(sorts);
}

bool isComparisonPredicate(const PFSymbol* symbol) {
	string name = symbol->name();
	return (sametypeid<Predicate>(*symbol)) && (name == "=/2" || name == "</2" || name == ">/2");
}

bool isNumeric(Sort* s) {
	return SortUtils::isSubsort(s, floatsort());
}
}<|MERGE_RESOLUTION|>--- conflicted
+++ resolved
@@ -675,15 +675,9 @@
 	Predicate* candidate = NULL;
 	for (auto it = _overpreds.cbegin(); it != _overpreds.cend(); ++it) {
 		Predicate* newcandidate = (*it)->disambiguate(sorts, vocabulary);
-<<<<<<< HEAD
 		if (candidate && candidate != newcandidate) {
-			return 0;
-		} else {
-=======
-		if (candidate && candidate != newcandidate){
 			return NULL;
 		} else{
->>>>>>> 71bd678d
 			candidate = newcandidate;
 		}
 	}
@@ -832,11 +826,7 @@
 
 Predicate* overload(Predicate* p1, Predicate* p2) {
 	Assert(p1->name() == p2->name());
-<<<<<<< HEAD
 	if (p1 == p2) {
-=======
-	if (p1 == p2){
->>>>>>> 71bd678d
 		return p1;
 	}
 	set<Predicate*> sp;
@@ -846,21 +836,12 @@
 }
 
 Predicate* overload(const set<Predicate*>& sp) {
-<<<<<<< HEAD
 	if (sp.empty()) {
-		return 0;
+		return NULL;
 	} else if (sp.size() == 1) {
 		return *(sp.cbegin());
 	} else {
-		EnumeratedPredGenerator* epg = new EnumeratedPredGenerator(sp);
-=======
-	if (sp.empty()){
-		return 0;
-	}else if (sp.size() == 1){
-		return *(sp.cbegin());
-	}else {
 		auto epg = new EnumeratedPredGenerator(sp);
->>>>>>> 71bd678d
 		return new Predicate(epg);
 	}
 }
