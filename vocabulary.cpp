--- conflicted
+++ resolved
@@ -327,7 +327,6 @@
 	return !(_vocabularies.empty());
 }
 
-<<<<<<< HEAD
 vector<unsigned int> PFSymbol::argumentNrs(const Sort* soort)	const{
 	vector<unsigned int> result;
 	for(unsigned int i=0; i<nrSorts(); ++i){
@@ -338,10 +337,7 @@
 	return result;
 }
 
-string PFSymbol::to_string() const {
-=======
 string PFSymbol::to_string(bool longnames) const {
->>>>>>> b10f4315
 	stringstream output;
 	put(output, longnames);
 	return output.str();
