--- conflicted
+++ resolved
@@ -4,7 +4,6 @@
 	(c) K.U.Leuven
 ************************************/
 
-<<<<<<< HEAD
 #include <sstream>
 #include "vocabulary.hpp"
 #include "structure.hpp"
@@ -97,17 +96,6 @@
 inline const string& Sort::name() const { 
 	return _name;	
 }
-=======
-#include "vocabulary.hpp"
-#include <iostream>
-#include <algorithm>
-#include "data.hpp"
-#include "namespace.hpp"
-#include "structure.hpp"
-#include "builtin.hpp"
-
-using namespace std;
->>>>>>> 508df45a
 
 inline const ParseInfo& Sort::pi() const { 
 	return _pi;		
