/************************************
	vocabulary.cpp
	this file belongs to GidL 2.0
	(c) K.U.Leuven
************************************/

#include <sstream>
#include <iostream>
#include "vocabulary.hpp"
#include "structure.hpp"
#include "common.hpp"
#include "namespace.hpp"
#include <typeinfo>

using namespace std;

/************
	Sorts
************/

/**
 * Destructor for sorts. 
 * Deletes the built-in interpretation and removes the sort from the sort hierarchy.
 */
Sort::~Sort() {
	for(set<Sort*>::iterator it = _parents.begin(); it != _parents.end(); ++it)
		(*it)->removeChild(this);
	for(set<Sort*>::iterator it = _children.begin(); it != _children.end(); ++it)
		(*it)->removeParent(this);
	if(_interpretation) delete(_interpretation);
}

void Sort::removeVocabulary(const Vocabulary* vocabulary) {
	_vocabularies.erase(vocabulary);
	if(_vocabularies.empty()) delete(this);
}

void Sort::addVocabulary(const Vocabulary* vocabulary) {
	_vocabularies.insert(vocabulary);
}

/**
 * Removes a sort from the set of parents
 *
 * PARAMETERS
 *		- parent: the parent that is removed
 */
void Sort::removeParent(Sort* parent) {
	_parents.erase(parent);
}

/**
 * Removes a sort from the set of children
 *
 * PARAMETERS
 *		- child: the child that is removed
 */
void Sort::removeChild(Sort* child) {
	_children.erase(child);
}

/**
 * Generate the predicate that corresponds to the sort
 */
void Sort::generatePred(SortTable* inter) {
	string predname(_name + "/1");
	vector<Sort*> predsorts(1,this);
	if(inter) {
		Universe univ(vector<SortTable*>(1,inter));
		PredTable* pt = new PredTable(new FullInternalPredTable(),univ);
		PredInter* pinter = new PredInter(pt,true);
		PredInterGenerator* pig = new SinglePredInterGenerator(pinter);
		_pred = new Predicate(predname,predsorts,pig,false);
	}
	else {
		_pred = new Predicate(predname,predsorts,_pi);
	}
}

/**
 * Create an internal sort
 */
Sort::Sort(const string& name, SortTable* inter) : _name(name), _pi(), _interpretation(inter) { 
	generatePred(inter);
}

/**
 * Create a user-declared sort
 */
Sort::Sort(const string& name, const ParseInfo& pi, SortTable* inter) : _name(name), _pi(pi), _interpretation(inter) { 
	generatePred(inter);
}

/**
 * Add p as a parent
 */
void Sort::addParent(Sort* p) {
	pair<set<Sort*>::iterator,bool> changed = _parents.insert(p);
	if(changed.second) p->addChild(this);
}

void Sort::addChild(Sort* c) {
	pair<set<Sort*>::iterator,bool> changed = _children.insert(c);
	if(changed.second) c->addParent(this);
}

const string& Sort::name() const { 
	return _name;	
}

const ParseInfo& Sort::pi() const { 
	return _pi;		
}

Predicate* Sort::pred() const {
	return _pred;
}

const std::set<Sort*>& Sort::parents() const { 
	return _parents;
}

const std::set<Sort*>& Sort::children() const { 
	return _children;
}

/**
 * Compute all ancestors of the sort in the sort hierarchy
 *
 * PARAMETERS
 *		- vocabulary:	if this is not a null-pointer, the set of ancestors is restricted to the ancestors in vocabulary
 */
set<Sort*> Sort::ancestors(const Vocabulary* vocabulary) const {
	set<Sort*> ancest;
	for(set<Sort*>::const_iterator it = _parents.begin(); it != _parents.end(); ++it) {
		if((!vocabulary) || vocabulary->contains(*it)) ancest.insert(*it);
		set<Sort*> temp = (*it)->ancestors(vocabulary);
		ancest.insert(temp.begin(),temp.end());
	}
	return ancest;
}

/**
 * Compute all ancestors of the sort in the sort hierarchy
 *
 * PARAMETERS
 *		- vocabulary:	if this is not a null-pointer, the set of descendents is restricted to the descendents in vocabulary
 */
set<Sort*> Sort::descendents(const Vocabulary* vocabulary) const {
	set<Sort*> descend;
	for(set<Sort*>::const_iterator it = _children.begin(); it != _children.end(); ++it) {
		if((!vocabulary) || vocabulary->contains(*it)) descend.insert(*it);
		set<Sort*> temp = (*it)->descendents(vocabulary);
		descend.insert(temp.begin(),temp.end());
	}
	return descend;
}

bool Sort::builtin() const {
	return _interpretation != 0;
}

SortTable* Sort::interpretation() const {
	return _interpretation;
}

ostream& Sort::put(ostream& output, bool longnames) const {
	if(longnames) {
		for(set<const Vocabulary*>::iterator it = _vocabularies.begin(); it != _vocabularies.end(); ++it) {
			if(not (*it)->sort(_name)->empty()) {
				(*it)->putname(output);
				output << "::";
				break;
			}
		}
	}
	output << _name;
	return output;
}

string Sort::toString() const {
	stringstream output;
	put(output);
	return output.str();
}

ostream& operator<<(ostream& output, const Sort& sort) { return sort.put(output);	}

namespace SortUtils {

	/**
	 *	\brief	Return the unique nearest common ancestor of two sorts. 
	 *
	 *	\param s1			the first sort
	 *	\param s2			the second sort
	 *	\param vocabulary	if not 0, search for the nearest common ancestor in the projection of the sort hiearchy on
	 *						this vocabulary
	 *
	 *	\return	The unique nearest common ancestor if it exists, a null-pointer otherwise.
	 */ 
	Sort* resolve(Sort* s1, Sort* s2, const Vocabulary* vocabulary) {
		if((s1 == 0) || s2 == 0) return 0;
		set<Sort*> ss1 = s1->ancestors(vocabulary); ss1.insert(s1);
		set<Sort*> ss2 = s2->ancestors(vocabulary); ss2.insert(s2);
		set<Sort*> ss;
		for(set<Sort*>::iterator it = ss1.begin(); it != ss1.end(); ++it) {
			if(ss2.find(*it) != ss2.end()) ss.insert(*it);
		}
		vector<Sort*> vs = vector<Sort*>(ss.begin(),ss.end());
		if(vs.empty()) return 0;
		else if(vs.size() == 1) return vs[0];
		else {
			for(unsigned int n = 0; n < vs.size(); ++n) {
				set<Sort*> ds = vs[n]->ancestors(vocabulary);
				for(set<Sort*>::const_iterator it = ds.begin(); it != ds.end(); ++it) ss.erase(*it);
			}
			vs = vector<Sort*>(ss.begin(),ss.end());
			if(vs.size() == 1) return vs[0];
			else return 0;
		}
	}

	bool isSubsort(Sort* a, Sort* b) {
		return resolve(a,b) == b;
	}

}

/****************
	Variables
****************/

int Variable::_nvnr = 0;

Variable::~Variable() { 
}

Variable::Variable(const std::string& name, Sort* sort, const ParseInfo& pi) : _name(name), _sort(sort), _pi(pi) { 
}

Variable::Variable(Sort* s) : _sort(s) {
	_name = "_var_" + s->name() + "_" + convertToString(Variable::_nvnr);
	++_nvnr;
}

void Variable::sort(Sort* s) {
	_sort = s;
}

const string& Variable::name() const {
	return _name;
}

Sort* Variable::sort() const {
	return _sort;
}

const ParseInfo& Variable::pi() const {
	return _pi;
}

ostream& Variable::put(ostream& output, bool longnames) const {
	output << _name;
	if(_sort) { 
		output << '['; _sort->put(output,longnames); output << ']';
	}
	return output;
}

string Variable::toString() const {
	stringstream output;
	put(output);
	return output.str();
}

ostream& operator<<(ostream& output, const Variable& var) { 
	return var.put(output);
}

vector<Variable*> VarUtils::makeNewVariables(const vector<Sort*>& sorts) {
	vector<Variable*> vars;
	for(vector<Sort*>::const_iterator it = sorts.begin(); it != sorts.end(); ++it)
		vars.push_back(new Variable(*it));
	return vars;
}

/*******************************
	Predicates and functions
*******************************/

PFSymbol::~PFSymbol() {
	for(auto it = _derivedsymbols.begin(); it != _derivedsymbols.end(); ++it) {
		delete(it->second);
	}
}

PFSymbol::PFSymbol(const string& name, size_t nrsorts, bool infix) : 
	_name(name), _sorts(nrsorts,0), _infix(infix) {
}

PFSymbol::PFSymbol(const string& name, const vector<Sort*>& sorts, bool infix) :
	_name(name), _sorts(sorts), _infix(infix) { 
}

PFSymbol::PFSymbol(const string& name, const vector<Sort*>& sorts, const ParseInfo& pi, bool infix) :
	_name(name), _pi(pi), _sorts(sorts), _infix(infix) { 
}

const string& PFSymbol::name() const {
	return _name;
}

const ParseInfo& PFSymbol::pi() const {
	return _pi;
}

size_t PFSymbol::nrSorts() const {
	return _sorts.size();
}

Sort* PFSymbol::sort(size_t n) const {
	return _sorts[n];
}

const vector<Sort*>& PFSymbol::sorts() const {
	return _sorts;
}

bool PFSymbol::infix() const {
	return _infix;
}

bool PFSymbol::hasVocabularies() const {
	return not _vocabularies.empty();
}

<<<<<<< HEAD
string PFSymbol::toString(bool longnames) const {
=======
Predicate* PFSymbol::derivedsymbol(SymbolType type) {
	assert(type != ST_NONE);
	auto it = _derivedsymbols.find(type);
	if(it == _derivedsymbols.end()) {
		Predicate* derp = new Predicate(_name,_sorts,_pi,_infix);
		derp->type(type,this);
		_derivedsymbols[type] = derp;
		return derp;
	}
	else return it->second;
}

string PFSymbol::to_string(bool longnames) const {
>>>>>>> a5cfdf77
	stringstream output;
	put(output, longnames);
	return output.str();
}

string Function::toString(bool longnames) const {
	stringstream output;
	put(output, longnames);
	return output.str();
}

ostream& operator<<(ostream& output, const PFSymbol& s) {
	return s.put(output);
}

int Predicate::_npnr = 0;

set<Sort*> Predicate::allsorts() const {
	set<Sort*> ss;
	ss.insert(_sorts.begin(),_sorts.end());
	if(_overpredgenerator) {
		set<Sort*> os = _overpredgenerator->allsorts();
		ss.insert(os.begin(),os.end());
	}
	ss.erase(0);
	return ss;
}

Predicate::~Predicate() {
	if(_interpretation) delete(_interpretation);
	if(_overpredgenerator) delete(_overpredgenerator);
}

bool Predicate::removeVocabulary(const Vocabulary* vocabulary) {
	_vocabularies.erase(vocabulary);
	if(overloaded()) _overpredgenerator->removeVocabulary(vocabulary);
	if(_vocabularies.empty()) {
		delete(this);
		return true;
	}
	return false;
}

void Predicate::addVocabulary(const Vocabulary* vocabulary) {
	_vocabularies.insert(vocabulary);
	if(overloaded()) _overpredgenerator->addVocabulary(vocabulary);
}


Predicate::Predicate(const std::string& name,const std::vector<Sort*>& sorts, const ParseInfo& pi, bool infix) :
	PFSymbol(name,sorts,pi,infix), _type(ST_NONE), _parent(0), _interpretation(0), _overpredgenerator(0) {
}

Predicate::Predicate(const std::string& name,const std::vector<Sort*>& sorts, bool infix) :
	PFSymbol(name,sorts,infix), _type(ST_NONE), _parent(0), _interpretation(0), _overpredgenerator(0) {
}

Predicate::Predicate(const vector<Sort*>& sorts) : 
<<<<<<< HEAD
	PFSymbol("",sorts,ParseInfo()), _interpretation(0), _overpredgenerator(0) {
	_name = "_internal_predicate_" + convertToString(_npnr) + "/" + convertToString(sorts.size());
=======
	PFSymbol("",sorts,ParseInfo()), _type(ST_NONE), _parent(0), _interpretation(0), _overpredgenerator(0) {
	_name = "_internal_predicate_" + toString(_npnr) + "/" + toString(sorts.size());
>>>>>>> a5cfdf77
	++_npnr;
}

Predicate::Predicate(const std::string& name, const std::vector<Sort*>& sorts, PredInterGenerator* inter, bool infix) :
	PFSymbol(name,sorts,infix), _type(ST_NONE), _parent(0), _interpretation(inter), _overpredgenerator(0) {
}

Predicate::Predicate(PredGenerator* generator) :
	PFSymbol(generator->name(),generator->arity(),generator->infix()), _type(ST_NONE), _parent(0), _interpretation(0), _overpredgenerator(generator) {
}

unsigned int Predicate::arity() const {
	return _sorts.size();	
}

bool Predicate::builtin() const {
	return _interpretation != 0;
}

bool Predicate::overloaded() const {
	return (_overpredgenerator != 0);
}

void Predicate::type(SymbolType type, PFSymbol* parent) {
	_type = type;
	_parent = parent;
}

/**
 * \brief Returns the interpretation of a built-in predicate
 *
 * PARAMETERS
 *		 - structure: for some predicates, e.g. =/2 over a type A, the interpretation of A is 
 *		 needed to generate the interpretation for =/2. The structure contains the interpretation of the 
 *		 relevant sorts.
 */
PredInter* Predicate::interpretation(const AbstractStructure* structure) const {
	if(_interpretation) return _interpretation->get(structure);
	else return 0;
}

/**
 * \brief Returns true iff the predicate is equal to, or overloads a given predicate
 *
 * PARAMETERS
 *		- predicate: the given predicate
 */
bool Predicate::contains(const Predicate* predicate) const {
	if(this == predicate) return true;
	else if(_overpredgenerator && _overpredgenerator->contains(predicate)) return true;
	else return false; 
}

/**
 * \brief Return a unique predicate that is overloaded by the predicate and which has given sorts.
 *
 * PARAMETERS
 *		- sorts: the sorts the returned predicate should have.
 *
 * RETURNS
 *		- The predicate itself if it is not overloaded and matches the given sorts.
 *		- A null-pointer if there is more than one predicate that is overloaded by the predicate
 *		  and matches the given sorts.
 *		- Otherwise, the unique predicate that is overloaded by the predicate and matches the given sorts.
 */
Predicate* Predicate::resolve(const vector<Sort*>& sorts) {
	if(overloaded()) return _overpredgenerator->resolve(sorts); 
	else if(_sorts == sorts) return this;
	else return 0;
}

/**
 *		\brief Returns a predicate that is overloaded by the predicate and which sorts resolve with the given sorts.
 *		Which predicate is returned may depend on the overpredgenerator. Returns a null-pointer if no
 *		suitable predicate is found.
 *
 * PARAMETERS
 *		- sorts:		the given sorts
 *		- vocabulary:	the vocabulary used for resolving the sorts. Defaults to 0.
 */ 
Predicate* Predicate::disambiguate(const vector<Sort*>& sorts,const Vocabulary* vocabulary) {
	if(overloaded()) return _overpredgenerator->disambiguate(sorts,vocabulary); 
	else {
		for(size_t n = 0; n < _sorts.size(); ++n) {
			if(_sorts[n] && !SortUtils::resolve(sorts[n],_sorts[n],vocabulary)) return 0;
		}
		return this;
	}
}

set<Predicate*> Predicate::nonbuiltins() {
	if(_overpredgenerator) return _overpredgenerator->nonbuiltins();
	else {
		set<Predicate*> sp;
		if(not _interpretation) sp.insert(this);
		return sp;
	}
}

ostream& Predicate::put(ostream& output, bool longnames) const {
	if(longnames) {
		for(set<const Vocabulary*>::iterator it = _vocabularies.begin(); it != _vocabularies.end(); ++it) {
			if(not (*it)->pred(_name)->overloaded()) {
				(*it)->putname(output);
				output << "::";
				break;
			}
		}
	}
	output << _name.substr(0,_name.rfind('/'));
	if(longnames && not overloaded()) {
		if(nrSorts() > 0) {
			output << '['; sort(0);
			for(size_t n = 1; n < nrSorts(); ++n){
				output << ','; sort(n)->put(output);
			}
			output << ']';
		}
	}
	switch(_type) {
		case ST_NONE: break;
		case ST_CT: output << "<ct>"; break;
		case ST_CF: output << "<cf>"; break;
		case ST_PT: output << "<pt>"; break;
		case ST_PF: output << "<pf>"; break;
		default: assert(false);
	}
	return output;
}

ostream& operator<< (ostream& output, const Predicate& p) { return p.put(output); }

PredGenerator::PredGenerator(const string& name, unsigned int arity, bool infix) : _name(name), _arity(arity), _infix(infix) {
}

const string& PredGenerator::name() const {
	return _name;
}

unsigned int PredGenerator::arity() const {
	return _arity;
}

bool PredGenerator::infix() const {
	return _infix;
}

EnumeratedPredGenerator::EnumeratedPredGenerator(const set<Predicate*>& overpreds) :
	PredGenerator((*(overpreds.begin()))->name(),(*(overpreds.begin()))->arity(),(*(overpreds.begin()))->infix()), _overpreds(overpreds) {
}

bool EnumeratedPredGenerator::contains(const Predicate* predicate) const {
	for(set<Predicate*>::const_iterator it = _overpreds.begin(); it != _overpreds.end(); ++it) {
		if((*it)->contains(predicate)) return true;
	}
	return false;
}

/**
 * \brief Returns the unique predicate that is contained in the generator and that has the given sorts.
 * \brief Returns a null-pointer if such a predicate does not exist or is not unique
 */
Predicate* EnumeratedPredGenerator::resolve(const vector<Sort*>& sorts) {
	Predicate* candidate = 0;
	for(set<Predicate*>::const_iterator it = _overpreds.begin(); it != _overpreds.end(); ++it) {
		Predicate* newcandidate = (*it)->resolve(sorts);
		if(candidate && candidate != newcandidate) return 0;
		else candidate = newcandidate;
	}
	return candidate;
}

/**
 * \brief Returns the unique predicate that is contained in the generator and which sorts resolve with the given sorts.
 * \brief Returns a null-pointer if such a predicate does not exist or is not unique
 */
Predicate* EnumeratedPredGenerator::disambiguate(const vector<Sort*>& sorts, const Vocabulary* vocabulary) {
	Predicate* candidate = 0;
	for(set<Predicate*>::const_iterator it = _overpreds.begin(); it != _overpreds.end(); ++it) {
		Predicate* newcandidate = (*it)->disambiguate(sorts,vocabulary);
		if(candidate && candidate != newcandidate) return 0;
		else candidate = newcandidate;
	}
	return candidate;
}

set<Sort*> EnumeratedPredGenerator::allsorts() const {
	set<Sort*> ss;
	for(set<Predicate*>::const_iterator it = _overpreds.begin(); it != _overpreds.end(); ++it) {
		set<Sort*> os = (*it)->allsorts();
		ss.insert(os.begin(),os.end());
	}
	ss.erase(0);
	return ss;
}

void EnumeratedPredGenerator::addVocabulary(const Vocabulary* vocabulary) {
	for(set<Predicate*>::const_iterator it = _overpreds.begin(); it != _overpreds.end(); ++it) {
		(*it)->addVocabulary(vocabulary);
	}
}

void EnumeratedPredGenerator::removeVocabulary(const Vocabulary* vocabulary) {
	for(set<Predicate*>::const_iterator it = _overpreds.begin(); it != _overpreds.end(); ++it) {
		(*it)->removeVocabulary(vocabulary);
	}
}

set<Predicate*> EnumeratedPredGenerator::nonbuiltins() const {
	set<Predicate*> sp;
	for(set<Predicate*>::const_iterator it = _overpreds.begin(); it != _overpreds.end(); ++it) {
		set<Predicate*> temp = (*it)->nonbuiltins();
		sp.insert(temp.begin(),temp.end());
	}
	return sp;
}

ComparisonPredGenerator::ComparisonPredGenerator(const string& name, PredInterGeneratorGenerator* inter) : 
	PredGenerator(name,2,true), _interpretation(inter) {
}

ComparisonPredGenerator::~ComparisonPredGenerator() {
	delete(_interpretation);
	for(map<Sort*,Predicate*>::iterator it = _overpreds.begin(); it != _overpreds.end(); ++it) {
		if(!it->second->hasVocabularies()) delete(it->second);
	}
}

/**
 * \brief Returns true iff predicate has the same name as the generator, and both sorts of the predicate are equal
 */
bool ComparisonPredGenerator::contains(const Predicate* predicate) const {
	if(predicate->name() == _name) {
		assert(predicate->arity() == 2);
		return predicate->sort(0) == predicate->sort(1);
	}
	else return false;
}

/**
 * \brief Returns the unique predicate that has the name of the generator and the given sorts
 */
Predicate* ComparisonPredGenerator::resolve(const vector<Sort*>& sorts) {
	if(sorts.size() == 2 && sorts[0] == sorts[1]) {
		map<Sort*,Predicate*>::const_iterator it = _overpreds.find(sorts[0]);
		if(it == _overpreds.end()) return disambiguate(sorts);
		else return it->second;
	}
	return 0;
}

/**
 * \brief Returns the predicate P[A,A], where P is the name of the generator and A is the unique least common
 * \brief ancestor of all the given sorts.
 *
 * Returns null-pointer if
 *	- there is no least common ancestor of the non-null pointers among the given sorts.
 *	- the vector of given sorts contains a null-pointer and the least common ancestor has an ancestor in the
 *	given vocabulary
 */
Predicate* ComparisonPredGenerator::disambiguate(const vector<Sort*>& sorts, const Vocabulary* vocabulary) {
	Sort* predSort = 0;
	bool sortsContainsZero = false;
	for(vector<Sort*>::const_iterator it = sorts.begin(); it != sorts.end(); ++it) {
		if(*it) {
			if(predSort) {
				predSort = SortUtils::resolve(predSort,*it,vocabulary);
				if(!predSort) return 0;
			}
			else predSort = *it;
		}
		else sortsContainsZero = true;
	}

	Predicate* pred = 0;
	if(predSort && (!sortsContainsZero || !predSort->ancestors(vocabulary).empty())) {
		map<Sort*,Predicate*>::const_iterator it = _overpreds.find(predSort);
		if(it != _overpreds.end()) pred = it->second;
		else {
			vector<Sort*> predSorts(2,predSort); 
			pred = new Predicate(_name,predSorts,_interpretation->get(predSorts),true);
			_overpreds[predSort] = pred;
		}
	}
	return pred;
}

set<Sort*> ComparisonPredGenerator::allsorts() const {
	set<Sort*> ss;
	return ss;
}

void ComparisonPredGenerator::addVocabulary(const Vocabulary* vocabulary) {
	for(map<Sort*,Predicate*>::iterator it = _overpreds.begin(); it != _overpreds.end(); ++it) {
		it->second->addVocabulary(vocabulary);
	}
}

void ComparisonPredGenerator::removeVocabulary(const Vocabulary* vocabulary) {
	for(map<Sort*,Predicate*>::iterator it = _overpreds.begin(); it != _overpreds.end(); ) {
		map<Sort*,Predicate*>::iterator jt = it;
		++it;
		if(jt->second->removeVocabulary(vocabulary)) _overpreds.erase(jt);
	}
}

set<Predicate*> ComparisonPredGenerator::nonbuiltins() const {
	set<Predicate*> sp;
	return sp;
}

namespace PredUtils {

	Predicate* overload(Predicate* p1, Predicate* p2) {
		assert(p1->name() == p2->name());
		if(p1 == p2) return p1;
		set<Predicate*> sp; sp.insert(p1); sp.insert(p2);
		return overload(sp);
	}

	Predicate* overload(const set<Predicate*>& sp) {
		if(sp.empty()) return 0;
		else if(sp.size() == 1) return *(sp.begin());
		else {
			EnumeratedPredGenerator* epg = new EnumeratedPredGenerator(sp);
			return new Predicate(epg);
		}
	}

}

set<Sort*> Function::allsorts() const {
	set<Sort*> ss;
	ss.insert(_sorts.begin(),_sorts.end());
	if(_overfuncgenerator) {
		set<Sort*> os = _overfuncgenerator->allsorts();
		ss.insert(os.begin(),os.end());
	}
	ss.erase(0);
	return ss;
}

Function::Function(const std::string& name, const std::vector<Sort*>& is, Sort* os, const ParseInfo& pi, unsigned int binding) : 
	PFSymbol(name,is,pi), _partial(false), _insorts(is), _outsort(os), _interpretation(0), _overfuncgenerator(0), _binding(binding) { 
	_sorts.push_back(os); 
}

Function::Function(const std::string& name, const std::vector<Sort*>& sorts, const ParseInfo& pi, unsigned int binding) : 
	PFSymbol(name,sorts,pi), _partial(false), _insorts(sorts), _outsort(sorts.back()), _interpretation(0), _overfuncgenerator(0), _binding(binding) { 
	_insorts.pop_back(); 
}

Function::Function(const std::string& name, const std::vector<Sort*>& is, Sort* os, unsigned int binding) : 
	PFSymbol(name,is), _partial(false), _insorts(is), _outsort(os), _interpretation(0), _overfuncgenerator(0), _binding(binding) { 
	_sorts.push_back(os); 
}

Function::Function(const std::string& name, const std::vector<Sort*>& sorts, unsigned int binding) : 
	PFSymbol(name,sorts), _partial(false), _insorts(sorts), _outsort(sorts.back()), _interpretation(0), _overfuncgenerator(0), _binding(binding) { 
	_insorts.pop_back(); 
}

Function::Function(const std::string& name, const std::vector<Sort*>& sorts, FuncInterGenerator* inter, unsigned int binding) :
	PFSymbol(name,sorts,binding != 0), _partial(false), _insorts(sorts), _outsort(sorts.back()), _interpretation(inter), _overfuncgenerator(0), _binding(binding) {	
		_insorts.pop_back();
}

Function::Function(FuncGenerator* generator) :
	PFSymbol(generator->name(),generator->arity()+1,generator->binding() != 0), _partial(true), _insorts(generator->arity(),0), _outsort(0), _interpretation(0), _overfuncgenerator(generator) {
}

Function::~Function() {
	if(_interpretation) delete(_interpretation);
	if(_overfuncgenerator) delete(_overfuncgenerator);
}

bool Function::removeVocabulary(const Vocabulary* vocabulary) {
	_vocabularies.erase(vocabulary);
	if(overloaded()) _overfuncgenerator->removeVocabulary(vocabulary);
	if(_vocabularies.empty()) {
		delete(this);
		return true;
	}
	return false;
}

void Function::addVocabulary(const Vocabulary* vocabulary) {
	_vocabularies.insert(vocabulary);
	if(overloaded()) _overfuncgenerator->addVocabulary(vocabulary);
}

void Function::partial(bool b) {
	_partial = b;
}

const vector<Sort*>& Function::insorts() const {
	return _insorts;
}

unsigned int Function::arity() const {
	return _insorts.size();
}

Sort* Function::insort(unsigned int n) const {
	return _insorts[n];
}

Sort* Function::outsort() const {
	return _outsort;
}

bool Function::partial() const {
	return _partial;
}

bool Function::builtin() const {
	return _interpretation != 0;
}

bool Function::overloaded() const {
	return (_overfuncgenerator != 0);
}

unsigned int Function::binding() const {
	return _binding;
}

/**
 * \brief Returns the interpretation of a built-in function
 *
 * PARAMETERS
 *		 - structure: for some functions, e.g. //2 over a type A, the interpretation of A is 
 *		 needed to generate the interpretation for //2. The structure contains the interpretation of the 
 *		 relevant sorts.
 */
FuncInter* Function::interpretation(const AbstractStructure* structure) const {
	if(_interpretation) return _interpretation->get(structure);
	else return 0;
}

/**
 * \brief Returns true iff the function is equal to, or overloads a given function
 *
 * PARAMETERS
 *		- function: the given function
 */
bool Function::contains(const Function* function) const {
	if(this == function) return true;
	else if(_overfuncgenerator && _overfuncgenerator->contains(function)) return true;
	else return false;
}

/**
 * \brief Return a unique function that is overloaded by the function and which has given sorts.
 *
 * PARAMETERS
 *		- sorts: the sorts the returned function should have. Includes the return sort
 *
 * RETURNS
 *		- The function itself if it is not overloaded and matches the given sorts.
 *		- A null-pointer if there is more than one function that is overloaded by the function
 *		  and matches the given sorts.
 *		- Otherwise, the unique function that is overloaded by the function and matches the given sorts.
 */
Function* Function::resolve(const vector<Sort*>& sorts) {
	if(overloaded()) return _overfuncgenerator->resolve(sorts); 
	else if(_sorts == sorts) return this;
	else return 0;
}

/**
 *		\brief Returns a function that is overloaded by the function and which sorts resolve with the given sorts.
 *		Which function is returned may depend on the overfuncgenerator. Returns a null-pointer if no
 *		suitable function is found.
 *
 * PARAMETERS
 *		- sorts:		the given sorts (includes the output sort)
 *		- vocabulary:	the vocabulary used for resolving the sorts. Defaults to 0.
 */ 
Function* Function::disambiguate(const vector<Sort*>& sorts,const Vocabulary* vocabulary) {
	if(overloaded()) return _overfuncgenerator->disambiguate(sorts,vocabulary); 
	else {
		for(unsigned int n = 0; n < _sorts.size(); ++n) {
			if(sorts[n] && !SortUtils::resolve(sorts[n],_sorts[n],vocabulary)) return 0;
		}
		return this;
	}
}

set<Function*> Function::nonbuiltins() {
	if(_overfuncgenerator) {
		return _overfuncgenerator->nonbuiltins();
	} else {
		set<Function*> sf;
		if(not _interpretation) { sf.insert(this); }
		return sf;
	}
}

ostream& Function::put(ostream& output, bool longnames) const {
	if(longnames) { 
		for(set<const Vocabulary*>::iterator it = _vocabularies.begin(); it != _vocabularies.end(); ++it) {
			if(not (*it)->func(_name)->overloaded()) {
				(*it)->putname(output);
				output << "::";
				break;
			}
		}
	}
	output << _name.substr(0,_name.rfind('/'));
	if(longnames && not overloaded()) {
		output << '[';
		if(_insorts.size() > 0) {
			_insorts[0]->put(output,longnames);
			for(size_t n = 1; n < _insorts.size(); ++n) {
				output << ',';
				_insorts[n]->put(output,longnames);
			}
		}
		output << " : ";
		_outsort->put(output,longnames);
		output << ']';
	}
	return output;
}

ostream& operator<<(ostream& output, const Function& f) {
	return f.put(output);
}

const string& FuncGenerator::name() const {
	return _name;
}

unsigned	int FuncGenerator::arity() const {
	return _arity;
}

unsigned int FuncGenerator::binding() const {
	return _binding;
}

EnumeratedFuncGenerator::EnumeratedFuncGenerator(const set<Function*>& overfuncs) :
	FuncGenerator((*(overfuncs.begin()))->name(),(*(overfuncs.begin()))->arity(),(*(overfuncs.begin()))->binding()), _overfuncs(overfuncs) {
}

bool EnumeratedFuncGenerator::contains(const Function* function) const {
	for(set<Function*>::const_iterator it = _overfuncs.begin(); it != _overfuncs.end(); ++it) {
		if((*it)->contains(function)) { return true; }
	}
	return false;
}

/**
 * \brief Returns the unique function that is contained in the generator and that has the given sorts.
 * \brief Returns a null-pointer if such a function does not exist or is not unique
 */
Function* EnumeratedFuncGenerator::resolve(const vector<Sort*>& sorts) {
	Function* candidate = 0;
	for(set<Function*>::const_iterator it = _overfuncs.begin(); it != _overfuncs.end(); ++it) {
		Function* newcandidate = (*it)->resolve(sorts);
		if(candidate && candidate != newcandidate) {
			return 0;
		} else {
			candidate = newcandidate;
		}
	}
	return candidate;
}

/**
 * \brief Returns the unique function that is contained in the generator and which sorts resolve with the given sorts.
 * \brief Returns a null-pointer if such a function does not exist or is not unique
 */
Function* EnumeratedFuncGenerator::disambiguate(const vector<Sort*>& sorts, const Vocabulary* vocabulary) {
	Function* candidate = 0;
	for(set<Function*>::const_iterator it = _overfuncs.begin(); it != _overfuncs.end(); ++it) {
		Function* newcandidate = (*it)->disambiguate(sorts,vocabulary);
		if(candidate && candidate != newcandidate) {
			return 0;
		} else {
			candidate = newcandidate;
		}
	}
	return candidate;
}

set<Sort*> EnumeratedFuncGenerator::allsorts() const {
	set<Sort*> ss;
	for(set<Function*>::const_iterator it = _overfuncs.begin(); it != _overfuncs.end(); ++it) {
		set<Sort*> os = (*it)->allsorts();
		ss.insert(os.begin(),os.end());
	}
	ss.erase(0);
	return ss;
}

void EnumeratedFuncGenerator::addVocabulary(const Vocabulary* vocabulary) {
	for(set<Function*>::const_iterator it = _overfuncs.begin(); it != _overfuncs.end(); ++it) {
		(*it)->addVocabulary(vocabulary);
	}
}

void EnumeratedFuncGenerator::removeVocabulary(const Vocabulary* vocabulary) {
	for(set<Function*>::const_iterator it = _overfuncs.begin(); it != _overfuncs.end(); ++it) {
		(*it)->removeVocabulary(vocabulary);
	}
}

set<Function*> EnumeratedFuncGenerator::nonbuiltins() const {
	set<Function*> sf;
	for(set<Function*>::const_iterator it = _overfuncs.begin(); it != _overfuncs.end(); ++it) {
		set<Function*> temp = (*it)->nonbuiltins();
		sf.insert(temp.begin(),temp.end());
	}
	return sf;
}

IntFloatFuncGenerator::IntFloatFuncGenerator(Function* intfunc, Function* floatfunc) : 
	FuncGenerator(intfunc->name(),intfunc->arity(),intfunc->binding()), _intfunction(intfunc), _floatfunction(floatfunc) {
}

bool IntFloatFuncGenerator::contains(const Function* function) const {
	return (function == _intfunction || function == _floatfunction);
}

/**
 * Returns the integer function if the vector of sorts only contains int, 
 * the float function if it only contains float, and a null-pointer otherwise.
 */
Function* IntFloatFuncGenerator::resolve(const vector<Sort*>& sorts) {
	assert(sorts.size() == 2 || sorts.size() == 3);
	if(sorts[0] == sorts[1] && (sorts.size() == 2 || sorts[1] == sorts[2])) {
		Sort* intsort = *((Vocabulary::std()->sort("int"))->begin());
		Sort* floatsort = *((Vocabulary::std()->sort("float"))->begin());
		if(sorts[0] == intsort) {
			return _intfunction;
		} else if(sorts[0] == floatsort) {
			return _floatfunction;
		} else {
			return 0;
		}
	}
	return 0;
}

/**
 * Returns a null-pointer if more than one of the sorts is a null-pointer, 
 * or one of the sorts that is not a null-pointer, is not a subsort of float.
 * Otherwise, return the integer function if all sorts are a subsort of int, 
 * and the float function if at least one sort is not a subsort of _int.
 */
Function* IntFloatFuncGenerator::disambiguate(const vector<Sort*>& sorts, const Vocabulary* vocabulary) {
	unsigned int zerocounter = 0;
	bool isfloat = false;
	Sort* intsort = *((Vocabulary::std()->sort("int"))->begin());
	Sort* floatsort = *((Vocabulary::std()->sort("float"))->begin());
	for(vector<Sort*>::const_iterator it = sorts.begin(); it != sorts.end(); ++it) {
		if(*it) {
			if(SortUtils::resolve(intsort,*it,vocabulary) != intsort) {
				if(SortUtils::resolve(floatsort,*it,vocabulary) == floatsort) {
					isfloat = true;
				} else {
					return 0;
				}
			}
		}
		else {
			++zerocounter;
			if(zerocounter > 1) { return 0; }
		}
	}
	return (isfloat ? _floatfunction : _intfunction);
}

/**
 * \brief Returns sorts int and float
 */
set<Sort*> IntFloatFuncGenerator::allsorts() const {
	set<Sort*> ss;
	ss.insert(*(Vocabulary::std()->sort("int")->begin()));
	ss.insert(*(Vocabulary::std()->sort("float")->begin()));
	return ss;
}

void IntFloatFuncGenerator::addVocabulary(const Vocabulary* vocabulary) {
	_intfunction->addVocabulary(vocabulary);
	_floatfunction->addVocabulary(vocabulary);
}

void IntFloatFuncGenerator::removeVocabulary(const Vocabulary* vocabulary) {
	_intfunction->removeVocabulary(vocabulary);
	_floatfunction->removeVocabulary(vocabulary);
}

set<Function*> IntFloatFuncGenerator::nonbuiltins() const {
	set<Function*> sf;
	return sf;
}

OrderFuncGenerator::OrderFuncGenerator(const string& name, unsigned int arity, FuncInterGeneratorGenerator* inter) : 
	FuncGenerator(name,arity,0), _interpretation(inter) {
}

OrderFuncGenerator::~OrderFuncGenerator() {
	delete(_interpretation);
	for(map<Sort*,Function*>::iterator it = _overfuncs.begin(); it != _overfuncs.end(); ++it) {
		if(not it->second->hasVocabularies()) { delete(it->second); }
	}
}

/**
 * \brief Returns true iff function has the same name as the generator, and all sorts of function are equal.
 */
bool OrderFuncGenerator::contains(const Function* function) const {
	if(function->name() == _name) {
		for(size_t n = 0; n < _arity; ++n) {
			if(function->outsort() != function->insort(n)) { return false; }
		}
		return true;
	}
	else return false;
}

/**
 * \brief Returns the unique function that has the name of the generator and the given sorts
 */
Function* OrderFuncGenerator::resolve(const vector<Sort*>& sorts) {
	for(size_t n = 1; n < sorts.size(); ++n) {
		if(sorts[n] != sorts[n-1]) { return 0; }
	}
	assert(!sorts.empty());
	map<Sort*,Function*>::const_iterator it = _overfuncs.find(sorts[0]);
	if(it == _overfuncs.end()) {
		return disambiguate(sorts);
	} else {
		return it->second;
	}
}

/**
 * \brief Returns the function F[A,...,A:A], where F is the name of the generator and A is the only sort 
 * \brief among the given sorts.
 */
Function* OrderFuncGenerator::disambiguate(const vector<Sort*>& sorts, const Vocabulary*) {
	Sort* funcSort = 0;
	for(vector<Sort*>::const_iterator it = sorts.begin(); it != sorts.end(); ++it) {
		if(*it) {
			if(funcSort) {
				if(funcSort != *it) { return 0; }
			} else {
				funcSort = *it;
			}
		}
	}

	Function* func = 0;
	if(funcSort) {
		map<Sort*,Function*>::const_iterator it = _overfuncs.find(funcSort);
		if(it != _overfuncs.end()) {
			func = it->second;
		} else {
			vector<Sort*> funcSorts(_arity+1,funcSort); 
			func = new Function(_name,funcSorts,_interpretation->get(funcSorts),0);
			_overfuncs[funcSort] = func;
		}
	}
	return func;
}

set<Sort*> OrderFuncGenerator::allsorts() const {
	set<Sort*> ss;
	return ss;
}

void OrderFuncGenerator::addVocabulary(const Vocabulary* vocabulary) {
	for(map<Sort*,Function*>::iterator it = _overfuncs.begin(); it != _overfuncs.end(); ++it) {
		it->second->addVocabulary(vocabulary);
	}
}

void OrderFuncGenerator::removeVocabulary(const Vocabulary* ) {
	// TODO: check this...
	//for(map<Sort*,Function*>::iterator it = _overfuncs.begin(); it != _overfuncs.end(); ++it) {
	//	it->second->removeVocabulary(vocabulary);
	//}
}

set<Function*> OrderFuncGenerator::nonbuiltins() const {
	set<Function*> sf;
	return sf;
}


namespace FuncUtils {

	Function* overload(Function* f1, Function* f2) {
		assert(f1->name() == f2->name());
		if(f1 == f2) { return f1; }
		set<Function*> sf; sf.insert(f1); sf.insert(f2);
		return overload(sf);
	}

	Function* overload(const set<Function*>& sf) {
		if(sf.empty()) {
			return 0;
		} else if(sf.size() == 1) {
			return *(sf.begin());
		} else {
			EnumeratedFuncGenerator* efg = new EnumeratedFuncGenerator(sf);
			return new Function(efg);
		}
	}

	bool isIntFunc(const Function* func, const Vocabulary* voc) {
		return SortUtils::resolve(func->outsort(),VocabularyUtils::intsort(),voc) == VocabularyUtils::intsort();
	}

	bool isIntSum(const Function* function, const Vocabulary* voc) {
		if(function->name() == "+/2" || function->name() == "-/2") {
			bool allintsorts = isIntFunc(function,voc);
			for(vector<Sort*>::const_iterator it = function->insorts().begin(); it != function->insorts().end(); ++it) {
				allintsorts *= (SortUtils::resolve(*it,VocabularyUtils::intsort(),voc) == VocabularyUtils::intsort());
			}
			return allintsorts;
		}
		return false;
	}
}

/*****************
	Vocabulary
*****************/

Vocabulary::Vocabulary(const string& name) : _name(name), _namespace(0) {
	if(_name != "std") { addVocabulary(Vocabulary::std()); }
}

Vocabulary::Vocabulary(const string& name, const ParseInfo& pi) : _name(name), _pi(pi), _namespace(0) {
	if(_name != "std") { addVocabulary(Vocabulary::std()); }
}

Vocabulary::~Vocabulary() {
	for(map<string,Predicate*>::iterator it = _name2pred.begin(); it != _name2pred.end(); ++it) {
		it->second->removeVocabulary(this);
	}
	for(map<string,Function*>::iterator it = _name2func.begin(); it != _name2func.end(); ++it) {
		it->second->removeVocabulary(this);
	}
	for(map<string,set<Sort*> >::iterator it = _name2sort.begin(); it != _name2sort.end(); ++it) {
		for(set<Sort*>::iterator jt = it->second.begin(); jt != it->second.end(); ++jt) {
			(*jt)->removeVocabulary(this);
		}
	}
}

void Vocabulary::addSort(Sort* s) {
	if(not contains(s)) {
		_name2sort[s->name()].insert(s);
		s->addVocabulary(this);
		addPred(s->pred());
	}
}

void Vocabulary::addPred(Predicate* p) {
	if(not contains(p)) {
		if(_name2pred.find(p->name()) == _name2pred.end()) {
			_name2pred[p->name()] = p;
		} else {
			Predicate* ovp = PredUtils::overload(p,_name2pred[p->name()]);
			_name2pred[p->name()] = ovp;
		}
		set<Sort*> ss = p->allsorts();
		for(set<Sort*>::iterator it = ss.begin(); it != ss.end(); ++it) { 
			addSort(*it);
		}
		p->addVocabulary(this);
	}
}

void Vocabulary::addFunc(Function* f) {
	if(not contains(f)) {
		if(_name2func.find(f->name()) == _name2func.end()) {
			_name2func[f->name()] = f;
		} else {
			Function* ovf = FuncUtils::overload(f,_name2func[f->name()]);
			_name2func[f->name()] = ovf;
		}
		set<Sort*> ss = f->allsorts();
		for(set<Sort*>::iterator it = ss.begin(); it != ss.end(); ++it) { 
			addSort(*it);
		}
		f->addVocabulary(this);
	}
}

void Vocabulary::addVocabulary(Vocabulary* v) {
	for(map<string,set<Sort*> >::iterator it = v->firstsort(); it != v->lastsort(); ++it) {
		for(set<Sort*>::iterator jt = (it->second).begin(); jt != (it->second).end(); ++jt) {
			addSort(*jt);
		}
	}
	for(map<string,Predicate*>::iterator it = v->firstpred(); it != v->lastpred(); ++it) {
		addPred(it->second);
	}
	for(map<string,Function*>::iterator it = v->firstfunc(); it != v->lastfunc(); ++it) {
		addFunc(it->second);
	}
}

Vocabulary* Vocabulary::_std = 0;

Vocabulary* Vocabulary::std() {
	if(not _std) {
 		_std = new Vocabulary("std");

		// Create sort interpretations
		SortTable* allnats		= new SortTable(new AllNaturalNumbers());
		SortTable* allints		= new SortTable(new AllIntegers());
		SortTable* allfloats	= new SortTable(new AllFloats());
		SortTable* allstrings	= new SortTable(new AllStrings());
		SortTable* allchars		= new SortTable(new AllChars());

		// Create sorts
		Sort* natsort		= new Sort("nat",allnats);
		Sort* intsort		= new Sort("int",allints); 
		Sort* floatsort		= new Sort("float",allfloats);
		Sort* charsort		= new Sort("char",allchars);
		Sort* stringsort	= new Sort("string",allstrings);

		// Add the sorts
		_std->addSort(natsort);
		_std->addSort(intsort);
		_std->addSort(floatsort);
		_std->addSort(charsort);
		_std->addSort(stringsort);

		// Set sort hierarchy 
		intsort->addParent(floatsort);
		natsort->addParent(intsort);
		charsort->addParent(stringsort);

		// Create predicate interpretations
		EqualInterGeneratorGenerator* eqgen = new EqualInterGeneratorGenerator();
		StrLessThanInterGeneratorGenerator* ltgen = new StrLessThanInterGeneratorGenerator();
		StrGreaterThanInterGeneratorGenerator* gtgen = new StrGreaterThanInterGeneratorGenerator();
		
		// Create predicate overloaders
		ComparisonPredGenerator* eqpgen = new ComparisonPredGenerator("=/2",eqgen);
		ComparisonPredGenerator* ltpgen = new ComparisonPredGenerator("</2",ltgen);
		ComparisonPredGenerator* gtpgen = new ComparisonPredGenerator(">/2",gtgen);
		
		// Add predicates
		_std->addPred(new Predicate(eqpgen));
		_std->addPred(new Predicate(ltpgen));
		_std->addPred(new Predicate(gtpgen));

		// Create function interpretations
		Universe twoint(vector<SortTable*>(2,allints));
		Universe twofloat(vector<SortTable*>(2,allfloats));
		Universe threeint(vector<SortTable*>(3,allints));
		Universe threefloat(vector<SortTable*>(3,allfloats));

		SingleFuncInterGenerator* modgen = 
			new SingleFuncInterGenerator(new FuncInter(new FuncTable(new ModInternalFuncTable(),threeint)));
		SingleFuncInterGenerator* expgen = 
			new SingleFuncInterGenerator(new FuncInter(new FuncTable(new ExpInternalFuncTable(),threefloat)));

		vector<Sort*> twoints(2,intsort);
		vector<Sort*> twofloats(2,floatsort);
		vector<Sort*> threeints(3,intsort);
		vector<Sort*> threefloats(3,floatsort);

		SingleFuncInterGenerator* intplusgen =
			new SingleFuncInterGenerator(new FuncInter(new FuncTable(new PlusInternalFuncTable(true),threeint)));
		SingleFuncInterGenerator* floatplusgen =
			new SingleFuncInterGenerator(new FuncInter(new FuncTable(new PlusInternalFuncTable(false),threefloat)));
		Function* intplus = new Function("+/2",threeints,intplusgen,200);
		Function* floatplus = new Function("+/2",threefloats,floatplusgen,200);

		SingleFuncInterGenerator* intminusgen =
			new SingleFuncInterGenerator(new FuncInter(new FuncTable(new MinusInternalFuncTable(true),threeint)));
		SingleFuncInterGenerator* floatminusgen =
			new SingleFuncInterGenerator(new FuncInter(new FuncTable(new MinusInternalFuncTable(false),threefloat)));
		Function* intminus = new Function("-/2",threeints,intminusgen,200);
		Function* floatminus = new Function("-/2",threefloats,floatminusgen,200);

		SingleFuncInterGenerator* inttimesgen =
			new SingleFuncInterGenerator(new FuncInter(new FuncTable(new TimesInternalFuncTable(true),threeint)));
		SingleFuncInterGenerator* floattimesgen =
			new SingleFuncInterGenerator(new FuncInter(new FuncTable(new TimesInternalFuncTable(false),threefloat)));
		Function* inttimes = new Function("*/2",threeints,inttimesgen,300);
		Function* floattimes = new Function("*/2",threefloats,floattimesgen,300);

		SingleFuncInterGenerator* intdivgen =
			new SingleFuncInterGenerator(new FuncInter(new FuncTable(new DivInternalFuncTable(true),threeint)));
		SingleFuncInterGenerator* floatdivgen =
			new SingleFuncInterGenerator(new FuncInter(new FuncTable(new DivInternalFuncTable(false),threefloat)));
		Function* intdiv = new Function("//2",threeints,intdivgen,300);
		Function* floatdiv = new Function("//2",threefloats,floatdivgen,300);

		SingleFuncInterGenerator* intabsgen =
			new SingleFuncInterGenerator(new FuncInter(new FuncTable(new AbsInternalFuncTable(true),twoint)));
		SingleFuncInterGenerator* floatabsgen =
			new SingleFuncInterGenerator(new FuncInter(new FuncTable(new AbsInternalFuncTable(false),twofloat)));
		Function* intabs = new Function("abs/1",twoints,intabsgen,0);
		Function* floatabs = new Function("abs/1",twofloats,floatabsgen,0);

		SingleFuncInterGenerator* intumingen =
			new SingleFuncInterGenerator(new FuncInter(new FuncTable(new UminInternalFuncTable(true),twoint)));
		SingleFuncInterGenerator* floatumingen =
			new SingleFuncInterGenerator(new FuncInter(new FuncTable(new UminInternalFuncTable(false),twofloat)));
		Function* intumin = new Function("-/1",twoints,intumingen,500);
		Function* floatumin = new Function("-/1",twofloats,floatumingen,500);

		MinInterGeneratorGenerator* minigengen = new MinInterGeneratorGenerator();
		MaxInterGeneratorGenerator* maxigengen = new MaxInterGeneratorGenerator();
		SuccInterGeneratorGenerator* succigengen = new SuccInterGeneratorGenerator();
		InvSuccInterGeneratorGenerator* predigengen = new InvSuccInterGeneratorGenerator();
		
		// Create function overloaders
		IntFloatFuncGenerator* plusgen = new IntFloatFuncGenerator(intplus,floatplus);
		IntFloatFuncGenerator* minusgen = new IntFloatFuncGenerator(intminus,floatminus);
		IntFloatFuncGenerator* timesgen = new IntFloatFuncGenerator(inttimes,floattimes);
		IntFloatFuncGenerator* divgen = new IntFloatFuncGenerator(intdiv,floatdiv);
		IntFloatFuncGenerator* absgen = new IntFloatFuncGenerator(intabs,floatabs);
		IntFloatFuncGenerator* umingen = new IntFloatFuncGenerator(intumin,floatumin);
		OrderFuncGenerator* mingen = new OrderFuncGenerator("MIN/0",0,minigengen);
		OrderFuncGenerator* maxgen = new OrderFuncGenerator("MAX/0",0,maxigengen);
		OrderFuncGenerator* succgen = new OrderFuncGenerator("SUCC/1",1,succigengen);
		OrderFuncGenerator* predgen = new OrderFuncGenerator("PRED/1",1,predigengen);
		
		// Add functions
		Function* modfunc = new Function(string("%/2"),threeints,modgen,100); modfunc->partial(true);
		Function* expfunc = new Function(string("^/2"),threefloats,expgen,400);
		_std->addFunc(modfunc);
		_std->addFunc(expfunc);
		_std->addFunc(new Function(plusgen));
		_std->addFunc(new Function(minusgen));
		_std->addFunc(new Function(timesgen));
		_std->addFunc(new Function(divgen));
		_std->addFunc(new Function(absgen));
		_std->addFunc(new Function(umingen));
		_std->addFunc(new Function(mingen));
		_std->addFunc(new Function(maxgen));
		_std->addFunc(new Function(succgen));
		_std->addFunc(new Function(predgen));
	}
	return _std;
}

const string& Vocabulary::name() const {
	return _name;
}

const ParseInfo& Vocabulary::pi() const {
	return _pi;
}

bool Vocabulary::contains(Sort* s) const {
	map<string,set<Sort*> >::const_iterator it = _name2sort.find(s->name());
	if(it != _name2sort.end()) {
		if((it->second).find(s) != (it->second).end()) { return true; }
	}
	return false;
}

bool Vocabulary::contains(Predicate* p) const {
	map<string,Predicate*>::const_iterator it = _name2pred.find(p->name());
	if(it != _name2pred.end()) {
		return it->second->contains(p);
	} else {
		return false;
	}
}

bool Vocabulary::contains(Function* f) const {
	map<string,Function*>::const_iterator it = _name2func.find(f->name());
	if(it != _name2func.end()) {
		return it->second->contains(f);
	} else {
		return false;
	}
}

bool Vocabulary::contains(PFSymbol* s) const {
	if(typeid(*s) == typeid(Predicate)) {
		return contains(dynamic_cast<Predicate*>(s));
	} else {
		assert(typeid(*s) == typeid(Function));
		return contains(dynamic_cast<Function*>(s));
	}
}

const set<Sort*>* Vocabulary::sort(const string& name) const {
	map<string,set<Sort*> >::const_iterator it = _name2sort.find(name);
	if(it != _name2sort.end()) {
		return &(it->second);
	} else {
		return 0;
	}
}

Predicate* Vocabulary::pred(const string& name) const {
	map<string,Predicate*>::const_iterator it = _name2pred.find(name);
	if(it != _name2pred.end()) {
		return it->second;
	} else {
		return 0;
	}
}

Function* Vocabulary::func(const string& name) const {
	map<string,Function*>::const_iterator it = _name2func.find(name);
	if(it != _name2func.end()) {
		return it->second;
	} else {
		return 0;
	}
}

set<Predicate*> Vocabulary::pred_no_arity(const string& name) const {
	set<Predicate*> vp;
	for(map<string,Predicate*>::const_iterator it = _name2pred.begin(); it != _name2pred.end(); ++it) {
		string nm = it->second->name();
		if(nm.substr(0,nm.rfind('/')) == name) { vp.insert(it->second); }
	}
	return vp;
}

set<Function*> Vocabulary::func_no_arity(const string& name) const {
	set<Function*> vf;
	for(map<string,Function*>::const_iterator it = _name2func.begin(); it != _name2func.end(); ++it) {
		string nm = it->second->name();
		if(nm.substr(0,nm.rfind('/')) == name) { vf.insert(it->second); }
	}
	return vf;
}

ostream& Vocabulary::putname(ostream& output) const {
	if(_namespace && not _namespace->isGlobal()) {
		_namespace->putname(output);
		output << "::";
	}
	output << _name;
	return output;
}

ostream& Vocabulary::put(ostream& output, unsigned int tabs) const {
	//TODO Use put methods + add longnames option...
	printTabs(output,tabs);
	output << "Vocabulary " << _name << ":\n";
	++tabs; printTabs(output,tabs);
	output << "Sorts:\n";
	++tabs;
	for(map<string,set<Sort*> >::const_iterator it = _name2sort.begin(); it != _name2sort.end(); ++it) {
		for(set<Sort*>::const_iterator jt = (it->second).begin(); jt != (it->second).end(); ++jt) {
			printTabs(output,tabs);
			output << *(*jt) << '\n';
		}
	}
	--tabs; printTabs(output,tabs);
	output << "Predicates:\n";
	++tabs;
	for(map<string,Predicate*>::const_iterator it = _name2pred.begin(); it != _name2pred.end(); ++it) {
		printTabs(output,tabs);
		output << *(it->second) << '\n';
	}
	--tabs; printTabs(output,tabs);
	output << "Functions:\n";
	++tabs;
	for(map<string,Function*>::const_iterator it = _name2func.begin(); it != _name2func.end(); ++it) {
		printTabs(output,tabs);
		output << *(it->second) << '\n';
	}
	return output;
}

string Vocabulary::toString(unsigned int tabs) const {
	stringstream ss;
	put(ss,tabs);
	return ss.str();
}

ostream& operator<< (ostream& output,const Vocabulary& voc) {
	return voc.put(output);
}

namespace VocabularyUtils {
	Sort* natsort() { return *(Vocabulary::std()->sort("nat")->begin()); }
	Sort* intsort() { return *(Vocabulary::std()->sort("int")->begin()); }
	Sort* floatsort() { return *(Vocabulary::std()->sort("float")->begin()); }
	Sort* stringsort() { return *(Vocabulary::std()->sort("string")->begin()); }
	Sort* charsort() { return *(Vocabulary::std()->sort("char")->begin()); }

	Predicate* equal(Sort* s) {
		vector<Sort*> sorts(2,s);
		return Vocabulary::std()->pred("=/2")->resolve(sorts);
	}

	Predicate* lessthan(Sort* s) {
		vector<Sort*> sorts(2,s);
		return Vocabulary::std()->pred("</2")->resolve(sorts);
	}

	Predicate* greaterthan(Sort* s) {
		vector<Sort*> sorts(2,s);
		return Vocabulary::std()->pred(">/2")->resolve(sorts);
	}

	bool isComparisonPredicate(const PFSymbol* symbol) {
		string name = symbol->name();
		return (typeid(*symbol) == typeid(Predicate)) && (name == "=/2" || name == "</2" || name == ">/2");
	}

	bool isNumeric(Sort* s) {
		return SortUtils::isSubsort(s,floatsort());
	}
}<|MERGE_RESOLUTION|>--- conflicted
+++ resolved
@@ -168,7 +168,7 @@
 	if(longnames) {
 		for(set<const Vocabulary*>::iterator it = _vocabularies.begin(); it != _vocabularies.end(); ++it) {
 			if(not (*it)->sort(_name)->empty()) {
-				(*it)->putname(output);
+				(*it)->putName(output);
 				output << "::";
 				break;
 			}
@@ -334,10 +334,7 @@
 	return not _vocabularies.empty();
 }
 
-<<<<<<< HEAD
-string PFSymbol::toString(bool longnames) const {
-=======
-Predicate* PFSymbol::derivedsymbol(SymbolType type) {
+Predicate* PFSymbol::derivedSymbol(SymbolType type) {
 	assert(type != ST_NONE);
 	auto it = _derivedsymbols.find(type);
 	if(it == _derivedsymbols.end()) {
@@ -349,8 +346,7 @@
 	else return it->second;
 }
 
-string PFSymbol::to_string(bool longnames) const {
->>>>>>> a5cfdf77
+string PFSymbol::toString(bool longnames) const {
 	stringstream output;
 	put(output, longnames);
 	return output.str();
@@ -409,13 +405,8 @@
 }
 
 Predicate::Predicate(const vector<Sort*>& sorts) : 
-<<<<<<< HEAD
-	PFSymbol("",sorts,ParseInfo()), _interpretation(0), _overpredgenerator(0) {
+	PFSymbol("",sorts,ParseInfo()), _type(ST_NONE), _parent(0), _interpretation(0), _overpredgenerator(0) {
 	_name = "_internal_predicate_" + convertToString(_npnr) + "/" + convertToString(sorts.size());
-=======
-	PFSymbol("",sorts,ParseInfo()), _type(ST_NONE), _parent(0), _interpretation(0), _overpredgenerator(0) {
-	_name = "_internal_predicate_" + toString(_npnr) + "/" + toString(sorts.size());
->>>>>>> a5cfdf77
 	++_npnr;
 }
 
@@ -519,7 +510,7 @@
 	if(longnames) {
 		for(set<const Vocabulary*>::iterator it = _vocabularies.begin(); it != _vocabularies.end(); ++it) {
 			if(not (*it)->pred(_name)->overloaded()) {
-				(*it)->putname(output);
+				(*it)->putName(output);
 				output << "::";
 				break;
 			}
@@ -919,7 +910,7 @@
 	if(longnames) { 
 		for(set<const Vocabulary*>::iterator it = _vocabularies.begin(); it != _vocabularies.end(); ++it) {
 			if(not (*it)->func(_name)->overloaded()) {
-				(*it)->putname(output);
+				(*it)->putName(output);
 				output << "::";
 				break;
 			}
@@ -1313,15 +1304,15 @@
 }
 
 void Vocabulary::addVocabulary(Vocabulary* v) {
-	for(map<string,set<Sort*> >::iterator it = v->firstsort(); it != v->lastsort(); ++it) {
+	for(map<string,set<Sort*> >::iterator it = v->firstSort(); it != v->lastSort(); ++it) {
 		for(set<Sort*>::iterator jt = (it->second).begin(); jt != (it->second).end(); ++jt) {
 			addSort(*jt);
 		}
 	}
-	for(map<string,Predicate*>::iterator it = v->firstpred(); it != v->lastpred(); ++it) {
+	for(map<string,Predicate*>::iterator it = v->firstPred(); it != v->lastPred(); ++it) {
 		addPred(it->second);
 	}
-	for(map<string,Function*>::iterator it = v->firstfunc(); it != v->lastfunc(); ++it) {
+	for(map<string,Function*>::iterator it = v->firstFunc(); it != v->lastFunc(); ++it) {
 		addFunc(it->second);
 	}
 }
@@ -1555,9 +1546,9 @@
 	return vf;
 }
 
-ostream& Vocabulary::putname(ostream& output) const {
+ostream& Vocabulary::putName(ostream& output) const {
 	if(_namespace && not _namespace->isGlobal()) {
-		_namespace->putname(output);
+		_namespace->putName(output);
 		output << "::";
 	}
 	output << _name;
@@ -1616,12 +1607,12 @@
 		return Vocabulary::std()->pred("=/2")->resolve(sorts);
 	}
 
-	Predicate* lessthan(Sort* s) {
+	Predicate* lessThan(Sort* s) {
 		vector<Sort*> sorts(2,s);
 		return Vocabulary::std()->pred("</2")->resolve(sorts);
 	}
 
-	Predicate* greaterthan(Sort* s) {
+	Predicate* greaterThan(Sort* s) {
 		vector<Sort*> sorts(2,s);
 		return Vocabulary::std()->pred(">/2")->resolve(sorts);
 	}
