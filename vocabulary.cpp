<<<<<<< HEAD
/************************************
	vocabulary.cpp
	this file belongs to GidL 2.0
	(c) K.U.Leuven
************************************/

=======
>>>>>>> 3a075a85
#include <sstream>
#include <iostream>
#include "vocabulary.hpp"
#include "structure.hpp"
#include "common.hpp"
#include "error.hpp"
#include "namespace.hpp"
#include <typeinfo>

using namespace std;

/************
	Sorts
************/

/**
 * Destructor for sorts. 
 * Deletes the built-in interpretation and removes the sort from the sort hierarchy.
 */
Sort::~Sort() {
	for (auto it = _parents.cbegin(); it != _parents.cend(); ++it) {
		(*it)->removeChild(this);
	}
	for (auto it = _children.cbegin(); it != _children.cend(); ++it) {
		(*it)->removeParent(this);
	}
	if (_interpretation) {
		delete (_interpretation);
	}
}

void Sort::removeVocabulary(const Vocabulary* vocabulary) {
	_vocabularies.erase(vocabulary);
	if (_vocabularies.empty()) {
		delete (this);
	}
}

void Sort::addVocabulary(const Vocabulary* vocabulary) {
	_vocabularies.insert(vocabulary);
}

/**
 * Removes a sort from the set of parents
 *
 * PARAMETERS
 *		- parent: the parent that is removed
 */
void Sort::removeParent(Sort* parent) {
	_parents.erase(parent);
}

/**
 * Removes a sort from the set of children
 *
 * PARAMETERS
 *		- child: the child that is removed
 */
void Sort::removeChild(Sort* child) {
	_children.erase(child);
}

/**
 * Generate the predicate that corresponds to the sort
 */
void Sort::generatePred(SortTable* inter) {
	string predname(_name + "/1");
	vector<Sort*> predsorts(1, this);
	if (inter) {
		Universe univ(vector<SortTable*>(1, inter));
		PredTable* pt = new PredTable(new FullInternalPredTable(), univ);
		PredInter* pinter = new PredInter(pt, true);
		PredInterGenerator* pig = new SinglePredInterGenerator(pinter);
		_pred = new Predicate(predname, predsorts, pig, false);
	} else {
		_pred = new Predicate(predname, predsorts, _pi);
	}
}

/**
 * Create an internal sort
 */
Sort::Sort(const string& name, SortTable* inter) 
	: _name(name), _pi(), _interpretation(inter) {
	generatePred(inter);
}

/**
 * Create a user-declared sort
 */
Sort::Sort(const string& name, const ParseInfo& pi, SortTable* inter) 
	: _name(name), _pi(pi), _interpretation(inter) {
	generatePred(inter);
}

/**
 * Add p as a parent
 */
void Sort::addParent(Sort* p) {
	pair<set<Sort*>::iterator, bool> changed = _parents.insert(p);
	if (changed.second) {
		p->addChild(this);
	}
}

void Sort::addChild(Sort* c) {
	pair<set<Sort*>::iterator, bool> changed = _children.insert(c);
	if (changed.second) {
		c->addParent(this);
	}
}

const string& Sort::name() const {
	return _name;
}

const ParseInfo& Sort::pi() const {
	return _pi;
}

Predicate* Sort::pred() const {
	return _pred;
}

const std::set<Sort*>& Sort::parents() const {
	return _parents;
}

const std::set<Sort*>& Sort::children() const {
	return _children;
}

/**
 * Compute all ancestors of the sort in the sort hierarchy
 *
 * PARAMETERS
 *		- vocabulary:	if this is not a null-pointer, the set of ancestors is restricted to the ancestors in vocabulary
 */
set<Sort*> Sort::ancestors(const Vocabulary* vocabulary) const {
	set<Sort*> ancest;
	for (auto it = _parents.cbegin(); it != _parents.cend(); ++it) {
		if ((not vocabulary) || vocabulary->contains(*it)) {
			ancest.insert(*it);
		}
		set<Sort*> temp = (*it)->ancestors(vocabulary);
		ancest.insert(temp.cbegin(), temp.cend());
	}
	return ancest;
}

/**
 * Compute all ancestors of the sort in the sort hierarchy
 *
 * PARAMETERS
 *		- vocabulary:	if this is not a null-pointer, the set of descendents is restricted to the descendents in vocabulary
 */
set<Sort*> Sort::descendents(const Vocabulary* vocabulary) const {
	set<Sort*> descend;
	for (auto it = _children.cbegin(); it != _children.cend(); ++it) {
		if ((not vocabulary) || vocabulary->contains(*it)) {
			descend.insert(*it);
		}
		set<Sort*> temp = (*it)->descendents(vocabulary);
		descend.insert(temp.cbegin(), temp.cend());
	}
	return descend;
}

bool Sort::builtin() const {
	return (_interpretation != 0);
}

SortTable* Sort::interpretation() const {

	return _interpretation;
}

std::set<const Vocabulary*>::const_iterator Sort::firstVocabulary() const {
	return _vocabularies.cbegin();
}
std::set<const Vocabulary*>::const_iterator Sort::lastVocabulary() const {
	return _vocabularies.cend();
}

ostream& Sort::put(ostream& output, bool longnames) const {
	if (longnames) {
		for (auto it = _vocabularies.cbegin(); it != _vocabularies.cend(); ++it) {
			if (not (*it)->sort(_name)->empty()) {
				(*it)->putName(output);
				output << "::";
				break;
			}
		}
	}
	output << _name;
	return output;
}

string Sort::toString(bool longnames) const {
	stringstream output;
	put(output, longnames);
	return output.str();
}

ostream& operator<<(ostream& output, const Sort& sort) {
	return sort.put(output);
}

namespace SortUtils {

/**
 *	\brief	Return the unique nearest common ancestor of two sorts.
 *
 *	\param s1			the first sort
 *	\param s2			the second sort
 *	\param vocabulary	if not 0, search for the nearest common ancestor in the projection of the sort hiearchy on
 *						this vocabulary
 *
 *	\return	The unique nearest common ancestor if it exists, a null-pointer otherwise.
 */
Sort* resolve(Sort* s1, Sort* s2, const Vocabulary* vocabulary) {
	if ((s1 == 0) || s2 == 0) {
		return 0;
	}
	set<Sort*> ss1 = s1->ancestors(vocabulary);
	ss1.insert(s1);
	set<Sort*> ss2 = s2->ancestors(vocabulary);
	ss2.insert(s2);
	set<Sort*> ss;
	for (auto it = ss1.cbegin(); it != ss1.cend(); ++it) {
		if (ss2.find(*it) != ss2.cend()) {
			ss.insert(*it);
		}
	}
	vector<Sort*> vs = vector<Sort*>(ss.cbegin(), ss.cend());
	if (vs.empty()) {
		return 0;
	} else if (vs.size() == 1) {
		return vs[0];
	} else {
		for (size_t n = 0; n < vs.size(); ++n) {
			set<Sort*> ds = vs[n]->ancestors(vocabulary);
			for (auto it = ds.cbegin(); it != ds.cend(); ++it) {
				ss.erase(*it);
			}
		}
		vs = vector<Sort*>(ss.cbegin(), ss.cend());
		if (vs.size() == 1) {
			return vs[0];
		} else {
			return 0;
		}
	}
}

bool isSubsort(Sort* a, Sort* b) {
	return resolve(a, b) == b;
}

}

/****************
	Variables
****************/

int Variable::_nvnr = 0;

Variable::~Variable() {
}

Variable::Variable(const std::string& name, Sort* sort, const ParseInfo& pi) 
	: _name(name), _sort(sort), _pi(pi) {
}

Variable::Variable(Sort* s) 
	: _sort(s) {
	_name = "_var_" + s->name() + "_" + convertToString(Variable::_nvnr);
	++_nvnr;
}

void Variable::sort(Sort* s) {
	_sort = s;
}

const string& Variable::name() const {
	return _name;
}

Sort* Variable::sort() const {
	return _sort;
}

const ParseInfo& Variable::pi() const {
	return _pi;
}

ostream& Variable::put(ostream& output, bool longnames) const {
	output << _name;
	if (_sort) {
		output << '[';
		_sort->put(output, longnames);
		output << ']';
	}
	return output;
}

string Variable::toString(bool longnames) const {
	stringstream output;
	put(output, longnames);
	return output.str();
}

ostream& operator<<(ostream& output, const Variable& var) {
	return var.put(output);
}

vector<Variable*> VarUtils::makeNewVariables(const vector<Sort*>& sorts) {
	vector<Variable*> vars;
	for (auto it = sorts.cbegin(); it != sorts.cend(); ++it) {
		vars.push_back(new Variable(*it));
	}
	return vars;
}

/*******************************
	Predicates and functions
*******************************/

PFSymbol::~PFSymbol() {
	for (auto it = _derivedsymbols.cbegin(); it != _derivedsymbols.cend(); ++it) {
		delete (it->second);
	}
}

PFSymbol::PFSymbol(const string& name, size_t nrsorts, bool infix) 
	: _name(name), _sorts(nrsorts, 0), _infix(infix) {
}

PFSymbol::PFSymbol(const string& name, const vector<Sort*>& sorts, bool infix) 
	: _name(name), _sorts(sorts), _infix(infix) {
}

PFSymbol::PFSymbol(const string& name, const vector<Sort*>& sorts, const ParseInfo& pi, bool infix) 
	: _name(name), _pi(pi), _sorts(sorts), _infix(infix) {
}

const string& PFSymbol::name() const {
	return _name;
}

const ParseInfo& PFSymbol::pi() const {
	return _pi;
}

size_t PFSymbol::nrSorts() const {
	return _sorts.size();
}

Sort* PFSymbol::sort(size_t n) const {
	return _sorts[n];
}

const vector<Sort*>& PFSymbol::sorts() const {
	return _sorts;
}

bool PFSymbol::infix() const {
	return _infix;
}

bool PFSymbol::hasVocabularies() const {
	return not _vocabularies.empty();
}

Predicate* PFSymbol::derivedSymbol(SymbolType type) {
	Assert(type != ST_NONE);
	auto it = _derivedsymbols.find(type);
	if (it == _derivedsymbols.cend()) {
		Predicate* derp = new Predicate(_name, _sorts, _pi, _infix);
		derp->type(type, this);
		_derivedsymbols[type] = derp;
		return derp;
	} else {
		return it->second;
	}
}

vector<unsigned int> PFSymbol::argumentNrs(const Sort* soort) const {
	vector<unsigned int> result;
	for (unsigned int i = 0; i < nrSorts(); ++i) {
		if (sort(i) == soort) {
			result.push_back(i);
		}
	}
	return result;
}

string PFSymbol::toString(bool longnames) const {
	stringstream output;
	put(output, longnames);
	return output.str();
}

string Function::toString(bool longnames) const {
	stringstream output;
	put(output, longnames);
	return output.str();
}

ostream& operator<<(ostream& output, const PFSymbol& s) {
	return s.put(output, false); // TODO longnames
}

int Predicate::_npnr = 0;

set<Sort*> Predicate::allsorts() const {
	set<Sort*> ss;
	ss.insert(_sorts.cbegin(), _sorts.cend());
	if (_overpredgenerator) {
		set<Sort*> os = _overpredgenerator->allsorts();
		ss.insert(os.cbegin(), os.cend());
	}
	ss.erase(0);
	return ss;
}

Predicate::~Predicate() {
	if (_interpretation) { delete (_interpretation); }
	if (_overpredgenerator) { delete (_overpredgenerator); }
}

bool Predicate::removeVocabulary(const Vocabulary* vocabulary) {
	_vocabularies.erase(vocabulary);
	if (overloaded()) { _overpredgenerator->removeVocabulary(vocabulary); }
	if (_vocabularies.empty()) {
		delete (this);
		return true;
	}
	return false;
}

void Predicate::addVocabulary(const Vocabulary* vocabulary) {
	_vocabularies.insert(vocabulary);
	if (overloaded()) { _overpredgenerator->addVocabulary(vocabulary); }
}

Predicate::Predicate(const std::string& name, const std::vector<Sort*>& sorts, const ParseInfo& pi, bool infix) 
	: PFSymbol(name, sorts, pi, infix), _type(ST_NONE), _parent(0), _interpretation(0), _overpredgenerator(0) {
}

Predicate::Predicate(const std::string& name, const std::vector<Sort*>& sorts, bool infix) 
	: PFSymbol(name, sorts, infix), _type(ST_NONE), _parent(0), _interpretation(0), _overpredgenerator(0) {
}

Predicate::Predicate(const vector<Sort*>& sorts) 
	: PFSymbol("", sorts, ParseInfo()), _type(ST_NONE), _parent(0), _interpretation(0), _overpredgenerator(0) {
	_name = "_internal_predicate_" + convertToString(_npnr) + "/" + convertToString(sorts.size());
	++_npnr;
}

Predicate::Predicate(const std::string& name, const std::vector<Sort*>& sorts, PredInterGenerator* inter, bool infix) 
	: PFSymbol(name, sorts, infix), _type(ST_NONE), _parent(0), _interpretation(inter), _overpredgenerator(0) {
}

Predicate::Predicate(PredGenerator* generator) 
	: PFSymbol(generator->name(), generator->arity(), generator->infix()), _type(ST_NONE), 
	  _parent(0), _interpretation(0), _overpredgenerator(generator) {
}

unsigned int Predicate::arity() const {
	return _sorts.size();
}

bool Predicate::builtin() const {
	return _interpretation != 0;
}

bool Predicate::overloaded() const {
	return (_overpredgenerator != 0);
}

void Predicate::type(SymbolType type, PFSymbol* parent) {
	_type = type;
	_parent = parent;
}

/**
 * \brief Returns the interpretation of a built-in predicate
 *
 * PARAMETERS
 *		 - structure: for some predicates, e.g. =/2 over a type A, the interpretation of A is 
 *		 needed to generate the interpretation for =/2. The structure contains the interpretation of the 
 *		 relevant sorts.
 */
PredInter* Predicate::interpretation(const AbstractStructure* structure) const {
	if (_interpretation) {
		return _interpretation->get(structure);
	} else {
		return 0;
	}
}

/**
 * \brief Returns true iff the predicate is equal to, or overloads a given predicate
 *
 * PARAMETERS
 *		- predicate: the given predicate
 */
bool Predicate::contains(const Predicate* predicate) const {
	if (this == predicate) {
		return true;
	} else if (_overpredgenerator && _overpredgenerator->contains(predicate)) {
		return true;
	} else {
		return false;
	}
}

/**
 * \brief Return a unique predicate that is overloaded by the predicate and which has given sorts.
 *
 * PARAMETERS
 *		- sorts: the sorts the returned predicate should have.
 *
 * RETURNS
 *		- The predicate itself if it is not overloaded and matches the given sorts.
 *		- A null-pointer if there is more than one predicate that is overloaded by the predicate
 *		  and matches the given sorts.
 *		- Otherwise, the unique predicate that is overloaded by the predicate and matches the given sorts.
 */
Predicate* Predicate::resolve(const vector<Sort*>& sorts) {
	if (overloaded()) {
		return _overpredgenerator->resolve(sorts);
	} else if (_sorts == sorts) {
		return this;
	} else {
		return 0;
	}
}

/**
 * \brief Returns a predicate that is overloaded by the predicate and which has sorts that resolve with the given sorts.
 * Which predicate is returned may depend on the overpredgenerator. Returns a null-pointer if no
 * suitable predicate is found.
 *
 * PARAMETERS
 *		- sorts:		the given sorts
 *		- vocabulary:	the vocabulary used for resolving the sorts. Defaults to 0.
 */
Predicate* Predicate::disambiguate(const vector<Sort*>& sorts, const Vocabulary* vocabulary) {
	if (overloaded()) {
		return _overpredgenerator->disambiguate(sorts, vocabulary);
	} else {
		for (size_t n = 0; n < _sorts.size(); ++n) {
			if (_sorts[n] && not SortUtils::resolve(sorts[n], _sorts[n], vocabulary)) { 
				return 0;
			}
		}
		return this;
	}
}

set<Predicate*> Predicate::nonbuiltins() {
	if (_overpredgenerator) {
		return _overpredgenerator->nonbuiltins();
	} else {
		set<Predicate*> sp;
		if (not _interpretation) { sp.insert(this); }
		return sp;
	}
}

ostream& Predicate::put(ostream& output, bool longnames) const {
	if (longnames) {
		for (auto it = _vocabularies.cbegin(); it != _vocabularies.cend(); ++it) {
			if (not (*it)->pred(_name)->overloaded()) {
				(*it)->putName(output);
				output << "::";
				break;
			}
		}
	}
	output << _name.substr(0, _name.rfind('/'));
	if (longnames && not overloaded()) {
		if (nrSorts() > 0) {
			output << '[';
			sort(0)->put(output, longnames);
			for (size_t n = 1; n < nrSorts(); ++n) {
				output << ',';
				sort(n)->put(output, longnames);
			}
			output << ']';
		}
	}
	switch (_type) {
	case ST_NONE:
		break;
	case ST_CT:
		output << "<ct>";
		break;
	case ST_CF:
		output << "<cf>";
		break;
	case ST_PT:
		output << "<pt>";
		break;
	case ST_PF:
		output << "<pf>";
		break;
	}
	return output;
}

ostream& operator<<(ostream& output, const Predicate& p) {
	return p.put(output);
}

PredGenerator::PredGenerator(const string& name, unsigned int arity, bool infix) 
	: _name(name), _arity(arity), _infix(infix) {
}

const string& PredGenerator::name() const {
	return _name;
}

unsigned int PredGenerator::arity() const {
	return _arity;
}

bool PredGenerator::infix() const {
	return _infix;
}

EnumeratedPredGenerator::EnumeratedPredGenerator(const set<Predicate*>& overpreds) 
	: PredGenerator((*(overpreds.cbegin()))->name(), (*(overpreds.cbegin()))->arity(), (*(overpreds.cbegin()))->infix()), _overpreds(overpreds) {
}

bool EnumeratedPredGenerator::contains(const Predicate* predicate) const {
	for (auto it = _overpreds.cbegin(); it != _overpreds.cend(); ++it) {
		if ((*it)->contains(predicate)) { return true; }
	}
	return false;
}

/**
 * \brief Returns the unique predicate that is contained in the generator and that has the given sorts.
 * \brief Returns a null-pointer if such a predicate does not exist or is not unique
 */
Predicate* EnumeratedPredGenerator::resolve(const vector<Sort*>& sorts) {
	Predicate* candidate = 0;
	for (auto it = _overpreds.cbegin(); it != _overpreds.cend(); ++it) {
		Predicate* newcandidate = (*it)->resolve(sorts);
		if (candidate && candidate != newcandidate) {
			return 0;
		} else {
			candidate = newcandidate;
		}
	}
	return candidate;
}

/**
 * \brief Returns the unique predicate that is contained in the generator and which sorts resolve with the given sorts.
 * \brief Returns a null-pointer if such a predicate does not exist or is not unique
 */
Predicate* EnumeratedPredGenerator::disambiguate(const vector<Sort*>& sorts, const Vocabulary* vocabulary) {
	Predicate* candidate = 0;
	for (auto it = _overpreds.cbegin(); it != _overpreds.cend(); ++it) {
		Predicate* newcandidate = (*it)->disambiguate(sorts, vocabulary);
		if (candidate && candidate != newcandidate) {
			return 0;
		} else {
			candidate = newcandidate;
		}
	}
	return candidate;
}

set<Sort*> EnumeratedPredGenerator::allsorts() const {
	set<Sort*> ss;
	for (auto it = _overpreds.cbegin(); it != _overpreds.cend(); ++it) {
		set<Sort*> os = (*it)->allsorts();
		ss.insert(os.cbegin(), os.cend());
	}
	ss.erase(0);
	return ss;
}

void EnumeratedPredGenerator::addVocabulary(const Vocabulary* vocabulary) {
	for (auto it = _overpreds.cbegin(); it != _overpreds.cend(); ++it) {
		(*it)->addVocabulary(vocabulary);
	}
}

void EnumeratedPredGenerator::removeVocabulary(const Vocabulary* vocabulary) {
	for (auto it = _overpreds.cbegin(); it != _overpreds.cend(); ++it) {
		(*it)->removeVocabulary(vocabulary);
	}
}

set<Predicate*> EnumeratedPredGenerator::nonbuiltins() const {
	set<Predicate*> sp;
	for (auto it = _overpreds.cbegin(); it != _overpreds.cend(); ++it) {
		set<Predicate*> temp = (*it)->nonbuiltins();
		sp.insert(temp.cbegin(), temp.cend());
	}
	return sp;
}

ComparisonPredGenerator::ComparisonPredGenerator(const string& name, PredInterGeneratorGenerator* inter) 
	: PredGenerator(name, 2, true), _interpretation(inter) {
}

ComparisonPredGenerator::~ComparisonPredGenerator() {
	delete (_interpretation);
	for (auto it = _overpreds.cbegin(); it != _overpreds.cend(); ++it) {
		if (not it->second->hasVocabularies()) { delete (it->second); }
	}
}

/**
 * \brief Returns true iff predicate has the same name as the generator, and both sorts of the predicate are equal
 */
bool ComparisonPredGenerator::contains(const Predicate* predicate) const {
	if (predicate->name() == _name) {
		Assert(predicate->arity() == 2);
		return predicate->sort(0) == predicate->sort(1);
	} else {
		return false;
	}
}

/**
 * \brief Returns the unique predicate that has the name of the generator and the given sorts
 */
Predicate* ComparisonPredGenerator::resolve(const vector<Sort*>& sorts) {
	if (sorts.size() == 2 && sorts[0] == sorts[1]) {
		map<Sort*, Predicate*>::const_iterator it = _overpreds.find(sorts[0]);
		if (it == _overpreds.cend()) {
			return disambiguate(sorts);
		} else {
			return it->second;
		}
	}
	return 0;
}

/**
 * \brief Returns the predicate P[A,A], where P is the name of the generator and A is the unique least common
 * \brief ancestor of all the given sorts.
 *
 * Returns null-pointer if
 *	- there is no least common ancestor of the non-null pointers among the given sorts.
 *	- the vector of given sorts contains a null-pointer and the least common ancestor has an ancestor in the
 *	given vocabulary
 */
Predicate* ComparisonPredGenerator::disambiguate(const vector<Sort*>& sorts, const Vocabulary* vocabulary) {
	Sort* predSort = NULL;
	bool sortsContainsZero = false;
	for (auto it = sorts.cbegin(); it != sorts.cend(); ++it) {
<<<<<<< HEAD
		if (*it) {
			if (predSort) {
				predSort = SortUtils::resolve(predSort, *it, vocabulary);
				if (not predSort) { return 0; }
			} else {
				predSort = *it;
			}
		} else {
			sortsContainsZero = true;
		}
	}

	Predicate* pred = 0;
	if (predSort && (!sortsContainsZero || !predSort->ancestors(vocabulary).empty())) {
		map<Sort*, Predicate*>::const_iterator it = _overpreds.find(predSort);
		if (it != _overpreds.cend()) {
=======
		if((*it)==NULL){
			sortsContainsZero = true;
			continue;
		}
		if (predSort!=NULL) {
			predSort = SortUtils::resolve(predSort, *it, vocabulary);
			if (predSort==NULL){
				return NULL;
			}
		} else{
			predSort = *it;
		}
	}

	Predicate* pred = NULL;
	if (predSort && (not sortsContainsZero || not predSort->ancestors(vocabulary).empty())) {
		auto it = _overpreds.find(predSort);
		if (it != _overpreds.cend())
>>>>>>> 3a075a85
			pred = it->second;
		} else {
			vector<Sort*> predSorts(2, predSort);
			pred = new Predicate(_name, predSorts, _interpretation->get(predSorts), true);
			_overpreds[predSort] = pred;
		}
	}
	return pred;
}

set<Sort*> ComparisonPredGenerator::allsorts() const {
	set<Sort*> ss;
	return ss;
}

void ComparisonPredGenerator::addVocabulary(const Vocabulary* vocabulary) {
	for (auto it = _overpreds.cbegin(); it != _overpreds.cend(); ++it) {
		it->second->addVocabulary(vocabulary);
	}
}

void ComparisonPredGenerator::removeVocabulary(const Vocabulary* vocabulary) {
	for (auto it = _overpreds.begin(); it != _overpreds.end();) {
		map<Sort*, Predicate*>::iterator jt = it;
		++it;
		if (jt->second->removeVocabulary(vocabulary)) { _overpreds.erase(jt); }
	}
}

set<Predicate*> ComparisonPredGenerator::nonbuiltins() const {
	set<Predicate*> sp;
	return sp;
}

namespace PredUtils {

Predicate* overload(Predicate* p1, Predicate* p2) {
	Assert(p1->name() == p2->name());
	if (p1 == p2) { return p1; }
	set<Predicate*> sp;
	sp.insert(p1);
	sp.insert(p2);
	return overload(sp);
}

Predicate* overload(const set<Predicate*>& sp) {
	if (sp.empty()) {
		return 0;
	} else if (sp.size() == 1) {
		return *(sp.cbegin());
	} else {
		EnumeratedPredGenerator* epg = new EnumeratedPredGenerator(sp);
		return new Predicate(epg);
	}
}

}

set<Sort*> Function::allsorts() const {
	set<Sort*> ss;
	ss.insert(_sorts.cbegin(), _sorts.cend());
	if (_overfuncgenerator) {
		set<Sort*> os = _overfuncgenerator->allsorts();
		ss.insert(os.cbegin(), os.cend());
	}
	ss.erase(0);
	return ss;
}

Function::Function(const std::string& name, const std::vector<Sort*>& is, Sort* os, const ParseInfo& pi, unsigned int binding) 
	: PFSymbol(name, is, pi), _partial(false), _insorts(is), _outsort(os), _interpretation(0), _overfuncgenerator(0), _binding(binding) {
	_sorts.push_back(os);
}

Function::Function(const std::string& name, const std::vector<Sort*>& sorts, const ParseInfo& pi, unsigned int binding) 
	: PFSymbol(name, sorts, pi), _partial(false), _insorts(sorts), _outsort(sorts.back()), _interpretation(0), _overfuncgenerator(0), _binding(binding) {
	_insorts.pop_back();
}

Function::Function(const std::string& name, const std::vector<Sort*>& is, Sort* os, unsigned int binding) 
	: PFSymbol(name, is), _partial(false), _insorts(is), _outsort(os), _interpretation(0), _overfuncgenerator(0), _binding(binding) {
	_sorts.push_back(os);
}

Function::Function(const std::string& name, const std::vector<Sort*>& sorts, unsigned int binding) 
	: PFSymbol(name, sorts), _partial(false), _insorts(sorts), _outsort(sorts.back()), _interpretation(0), _overfuncgenerator(0), _binding(binding) {
	_insorts.pop_back();
}

Function::Function(const std::string& name, const std::vector<Sort*>& sorts, FuncInterGenerator* inter, unsigned int binding) 
	: PFSymbol(name, sorts, binding != 0), _partial(false), _insorts(sorts), _outsort(sorts.back()), _interpretation(inter), _overfuncgenerator(0), _binding(binding) {
	_insorts.pop_back();
}

Function::Function(FuncGenerator* generator) 
	: PFSymbol(generator->name(), generator->arity() + 1, generator->binding() != 0), _partial(true), _insorts(generator->arity(), 0), _outsort(0), _interpretation(0), _overfuncgenerator(generator) {
}

Function::~Function() {
	if (_interpretation) { delete (_interpretation); }
	if (_overfuncgenerator) { delete (_overfuncgenerator); }
}

bool Function::removeVocabulary(const Vocabulary* vocabulary) {
	_vocabularies.erase(vocabulary);
	if (overloaded()) { _overfuncgenerator->removeVocabulary(vocabulary); }
	if (_vocabularies.empty()) {
		delete (this);
		return true;
	}
	return false;
}

void Function::addVocabulary(const Vocabulary* vocabulary) {
	_vocabularies.insert(vocabulary);
	if (overloaded()) { _overfuncgenerator->addVocabulary(vocabulary); }
}

void Function::partial(bool b) {
	_partial = b;
}

const vector<Sort*>& Function::insorts() const {
	return _insorts;
}

unsigned int Function::arity() const {
	return _insorts.size();
}

Sort* Function::insort(unsigned int n) const {
	return _insorts[n];
}

Sort* Function::outsort() const {
	return _outsort;
}

bool Function::partial() const {
	return _partial;
}

bool Function::builtin() const {
	return _interpretation!=NULL || Vocabulary::std()->contains(this);
}

bool Function::overloaded() const {
	return (_overfuncgenerator != 0);
}

unsigned int Function::binding() const {
	return _binding;
}

/**
 * \brief Returns the interpretation of a built-in function
 *
 * PARAMETERS
 *		 - structure: for some functions, e.g. //2 over a type A, the interpretation of A is 
 *		 needed to generate the interpretation for //2. The structure contains the interpretation of the 
 *		 relevant sorts.
 */
FuncInter* Function::interpretation(const AbstractStructure* structure) const {
	if (_interpretation) {
		return _interpretation->get(structure);
	} else {
		return 0;
	}
}

/**
 * \brief Returns true iff the function is equal to, or overloads a given function
 *
 * PARAMETERS
 *		- function: the given function
 */
bool Function::contains(const Function* function) const {
	if (this == function) {
		return true;
	} else if (_overfuncgenerator && _overfuncgenerator->contains(function)) {
		return true;
	} else {
		return false;
	}
}

/**
 * \brief Return a unique function that is overloaded by the function and which has given sorts.
 *
 * PARAMETERS
 *		- sorts: the sorts the returned function should have. Includes the return sort
 *
 * RETURNS
 *		- The function itself if it is not overloaded and matches the given sorts.
 *		- A null-pointer if there is more than one function that is overloaded by the function
 *		  and matches the given sorts.
 *		- Otherwise, the unique function that is overloaded by the function and matches the given sorts.
 */
Function* Function::resolve(const vector<Sort*>& sorts) {
	if (overloaded()) {
		return _overfuncgenerator->resolve(sorts);
	} else if (_sorts == sorts) {
		return this;
	} else {
		return 0;
	}
}

/**
 *		\brief Returns a function that is overloaded by the function and which sorts resolve with the given sorts.
 *		Which function is returned may depend on the overfuncgenerator. Returns a null-pointer if no
 *		suitable function is found.
 *
 * PARAMETERS
 *		- sorts:		the given sorts (includes the output sort)
 *		- vocabulary:	the vocabulary used for resolving the sorts. Defaults to 0.
 */
Function* Function::disambiguate(const vector<Sort*>& sorts, const Vocabulary* vocabulary) {
<<<<<<< HEAD
	if (overloaded()) {
		return _overfuncgenerator->disambiguate(sorts, vocabulary);
	} else {
		for (size_t n = 0; n < _sorts.size(); ++n) {
			if (sorts[n] && not SortUtils::resolve(sorts[n], _sorts[n], vocabulary)) { 
				return 0;
=======
	if (overloaded()){
		return _overfuncgenerator->disambiguate(sorts, vocabulary);
	}else {
		for (unsigned int n = 0; n < _sorts.size(); ++n) {
			if (sorts[n]!=NULL && not SortUtils::resolve(sorts[n], _sorts[n], vocabulary)){
				return NULL;
>>>>>>> 3a075a85
			}
		}
		return this;
	}
}

set<Function*> Function::nonbuiltins() {
	if (_overfuncgenerator) {
		return _overfuncgenerator->nonbuiltins();
	} else {
		set<Function*> sf;
		if (not _interpretation) {
			sf.insert(this);
		}
		return sf;
	}
}

ostream& Function::put(ostream& output, bool longnames) const {
	if (longnames) {
		for (auto it = _vocabularies.cbegin(); it != _vocabularies.cend(); ++it) {
			if (not (*it)->func(_name)->overloaded()) {
				(*it)->putName(output);
				output << "::";
				break;
			}
		}
	}
	output << _name.substr(0, _name.rfind('/'));
	if (longnames && not overloaded()) {
		output << '[';
		if (_insorts.size() > 0) {
			_insorts[0]->put(output, longnames);
			for (size_t n = 1; n < _insorts.size(); ++n) {
				output << ',';
				_insorts[n]->put(output, longnames);
			}
		}
		output << " : ";
		_outsort->put(output, longnames);
		output << ']';
	}
	return output;
}

ostream& operator<<(ostream& output, const Function& f) {
	return f.put(output);
}

const string& FuncGenerator::name() const {
	return _name;
}

unsigned int FuncGenerator::arity() const {
	return _arity;
}

unsigned int FuncGenerator::binding() const {
	return _binding;
}

EnumeratedFuncGenerator::EnumeratedFuncGenerator(const set<Function*>& overfuncs) 
	: FuncGenerator((*(overfuncs.cbegin()))->name(), (*(overfuncs.cbegin()))->arity(), (*(overfuncs.cbegin()))->binding()), _overfuncs(overfuncs) {
}

bool EnumeratedFuncGenerator::contains(const Function* function) const {
	for (auto it = _overfuncs.cbegin(); it != _overfuncs.cend(); ++it) {
		if ((*it)->contains(function)) {
			return true;
		}
	}
	return false;
}

/**
 * \brief Returns the unique function that is contained in the generator and that has the given sorts.
 * \brief Returns a null-pointer if such a function does not exist or is not unique
 */
Function* EnumeratedFuncGenerator::resolve(const vector<Sort*>& sorts) {
	Function* candidate = 0;
	for (auto it = _overfuncs.cbegin(); it != _overfuncs.cend(); ++it) {
		Function* newcandidate = (*it)->resolve(sorts);
		if (candidate && candidate != newcandidate) {
			return 0;
		} else {
			candidate = newcandidate;
		}
	}
	return candidate;
}

/**
 * \brief Returns the unique function that is contained in the generator and which sorts resolve with the given sorts.
 * \brief Returns a null-pointer if such a function does not exist or is not unique
 */
Function* EnumeratedFuncGenerator::disambiguate(const vector<Sort*>& sorts, const Vocabulary* vocabulary) {
	Function* candidate = 0;
	for (auto it = _overfuncs.cbegin(); it != _overfuncs.cend(); ++it) {
		Function* newcandidate = (*it)->disambiguate(sorts, vocabulary);
		if (candidate && candidate != newcandidate) {
			return 0;
		} else {
			candidate = newcandidate;
		}
	}
	return candidate;
}

set<Sort*> EnumeratedFuncGenerator::allsorts() const {
	set<Sort*> ss;
	for (auto it = _overfuncs.cbegin(); it != _overfuncs.cend(); ++it) {
		set<Sort*> os = (*it)->allsorts();
		ss.insert(os.cbegin(), os.cend());
	}
	ss.erase(0);
	return ss;
}

void EnumeratedFuncGenerator::addVocabulary(const Vocabulary* vocabulary) {
	for (auto it = _overfuncs.cbegin(); it != _overfuncs.cend(); ++it) {
		(*it)->addVocabulary(vocabulary);
	}
}

void EnumeratedFuncGenerator::removeVocabulary(const Vocabulary* vocabulary) {
	for (auto it = _overfuncs.cbegin(); it != _overfuncs.cend(); ++it) {
		(*it)->removeVocabulary(vocabulary);
	}
}

set<Function*> EnumeratedFuncGenerator::nonbuiltins() const {
	set<Function*> sf;
	for (auto it = _overfuncs.cbegin(); it != _overfuncs.cend(); ++it) {
		set<Function*> temp = (*it)->nonbuiltins();
		sf.insert(temp.cbegin(), temp.cend());
	}
	return sf;
}

IntFloatFuncGenerator::IntFloatFuncGenerator(Function* intfunc, Function* floatfunc) 
	: FuncGenerator(intfunc->name(), intfunc->arity(), intfunc->binding()), _intfunction(intfunc), _floatfunction(floatfunc) {
}

bool IntFloatFuncGenerator::contains(const Function* function) const {
	return (function == _intfunction || function == _floatfunction);
}

/**
 * Returns the integer function if the vector of sorts only contains int, 
 * the float function if it only contains float, and a null-pointer otherwise.
 */
Function* IntFloatFuncGenerator::resolve(const vector<Sort*>& sorts) {
	Assert(sorts.size() == 2 || sorts.size() == 3);
	if (sorts[0] == sorts[1] && (sorts.size() == 2 || sorts[1] == sorts[2])) {
		Sort* intsort = *((Vocabulary::std()->sort("int"))->begin());
		Sort* floatsort = *((Vocabulary::std()->sort("float"))->begin());
		if (sorts[0] == intsort) {
			return _intfunction;
		} else if (sorts[0] == floatsort) {
			return _floatfunction;
		} else {
			return 0;
		}
	}
	return 0;
}

/**
 * Returns a null-pointer if more than one of the sorts is a null-pointer, 
 * or one of the sorts that is not a null-pointer, is not a subsort of float.
 * Otherwise, return the integer function if all sorts are a subsort of int, 
 * and the float function if at least one sort is not a subsort of _int.
 */
Function* IntFloatFuncGenerator::disambiguate(const vector<Sort*>& sorts, const Vocabulary* vocabulary) {
	unsigned int zerocounter = 0;
	bool isfloat = false;
	Sort* intsort = *((Vocabulary::std()->sort("int"))->begin());
	Sort* floatsort = *((Vocabulary::std()->sort("float"))->begin());
	for (auto it = sorts.cbegin(); it != sorts.cend(); ++it) {
		if (*it) {
			if (SortUtils::resolve(intsort, *it, vocabulary) != intsort) {
				if (SortUtils::resolve(floatsort, *it, vocabulary) == floatsort) {
					isfloat = true;
				} else {
					return 0;
				}
			}
		} else {
			++zerocounter;
			if (zerocounter > 1) {
				return 0;
			}
		}
	}
	return (isfloat ? _floatfunction : _intfunction);
}

/**
 * \brief Returns sorts int and float
 */
set<Sort*> IntFloatFuncGenerator::allsorts() const {
	set<Sort*> ss;
	ss.insert(*(Vocabulary::std()->sort("int")->begin()));
	ss.insert(*(Vocabulary::std()->sort("float")->begin()));
	return ss;
}

void IntFloatFuncGenerator::addVocabulary(const Vocabulary* vocabulary) {
	_intfunction->addVocabulary(vocabulary);
	_floatfunction->addVocabulary(vocabulary);
}

void IntFloatFuncGenerator::removeVocabulary(const Vocabulary* vocabulary) {
	_intfunction->removeVocabulary(vocabulary);
	_floatfunction->removeVocabulary(vocabulary);
}

set<Function*> IntFloatFuncGenerator::nonbuiltins() const {
	set<Function*> sf;
	return sf;
}

OrderFuncGenerator::OrderFuncGenerator(const string& name, unsigned int arity, FuncInterGeneratorGenerator* inter) 
	: FuncGenerator(name, arity, 0), _interpretation(inter) {
}

OrderFuncGenerator::~OrderFuncGenerator() {
	delete (_interpretation);
	for (auto it = _overfuncs.cbegin(); it != _overfuncs.cend(); ++it) {
		if (not it->second->hasVocabularies()) {
			delete (it->second);
		}
	}
}

/**
 * \brief Returns true iff function has the same name as the generator, and all sorts of function are equal.
 */
bool OrderFuncGenerator::contains(const Function* function) const {
	if (function->name() == _name) {
		for (size_t n = 0; n < _arity; ++n) {
			if (function->outsort() != function->insort(n)) {
				return false;
			}
		}
		return true;
	} else {
		return false;
	}
}

/**
 * \brief Returns the unique function that has the name of the generator and the given sorts
 */
Function* OrderFuncGenerator::resolve(const vector<Sort*>& sorts) {
	for (size_t n = 1; n < sorts.size(); ++n) {
		if (sorts[n] != sorts[n - 1]) {
			return 0;
		}
	}
	Assert(not sorts.empty());
	map<Sort*, Function*>::const_iterator it = _overfuncs.find(sorts[0]);
	if (it == _overfuncs.cend()) {
		return disambiguate(sorts);
	} else {
		return it->second;
	}
}

/**
 * \brief Returns the function F[A,...,A:A], where F is the name of the generator and A is the only sort 
 * \brief among the given sorts.
 */
Function* OrderFuncGenerator::disambiguate(const vector<Sort*>& sorts, const Vocabulary*) {
	Sort* funcSort = 0;
	for (auto it = sorts.cbegin(); it != sorts.cend(); ++it) {
		if (*it) {
			if (funcSort) {
				if (funcSort != *it) {
					return 0;
				}
			} else {
				funcSort = *it;
			}
		}
	}

	Function* func = 0;
	if (funcSort) {
		map<Sort*, Function*>::const_iterator it = _overfuncs.find(funcSort);
		if (it != _overfuncs.cend()) {
			func = it->second;
		} else {
			vector<Sort*> funcSorts(_arity + 1, funcSort);
			func = new Function(_name, funcSorts, _interpretation->get(funcSorts), 0);
			_overfuncs[funcSort] = func;
		}
	}
	return func;
}

set<Sort*> OrderFuncGenerator::allsorts() const {
	set<Sort*> ss;
	return ss;
}

void OrderFuncGenerator::addVocabulary(const Vocabulary* vocabulary) {
	for (auto it = _overfuncs.cbegin(); it != _overfuncs.cend(); ++it) {
		it->second->addVocabulary(vocabulary);
	}
}

void OrderFuncGenerator::removeVocabulary(const Vocabulary*) {
	// TODO: check this...
	//for(auto it = _overfuncs.cbegin(); it != _overfuncs.cend(); ++it) {
	//	it->second->removeVocabulary(vocabulary);
	//}
}

set<Function*> OrderFuncGenerator::nonbuiltins() const {
	set<Function*> sf;
	return sf;
}

namespace FuncUtils {

Function* overload(Function* f1, Function* f2) {
	Assert(f1->name() == f2->name());
	if (f1 == f2) {
		return f1;
	}
	set<Function*> sf;
	sf.insert(f1);
	sf.insert(f2);
	return overload(sf);
}

Function* overload(const set<Function*>& sf) {
	if (sf.empty()) {
		return 0;
	} else if (sf.size() == 1) {
		return *(sf.cbegin());
	} else {
		EnumeratedFuncGenerator* efg = new EnumeratedFuncGenerator(sf);
		return new Function(efg);
	}
}

bool isIntFunc(const Function* func, const Vocabulary* voc) {
	return SortUtils::resolve(func->outsort(), VocabularyUtils::intsort(), voc) == VocabularyUtils::intsort();
}

bool isIntSum(const Function* function, const Vocabulary* voc) {
	if (function->name() == "+/2" || function->name() == "-/2") {
		bool allintsorts = isIntFunc(function, voc);
		for (auto it = function->insorts().cbegin(); it != function->insorts().cend(); ++it) {
			allintsorts *= (SortUtils::resolve(*it, VocabularyUtils::intsort(), voc) == VocabularyUtils::intsort());
		}
		return allintsorts;
	}
	return false;
}
}

/*****************
 Vocabulary
 *****************/

Vocabulary::Vocabulary(const string& name) :
		_name(name), _namespace(0) {
	if (_name != "std") {
		add(Vocabulary::std());
	}
}

Vocabulary::Vocabulary(const string& name, const ParseInfo& pi) :
		_name(name), _pi(pi), _namespace(0) {
	if (_name != "std") {
		add(Vocabulary::std());
	}
}

Vocabulary::~Vocabulary() {
	if (this == _std) {
		_std = NULL;
	}
	for (auto it = _name2pred.cbegin(); it != _name2pred.cend(); ++it) {
		it->second->removeVocabulary(this);
	}
	for (auto it = _name2func.cbegin(); it != _name2func.cend(); ++it) {
		it->second->removeVocabulary(this);
	}
	for (auto it = _name2sort.cbegin(); it != _name2sort.cend(); ++it) {
		for (auto jt = it->second.cbegin(); jt != it->second.cend(); ++jt) {
			(*jt)->removeVocabulary(this);
		}
	}
}

void Vocabulary::add(Sort* s) {
	if (not contains(s)) {
		_name2sort[s->name()].insert(s);
		s->addVocabulary(this);
		add(s->pred());
	}
}

// TODO cleaner?
void Vocabulary::add(PFSymbol* symbol){
	if(sametypeid<Predicate>(*symbol)){
		add(dynamic_cast<Predicate*>(symbol));
	}else{
		Assert(sametypeid<Function>(*symbol));
		add(dynamic_cast<Function*>(symbol));
	}
}

void Vocabulary::add(Predicate* p) {
	if (contains(p)) {
		return;
	}
	if(p->type()!=ST_NONE){
		Warning::triedAddingSubtypeToVocabulary(p->name(), p->parent()->name(), this->name());
		add(p->parent());
	}

	if (_name2pred.find(p->name()) == _name2pred.cend()) {
		_name2pred[p->name()] = p;
	} else {
		Predicate* ovp = PredUtils::overload(p, _name2pred[p->name()]);
		_name2pred[p->name()] = ovp;
	}
	set<Sort*> ss = p->allsorts();
	for (auto it = ss.cbegin(); it != ss.cend(); ++it) {
		add(*it);
	}
	p->addVocabulary(this);
}

void Vocabulary::add(Function* f) {
	if (not contains(f)) {
		if (_name2func.find(f->name()) == _name2func.cend()) {
			_name2func[f->name()] = f;
		} else {
			Function* ovf = FuncUtils::overload(f, _name2func[f->name()]);
			_name2func[f->name()] = ovf;
		}
		set<Sort*> ss = f->allsorts();
		for (auto it = ss.cbegin(); it != ss.cend(); ++it) {
			add(*it);
		}
		f->addVocabulary(this);
	}
}

void Vocabulary::add(Vocabulary* v) {
	for (auto it = v->firstSort(); it != v->lastSort(); ++it) {
		for (auto jt = (it->second).cbegin(); jt != (it->second).cend(); ++jt) {
			add(*jt);
		}
	}
	for (auto it = v->firstPred(); it != v->lastPred(); ++it) {
		add(it->second);
	}
	for (auto it = v->firstFunc(); it != v->lastFunc(); ++it) {
		add(it->second);
	}
}

Vocabulary* Vocabulary::_std = 0;

Vocabulary* Vocabulary::std() {
	if (not _std) {
		_std = new Vocabulary("std");

		// Create sort interpretations
		SortTable* allnats = new SortTable(new AllNaturalNumbers());
		SortTable* allints = new SortTable(new AllIntegers());
		SortTable* allfloats = new SortTable(new AllFloats());
		SortTable* allstrings = new SortTable(new AllStrings());
		SortTable* allchars = new SortTable(new AllChars());

		// Create sorts
		Sort* natsort = new Sort("nat", allnats);
		Sort* intsort = new Sort("int", allints);
		Sort* floatsort = new Sort("float", allfloats);
		Sort* charsort = new Sort("char", allchars);
		Sort* stringsort = new Sort("string", allstrings);

		// Add the sorts
		_std->add(natsort);
		_std->add(intsort);
		_std->add(floatsort);
		_std->add(charsort);
		_std->add(stringsort);

		// Set sort hierarchy 
		intsort->addParent(floatsort);
		natsort->addParent(intsort);
		charsort->addParent(stringsort);

		// Create predicate interpretations
		EqualInterGeneratorGenerator* eqgen = new EqualInterGeneratorGenerator();
		StrLessThanInterGeneratorGenerator* ltgen = new StrLessThanInterGeneratorGenerator();
		StrGreaterThanInterGeneratorGenerator* gtgen = new StrGreaterThanInterGeneratorGenerator();

		// Create predicate overloaders
		ComparisonPredGenerator* eqpgen = new ComparisonPredGenerator("=/2", eqgen);
		ComparisonPredGenerator* ltpgen = new ComparisonPredGenerator("</2", ltgen);
		ComparisonPredGenerator* gtpgen = new ComparisonPredGenerator(">/2", gtgen);

		// Add predicates
		_std->add(new Predicate(eqpgen));
		_std->add(new Predicate(ltpgen));
		_std->add(new Predicate(gtpgen));

		// Create function interpretations
		Universe twoint(vector<SortTable*>(2, allints));
		Universe twofloat(vector<SortTable*>(2, allfloats));
		Universe threeint(vector<SortTable*>(3, allints));
		Universe threefloat(vector<SortTable*>(3, allfloats));

		SingleFuncInterGenerator* modgen = new SingleFuncInterGenerator(new FuncInter(new FuncTable(new ModInternalFuncTable(), threeint)));
		SingleFuncInterGenerator* expgen = new SingleFuncInterGenerator(new FuncInter(new FuncTable(new ExpInternalFuncTable(), threefloat)));

		vector<Sort*> twoints(2, intsort);
		vector<Sort*> twofloats(2, floatsort);
		vector<Sort*> threeints(3, intsort);
		vector<Sort*> threefloats(3, floatsort);

		SingleFuncInterGenerator* intplusgen = new SingleFuncInterGenerator(new FuncInter(new FuncTable(new PlusInternalFuncTable(true), threeint)));
		SingleFuncInterGenerator* floatplusgen = new SingleFuncInterGenerator(
				new FuncInter(new FuncTable(new PlusInternalFuncTable(false), threefloat)));
		Function* intplus = new Function("+/2", threeints, intplusgen, 200);
		Function* floatplus = new Function("+/2", threefloats, floatplusgen, 200);

		SingleFuncInterGenerator* intminusgen = new SingleFuncInterGenerator(
				new FuncInter(new FuncTable(new MinusInternalFuncTable(true), threeint)));
		SingleFuncInterGenerator* floatminusgen = new SingleFuncInterGenerator(
				new FuncInter(new FuncTable(new MinusInternalFuncTable(false), threefloat)));
		Function* intminus = new Function("-/2", threeints, intminusgen, 200);
		Function* floatminus = new Function("-/2", threefloats, floatminusgen, 200);

		SingleFuncInterGenerator* inttimesgen = new SingleFuncInterGenerator(
				new FuncInter(new FuncTable(new TimesInternalFuncTable(true), threeint)));
		SingleFuncInterGenerator* floattimesgen = new SingleFuncInterGenerator(
				new FuncInter(new FuncTable(new TimesInternalFuncTable(false), threefloat)));
		Function* inttimes = new Function("*/2", threeints, inttimesgen, 300);
		Function* floattimes = new Function("*/2", threefloats, floattimesgen, 300);

		SingleFuncInterGenerator* intdivgen = new SingleFuncInterGenerator(new FuncInter(new FuncTable(new DivInternalFuncTable(true), threeint)));
		SingleFuncInterGenerator* floatdivgen = new SingleFuncInterGenerator(
				new FuncInter(new FuncTable(new DivInternalFuncTable(false), threefloat)));
		Function* intdiv = new Function("//2", threeints, intdivgen, 300);
		Function* floatdiv = new Function("//2", threefloats, floatdivgen, 300);

		SingleFuncInterGenerator* intabsgen = new SingleFuncInterGenerator(new FuncInter(new FuncTable(new AbsInternalFuncTable(true), twoint)));
		SingleFuncInterGenerator* floatabsgen = new SingleFuncInterGenerator(new FuncInter(new FuncTable(new AbsInternalFuncTable(false), twofloat)));
		Function* intabs = new Function("abs/1", twoints, intabsgen, 0);
		Function* floatabs = new Function("abs/1", twofloats, floatabsgen, 0);

		SingleFuncInterGenerator* intumingen = new SingleFuncInterGenerator(new FuncInter(new FuncTable(new UminInternalFuncTable(true), twoint)));
		SingleFuncInterGenerator* floatumingen = new SingleFuncInterGenerator(
				new FuncInter(new FuncTable(new UminInternalFuncTable(false), twofloat)));
		Function* intumin = new Function("-/1", twoints, intumingen, 500);
		Function* floatumin = new Function("-/1", twofloats, floatumingen, 500);

		MinInterGeneratorGenerator* minigengen = new MinInterGeneratorGenerator();
		MaxInterGeneratorGenerator* maxigengen = new MaxInterGeneratorGenerator();
		SuccInterGeneratorGenerator* succigengen = new SuccInterGeneratorGenerator();
		InvSuccInterGeneratorGenerator* predigengen = new InvSuccInterGeneratorGenerator();

		// Create function overloaders
		IntFloatFuncGenerator* plusgen = new IntFloatFuncGenerator(intplus, floatplus);
		IntFloatFuncGenerator* minusgen = new IntFloatFuncGenerator(intminus, floatminus);
		IntFloatFuncGenerator* timesgen = new IntFloatFuncGenerator(inttimes, floattimes);
		IntFloatFuncGenerator* divgen = new IntFloatFuncGenerator(intdiv, floatdiv);
		IntFloatFuncGenerator* absgen = new IntFloatFuncGenerator(intabs, floatabs);
		IntFloatFuncGenerator* umingen = new IntFloatFuncGenerator(intumin, floatumin);
		OrderFuncGenerator* mingen = new OrderFuncGenerator("MIN/0", 0, minigengen);
		OrderFuncGenerator* maxgen = new OrderFuncGenerator("MAX/0", 0, maxigengen);
		OrderFuncGenerator* succgen = new OrderFuncGenerator("SUCC/1", 1, succigengen);
		OrderFuncGenerator* predgen = new OrderFuncGenerator("PRED/1", 1, predigengen);

		// Add functions
		Function* modfunc = new Function(string("%/2"), threeints, modgen, 100);
		modfunc->partial(true);
		Function* expfunc = new Function(string("^/2"), threefloats, expgen, 400);
		_std->add(modfunc);
		_std->add(expfunc);
		_std->add(new Function(plusgen));
		_std->add(new Function(minusgen));
		_std->add(new Function(timesgen));
		_std->add(new Function(divgen));
		_std->add(new Function(absgen));
		_std->add(new Function(umingen));
		_std->add(new Function(mingen));
		_std->add(new Function(maxgen));
		_std->add(new Function(succgen));
		_std->add(new Function(predgen));
	}
	return _std;
}

const string& Vocabulary::name() const {
	return _name;
}

const ParseInfo& Vocabulary::pi() const {
	return _pi;
}

bool Vocabulary::contains(const Sort* s) const {
	auto it = _name2sort.find(s->name());
	if (it != _name2sort.cend()) {
		if (it->second.find(const_cast<Sort*>(s)) != (it->second).cend()) { // TODO const cast ugly but no way around?
			return true;
		}
	}

	return false;
}

bool Vocabulary::contains(const Predicate* p) const {
	map<string, Predicate*>::const_iterator it = _name2pred.find(p->name());
	if (it != _name2pred.cend()) {
		return it->second->contains(p);
	} else {
		return false;
	}
}

bool Vocabulary::contains(const Function* f) const {
	auto it = _name2func.find(f->name());
	if (it != _name2func.cend()) {
		return it->second->contains(f);
	} else {
		return false;
	}
}

bool Vocabulary::contains(const PFSymbol* s) const {
	if (typeid(*s) == typeid(Predicate)) {
		return contains(dynamic_cast<const Predicate*>(s));
	} else {
		Assert(typeid(*s) == typeid(Function));
		return contains(dynamic_cast<const Function*>(s));
	}
}

const set<Sort*>* Vocabulary::sort(const string& name) const {
	map<string, set<Sort*> >::const_iterator it = _name2sort.find(name);
	if (it != _name2sort.cend()) {
		return &(it->second);
	} else {
		return 0;
	}
}

Predicate* Vocabulary::pred(const string& name) const {
	map<string, Predicate*>::const_iterator it = _name2pred.find(name);
	if (it != _name2pred.cend()) {
		return it->second;
	} else {
		return 0;
	}
}

Function* Vocabulary::func(const string& name) const {
	map<string, Function*>::const_iterator it = _name2func.find(name);
	if (it != _name2func.cend()) {
		return it->second;
	} else {
		return 0;
	}
}

set<Predicate*> Vocabulary::pred_no_arity(const string& name) const {
	set<Predicate*> vp;
	for (auto it = _name2pred.cbegin(); it != _name2pred.cend(); ++it) {
		string nm = it->second->name();
		if (nm.substr(0, nm.rfind('/')) == name) {
			vp.insert(it->second);
		}
	}
	return vp;
}

set<Function*> Vocabulary::func_no_arity(const string& name) const {
	set<Function*> vf;
	for (auto it = _name2func.cbegin(); it != _name2func.cend(); ++it) {
		string nm = it->second->name();
		if (nm.substr(0, nm.rfind('/')) == name) {
			vf.insert(it->second);
		}
	}
	return vf;
}

ostream& Vocabulary::putName(ostream& output) const {
	if (_namespace && not _namespace->isGlobal()) {
		_namespace->putName(output);
		output << "::";
	}
	output << _name;
	return output;
}

ostream& Vocabulary::put(ostream& output, size_t tabs, bool longnames) const {
	//TODO Use put methods + add longnames option...
	printTabs(output, tabs);
	output << "Vocabulary " << _name << ":\n";
	++tabs;
	printTabs(output, tabs);
	output << "Sorts:\n";
	++tabs;
	for (auto it = _name2sort.cbegin(); it != _name2sort.cend(); ++it) {
		for (auto jt = (it->second).cbegin(); jt != (it->second).cend(); ++jt) {
			printTabs(output, tabs);
			(*jt)->put(output, longnames);
			output << '\n';
		}
	}
	--tabs;
	printTabs(output, tabs);
	output << "Predicates:\n";
	++tabs;
	for (auto it = _name2pred.cbegin(); it != _name2pred.cend(); ++it) {
		printTabs(output, tabs);
		it->second->put(output, longnames);
		output << '\n';
	}
	--tabs;
	printTabs(output, tabs);
	output << "Functions:\n";
	++tabs;
	for (auto it = _name2func.cbegin(); it != _name2func.cend(); ++it) {
		printTabs(output, tabs);
		it->second->put(output, longnames);
		output << '\n';
	}
	return output;
}

string Vocabulary::toString(size_t tabs, bool longnames) const {
	stringstream ss;
	put(ss, tabs, longnames);
	return ss.str();
}

ostream& operator<<(ostream& output, const Vocabulary& voc) {
	return voc.put(output);
}

namespace VocabularyUtils {
Sort* natsort() {
	return *(Vocabulary::std()->sort("nat")->begin());
}
Sort* intsort() {
	return *(Vocabulary::std()->sort("int")->begin());
}
Sort* floatsort() {
	return *(Vocabulary::std()->sort("float")->begin());
}
Sort* stringsort() {
	return *(Vocabulary::std()->sort("string")->begin());
}
Sort* charsort() {
	return *(Vocabulary::std()->sort("char")->begin());
}

Predicate* equal(Sort* s) {
	vector<Sort*> sorts(2, s);
	return Vocabulary::std()->pred("=/2")->resolve(sorts);
}

Predicate* lessThan(Sort* s) {
	vector<Sort*> sorts(2, s);
	return Vocabulary::std()->pred("</2")->resolve(sorts);
}

Predicate* greaterThan(Sort* s) {
	vector<Sort*> sorts(2, s);
	return Vocabulary::std()->pred(">/2")->resolve(sorts);
}

bool isComparisonPredicate(const PFSymbol* symbol) {
	string name = symbol->name();
	return (typeid(*symbol) == typeid(Predicate)) && (name == "=/2" || name == "</2" || name == ">/2");
}

bool isNumeric(Sort* s) {
	return SortUtils::isSubsort(s, floatsort());
}
}<|MERGE_RESOLUTION|>--- conflicted
+++ resolved
@@ -1,12 +1,9 @@
-<<<<<<< HEAD
 /************************************
 	vocabulary.cpp
 	this file belongs to GidL 2.0
 	(c) K.U.Leuven
 ************************************/
 
-=======
->>>>>>> 3a075a85
 #include <sstream>
 #include <iostream>
 #include "vocabulary.hpp"
@@ -767,34 +764,16 @@
 	Sort* predSort = NULL;
 	bool sortsContainsZero = false;
 	for (auto it = sorts.cbegin(); it != sorts.cend(); ++it) {
-<<<<<<< HEAD
-		if (*it) {
-			if (predSort) {
-				predSort = SortUtils::resolve(predSort, *it, vocabulary);
-				if (not predSort) { return 0; }
-			} else {
-				predSort = *it;
+		if((*it)==NULL) {
+			sortsContainsZero = true;
+			continue;
+		}
+		if (predSort!=NULL) {
+			predSort = SortUtils::resolve(predSort, *it, vocabulary);
+			if (predSort==NULL) {
+				return NULL;
 			}
 		} else {
-			sortsContainsZero = true;
-		}
-	}
-
-	Predicate* pred = 0;
-	if (predSort && (!sortsContainsZero || !predSort->ancestors(vocabulary).empty())) {
-		map<Sort*, Predicate*>::const_iterator it = _overpreds.find(predSort);
-		if (it != _overpreds.cend()) {
-=======
-		if((*it)==NULL){
-			sortsContainsZero = true;
-			continue;
-		}
-		if (predSort!=NULL) {
-			predSort = SortUtils::resolve(predSort, *it, vocabulary);
-			if (predSort==NULL){
-				return NULL;
-			}
-		} else{
 			predSort = *it;
 		}
 	}
@@ -802,8 +781,7 @@
 	Predicate* pred = NULL;
 	if (predSort && (not sortsContainsZero || not predSort->ancestors(vocabulary).empty())) {
 		auto it = _overpreds.find(predSort);
-		if (it != _overpreds.cend())
->>>>>>> 3a075a85
+		if (it != _overpreds.cend()) {
 			pred = it->second;
 		} else {
 			vector<Sort*> predSorts(2, predSort);
@@ -1022,21 +1000,12 @@
  *		- vocabulary:	the vocabulary used for resolving the sorts. Defaults to 0.
  */
 Function* Function::disambiguate(const vector<Sort*>& sorts, const Vocabulary* vocabulary) {
-<<<<<<< HEAD
 	if (overloaded()) {
 		return _overfuncgenerator->disambiguate(sorts, vocabulary);
 	} else {
 		for (size_t n = 0; n < _sorts.size(); ++n) {
-			if (sorts[n] && not SortUtils::resolve(sorts[n], _sorts[n], vocabulary)) { 
-				return 0;
-=======
-	if (overloaded()){
-		return _overfuncgenerator->disambiguate(sorts, vocabulary);
-	}else {
-		for (unsigned int n = 0; n < _sorts.size(); ++n) {
-			if (sorts[n]!=NULL && not SortUtils::resolve(sorts[n], _sorts[n], vocabulary)){
+			if (sorts[n]!=NULL && not SortUtils::resolve(sorts[n], _sorts[n], vocabulary)) {
 				return NULL;
->>>>>>> 3a075a85
 			}
 		}
 		return this;
