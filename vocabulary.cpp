/************************************
 vocabulary.cpp
 this file belongs to GidL 2.0
 (c) K.U.Leuven
 ************************************/

#include <sstream>
#include <iostream>
#include "vocabulary.hpp"
#include "structure.hpp"
#include "common.hpp"
#include "error.hpp"
#include "namespace.hpp"
#include <typeinfo>

using namespace std;

/************
 Sorts
 ************/

/**
 * Destructor for sorts. 
 * Deletes the built-in interpretation and removes the sort from the sort hierarchy.
 */
Sort::~Sort() {
	for (auto it = _parents.cbegin(); it != _parents.cend(); ++it) {
		(*it)->removeChild(this);
	}
	for (auto it = _children.cbegin(); it != _children.cend(); ++it) {
		(*it)->removeParent(this);
	}
	if (_interpretation) {
		delete (_interpretation);
	}
}

void Sort::removeVocabulary(const Vocabulary* vocabulary) {
	_vocabularies.erase(vocabulary);
	if (_vocabularies.empty()) {
		delete (this);
	}
}

void Sort::addVocabulary(const Vocabulary* vocabulary) {
	_vocabularies.insert(vocabulary);
}

/**
 * Removes a sort from the set of parents
 *
 * PARAMETERS
 *		- parent: the parent that is removed
 */
void Sort::removeParent(Sort* parent) {
	_parents.erase(parent);
}

/**
 * Removes a sort from the set of children
 *
 * PARAMETERS
 *		- child: the child that is removed
 */
void Sort::removeChild(Sort* child) {
	_children.erase(child);
}

/**
 * Generate the predicate that corresponds to the sort
 */
void Sort::generatePred(SortTable* inter) {
	string predname(_name + "/1");
	vector<Sort*> predsorts(1, this);
	if (inter) {
		Universe univ(vector<SortTable*>(1, inter));
		PredTable* pt = new PredTable(new FullInternalPredTable(), univ);
		PredInter* pinter = new PredInter(pt, true);
		PredInterGenerator* pig = new SinglePredInterGenerator(pinter);
		_pred = new Predicate(predname, predsorts, pig, false);
	} else {
		_pred = new Predicate(predname, predsorts, _pi);
	}
}

/**
 * Create an internal sort
 */
Sort::Sort(const string& name, SortTable* inter) :
		_name(name), _pi(), _interpretation(inter) {
	generatePred(inter);
}

/**
 * Create a user-declared sort
 */
Sort::Sort(const string& name, const ParseInfo& pi, SortTable* inter) :
		_name(name), _pi(pi), _interpretation(inter) {
	generatePred(inter);
}

/**
 * Add p as a parent
 */
void Sort::addParent(Sort* p) {
	pair<set<Sort*>::iterator, bool> changed = _parents.insert(p);
	if (changed.second) {
		p->addChild(this);
	}
}

void Sort::addChild(Sort* c) {
	pair<set<Sort*>::iterator, bool> changed = _children.insert(c);
	if (changed.second) {
		c->addParent(this);
	}
}

const string& Sort::name() const {
	return _name;
}

const ParseInfo& Sort::pi() const {
	return _pi;
}

Predicate* Sort::pred() const {
	return _pred;
}

const std::set<Sort*>& Sort::parents() const {
	return _parents;
}

const std::set<Sort*>& Sort::children() const {
	return _children;
}

/**
 * Compute all ancestors of the sort in the sort hierarchy
 *
 * PARAMETERS
 *		- vocabulary:	if this is not a null-pointer, the set of ancestors is restricted to the ancestors in vocabulary
 */
set<Sort*> Sort::ancestors(const Vocabulary* vocabulary) const {
	set<Sort*> ancest;
	for (auto it = _parents.cbegin(); it != _parents.cend(); ++it) {
		if ((not vocabulary) || vocabulary->contains(*it)) {
			ancest.insert(*it);
		}
		set<Sort*> temp = (*it)->ancestors(vocabulary);
		ancest.insert(temp.cbegin(), temp.cend());
	}
	return ancest;
}

/**
 * Compute all ancestors of the sort in the sort hierarchy
 *
 * PARAMETERS
 *		- vocabulary:	if this is not a null-pointer, the set of descendents is restricted to the descendents in vocabulary
 */
set<Sort*> Sort::descendents(const Vocabulary* vocabulary) const {
	set<Sort*> descend;
	for (auto it = _children.cbegin(); it != _children.cend(); ++it) {
		if ((not vocabulary) || vocabulary->contains(*it)) {
			descend.insert(*it);
		}
		set<Sort*> temp = (*it)->descendents(vocabulary);
		descend.insert(temp.cbegin(), temp.cend());
	}
	return descend;
}

bool Sort::builtin() const {
	return (_interpretation != 0);
}

SortTable* Sort::interpretation() const {

	return _interpretation;
}

std::set<const Vocabulary*>::const_iterator Sort::firstVocabulary() const {
	return _vocabularies.cbegin();
}
std::set<const Vocabulary*>::const_iterator Sort::lastVocabulary() const {
	return _vocabularies.cend();
}

ostream& Sort::put(ostream& output, bool longnames) const {
	if (longnames) {
		for (auto it = _vocabularies.cbegin(); it != _vocabularies.cend(); ++it) {
			if (not (*it)->sort(_name)->empty()) {
				(*it)->putName(output);
				output << "::";
				break;
			}
		}
	}
	output << _name;
	return output;
}

string Sort::toString(bool longnames) const {
	stringstream output;
	put(output, longnames);
	return output.str();
}

ostream& operator<<(ostream& output, const Sort& sort) {
	return sort.put(output);
}

namespace SortUtils {

/**
 *	\brief	Return the unique nearest common ancestor of two sorts.
 *
 *	\param s1			the first sort
 *	\param s2			the second sort
 *	\param vocabulary	if not 0, search for the nearest common ancestor in the projection of the sort hiearchy on
 *						this vocabulary
 *
 *	\return	The unique nearest common ancestor if it exists, a null-pointer otherwise.
 */
Sort* resolve(Sort* s1, Sort* s2, const Vocabulary* vocabulary) {
	if ((s1 == 0) || s2 == 0) {
		return 0;
	}
	set<Sort*> ss1 = s1->ancestors(vocabulary);
	ss1.insert(s1);
	set<Sort*> ss2 = s2->ancestors(vocabulary);
	ss2.insert(s2);
	set<Sort*> ss;
	for (auto it = ss1.cbegin(); it != ss1.cend(); ++it) {
		if (ss2.find(*it) != ss2.cend()) {
			ss.insert(*it);
		}
	}
	vector<Sort*> vs = vector<Sort*>(ss.cbegin(), ss.cend());
	if (vs.empty()) {
		return 0;
	} else if (vs.size() == 1) {
		return vs[0];
	} else {
		for (unsigned int n = 0; n < vs.size(); ++n) {
			set<Sort*> ds = vs[n]->ancestors(vocabulary);
			for (auto it = ds.cbegin(); it != ds.cend(); ++it) {
				ss.erase(*it);
			}
		}
		vs = vector<Sort*>(ss.cbegin(), ss.cend());
		if (vs.size() == 1) {
			return vs[0];
		} else {
			return 0;
		}
	}
}

bool isSubsort(Sort* a, Sort* b) {
	return resolve(a, b) == b;
}

}

/****************
 Variables
 ****************/

int Variable::_nvnr = 0;

Variable::~Variable() {
}

Variable::Variable(const std::string& name, Sort* sort, const ParseInfo& pi) :
		_name(name), _sort(sort), _pi(pi) {
}

Variable::Variable(Sort* s) :
		_sort(s) {
	_name = "_var_" + s->name() + "_" + convertToString(Variable::_nvnr);
	++_nvnr;
}

void Variable::sort(Sort* s) {
	_sort = s;
}

const string& Variable::name() const {
	return _name;
}

Sort* Variable::sort() const {
	return _sort;
}

const ParseInfo& Variable::pi() const {
	return _pi;
}

ostream& Variable::put(ostream& output, bool longnames) const {
	output << _name;
	if (_sort) {
		output << '[';
		_sort->put(output, longnames);
		output << ']';
	}
	return output;
}

string Variable::toString(bool longnames) const {
	stringstream output;
	put(output, longnames);
	return output.str();
}

ostream& operator<<(ostream& output, const Variable& var) {
	return var.put(output);
}

vector<Variable*> VarUtils::makeNewVariables(const vector<Sort*>& sorts) {
	vector<Variable*> vars;
	for (auto it = sorts.cbegin(); it != sorts.cend(); ++it)
		vars.push_back(new Variable(*it));
	return vars;
}

/*******************************
 Predicates and functions
 *******************************/

PFSymbol::~PFSymbol() {
	for (auto it = _derivedsymbols.cbegin(); it != _derivedsymbols.cend(); ++it) {
		delete (it->second);
	}
}

PFSymbol::PFSymbol(const string& name, size_t nrsorts, bool infix) :
		_name(name), _sorts(nrsorts, 0), _infix(infix) {
}

PFSymbol::PFSymbol(const string& name, const vector<Sort*>& sorts, bool infix) :
		_name(name), _sorts(sorts), _infix(infix) {
}

PFSymbol::PFSymbol(const string& name, const vector<Sort*>& sorts, const ParseInfo& pi, bool infix) :
		_name(name), _pi(pi), _sorts(sorts), _infix(infix) {
}

const string& PFSymbol::name() const {
	return _name;
}

const ParseInfo& PFSymbol::pi() const {
	return _pi;
}

size_t PFSymbol::nrSorts() const {
	return _sorts.size();
}

Sort* PFSymbol::sort(size_t n) const {
	return _sorts[n];
}

const vector<Sort*>& PFSymbol::sorts() const {
	return _sorts;
}

bool PFSymbol::infix() const {
	return _infix;
}

bool PFSymbol::hasVocabularies() const {
	return not _vocabularies.empty();
}

Predicate* PFSymbol::derivedSymbol(SymbolType type) {
	Assert(type != ST_NONE);
	auto it = _derivedsymbols.find(type);
	if (it == _derivedsymbols.cend()) {
		Predicate* derp = new Predicate(_name, _sorts, _pi, _infix);
		derp->type(type, this);
		_derivedsymbols[type] = derp;
		return derp;
	} else {
		return it->second;
	}
}

vector<unsigned int> PFSymbol::argumentNrs(const Sort* soort) const {
	vector<unsigned int> result;
	for (unsigned int i = 0; i < nrSorts(); ++i) {
		if (sort(i) == soort) {
			result.push_back(i);
		}
	}
	return result;
}

string PFSymbol::toString(bool longnames) const {
	stringstream output;
	put(output, longnames);
	return output.str();
}

string Function::toString(bool longnames) const {
	stringstream output;
	put(output, longnames);
	return output.str();
}

ostream& operator<<(ostream& output, const PFSymbol& s) {
	return s.put(output, false); // TODO longnames
}

int Predicate::_npnr = 0;

set<Sort*> Predicate::allsorts() const {
	set<Sort*> ss;
	ss.insert(_sorts.cbegin(), _sorts.cend());
	if (_overpredgenerator) {
		set<Sort*> os = _overpredgenerator->allsorts();
		ss.insert(os.cbegin(), os.cend());
	}
	ss.erase(0);
	return ss;
}

Predicate::~Predicate() {
	if (_interpretation) delete (_interpretation);
	if (_overpredgenerator) delete (_overpredgenerator);
}

bool Predicate::removeVocabulary(const Vocabulary* vocabulary) {
	_vocabularies.erase(vocabulary);
	if (overloaded()) _overpredgenerator->removeVocabulary(vocabulary);
	if (_vocabularies.empty()) {
		delete (this);
		return true;
	}
	return false;
}

void Predicate::addVocabulary(const Vocabulary* vocabulary) {
	_vocabularies.insert(vocabulary);
	if (overloaded()) _overpredgenerator->addVocabulary(vocabulary);
}

Predicate::Predicate(const std::string& name, const std::vector<Sort*>& sorts, const ParseInfo& pi, bool infix) :
		PFSymbol(name, sorts, pi, infix), _type(ST_NONE), _parent(0), _interpretation(0), _overpredgenerator(0) {
}

Predicate::Predicate(const std::string& name, const std::vector<Sort*>& sorts, bool infix) :
		PFSymbol(name, sorts, infix), _type(ST_NONE), _parent(0), _interpretation(0), _overpredgenerator(0) {
}

Predicate::Predicate(const vector<Sort*>& sorts) :
		PFSymbol("", sorts, ParseInfo()), _type(ST_NONE), _parent(0), _interpretation(0), _overpredgenerator(0) {
	_name = "_internal_predicate_" + convertToString(_npnr) + "/" + convertToString(sorts.size());
	++_npnr;
}

Predicate::Predicate(const std::string& name, const std::vector<Sort*>& sorts, PredInterGenerator* inter, bool infix) :
		PFSymbol(name, sorts, infix), _type(ST_NONE), _parent(0), _interpretation(inter), _overpredgenerator(0) {
}

Predicate::Predicate(PredGenerator* generator) :
		PFSymbol(generator->name(), generator->arity(), generator->infix()), _type(ST_NONE), _parent(0), _interpretation(0), _overpredgenerator(
				generator) {
}

unsigned int Predicate::arity() const {
	return _sorts.size();
}

bool Predicate::builtin() const {
	return _interpretation != 0;
}

bool Predicate::overloaded() const {
	return (_overpredgenerator != 0);
}

void Predicate::type(SymbolType type, PFSymbol* parent) {
	_type = type;
	_parent = parent;
}

/**
 * \brief Returns the interpretation of a built-in predicate
 *
 * PARAMETERS
 *		 - structure: for some predicates, e.g. =/2 over a type A, the interpretation of A is 
 *		 needed to generate the interpretation for =/2. The structure contains the interpretation of the 
 *		 relevant sorts.
 */
PredInter* Predicate::interpretation(const AbstractStructure* structure) const {
	if (_interpretation)
		return _interpretation->get(structure);
	else
		return 0;
}

/**
 * \brief Returns true iff the predicate is equal to, or overloads a given predicate
 *
 * PARAMETERS
 *		- predicate: the given predicate
 */
bool Predicate::contains(const Predicate* predicate) const {
	if (this == predicate)
		return true;
	else if (_overpredgenerator && _overpredgenerator->contains(predicate))
		return true;
	else
		return false;
}

/**
 * \brief Return a unique predicate that is overloaded by the predicate and which has given sorts.
 *
 * PARAMETERS
 *		- sorts: the sorts the returned predicate should have.
 *
 * RETURNS
 *		- The predicate itself if it is not overloaded and matches the given sorts.
 *		- A null-pointer if there is more than one predicate that is overloaded by the predicate
 *		  and matches the given sorts.
 *		- Otherwise, the unique predicate that is overloaded by the predicate and matches the given sorts.
 */
Predicate* Predicate::resolve(const vector<Sort*>& sorts) {
	if (overloaded())
		return _overpredgenerator->resolve(sorts);
	else if (_sorts == sorts)
		return this;
	else
		return 0;
}

/**
 *		\brief Returns a predicate that is overloaded by the predicate and which sorts resolve with the given sorts.
 *		Which predicate is returned may depend on the overpredgenerator. Returns a null-pointer if no
 *		suitable predicate is found.
 *
 * PARAMETERS
 *		- sorts:		the given sorts
 *		- vocabulary:	the vocabulary used for resolving the sorts. Defaults to 0.
 */
Predicate* Predicate::disambiguate(const vector<Sort*>& sorts, const Vocabulary* vocabulary) {
	if (overloaded())
		return _overpredgenerator->disambiguate(sorts, vocabulary);
	else {
		for (size_t n = 0; n < _sorts.size(); ++n) {
			if (_sorts[n] && !SortUtils::resolve(sorts[n], _sorts[n], vocabulary)) return 0;
		}
		return this;
	}
}

set<Predicate*> Predicate::nonbuiltins() {
	if (_overpredgenerator)
		return _overpredgenerator->nonbuiltins();
	else {
		set<Predicate*> sp;
		if (not _interpretation) sp.insert(this);
		return sp;
	}
}

ostream& Predicate::put(ostream& output, bool longnames) const {
	if (longnames) {
		for (auto it = _vocabularies.cbegin(); it != _vocabularies.cend(); ++it) {
			if (not (*it)->pred(_name)->overloaded()) {
				(*it)->putName(output);
				output << "::";
				break;
			}
		}
	}
	output << _name.substr(0, _name.rfind('/'));
	if (longnames && not overloaded()) {
		if (nrSorts() > 0) {
			output << '[';
			sort(0)->put(output, longnames);
			for (size_t n = 1; n < nrSorts(); ++n) {
				output << ',';
				sort(n)->put(output, longnames);
			}
			output << ']';
		}
	}
	switch (_type) {
	case ST_NONE:
		break;
	case ST_CT:
		output << "<ct>";
		break;
	case ST_CF:
		output << "<cf>";
		break;
	case ST_PT:
		output << "<pt>";
		break;
	case ST_PF:
		output << "<pf>";
		break;
	}
	return output;
}

ostream& operator<<(ostream& output, const Predicate& p) {
	return p.put(output);
}

PredGenerator::PredGenerator(const string& name, unsigned int arity, bool infix) :
		_name(name), _arity(arity), _infix(infix) {
}

const string& PredGenerator::name() const {
	return _name;
}

unsigned int PredGenerator::arity() const {
	return _arity;
}

bool PredGenerator::infix() const {
	return _infix;
}

EnumeratedPredGenerator::EnumeratedPredGenerator(const set<Predicate*>& overpreds) :
		PredGenerator((*(overpreds.cbegin()))->name(), (*(overpreds.cbegin()))->arity(), (*(overpreds.cbegin()))->infix()), _overpreds(overpreds) {
}

bool EnumeratedPredGenerator::contains(const Predicate* predicate) const {
	for (auto it = _overpreds.cbegin(); it != _overpreds.cend(); ++it) {
		if ((*it)->contains(predicate)) return true;
	}
	return false;
}

/**
 * \brief Returns the unique predicate that is contained in the generator and that has the given sorts.
 * \brief Returns a null-pointer if such a predicate does not exist or is not unique
 */
Predicate* EnumeratedPredGenerator::resolve(const vector<Sort*>& sorts) {
	Predicate* candidate = 0;
	for (auto it = _overpreds.cbegin(); it != _overpreds.cend(); ++it) {
		Predicate* newcandidate = (*it)->resolve(sorts);
		if (candidate && candidate != newcandidate)
			return 0;
		else
			candidate = newcandidate;
	}
	return candidate;
}

/**
 * \brief Returns the unique predicate that is contained in the generator and which sorts resolve with the given sorts.
 * \brief Returns a null-pointer if such a predicate does not exist or is not unique
 */
Predicate* EnumeratedPredGenerator::disambiguate(const vector<Sort*>& sorts, const Vocabulary* vocabulary) {
	Predicate* candidate = 0;
	for (auto it = _overpreds.cbegin(); it != _overpreds.cend(); ++it) {
		Predicate* newcandidate = (*it)->disambiguate(sorts, vocabulary);
		if (candidate && candidate != newcandidate)
			return 0;
		else
			candidate = newcandidate;
	}
	return candidate;
}

set<Sort*> EnumeratedPredGenerator::allsorts() const {
	set<Sort*> ss;
	for (auto it = _overpreds.cbegin(); it != _overpreds.cend(); ++it) {
		set<Sort*> os = (*it)->allsorts();
		ss.insert(os.cbegin(), os.cend());
	}
	ss.erase(0);
	return ss;
}

void EnumeratedPredGenerator::addVocabulary(const Vocabulary* vocabulary) {
	for (auto it = _overpreds.cbegin(); it != _overpreds.cend(); ++it) {
		(*it)->addVocabulary(vocabulary);
	}
}

void EnumeratedPredGenerator::removeVocabulary(const Vocabulary* vocabulary) {
	for (auto it = _overpreds.cbegin(); it != _overpreds.cend(); ++it) {
		(*it)->removeVocabulary(vocabulary);
	}
}

set<Predicate*> EnumeratedPredGenerator::nonbuiltins() const {
	set<Predicate*> sp;
	for (auto it = _overpreds.cbegin(); it != _overpreds.cend(); ++it) {
		set<Predicate*> temp = (*it)->nonbuiltins();
		sp.insert(temp.cbegin(), temp.cend());
	}
	return sp;
}

ComparisonPredGenerator::ComparisonPredGenerator(const string& name, PredInterGeneratorGenerator* inter) :
		PredGenerator(name, 2, true), _interpretation(inter) {
}

ComparisonPredGenerator::~ComparisonPredGenerator() {
	delete (_interpretation);
	for (auto it = _overpreds.cbegin(); it != _overpreds.cend(); ++it) {
		if (!it->second->hasVocabularies()) delete (it->second);
	}
}

/**
 * \brief Returns true iff predicate has the same name as the generator, and both sorts of the predicate are equal
 */
bool ComparisonPredGenerator::contains(const Predicate* predicate) const {
	if (predicate->name() == _name) {
		Assert(predicate->arity() == 2);
		return predicate->sort(0) == predicate->sort(1);
	} else
		return false;
}

/**
 * \brief Returns the unique predicate that has the name of the generator and the given sorts
 */
Predicate* ComparisonPredGenerator::resolve(const vector<Sort*>& sorts) {
	if (sorts.size() == 2 && sorts[0] == sorts[1]) {
		map<Sort*, Predicate*>::const_iterator it = _overpreds.find(sorts[0]);
		if (it == _overpreds.cend())
			return disambiguate(sorts);
		else
			return it->second;
	}
	return 0;
}

/**
 * \brief Returns the predicate P[A,A], where P is the name of the generator and A is the unique least common
 * \brief ancestor of all the given sorts.
 *
 * Returns null-pointer if
 *	- there is no least common ancestor of the non-null pointers among the given sorts.
 *	- the vector of given sorts contains a null-pointer and the least common ancestor has an ancestor in the
 *	given vocabulary
 */
Predicate* ComparisonPredGenerator::disambiguate(const vector<Sort*>& sorts, const Vocabulary* vocabulary) {
	Sort* predSort = NULL;
	bool sortsContainsZero = false;
	for (auto it = sorts.cbegin(); it != sorts.cend(); ++it) {
		if((*it)==NULL){
			sortsContainsZero = true;
			continue;
		}
		if (predSort!=NULL) {
			predSort = SortUtils::resolve(predSort, *it, vocabulary);
			if (predSort==NULL){
				return NULL;
			}
		} else{
			predSort = *it;
		}
	}

	Predicate* pred = NULL;
	if (predSort && (not sortsContainsZero || not predSort->ancestors(vocabulary).empty())) {
		auto it = _overpreds.find(predSort);
		if (it != _overpreds.cend())
			pred = it->second;
		else {
			vector<Sort*> predSorts(2, predSort);
			pred = new Predicate(_name, predSorts, _interpretation->get(predSorts), true);
			_overpreds[predSort] = pred;
		}
	}
	return pred;
}

set<Sort*> ComparisonPredGenerator::allsorts() const {
	set<Sort*> ss;
	return ss;
}

void ComparisonPredGenerator::addVocabulary(const Vocabulary* vocabulary) {
	for (auto it = _overpreds.cbegin(); it != _overpreds.cend(); ++it) {
		it->second->addVocabulary(vocabulary);
	}
}

void ComparisonPredGenerator::removeVocabulary(const Vocabulary* vocabulary) {
	for (auto it = _overpreds.begin(); it != _overpreds.end();) {
		map<Sort*, Predicate*>::iterator jt = it;
		++it;
		if (jt->second->removeVocabulary(vocabulary)) _overpreds.erase(jt);
	}
}

set<Predicate*> ComparisonPredGenerator::nonbuiltins() const {
	set<Predicate*> sp;
	return sp;
}

namespace PredUtils {

Predicate* overload(Predicate* p1, Predicate* p2) {
	Assert(p1->name() == p2->name());
	if (p1 == p2) return p1;
	set<Predicate*> sp;
	sp.insert(p1);
	sp.insert(p2);
	return overload(sp);
}

Predicate* overload(const set<Predicate*>& sp) {
	if (sp.empty())
		return 0;
	else if (sp.size() == 1)
		return *(sp.cbegin());
	else {
		EnumeratedPredGenerator* epg = new EnumeratedPredGenerator(sp);
		return new Predicate(epg);
	}
}

}

set<Sort*> Function::allsorts() const {
	set<Sort*> ss;
	ss.insert(_sorts.cbegin(), _sorts.cend());
	if (_overfuncgenerator) {
		set<Sort*> os = _overfuncgenerator->allsorts();
		ss.insert(os.cbegin(), os.cend());
	}
	ss.erase(0);
	return ss;
}

Function::Function(const std::string& name, const std::vector<Sort*>& is, Sort* os, const ParseInfo& pi, unsigned int binding) :
		PFSymbol(name, is, pi), _partial(false), _insorts(is), _outsort(os), _interpretation(0), _overfuncgenerator(0), _binding(binding) {
	_sorts.push_back(os);
}

Function::Function(const std::string& name, const std::vector<Sort*>& sorts, const ParseInfo& pi, unsigned int binding) :
		PFSymbol(name, sorts, pi), _partial(false), _insorts(sorts), _outsort(sorts.back()), _interpretation(0), _overfuncgenerator(0), _binding(
				binding) {
	_insorts.pop_back();
}

Function::Function(const std::string& name, const std::vector<Sort*>& is, Sort* os, unsigned int binding) :
		PFSymbol(name, is), _partial(false), _insorts(is), _outsort(os), _interpretation(0), _overfuncgenerator(0), _binding(binding) {
	_sorts.push_back(os);
}

Function::Function(const std::string& name, const std::vector<Sort*>& sorts, unsigned int binding) :
		PFSymbol(name, sorts), _partial(false), _insorts(sorts), _outsort(sorts.back()), _interpretation(0), _overfuncgenerator(0), _binding(binding) {
	_insorts.pop_back();
}

Function::Function(const std::string& name, const std::vector<Sort*>& sorts, FuncInterGenerator* inter, unsigned int binding) :
		PFSymbol(name, sorts, binding != 0), _partial(false), _insorts(sorts), _outsort(sorts.back()), _interpretation(inter), _overfuncgenerator(0), _binding(
				binding) {
	_insorts.pop_back();
}

Function::Function(FuncGenerator* generator) :
		PFSymbol(generator->name(), generator->arity() + 1, generator->binding() != 0), _partial(true), _insorts(generator->arity(), 0), _outsort(0), _interpretation(
				0), _overfuncgenerator(generator) {
}

Function::~Function() {
	if (_interpretation) delete (_interpretation);
	if (_overfuncgenerator) delete (_overfuncgenerator);
}

bool Function::removeVocabulary(const Vocabulary* vocabulary) {
	_vocabularies.erase(vocabulary);
	if (overloaded()) _overfuncgenerator->removeVocabulary(vocabulary);
	if (_vocabularies.empty()) {
		delete (this);
		return true;
	}
	return false;
}

void Function::addVocabulary(const Vocabulary* vocabulary) {
	_vocabularies.insert(vocabulary);
	if (overloaded()) _overfuncgenerator->addVocabulary(vocabulary);
}

void Function::partial(bool b) {
	_partial = b;
}

const vector<Sort*>& Function::insorts() const {
	return _insorts;
}

unsigned int Function::arity() const {
	return _insorts.size();
}

Sort* Function::insort(unsigned int n) const {
	return _insorts[n];
}

Sort* Function::outsort() const {
	return _outsort;
}

bool Function::partial() const {
	return _partial;
}

bool Function::builtin() const {
	return _interpretation!=NULL || Vocabulary::std()->contains(this);
}

bool Function::overloaded() const {
	return (_overfuncgenerator != 0);
}

unsigned int Function::binding() const {
	return _binding;
}

/**
 * \brief Returns the interpretation of a built-in function
 *
 * PARAMETERS
 *		 - structure: for some functions, e.g. //2 over a type A, the interpretation of A is 
 *		 needed to generate the interpretation for //2. The structure contains the interpretation of the 
 *		 relevant sorts.
 */
FuncInter* Function::interpretation(const AbstractStructure* structure) const {
	if (_interpretation)
		return _interpretation->get(structure);
	else
		return 0;
}

/**
 * \brief Returns true iff the function is equal to, or overloads a given function
 *
 * PARAMETERS
 *		- function: the given function
 */
bool Function::contains(const Function* function) const {
	if (this == function)
		return true;
	else if (_overfuncgenerator && _overfuncgenerator->contains(function))
		return true;
	else
		return false;
}

/**
 * \brief Return a unique function that is overloaded by the function and which has given sorts.
 *
 * PARAMETERS
 *		- sorts: the sorts the returned function should have. Includes the return sort
 *
 * RETURNS
 *		- The function itself if it is not overloaded and matches the given sorts.
 *		- A null-pointer if there is more than one function that is overloaded by the function
 *		  and matches the given sorts.
 *		- Otherwise, the unique function that is overloaded by the function and matches the given sorts.
 */
Function* Function::resolve(const vector<Sort*>& sorts) {
	if (overloaded())
		return _overfuncgenerator->resolve(sorts);
	else if (_sorts == sorts)
		return this;
	else
		return 0;
}

/**
 *		\brief Returns a function that is overloaded by the function and which sorts resolve with the given sorts.
 *		Which function is returned may depend on the overfuncgenerator. Returns a null-pointer if no
 *		suitable function is found.
 *
 * PARAMETERS
 *		- sorts:		the given sorts (includes the output sort)
 *		- vocabulary:	the vocabulary used for resolving the sorts. Defaults to 0.
 */
Function* Function::disambiguate(const vector<Sort*>& sorts, const Vocabulary* vocabulary) {
	if (overloaded())
		return _overfuncgenerator->disambiguate(sorts, vocabulary);
	else {
		for (unsigned int n = 0; n < _sorts.size(); ++n) {
			if (sorts[n] && !SortUtils::resolve(sorts[n], _sorts[n], vocabulary)) return 0;
		}
		return this;
	}
}

set<Function*> Function::nonbuiltins() {
	if (_overfuncgenerator) {
		return _overfuncgenerator->nonbuiltins();
	} else {
		set<Function*> sf;
		if (not _interpretation) {
			sf.insert(this);
		}
		return sf;
	}
}

ostream& Function::put(ostream& output, bool longnames) const {
	if (longnames) {
		for (auto it = _vocabularies.cbegin(); it != _vocabularies.cend(); ++it) {
			if (not (*it)->func(_name)->overloaded()) {
				(*it)->putName(output);
				output << "::";
				break;
			}
		}
	}
	output << _name.substr(0, _name.rfind('/'));
	if (longnames && not overloaded()) {
		output << '[';
		if (_insorts.size() > 0) {
			_insorts[0]->put(output, longnames);
			for (size_t n = 1; n < _insorts.size(); ++n) {
				output << ',';
				_insorts[n]->put(output, longnames);
			}
		}
		output << " : ";
		_outsort->put(output, longnames);
		output << ']';
	}
	return output;
}

ostream& operator<<(ostream& output, const Function& f) {
	return f.put(output);
}

const string& FuncGenerator::name() const {
	return _name;
}

unsigned int FuncGenerator::arity() const {
	return _arity;
}

unsigned int FuncGenerator::binding() const {
	return _binding;
}

EnumeratedFuncGenerator::EnumeratedFuncGenerator(const set<Function*>& overfuncs) :
		FuncGenerator((*(overfuncs.cbegin()))->name(), (*(overfuncs.cbegin()))->arity(), (*(overfuncs.cbegin()))->binding()), _overfuncs(overfuncs) {
}

bool EnumeratedFuncGenerator::contains(const Function* function) const {
	for (auto it = _overfuncs.cbegin(); it != _overfuncs.cend(); ++it) {
		if ((*it)->contains(function)) {
			return true;
		}
	}
	return false;
}

/**
 * \brief Returns the unique function that is contained in the generator and that has the given sorts.
 * \brief Returns a null-pointer if such a function does not exist or is not unique
 */
Function* EnumeratedFuncGenerator::resolve(const vector<Sort*>& sorts) {
	Function* candidate = 0;
	for (auto it = _overfuncs.cbegin(); it != _overfuncs.cend(); ++it) {
		Function* newcandidate = (*it)->resolve(sorts);
		if (candidate && candidate != newcandidate) {
			return 0;
		} else {
			candidate = newcandidate;
		}
	}
	return candidate;
}

/**
 * \brief Returns the unique function that is contained in the generator and which sorts resolve with the given sorts.
 * \brief Returns a null-pointer if such a function does not exist or is not unique
 */
Function* EnumeratedFuncGenerator::disambiguate(const vector<Sort*>& sorts, const Vocabulary* vocabulary) {
	Function* candidate = 0;
	for (auto it = _overfuncs.cbegin(); it != _overfuncs.cend(); ++it) {
		Function* newcandidate = (*it)->disambiguate(sorts, vocabulary);
		if (candidate && candidate != newcandidate) {
			return 0;
		} else {
			candidate = newcandidate;
		}
	}
	return candidate;
}

set<Sort*> EnumeratedFuncGenerator::allsorts() const {
	set<Sort*> ss;
	for (auto it = _overfuncs.cbegin(); it != _overfuncs.cend(); ++it) {
		set<Sort*> os = (*it)->allsorts();
		ss.insert(os.cbegin(), os.cend());
	}
	ss.erase(0);
	return ss;
}

void EnumeratedFuncGenerator::addVocabulary(const Vocabulary* vocabulary) {
	for (auto it = _overfuncs.cbegin(); it != _overfuncs.cend(); ++it) {
		(*it)->addVocabulary(vocabulary);
	}
}

void EnumeratedFuncGenerator::removeVocabulary(const Vocabulary* vocabulary) {
	for (auto it = _overfuncs.cbegin(); it != _overfuncs.cend(); ++it) {
		(*it)->removeVocabulary(vocabulary);
	}
}

set<Function*> EnumeratedFuncGenerator::nonbuiltins() const {
	set<Function*> sf;
	for (auto it = _overfuncs.cbegin(); it != _overfuncs.cend(); ++it) {
		set<Function*> temp = (*it)->nonbuiltins();
		sf.insert(temp.cbegin(), temp.cend());
	}
	return sf;
}

IntFloatFuncGenerator::IntFloatFuncGenerator(Function* intfunc, Function* floatfunc) :
		FuncGenerator(intfunc->name(), intfunc->arity(), intfunc->binding()), _intfunction(intfunc), _floatfunction(floatfunc) {
}

bool IntFloatFuncGenerator::contains(const Function* function) const {
	return (function == _intfunction || function == _floatfunction);
}

/**
 * Returns the integer function if the vector of sorts only contains int, 
 * the float function if it only contains float, and a null-pointer otherwise.
 */
Function* IntFloatFuncGenerator::resolve(const vector<Sort*>& sorts) {
	Assert(sorts.size() == 2 || sorts.size() == 3);
	if (sorts[0] == sorts[1] && (sorts.size() == 2 || sorts[1] == sorts[2])) {
		Sort* intsort = *((Vocabulary::std()->sort("int"))->begin());
		Sort* floatsort = *((Vocabulary::std()->sort("float"))->begin());
		if (sorts[0] == intsort) {
			return _intfunction;
		} else if (sorts[0] == floatsort) {
			return _floatfunction;
		} else {
			return 0;
		}
	}
	return 0;
}

/**
 * Returns a null-pointer if more than one of the sorts is a null-pointer, 
 * or one of the sorts that is not a null-pointer, is not a subsort of float.
 * Otherwise, return the integer function if all sorts are a subsort of int, 
 * and the float function if at least one sort is not a subsort of _int.
 */
Function* IntFloatFuncGenerator::disambiguate(const vector<Sort*>& sorts, const Vocabulary* vocabulary) {
	unsigned int zerocounter = 0;
	bool isfloat = false;
	Sort* intsort = *((Vocabulary::std()->sort("int"))->begin());
	Sort* floatsort = *((Vocabulary::std()->sort("float"))->begin());
	for (auto it = sorts.cbegin(); it != sorts.cend(); ++it) {
		if (*it) {
			if (SortUtils::resolve(intsort, *it, vocabulary) != intsort) {
				if (SortUtils::resolve(floatsort, *it, vocabulary) == floatsort) {
					isfloat = true;
				} else {
					return 0;
				}
			}
		} else {
			++zerocounter;
			if (zerocounter > 1) {
				return 0;
			}
		}
	}
	return (isfloat ? _floatfunction : _intfunction);
}

/**
 * \brief Returns sorts int and float
 */
set<Sort*> IntFloatFuncGenerator::allsorts() const {
	set<Sort*> ss;
	ss.insert(*(Vocabulary::std()->sort("int")->begin()));
	ss.insert(*(Vocabulary::std()->sort("float")->begin()));
	return ss;
}

void IntFloatFuncGenerator::addVocabulary(const Vocabulary* vocabulary) {
	_intfunction->addVocabulary(vocabulary);
	_floatfunction->addVocabulary(vocabulary);
}

void IntFloatFuncGenerator::removeVocabulary(const Vocabulary* vocabulary) {
	_intfunction->removeVocabulary(vocabulary);
	_floatfunction->removeVocabulary(vocabulary);
}

set<Function*> IntFloatFuncGenerator::nonbuiltins() const {
	set<Function*> sf;
	return sf;
}

OrderFuncGenerator::OrderFuncGenerator(const string& name, unsigned int arity, FuncInterGeneratorGenerator* inter) :
		FuncGenerator(name, arity, 0), _interpretation(inter) {
}

OrderFuncGenerator::~OrderFuncGenerator() {
	delete (_interpretation);
	for (auto it = _overfuncs.cbegin(); it != _overfuncs.cend(); ++it) {
		if (not it->second->hasVocabularies()) {
			delete (it->second);
		}
	}
}

/**
 * \brief Returns true iff function has the same name as the generator, and all sorts of function are equal.
 */
bool OrderFuncGenerator::contains(const Function* function) const {
	if (function->name() == _name) {
		for (size_t n = 0; n < _arity; ++n) {
			if (function->outsort() != function->insort(n)) {
				return false;
			}
		}
		return true;
	} else
		return false;
}

/**
 * \brief Returns the unique function that has the name of the generator and the given sorts
 */
Function* OrderFuncGenerator::resolve(const vector<Sort*>& sorts) {
	for (size_t n = 1; n < sorts.size(); ++n) {
		if (sorts[n] != sorts[n - 1]) {
			return 0;
		}
	}Assert(!sorts.empty());
	map<Sort*, Function*>::const_iterator it = _overfuncs.find(sorts[0]);
	if (it == _overfuncs.cend()) {
		return disambiguate(sorts);
	} else {
		return it->second;
	}
}

/**
 * \brief Returns the function F[A,...,A:A], where F is the name of the generator and A is the only sort 
 * \brief among the given sorts.
 */
Function* OrderFuncGenerator::disambiguate(const vector<Sort*>& sorts, const Vocabulary*) {
	Sort* funcSort = 0;
	for (auto it = sorts.cbegin(); it != sorts.cend(); ++it) {
		if (*it) {
			if (funcSort) {
				if (funcSort != *it) {
					return 0;
				}
			} else {
				funcSort = *it;
			}
		}
	}

	Function* func = 0;
	if (funcSort) {
		map<Sort*, Function*>::const_iterator it = _overfuncs.find(funcSort);
		if (it != _overfuncs.cend()) {
			func = it->second;
		} else {
			vector<Sort*> funcSorts(_arity + 1, funcSort);
			func = new Function(_name, funcSorts, _interpretation->get(funcSorts), 0);
			_overfuncs[funcSort] = func;
		}
	}
	return func;
}

set<Sort*> OrderFuncGenerator::allsorts() const {
	set<Sort*> ss;
	return ss;
}

void OrderFuncGenerator::addVocabulary(const Vocabulary* vocabulary) {
	for (auto it = _overfuncs.cbegin(); it != _overfuncs.cend(); ++it) {
		it->second->addVocabulary(vocabulary);
	}
}

void OrderFuncGenerator::removeVocabulary(const Vocabulary*) {
	// TODO: check this...
	//for(auto it = _overfuncs.cbegin(); it != _overfuncs.cend(); ++it) {
	//	it->second->removeVocabulary(vocabulary);
	//}
}

set<Function*> OrderFuncGenerator::nonbuiltins() const {
	set<Function*> sf;
	return sf;
}

namespace FuncUtils {

Function* overload(Function* f1, Function* f2) {
	Assert(f1->name() == f2->name());
	if (f1 == f2) {
		return f1;
	}
	set<Function*> sf;
	sf.insert(f1);
	sf.insert(f2);
	return overload(sf);
}

Function* overload(const set<Function*>& sf) {
	if (sf.empty()) {
		return 0;
	} else if (sf.size() == 1) {
		return *(sf.cbegin());
	} else {
		EnumeratedFuncGenerator* efg = new EnumeratedFuncGenerator(sf);
		return new Function(efg);
	}
}

bool isIntFunc(const Function* func, const Vocabulary* voc) {
	return SortUtils::resolve(func->outsort(), VocabularyUtils::intsort(), voc) == VocabularyUtils::intsort();
}

bool isIntSum(const Function* function, const Vocabulary* voc) {
	if (function->name() == "+/2" || function->name() == "-/2") {
		bool allintsorts = isIntFunc(function, voc);
		for (auto it = function->insorts().cbegin(); it != function->insorts().cend(); ++it) {
			allintsorts *= (SortUtils::resolve(*it, VocabularyUtils::intsort(), voc) == VocabularyUtils::intsort());
		}
		return allintsorts;
	}
	return false;
}
}

/*****************
 Vocabulary
 *****************/

Vocabulary::Vocabulary(const string& name) :
		_name(name), _namespace(0) {
	if (_name != "std") {
		add(Vocabulary::std());
	}
}

Vocabulary::Vocabulary(const string& name, const ParseInfo& pi) :
		_name(name), _pi(pi), _namespace(0) {
	if (_name != "std") {
		add(Vocabulary::std());
	}
}

Vocabulary::~Vocabulary() {
	if (this == _std) {
		_std = NULL;
	}
	for (auto it = _name2pred.cbegin(); it != _name2pred.cend(); ++it) {
		it->second->removeVocabulary(this);
	}
	for (auto it = _name2func.cbegin(); it != _name2func.cend(); ++it) {
		it->second->removeVocabulary(this);
	}
	for (auto it = _name2sort.cbegin(); it != _name2sort.cend(); ++it) {
		for (auto jt = it->second.cbegin(); jt != it->second.cend(); ++jt) {
			(*jt)->removeVocabulary(this);
		}
	}
}

void Vocabulary::add(Sort* s) {
	if (not contains(s)) {
		_name2sort[s->name()].insert(s);
		s->addVocabulary(this);
		add(s->pred());
	}
}

// TODO cleaner?
void Vocabulary::add(PFSymbol* symbol){
	if(sametypeid<Predicate>(*symbol)){
		add(dynamic_cast<Predicate*>(symbol));
	}else{
		Assert(sametypeid<Function>(*symbol));
		add(dynamic_cast<Function*>(symbol));
	}
}

void Vocabulary::add(Predicate* p) {
	if (contains(p)) {
		return;
	}
	if(p->type()!=ST_NONE){
		Warning::triedAddingSubtypeToVocabulary(p->name(), p->parent()->name(), this->name());
		add(p->parent());
	}

	if (_name2pred.find(p->name()) == _name2pred.cend()) {
		_name2pred[p->name()] = p;
	} else {
		Predicate* ovp = PredUtils::overload(p, _name2pred[p->name()]);
		_name2pred[p->name()] = ovp;
	}
	set<Sort*> ss = p->allsorts();
	for (auto it = ss.cbegin(); it != ss.cend(); ++it) {
		add(*it);
	}
	p->addVocabulary(this);
}

void Vocabulary::add(Function* f) {
	if (not contains(f)) {
		if (_name2func.find(f->name()) == _name2func.cend()) {
			_name2func[f->name()] = f;
		} else {
			Function* ovf = FuncUtils::overload(f, _name2func[f->name()]);
			_name2func[f->name()] = ovf;
		}
		set<Sort*> ss = f->allsorts();
		for (auto it = ss.cbegin(); it != ss.cend(); ++it) {
			add(*it);
		}
		f->addVocabulary(this);
	}
}

void Vocabulary::add(Vocabulary* v) {
	for (auto it = v->firstSort(); it != v->lastSort(); ++it) {
		for (auto jt = (it->second).cbegin(); jt != (it->second).cend(); ++jt) {
			add(*jt);
		}
	}
	for (auto it = v->firstPred(); it != v->lastPred(); ++it) {
		add(it->second);
	}
	for (auto it = v->firstFunc(); it != v->lastFunc(); ++it) {
		add(it->second);
	}
}

Vocabulary* Vocabulary::_std = 0;

Vocabulary* Vocabulary::std() {
	if (not _std) {
		_std = new Vocabulary("std");

		// Create sort interpretations
		SortTable* allnats = new SortTable(new AllNaturalNumbers());
		SortTable* allints = new SortTable(new AllIntegers());
		SortTable* allfloats = new SortTable(new AllFloats());
		SortTable* allstrings = new SortTable(new AllStrings());
		SortTable* allchars = new SortTable(new AllChars());

		// Create sorts
		Sort* natsort = new Sort("nat", allnats);
		Sort* intsort = new Sort("int", allints);
		Sort* floatsort = new Sort("float", allfloats);
		Sort* charsort = new Sort("char", allchars);
		Sort* stringsort = new Sort("string", allstrings);

		// Add the sorts
		_std->add(natsort);
		_std->add(intsort);
		_std->add(floatsort);
		_std->add(charsort);
		_std->add(stringsort);

		// Set sort hierarchy 
		intsort->addParent(floatsort);
		natsort->addParent(intsort);
		charsort->addParent(stringsort);

		// Create predicate interpretations
		EqualInterGeneratorGenerator* eqgen = new EqualInterGeneratorGenerator();
		StrLessThanInterGeneratorGenerator* ltgen = new StrLessThanInterGeneratorGenerator();
		StrGreaterThanInterGeneratorGenerator* gtgen = new StrGreaterThanInterGeneratorGenerator();

		// Create predicate overloaders
		ComparisonPredGenerator* eqpgen = new ComparisonPredGenerator("=/2", eqgen);
		ComparisonPredGenerator* ltpgen = new ComparisonPredGenerator("</2", ltgen);
		ComparisonPredGenerator* gtpgen = new ComparisonPredGenerator(">/2", gtgen);

		// Add predicates
		_std->add(new Predicate(eqpgen));
		_std->add(new Predicate(ltpgen));
		_std->add(new Predicate(gtpgen));

		// Create function interpretations
		Universe twoint(vector<SortTable*>(2, allints));
		Universe twofloat(vector<SortTable*>(2, allfloats));
		Universe threeint(vector<SortTable*>(3, allints));
		Universe threefloat(vector<SortTable*>(3, allfloats));

		SingleFuncInterGenerator* modgen = new SingleFuncInterGenerator(new FuncInter(new FuncTable(new ModInternalFuncTable(), threeint)));
		SingleFuncInterGenerator* expgen = new SingleFuncInterGenerator(new FuncInter(new FuncTable(new ExpInternalFuncTable(), threefloat)));

		vector<Sort*> twoints(2, intsort);
		vector<Sort*> twofloats(2, floatsort);
		vector<Sort*> threeints(3, intsort);
		vector<Sort*> threefloats(3, floatsort);

		SingleFuncInterGenerator* intplusgen = new SingleFuncInterGenerator(new FuncInter(new FuncTable(new PlusInternalFuncTable(true), threeint)));
		SingleFuncInterGenerator* floatplusgen = new SingleFuncInterGenerator(
				new FuncInter(new FuncTable(new PlusInternalFuncTable(false), threefloat)));
		Function* intplus = new Function("+/2", threeints, intplusgen, 200);
		Function* floatplus = new Function("+/2", threefloats, floatplusgen, 200);

		SingleFuncInterGenerator* intminusgen = new SingleFuncInterGenerator(
				new FuncInter(new FuncTable(new MinusInternalFuncTable(true), threeint)));
		SingleFuncInterGenerator* floatminusgen = new SingleFuncInterGenerator(
				new FuncInter(new FuncTable(new MinusInternalFuncTable(false), threefloat)));
		Function* intminus = new Function("-/2", threeints, intminusgen, 200);
		Function* floatminus = new Function("-/2", threefloats, floatminusgen, 200);

		SingleFuncInterGenerator* inttimesgen = new SingleFuncInterGenerator(
				new FuncInter(new FuncTable(new TimesInternalFuncTable(true), threeint)));
		SingleFuncInterGenerator* floattimesgen = new SingleFuncInterGenerator(
				new FuncInter(new FuncTable(new TimesInternalFuncTable(false), threefloat)));
		Function* inttimes = new Function("*/2", threeints, inttimesgen, 300);
		Function* floattimes = new Function("*/2", threefloats, floattimesgen, 300);

		SingleFuncInterGenerator* intdivgen = new SingleFuncInterGenerator(new FuncInter(new FuncTable(new DivInternalFuncTable(true), threeint)));
		SingleFuncInterGenerator* floatdivgen = new SingleFuncInterGenerator(
				new FuncInter(new FuncTable(new DivInternalFuncTable(false), threefloat)));
		Function* intdiv = new Function("//2", threeints, intdivgen, 300);
		Function* floatdiv = new Function("//2", threefloats, floatdivgen, 300);

		SingleFuncInterGenerator* intabsgen = new SingleFuncInterGenerator(new FuncInter(new FuncTable(new AbsInternalFuncTable(true), twoint)));
		SingleFuncInterGenerator* floatabsgen = new SingleFuncInterGenerator(new FuncInter(new FuncTable(new AbsInternalFuncTable(false), twofloat)));
		Function* intabs = new Function("abs/1", twoints, intabsgen, 0);
		Function* floatabs = new Function("abs/1", twofloats, floatabsgen, 0);

		SingleFuncInterGenerator* intumingen = new SingleFuncInterGenerator(new FuncInter(new FuncTable(new UminInternalFuncTable(true), twoint)));
		SingleFuncInterGenerator* floatumingen = new SingleFuncInterGenerator(
				new FuncInter(new FuncTable(new UminInternalFuncTable(false), twofloat)));
		Function* intumin = new Function("-/1", twoints, intumingen, 500);
		Function* floatumin = new Function("-/1", twofloats, floatumingen, 500);

		MinInterGeneratorGenerator* minigengen = new MinInterGeneratorGenerator();
		MaxInterGeneratorGenerator* maxigengen = new MaxInterGeneratorGenerator();
		SuccInterGeneratorGenerator* succigengen = new SuccInterGeneratorGenerator();
		InvSuccInterGeneratorGenerator* predigengen = new InvSuccInterGeneratorGenerator();

		// Create function overloaders
		IntFloatFuncGenerator* plusgen = new IntFloatFuncGenerator(intplus, floatplus);
		IntFloatFuncGenerator* minusgen = new IntFloatFuncGenerator(intminus, floatminus);
		IntFloatFuncGenerator* timesgen = new IntFloatFuncGenerator(inttimes, floattimes);
		IntFloatFuncGenerator* divgen = new IntFloatFuncGenerator(intdiv, floatdiv);
		IntFloatFuncGenerator* absgen = new IntFloatFuncGenerator(intabs, floatabs);
		IntFloatFuncGenerator* umingen = new IntFloatFuncGenerator(intumin, floatumin);
		OrderFuncGenerator* mingen = new OrderFuncGenerator("MIN/0", 0, minigengen);
		OrderFuncGenerator* maxgen = new OrderFuncGenerator("MAX/0", 0, maxigengen);
		OrderFuncGenerator* succgen = new OrderFuncGenerator("SUCC/1", 1, succigengen);
		OrderFuncGenerator* predgen = new OrderFuncGenerator("PRED/1", 1, predigengen);

		// Add functions
		Function* modfunc = new Function(string("%/2"), threeints, modgen, 100);
		modfunc->partial(true);
		Function* expfunc = new Function(string("^/2"), threefloats, expgen, 400);
		_std->add(modfunc);
		_std->add(expfunc);
		_std->add(new Function(plusgen));
		_std->add(new Function(minusgen));
		_std->add(new Function(timesgen));
		_std->add(new Function(divgen));
		_std->add(new Function(absgen));
		_std->add(new Function(umingen));
		_std->add(new Function(mingen));
		_std->add(new Function(maxgen));
		_std->add(new Function(succgen));
		_std->add(new Function(predgen));
	}
	return _std;
}

const string& Vocabulary::name() const {
	return _name;
}

const ParseInfo& Vocabulary::pi() const {
	return _pi;
}

bool Vocabulary::contains(const Sort* s) const {
	auto it = _name2sort.find(s->name());
	if (it != _name2sort.cend()) {
		if (it->second.find(const_cast<Sort*>(s)) != (it->second).cend()) { // TODO const cast ugly but no way around?
			return true;
		}
	}

	return false;
}

bool Vocabulary::contains(const Predicate* p) const {
	map<string, Predicate*>::const_iterator it = _name2pred.find(p->name());
	if (it != _name2pred.cend()) {
		return it->second->contains(p);
	} else {
		return false;
	}
}

bool Vocabulary::contains(const Function* f) const {
	auto it = _name2func.find(f->name());
	if (it != _name2func.cend()) {
		return it->second->contains(f);
	} else {
		return false;
	}
}

bool Vocabulary::contains(const PFSymbol* s) const {
	if (typeid(*s) == typeid(Predicate)) {
		return contains(dynamic_cast<const Predicate*>(s));
	} else {
<<<<<<< HEAD
		assert(typeid(*s) == typeid(Function));
		return contains(dynamic_cast<const Function*>(s));
=======
		Assert(typeid(*s) == typeid(Function));
		return contains(dynamic_cast<Function*>(s));
>>>>>>> 45010a0f
	}
}

const set<Sort*>* Vocabulary::sort(const string& name) const {
	map<string, set<Sort*> >::const_iterator it = _name2sort.find(name);
	if (it != _name2sort.cend()) {
		return &(it->second);
	} else {
		return 0;
	}
}

Predicate* Vocabulary::pred(const string& name) const {
	map<string, Predicate*>::const_iterator it = _name2pred.find(name);
	if (it != _name2pred.cend()) {
		return it->second;
	} else {
		return 0;
	}
}

Function* Vocabulary::func(const string& name) const {
	map<string, Function*>::const_iterator it = _name2func.find(name);
	if (it != _name2func.cend()) {
		return it->second;
	} else {
		return 0;
	}
}

set<Predicate*> Vocabulary::pred_no_arity(const string& name) const {
	set<Predicate*> vp;
	for (auto it = _name2pred.cbegin(); it != _name2pred.cend(); ++it) {
		string nm = it->second->name();
		if (nm.substr(0, nm.rfind('/')) == name) {
			vp.insert(it->second);
		}
	}
	return vp;
}

set<Function*> Vocabulary::func_no_arity(const string& name) const {
	set<Function*> vf;
	for (auto it = _name2func.cbegin(); it != _name2func.cend(); ++it) {
		string nm = it->second->name();
		if (nm.substr(0, nm.rfind('/')) == name) {
			vf.insert(it->second);
		}
	}
	return vf;
}

ostream& Vocabulary::putName(ostream& output) const {
	if (_namespace && not _namespace->isGlobal()) {
		_namespace->putName(output);
		output << "::";
	}
	output << _name;
	return output;
}

ostream& Vocabulary::put(ostream& output, size_t tabs, bool longnames) const {
	//TODO Use put methods + add longnames option...
	printTabs(output, tabs);
	output << "Vocabulary " << _name << ":\n";
	++tabs;
	printTabs(output, tabs);
	output << "Sorts:\n";
	++tabs;
	for (auto it = _name2sort.cbegin(); it != _name2sort.cend(); ++it) {
		for (auto jt = (it->second).cbegin(); jt != (it->second).cend(); ++jt) {
			printTabs(output, tabs);
			(*jt)->put(output, longnames);
			output << '\n';
		}
	}
	--tabs;
	printTabs(output, tabs);
	output << "Predicates:\n";
	++tabs;
	for (auto it = _name2pred.cbegin(); it != _name2pred.cend(); ++it) {
		printTabs(output, tabs);
		it->second->put(output, longnames);
		output << '\n';
	}
	--tabs;
	printTabs(output, tabs);
	output << "Functions:\n";
	++tabs;
	for (auto it = _name2func.cbegin(); it != _name2func.cend(); ++it) {
		printTabs(output, tabs);
		it->second->put(output, longnames);
		output << '\n';
	}
	return output;
}

string Vocabulary::toString(size_t tabs, bool longnames) const {
	stringstream ss;
	put(ss, tabs, longnames);
	return ss.str();
}

ostream& operator<<(ostream& output, const Vocabulary& voc) {
	return voc.put(output);
}

namespace VocabularyUtils {
Sort* natsort() {
	return *(Vocabulary::std()->sort("nat")->begin());
}
Sort* intsort() {
	return *(Vocabulary::std()->sort("int")->begin());
}
Sort* floatsort() {
	return *(Vocabulary::std()->sort("float")->begin());
}
Sort* stringsort() {
	return *(Vocabulary::std()->sort("string")->begin());
}
Sort* charsort() {
	return *(Vocabulary::std()->sort("char")->begin());
}

Predicate* equal(Sort* s) {
	vector<Sort*> sorts(2, s);
	return Vocabulary::std()->pred("=/2")->resolve(sorts);
}

Predicate* lessThan(Sort* s) {
	vector<Sort*> sorts(2, s);
	return Vocabulary::std()->pred("</2")->resolve(sorts);
}

Predicate* greaterThan(Sort* s) {
	vector<Sort*> sorts(2, s);
	return Vocabulary::std()->pred(">/2")->resolve(sorts);
}

bool isComparisonPredicate(const PFSymbol* symbol) {
	string name = symbol->name();
	return (typeid(*symbol) == typeid(Predicate)) && (name == "=/2" || name == "</2" || name == ">/2");
}

bool isNumeric(Sort* s) {
	return SortUtils::isSubsort(s, floatsort());
}
}<|MERGE_RESOLUTION|>--- conflicted
+++ resolved
@@ -1,9 +1,3 @@
-/************************************
- vocabulary.cpp
- this file belongs to GidL 2.0
- (c) K.U.Leuven
- ************************************/
-
 #include <sstream>
 #include <iostream>
 #include "vocabulary.hpp"
@@ -1637,13 +1631,8 @@
 	if (typeid(*s) == typeid(Predicate)) {
 		return contains(dynamic_cast<const Predicate*>(s));
 	} else {
-<<<<<<< HEAD
-		assert(typeid(*s) == typeid(Function));
+		Assert(typeid(*s) == typeid(Function));
 		return contains(dynamic_cast<const Function*>(s));
-=======
-		Assert(typeid(*s) == typeid(Function));
-		return contains(dynamic_cast<Function*>(s));
->>>>>>> 45010a0f
 	}
 }
 
