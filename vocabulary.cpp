--- conflicted
+++ resolved
@@ -360,39 +360,6 @@
 	}
 }
 
-<<<<<<< HEAD
-void OverloadedSort::addOversort(Sort* s) {
-	assert(s->name() == name());
-	unsigned int n = 0;
-	for(; n < _oversorts.size(); ++n) {
-		if(_oversorts[n] == s) break;
-	}
-	if(n == _oversorts.size()) _oversorts.push_back(s);
-}
-
-vector<Sort*> Sort::nonbuiltins() {
-	vector<Sort*> vs;
-	if(!builtin()) vs.push_back(this);
-	return vs;
-}
-
-vector<Sort*> OverloadedSort::nonbuiltins() {
-	vector<Sort*> vs;
-	for(unsigned int n = 0; n < _oversorts.size(); ++n) {
-		vector<Sort*> temp = _oversorts[n]->nonbuiltins();
-		for(unsigned int m = 0; m < temp.size(); ++m) {
-			unsigned int k = 0;
-			for(; k < vs.size(); ++k) {
-				if(vs[k] == temp[m]) break;
-			}
-			if(k == vs.size()) vs.push_back(temp[m]);
-		}
-	}
-	return vs;
-}
-
-=======
->>>>>>> f7b156f2
 set<Sort*> Sort::ancestors(Vocabulary* v) const {
 	set<Sort*> ss;
 	for(unsigned int n = 0; n < nrParents(); ++n) {
@@ -452,32 +419,6 @@
 		//	return s1;
 	}
 
-<<<<<<< HEAD
-	// Overload two sorts
-	Sort* overload(Sort* s1, Sort* s2) {
-		assert(s1->name() == s2->name());
-		if(s1 == s2) return s1;
-		OverloadedSort* ovs = new OverloadedSort(s1->name());
-		ovs->addOversort(s1);
-		ovs->addOversort(s2);
-		return ovs;
-	}
-
-	// Overload multiple sorts
-	Sort* overload(const vector<Sort*>& vs) {
-		if(vs.empty()) return 0;
-		else if(vs.size() == 1) return vs[0];
-		else {
-			OverloadedSort* ovs = new OverloadedSort(vs[0]->name());
-			for(unsigned int n = 0; n < vs.size(); ++n) {
-				ovs->addOversort(vs[n]);
-			}
-			return ovs;
-		}
-	}
-
-=======
->>>>>>> f7b156f2
 }
 
 /****************
