--- conflicted
+++ resolved
@@ -292,19 +292,10 @@
 				| arit_func_decl						{ $$ = $1;														}
 				;
 
-<<<<<<< HEAD
-full_func_decl	: identifier '(' sort_pointer_tuple ')' ':' sort_pointer	{ $$ = Insert::function(*$1,*$3,$6,@1);
-																			  delete($1); delete($3); }
-				| identifier '(' ')' ':' sort_pointer						{ $$ = Insert::function(*$1,$5,@1); 
-																			  delete($1); }
-				| identifier ':' sort_pointer								{ $$ = Insert::function(*$1,$3,@1); 
-																			  delete($1); }	
-=======
 full_func_decl	: identifier '(' sort_pointer_tuple ')' ':' sort_pointer	{ Insert::function(*$1,*$3,$6,@1);
 																			  delete($3); }
 				| identifier '(' ')' ':' sort_pointer						{ Insert::function(*$1,$5,@1); }
 				| identifier ':' sort_pointer								{ Insert::function(*$1,$3,@1); }	
->>>>>>> 4dc2dd45
 				; 														
 
 arit_func_decl	: '-' binary_arit_func_sorts				{ $$ = Insert::function("-/2",*$2,@1); delete($2);		}
