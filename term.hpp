--- conflicted
+++ resolved
@@ -7,7 +7,6 @@
 #ifndef TERM_HPP
 #define TERM_HPP
 
-<<<<<<< HEAD
 /**
  * \file term.hpp
  *
@@ -32,28 +31,8 @@
 /**
  * Abstract class to represent terms
  */
-=======
-#include <vector>
-#include <string>
-#include <map>
-#include <cassert>
-
-#include "element.hpp"
-#include "parseinfo.hpp"
-#include "visitor.hpp"
-
-class Variable;
-class FiniteSortTable;
-class AbstractStructure;
-
-/*******************************
-	Abstract base class term
-*******************************/
-
->>>>>>> 508df45a
 class Term {
 	protected:
-<<<<<<< HEAD
 
 		std::set<Variable*>		_freevars;		//!< the set of free variables of the term
 		std::vector<Term*>		_subterms;		//!< the subterms of the term
@@ -70,19 +49,6 @@
 			//!< create a copy of the term while keeping the free variables
 		virtual Term* clone(const std::map<Variable*,Variable*>&)	const = 0;	
 			//!< create a copy of the term and substitute the free variables according to the given map
-=======
-		std::vector<Variable*>	_fvars;	// Free variables of the term
-		ParseInfo				_pi;	// the place where the term was parsed
-
-	public:
-		// Constructors
-		Term(const ParseInfo& pi) : _pi(pi) { }
-
-		// Virtual constructors
-		virtual Term* clone()										const = 0;	// create a copy of the term while keeping the free variables
-		virtual Term* clone(const std::map<Variable*,Variable*>&)	const = 0;	// create a copy of the term and substitute the
-																			// free variables according to the given map
->>>>>>> 508df45a
 
 		virtual ~Term() { }	
 			//!< Shallow destructor. Does not delete subterms and subsets of the term.
@@ -99,14 +65,9 @@
 
 		bool	contains(const Variable*)	const;		//!< true iff the term contains the variable
 
-<<<<<<< HEAD
 		virtual std::ostream&	put(std::ostream&)	const = 0;
 				std::string		to_string()			const;	
 
-=======
-		// Debugging
-		virtual	std::string	to_string()	const = 0;	
->>>>>>> 508df45a
 };
 
 std::ostream& operator<<(std::ostream&,const Term&);
@@ -118,57 +79,24 @@
 	private:
 		Variable*	_var;	//!< the variable of the term
 
-<<<<<<< HEAD
 		void	setfvars();
 
 	public:
 
 		VarTerm(Variable* v, const TermParseInfo& pi);
-=======
-	public:
-		// Constructors
-		VarTerm(Variable* v, const ParseInfo& pi);
 
 		VarTerm* clone()										const;
 		VarTerm* clone(const std::map<Variable*,Variable*>&)	const;
->>>>>>> 508df45a
-
-		VarTerm* clone()										const;
-		VarTerm* clone(const std::map<Variable*,Variable*>&)	const;
-
-<<<<<<< HEAD
+
 		~VarTerm() { }
 
 		void	sort(Sort* s);
-=======
-		// Mutators
-		void	setfvars();
-		void	sort(Sort* s);
-
-		// Inspectors
-		Sort*			sort()						const;
-		Variable*		var()						const	{ return _var;				}
-		unsigned int	nrSubforms()				const	{ return 0;					}
-		unsigned int	nrSubterms()				const	{ return 0;					}
-		unsigned int	nrSubsets()					const	{ return 0;					}
-		unsigned int	nrQvars()					const	{ return 0;					}
-		Formula*		subform(unsigned int)		const	{ assert(false); return 0;	}
-		Term*			subterm(unsigned int)		const	{ assert(false); return 0;	}
-		SetExpr*		subset(unsigned int)		const	{ assert(false); return 0;	}
-		Variable*		qvar(unsigned int)			const	{ assert(false); return 0;	}
-		bool			contains(const Variable* v)	const	{ return _var == v;			}	
->>>>>>> 508df45a
 
 		Sort*		sort()	const;
 		Variable*	var()	const	{ return _var;	}
 
-<<<<<<< HEAD
 		std::ostream&	put(std::ostream&)	const;
 
-=======
-		// Output
-		std::string to_string()	const;
->>>>>>> 508df45a
 };
 
 
@@ -180,21 +108,12 @@
  */
 class FuncTerm : public Term {
 	private:
-<<<<<<< HEAD
 
 		Function*		_function;		//!< the function
 
 	public:
 
 		FuncTerm(Function* function, const std::vector<Term*>& args, const TermParseInfo& pi);
-=======
-		Function*			_func;		// the function
-		std::vector<Term*>	_args;		// the arguments of the function
-
-	public:
-		// Constructors
-		FuncTerm(Function* f, const std::vector<Term*>& a, const ParseInfo& pi);
->>>>>>> 508df45a
 
 		FuncTerm* clone()										const;
 		FuncTerm* clone(const std::map<Variable*,Variable*>&)	const;
@@ -203,35 +122,12 @@
 
 		void function(Function* f)	{ _function = f;	}
 
-<<<<<<< HEAD
 		Sort*						sort()			const;
 		Function*					function()		const	{ return _function;			}
 		const std::vector<Term*>&	args()			const	{ return _subterms;			}
 
 		std::ostream&	put(std::ostream&)	const;
 
-=======
-		// Inspectors
-		Sort*			sort()					const;
-		Function*		func()					const	{ return _func;				}
-		const std::vector<Term*>&	args()		const	{ return _args;				}
-		Term*			arg(unsigned int n)		const	{ return _args[n];			}
-		Formula*		subform(unsigned int)	const	{ assert(false); return 0;	}
-		Term*			subterm(unsigned int n)	const	{ return _args[n];			}
-		SetExpr*		subset(unsigned int)	const	{ assert(false); return 0;	}
-		Variable*		qvar(unsigned int)		const	{ assert(false); return 0;	}
-		unsigned int	nrSubforms()			const	{ return 0;					}
-		unsigned int	nrSubterms()			const	{ return _args.size();		}
-		unsigned int	nrSubsets()				const	{ return 0;					}
-		unsigned int	nrQvars()				const	{ return 0;					}
-
-		// Visitor
-		void	accept(Visitor* v) const;
-		Term*	accept(MutatingVisitor* v);
-
-		// Debugging
-		std::string to_string() const;
->>>>>>> 508df45a
 };
 
 /**
@@ -241,7 +137,6 @@
  */
 class DomainTerm : public Term {
 	private:
-<<<<<<< HEAD
 		Sort*					_sort;		//!< the sort of the domain element
 		const DomainElement*	_value;		//!< the actual domain element
 		
@@ -249,16 +144,6 @@
 	public:
 
 		DomainTerm(Sort* sort, const DomainElement* value, const TermParseInfo& pi);
-=======
-		Sort*		_sort;		// The sort of the domain element
-		ElementType	_type;		// Whether the term is an int, double, string, or compound
-		Element		_value;		// The value of the domain element
-
-	public:
-		// Constructors
-		DomainTerm(Sort* s, ElementType t, Element v, const ParseInfo& pi) : 
-			Term(pi), _sort(s), _type(t), _value(v) { assert(s); setfvars(); }
->>>>>>> 508df45a
 
 		DomainTerm* clone()										const;
 		DomainTerm* clone(const std::map<Variable*,Variable*>&)	const;
@@ -272,7 +157,6 @@
 
 		std::ostream&	put(std::ostream&)	const;	
 
-<<<<<<< HEAD
 };
 
 /**
@@ -300,10 +184,6 @@
 
 		std::ostream&	put(std::ostream&)	const;
 
-=======
-		// Debugging
-		std::string	to_string()	const;	
->>>>>>> 508df45a
 };
 
 
@@ -318,7 +198,6 @@
  */
 class SetExpr {
 	protected:
-<<<<<<< HEAD
 		
 		std::set<Variable*>		_freevars;		//!< The free variables of the set expression
 		std::set<Variable*>		_quantvars;		//!< The quantified variables of the set expression
@@ -327,29 +206,17 @@
 		SetParseInfo			_pi;			//!< the place where the set was parsed
 
 		void	setfvars();
-=======
-		std::vector<Variable*>	_fvars;	// The free variables of the set expression
-		ParseInfo				_pi;	// the place where the set was parsed
-
-	public:
-		// Constructors
-		SetExpr(const ParseInfo& pi) : _pi(pi) { }
+
+	public:
+
+		SetExpr(const SetParseInfo& pi) : _pi(pi) { }
 
 		virtual SetExpr* clone()										const = 0;
 		virtual SetExpr* clone(const std::map<Variable*,Variable*>&)	const = 0;
->>>>>>> 508df45a
-
-	public:
-
-		SetExpr(const SetParseInfo& pi) : _pi(pi) { }
-
-		virtual SetExpr* clone()										const = 0;
-		virtual SetExpr* clone(const std::map<Variable*,Variable*>&)	const = 0;
 
 		virtual ~SetExpr() { }		// Delete the set, but not 
 		void	recursiveDelete();	// Delete the set and its subformulas and subterms
 
-<<<<<<< HEAD
 		std::ostream	put(std::ostream&)	const;
 		std::string		to_string()			const;
 
@@ -361,17 +228,6 @@
  *	\brief Set expression of the form [ (phi_1,w_1); ... ; (phi_n,w_n) ] 
  */
 class EnumSetExpr : public SetExpr {
-=======
-		// Debugging
-		virtual std::string	to_string()	const = 0;
-};
-
-/** Set expression of the form [ (phi1,w1); ... ; (phin,wn) ] **/
-class EnumSetExpr : public SetExpr {
-	private:
-		std::vector<Formula*>	_subf;		// the subformulas
-		std::vector<Term*>		_weights;	// the associated weights
->>>>>>> 508df45a
 
 	public:
 		// Constructors
@@ -409,12 +265,6 @@
  * \brief Set expression of the form { x1 ... xn : t : phi }
  **/
 class QuantSetExpr : public SetExpr {
-<<<<<<< HEAD
-=======
-	private:
-		Formula*				_subf;	// the direct subformula
-		std::vector<Variable*>	_vars;	// the quantified variables
->>>>>>> 508df45a
 
 	public:
 		// Constructors
@@ -458,50 +308,6 @@
 	double compute(AggType,const std::vector<double>&);	// apply the aggregate on the given set of doubles 
 }
 
-<<<<<<< HEAD
-=======
-/** Aggregate term **/
-class AggTerm : public Term {
-	private:
-		SetExpr*	_set;
-		AggType		_type;
-
-	public:
-		// Constructors
-		AggTerm(SetExpr* s, AggType t, const ParseInfo& pi) : 
-			Term(pi), _set(s), _type(t) { setfvars(); }
-
-		AggTerm* clone()										const;
-		AggTerm* clone(const std::map<Variable*,Variable*>&)	const;
-
-		// Destructor
-		void recursiveDelete() { _set->recursiveDelete(); delete(this);	}
-
-		// Mutators
-		void	set(SetExpr* s) { _set = s;	}
-
-		// Inspectors
-		Sort*			sort()					const;
-		unsigned int	nrSubforms()			const	{ return _set->nrSubforms();	}
-		unsigned int	nrSubterms()			const	{ return _set->nrSubterms();	}
-		unsigned int	nrQvars()				const	{ return _set->nrQvars();		}
-		unsigned int	nrSubsets()				const	{ return 1;						}
-		Formula*		subform(unsigned int n)	const	{ return _set->subform(n);		}
-		Term*			subterm(unsigned int n)	const	{ return _set->subterm(n);		}
-		SetExpr*		subset(unsigned int)	const	{ return _set;					}
-		Variable*		qvar(unsigned int n)	const	{ return _set->qvar(n);			}
-		SetExpr*		set()					const	{ return _set;					}
-		AggType			type()					const	{ return _type;					}
-
-		// Visitor
-		void	accept(Visitor* v) const;
-		Term*	accept(MutatingVisitor* v);
-
-		// Debugging
-		std::string	to_string()	const;	
-};
-
->>>>>>> 508df45a
 /***********************
 	Evaluating terms
 ***********************/
