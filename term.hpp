#ifndef TERM_HPP
#define TERM_HPP

#include "parseinfo.hpp"
#include "common.hpp"

#include "visitors/VisitorFriends.hpp"
#include "visitors/TheoryVisitor.hpp"
#include "visitors/TheoryMutatingVisitor.hpp"

class Sort;
class Variable;
class Function;
class DomainElement;
class TheoryVisitor;
class TheoryMutatingVisitor;

/************
 Terms
 ************/

enum TermType {
	TT_VAR, TT_FUNC, TT_AGG, TT_DOM
};

class VarTerm;

/**
 * Abstract class to represent terms
 */
class Term {
	ACCEPTDECLAREBOTH(Term)
private:
	std::set<Variable*> _freevars; //!< the set of free variables of the term
	std::vector<Term*> _subterms; //!< the subterms of the term
	std::vector<SetExpr*> _subsets; //!< the subsets of the term

protected:
	TermParseInfo _pi; //!< the place where the term was parsed

private:
	virtual void setFreeVars(); //!< Compute the free variables of the term

public:
	// Constructors
	Term(const TermParseInfo& pi) :
			_pi(pi) {
	}

	virtual Term* clone() const = 0;
	//!< create a copy of the term while keeping the free variables
	virtual Term* cloneKeepVars() const = 0;
	//!< copy the term while keeping all variables
	virtual Term* clone(const std::map<Variable*, Variable*>&) const = 0;
	//!< create a copy of the term and substitute the free variables according to the given map

	// Destructors
	virtual ~Term() {
	} //!< Shallow destructor. Does not delete subterms and subsets of the term.
	void recursiveDelete(); //!< Delete the term, its subterms, and subsets.

	// Mutators
	virtual void sort(Sort*) {
	} //!< Set the sort of the term (only does something for VarTerm and DomainTerm)

	void addSet(SetExpr* s) {
		_subsets.push_back(s);
		setFreeVars();
	}
	void subterm(unsigned int n, Term* t) {
		_subterms[n] = t;
		setFreeVars();
	}
	void subset(unsigned int n, SetExpr* s) {
		_subsets[n] = s;
		setFreeVars();
	}
	void subterms(const std::vector<Term*>& vt) {
		_subterms = vt;
		setFreeVars();
	}

	// Inspectors
	const TermParseInfo& pi() const {
		return _pi;
	}
	virtual Sort* sort() const = 0; //!< Returns the sort of the term
	virtual TermType type() const = 0;
	const std::set<Variable*>& freeVars() const {
		return _freevars;
	}
	const std::vector<Term*>& subterms() const {
		return _subterms;
	}
	const std::vector<SetExpr*>& subsets() const {
		return _subsets;
	}

	bool contains(const Variable*) const; //!< true iff the term contains the variable

	// Output
	virtual std::ostream& put(std::ostream&, bool longnames = false) const = 0;
	std::string toString(bool longnames = false) const;

	friend class VarTerm;
};

std::ostream& operator<<(std::ostream&, const Term&);

/**
 *	\brief Class to represent terms that are variables
 */
class VarTerm: public Term {
	ACCEPTBOTH(Term)
private:
	Variable* _var; //!< the variable of the term

	void setFreeVars();

public:
	VarTerm(Variable* v, const TermParseInfo& pi);

	VarTerm* clone() const;
	VarTerm* cloneKeepVars() const;
	VarTerm* clone(const std::map<Variable*, Variable*>&) const;

	~VarTerm() {
	}

	void sort(Sort* s);

	Sort* sort() const;
	TermType type() const {
		return TT_VAR;
	}
	Variable* var() const {
		return _var;
	}

	std::ostream& put(std::ostream&, bool longnames = false) const;
};

/**
 *	\brief Terms formed by applying a function to a tuple of terms.
 *
 *	Constants are represented by 0-ary functions applied to empty tuples.
 *
 */
class FuncTerm: public Term {
	ACCEPTBOTH(Term)
private:
	Function* _function; //!< the function

public:
	FuncTerm(Function* function, const std::vector<Term*>& args, const TermParseInfo& pi);

	FuncTerm* clone() const;
	FuncTerm* cloneKeepVars() const;
	FuncTerm* clone(const std::map<Variable*, Variable*>&) const;

	~FuncTerm() {
	}

	void function(Function* f) {
		_function = f;
	}

	Sort* sort() const;
	TermType type() const {
		return TT_FUNC;
	}
	Function* function() const {
		return _function;
	}
	const std::vector<Term*>& args() const {
		return subterms();
	}

	std::ostream& put(std::ostream&, bool longnames = false) const;
};

/**
 *
 * \brief Class to represent terms that are domain elements
 *
 */
class DomainTerm: public Term {
	ACCEPTBOTH(Term)
private:
	Sort* _sort; //!< the sort of the domain element
	const DomainElement* _value; //!< the actual domain element

public:
	DomainTerm(Sort* sort, const DomainElement* value, const TermParseInfo& pi);

	DomainTerm* clone() const;
	DomainTerm* cloneKeepVars() const;
	DomainTerm* clone(const std::map<Variable*, Variable*>&) const;

	~DomainTerm() {
	}

	void sort(Sort* s);

	Sort* sort() const {
		return _sort;
	}
	TermType type() const {
		return TT_DOM;
	}
	const DomainElement* value() const {
		return _value;
	}

	std::ostream& put(std::ostream&, bool longnames = false) const;
};

/**
 *
 *	\brief Class to represent aggregate terms
 *
 */
class AggTerm: public Term {
	ACCEPTBOTH(Term)
private:
	AggFunction _function; //!< The aggregate function

public:
	AggTerm(SetExpr* set, AggFunction function, const TermParseInfo& pi);

	AggTerm* clone() const;
	AggTerm* cloneKeepVars() const;
	AggTerm* clone(const std::map<Variable*, Variable*>&) const;

	~AggTerm() {
	}

	Sort* sort() const;
	TermType type() const {
		return TT_AGG;
	}
	SetExpr* set() const {
		return subsets()[0];
	}
	AggFunction function() const {
		return _function;
	}

	std::ostream& put(std::ostream&, bool longnames = false) const;
};

namespace TermUtils {
std::vector<Term*> makeNewVarTerms(const std::vector<Variable*>&); //!< Make a vector of fresh variable terms

/**
 * Returns false if the value of the term is defined
 * for all possible instantiations of its free variables
 */
bool isPartial(Term*);
}

/**************
 Queries
 **************/

/**
 * Class to represent a first-order query
 */
class Query {
private:
	std::vector<Variable*> _variables; //!< The free variables of the query. The order of the variables is the
									   //!< order in which they were parsed.
	Formula* _query; //!< The actual query.
	ParseInfo _pi; //!< The place where the query was parsed.
public:
	// Constructors
	Query(const std::vector<Variable*>& vars, Formula* q, const ParseInfo& pi) :
			_variables(vars), _query(q), _pi(pi) {
	}

	// Inspectors
	Formula* query() const {
		return _query;
	}
	const std::vector<Variable*>& variables() const {
		return _variables;
	}
	const ParseInfo& pi() const {
		return _pi;
	}
};

/**********************
 Set expressions
 **********************/

/** 
 *	\brief Abstract base class for first-order set expressions
 */
class SetExpr {
<<<<<<< HEAD
	ACCEPTDECLAREBOTH(SetExpr)
protected:
	std::set<Variable*> _freevars; //!< The free variables of the set expression
	std::set<Variable*> _quantvars; //!< The quantified variables of the set expression
	std::vector<Formula*> _subformulas; //!< The direct subformulas of the set expression
	std::vector<Term*> _subterms; //!< The direct subterms of the set expression
	SetParseInfo _pi; //!< the place where the set was parsed

	void setFreeVars(); //!< Compute the free variables of the set

public:
	// Constructors
	SetExpr(const SetParseInfo& pi) :
			_pi(pi) {
	}

	virtual SetExpr* clone() const = 0;
	//!< create a copy of the set while keeping the free variables
	virtual SetExpr* cloneKeepVars() const = 0;
	//!< copy the set while keeping all variables
	virtual SetExpr* clone(const std::map<Variable*, Variable*>&) const = 0;
	//!< create a copy of the set and substitute the free variables according to the given map

	// Destructors
	virtual ~SetExpr() {
	} //!< Delete the set, but not
	void recursiveDelete(); //!< Delete the set and its subformulas and subterms

	// Mutators
	void subterm(unsigned int n, Term* t) {
		_subterms[n] = t;
		setFreeVars();
	}
	void subformula(unsigned int n, Formula* f) {
		_subformulas[n] = f;
		setFreeVars();
	}
	void addTerm(Term* t) {
		_subterms.push_back(t);
		setFreeVars();
	}
	void addFormula(Formula* f) {
		_subformulas.push_back(f);
		setFreeVars();
	}
	void addQuantVar(Variable* v) {
		_quantvars.insert(v);
		setFreeVars();
	}

	// Inspectors
	virtual Sort* sort() const = 0; //!< Returns the sort of the set
	const std::set<Variable*>& freeVars() const {
		return _freevars;
	}
	const std::set<Variable*>& quantVars() const {
		return _quantvars;
	}
	bool contains(const Variable*) const;
	const std::vector<Formula*>& subformulas() const {
		return _subformulas;
	}
	const std::vector<Term*>& subterms() const {
		return _subterms;
	}
	const SetParseInfo& pi() const {
		return _pi;
	}

	// Output
	virtual std::ostream& put(std::ostream&, bool longnames = false) const = 0;
	std::string toString(bool longnames = false) const;
=======
	protected:
		std::set<Variable*>		_freevars;		//!< The free variables of the set expression
		std::set<Variable*>		_quantvars;		//!< The quantified variables of the set expression
		std::vector<Formula*>	_subformulas;	//!< The direct subformulas of the set expression
		std::vector<Term*>		_subterms;		//!< The direct subterms of the set expression
		SetParseInfo			_pi;			//!< the place where the set was parsed

		void	setFreeVars();	//!< Compute the free variables of the set

	public:
		// Constructors
		SetExpr(const SetParseInfo& pi) : _pi(pi) { }

		virtual SetExpr* clone()										const = 0;
			//!< create a copy of the set while keeping the free variables
		virtual	SetExpr*	cloneKeepVars()								const = 0;
		//!< copy the set while keeping all variables
		virtual SetExpr* clone(const std::map<Variable*,Variable*>&)	const = 0;
			//!< create a copy of the set and substitute the free variables according to the given map
		virtual SetExpr* positiveSubset() const = 0;
			//!< generate the subset of positive terms ({x:p(x):t(x)} becomes {x:p(x)&t(x)>0: t(x)})
		virtual SetExpr* negativeSubset() const = 0;
			//!< generate the subset of negated negative terms ({x:p(x):t(x)} becomes {x:p(x)&t(x)<0: -t(x)})
		virtual SetExpr* zeroSubset() const = 0;
			//!< generate the subset of zero terms ({x:p(x):t(x)} becomes {x:p(x)&t(x)=0: 0})

		// Destructors
		virtual ~SetExpr() { }		//!< Delete the set, but not 
		void	recursiveDelete();	//!< Delete the set and its subformulas and subterms

		// Mutators
		void subterm(unsigned int n, Term* t)		{ _subterms[n] = t; setFreeVars();				}
		void subformula(unsigned int n, Formula* f)	{ _subformulas[n] = f; setFreeVars();			}
		void addTerm(Term* t)						{ _subterms.push_back(t); setFreeVars();		}
		void addFormula(Formula* f)					{ _subformulas.push_back(f); setFreeVars();	}
		void addQuantVar(Variable* v)				{ _quantvars.insert(v); setFreeVars();			}
		
		// Inspectors
		virtual Sort*							sort()						const = 0;	//!< Returns the sort of the set
		const std::set<Variable*>&		freeVars()					const { return _freevars;	}
		const std::set<Variable*>&		quantVars()					const { return _quantvars;	}
		bool							contains(const Variable*)	const;
		const std::vector<Formula*>&	subformulas()				const { return _subformulas;	}
		const std::vector<Term*>&		subterms()					const { return _subterms;		}
		const SetParseInfo&				pi()						const { return _pi;				}

		// Visitor
		virtual void		accept(TheoryVisitor*)			const = 0;
		virtual SetExpr*	accept(TheoryMutatingVisitor*)	= 0;

		// Output
		virtual std::ostream&	put(std::ostream&, bool longnames = false)	const = 0;
				std::string		toString(bool longnames = false)			const;
>>>>>>> 45010a0f
};

std::ostream& operator<<(std::ostream&, const SetExpr&);

/** 
 *	\brief Set expression of the form [ (phi_1,w_1); ... ; (phi_n,w_n) ] 
 */
<<<<<<< HEAD
class EnumSetExpr: public SetExpr {
	ACCEPTBOTH(SetExpr)
public:
	// Constructors
	EnumSetExpr(const SetParseInfo& pi) :
			SetExpr(pi) {
	}
	EnumSetExpr(const std::vector<Formula*>& s, const std::vector<Term*>& w, const SetParseInfo& pi);
=======
class EnumSetExpr : public SetExpr {
	public:
		// Constructors
		EnumSetExpr(const SetParseInfo& pi) : SetExpr(pi) { }
		EnumSetExpr(const std::vector<Formula*>& s, const std::vector<Term*>& w, const SetParseInfo& pi);

		EnumSetExpr* clone()										const;
		EnumSetExpr* cloneKeepVars()								const;
		EnumSetExpr* clone(const std::map<Variable*,Variable*>&)	const;
		EnumSetExpr* positiveSubset() const ;
		EnumSetExpr* negativeSubset() const ;
		EnumSetExpr* zeroSubset() const ;
>>>>>>> 45010a0f

	EnumSetExpr* clone() const;
	EnumSetExpr* cloneKeepVars() const;
	EnumSetExpr* clone(const std::map<Variable*, Variable*>&) const;

	~EnumSetExpr() {
	}

	Sort* sort() const;

	std::ostream& put(std::ostream&, bool longnames = false) const;
};

/** 
 * \brief Set expression of the form { x1 ... xn : phi : t }
 **/
class QuantSetExpr: public SetExpr {
	ACCEPTBOTH(SetExpr)
public:
	QuantSetExpr(const std::set<Variable*>& v, Formula* s, Term* t, const SetParseInfo& pi);

<<<<<<< HEAD
	QuantSetExpr* clone() const;
	QuantSetExpr* cloneKeepVars() const;
	QuantSetExpr* clone(const std::map<Variable*, Variable*>&) const;
=======
	QuantSetExpr* clone()										const;
	QuantSetExpr* cloneKeepVars()								const;
	QuantSetExpr* clone(const std::map<Variable*,Variable*>&)	const;
	QuantSetExpr* positiveSubset() const ;
	QuantSetExpr* negativeSubset() const ;
	QuantSetExpr* zeroSubset() const ;

	Sort*	sort()	const;
>>>>>>> 45010a0f

	Sort* sort() const;

	std::ostream& put(std::ostream&, bool longnames = false) const;
};

#endif <|MERGE_RESOLUTION|>--- conflicted
+++ resolved
@@ -298,7 +298,6 @@
  *	\brief Abstract base class for first-order set expressions
  */
 class SetExpr {
-<<<<<<< HEAD
 	ACCEPTDECLAREBOTH(SetExpr)
 protected:
 	std::set<Variable*> _freevars; //!< The free variables of the set expression
@@ -321,76 +320,6 @@
 	//!< copy the set while keeping all variables
 	virtual SetExpr* clone(const std::map<Variable*, Variable*>&) const = 0;
 	//!< create a copy of the set and substitute the free variables according to the given map
-
-	// Destructors
-	virtual ~SetExpr() {
-	} //!< Delete the set, but not
-	void recursiveDelete(); //!< Delete the set and its subformulas and subterms
-
-	// Mutators
-	void subterm(unsigned int n, Term* t) {
-		_subterms[n] = t;
-		setFreeVars();
-	}
-	void subformula(unsigned int n, Formula* f) {
-		_subformulas[n] = f;
-		setFreeVars();
-	}
-	void addTerm(Term* t) {
-		_subterms.push_back(t);
-		setFreeVars();
-	}
-	void addFormula(Formula* f) {
-		_subformulas.push_back(f);
-		setFreeVars();
-	}
-	void addQuantVar(Variable* v) {
-		_quantvars.insert(v);
-		setFreeVars();
-	}
-
-	// Inspectors
-	virtual Sort* sort() const = 0; //!< Returns the sort of the set
-	const std::set<Variable*>& freeVars() const {
-		return _freevars;
-	}
-	const std::set<Variable*>& quantVars() const {
-		return _quantvars;
-	}
-	bool contains(const Variable*) const;
-	const std::vector<Formula*>& subformulas() const {
-		return _subformulas;
-	}
-	const std::vector<Term*>& subterms() const {
-		return _subterms;
-	}
-	const SetParseInfo& pi() const {
-		return _pi;
-	}
-
-	// Output
-	virtual std::ostream& put(std::ostream&, bool longnames = false) const = 0;
-	std::string toString(bool longnames = false) const;
-=======
-	protected:
-		std::set<Variable*>		_freevars;		//!< The free variables of the set expression
-		std::set<Variable*>		_quantvars;		//!< The quantified variables of the set expression
-		std::vector<Formula*>	_subformulas;	//!< The direct subformulas of the set expression
-		std::vector<Term*>		_subterms;		//!< The direct subterms of the set expression
-		SetParseInfo			_pi;			//!< the place where the set was parsed
-
-		void	setFreeVars();	//!< Compute the free variables of the set
-
-	public:
-		// Constructors
-		SetExpr(const SetParseInfo& pi) : _pi(pi) { }
-
-		virtual SetExpr* clone()										const = 0;
-			//!< create a copy of the set while keeping the free variables
-		virtual	SetExpr*	cloneKeepVars()								const = 0;
-		//!< copy the set while keeping all variables
-		virtual SetExpr* clone(const std::map<Variable*,Variable*>&)	const = 0;
-			//!< create a copy of the set and substitute the free variables according to the given map
 		virtual SetExpr* positiveSubset() const = 0;
 			//!< generate the subset of positive terms ({x:p(x):t(x)} becomes {x:p(x)&t(x)>0: t(x)})
 		virtual SetExpr* negativeSubset() const = 0;
@@ -398,34 +327,55 @@
 		virtual SetExpr* zeroSubset() const = 0;
 			//!< generate the subset of zero terms ({x:p(x):t(x)} becomes {x:p(x)&t(x)=0: 0})
 
-		// Destructors
-		virtual ~SetExpr() { }		//!< Delete the set, but not 
-		void	recursiveDelete();	//!< Delete the set and its subformulas and subterms
-
-		// Mutators
-		void subterm(unsigned int n, Term* t)		{ _subterms[n] = t; setFreeVars();				}
-		void subformula(unsigned int n, Formula* f)	{ _subformulas[n] = f; setFreeVars();			}
-		void addTerm(Term* t)						{ _subterms.push_back(t); setFreeVars();		}
-		void addFormula(Formula* f)					{ _subformulas.push_back(f); setFreeVars();	}
-		void addQuantVar(Variable* v)				{ _quantvars.insert(v); setFreeVars();			}
-		
-		// Inspectors
-		virtual Sort*							sort()						const = 0;	//!< Returns the sort of the set
-		const std::set<Variable*>&		freeVars()					const { return _freevars;	}
-		const std::set<Variable*>&		quantVars()					const { return _quantvars;	}
-		bool							contains(const Variable*)	const;
-		const std::vector<Formula*>&	subformulas()				const { return _subformulas;	}
-		const std::vector<Term*>&		subterms()					const { return _subterms;		}
-		const SetParseInfo&				pi()						const { return _pi;				}
-
-		// Visitor
-		virtual void		accept(TheoryVisitor*)			const = 0;
-		virtual SetExpr*	accept(TheoryMutatingVisitor*)	= 0;
-
-		// Output
-		virtual std::ostream&	put(std::ostream&, bool longnames = false)	const = 0;
-				std::string		toString(bool longnames = false)			const;
->>>>>>> 45010a0f
+	// Destructors
+	virtual ~SetExpr() {
+	} //!< Delete the set, but not
+	void recursiveDelete(); //!< Delete the set and its subformulas and subterms
+
+	// Mutators
+	void subterm(unsigned int n, Term* t) {
+		_subterms[n] = t;
+		setFreeVars();
+	}
+	void subformula(unsigned int n, Formula* f) {
+		_subformulas[n] = f;
+		setFreeVars();
+	}
+	void addTerm(Term* t) {
+		_subterms.push_back(t);
+		setFreeVars();
+	}
+	void addFormula(Formula* f) {
+		_subformulas.push_back(f);
+		setFreeVars();
+	}
+	void addQuantVar(Variable* v) {
+		_quantvars.insert(v);
+		setFreeVars();
+	}
+
+	// Inspectors
+	virtual Sort* sort() const = 0; //!< Returns the sort of the set
+	const std::set<Variable*>& freeVars() const {
+		return _freevars;
+	}
+	const std::set<Variable*>& quantVars() const {
+		return _quantvars;
+	}
+	bool contains(const Variable*) const;
+	const std::vector<Formula*>& subformulas() const {
+		return _subformulas;
+	}
+	const std::vector<Term*>& subterms() const {
+		return _subterms;
+	}
+	const SetParseInfo& pi() const {
+		return _pi;
+	}
+
+	// Output
+	virtual std::ostream& put(std::ostream&, bool longnames = false) const = 0;
+	std::string toString(bool longnames = false) const;
 };
 
 std::ostream& operator<<(std::ostream&, const SetExpr&);
@@ -433,7 +383,6 @@
 /** 
  *	\brief Set expression of the form [ (phi_1,w_1); ... ; (phi_n,w_n) ] 
  */
-<<<<<<< HEAD
 class EnumSetExpr: public SetExpr {
 	ACCEPTBOTH(SetExpr)
 public:
@@ -442,20 +391,6 @@
 			SetExpr(pi) {
 	}
 	EnumSetExpr(const std::vector<Formula*>& s, const std::vector<Term*>& w, const SetParseInfo& pi);
-=======
-class EnumSetExpr : public SetExpr {
-	public:
-		// Constructors
-		EnumSetExpr(const SetParseInfo& pi) : SetExpr(pi) { }
-		EnumSetExpr(const std::vector<Formula*>& s, const std::vector<Term*>& w, const SetParseInfo& pi);
-
-		EnumSetExpr* clone()										const;
-		EnumSetExpr* cloneKeepVars()								const;
-		EnumSetExpr* clone(const std::map<Variable*,Variable*>&)	const;
-		EnumSetExpr* positiveSubset() const ;
-		EnumSetExpr* negativeSubset() const ;
-		EnumSetExpr* zeroSubset() const ;
->>>>>>> 45010a0f
 
 	EnumSetExpr* clone() const;
 	EnumSetExpr* cloneKeepVars() const;
@@ -477,20 +412,14 @@
 public:
 	QuantSetExpr(const std::set<Variable*>& v, Formula* s, Term* t, const SetParseInfo& pi);
 
-<<<<<<< HEAD
 	QuantSetExpr* clone() const;
 	QuantSetExpr* cloneKeepVars() const;
 	QuantSetExpr* clone(const std::map<Variable*, Variable*>&) const;
-=======
-	QuantSetExpr* clone()										const;
-	QuantSetExpr* cloneKeepVars()								const;
-	QuantSetExpr* clone(const std::map<Variable*,Variable*>&)	const;
 	QuantSetExpr* positiveSubset() const ;
 	QuantSetExpr* negativeSubset() const ;
 	QuantSetExpr* zeroSubset() const ;
 
 	Sort*	sort()	const;
->>>>>>> 45010a0f
 
 	Sort* sort() const;
 
