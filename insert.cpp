/************************************
	insert.cpp	
	this file belongs to GidL 2.0
	(c) K.U.Leuven
************************************/

#include <cassert>
#include <sstream>
#include <iostream>
#include <typeinfo>
#include "common.hpp"
#include "insert.hpp"
#include "vocabulary.hpp"
#include "structure.hpp"
#include "term.hpp"
#include "theory.hpp"
#include "namespace.hpp"
#include "yyltype.hpp"
#include "parse.h"
#include "error.hpp"
#include "options.hpp"
#include "internalargument.hpp"
#include "luaconnection.hpp"
using namespace std;
using namespace LuaConnection; //TODO add abstraction to remove lua dependence here

class SortDeriver : public TheoryMutatingVisitor {
	private:
		map<Variable*,set<Sort*> >	_untyped;			// The untyped variables, with their possible types
		map<FuncTerm*,Sort*>		_overloadedterms;	// The terms with an overloaded function
		set<PredForm*>				_overloadedatoms;	// The atoms with an overloaded predicate
		set<DomainTerm*>			_domelements;		// The untyped domain elements
		bool						_changed;
		bool						_firstvisit;
		Sort*						_assertsort;
		Vocabulary*					_vocab;

	public:
		// Constructor
		SortDeriver(Formula* f,Vocabulary* v) : _vocab(v) { run(f); }
		SortDeriver(Rule* r,Vocabulary* v)	: _vocab(v) { run(r); }
		SortDeriver(Term* t, Vocabulary* v) : _vocab(v) { run(t);	}

		// Run sort derivation 
		void run(Formula*);
		void run(Rule*);
		void run(Term*);

		// Visit 
		Formula*	visit(QuantForm*);
		Formula*	visit(PredForm*);
		Formula*	visit(EqChainForm*);
		Rule*		visit(Rule*);
		Term*		visit(VarTerm*);
		Term*		visit(DomainTerm*);
		Term*		visit(FuncTerm*);
		SetExpr*	visit(QuantSetExpr*);

	private:
		// Auxiliary methods
		void derivesorts();		// derive the sorts of the variables, based on the sorts in _untyped
		void derivefuncs();		// disambiguate the overloaded functions
		void derivepreds();		// disambiguate the overloaded predicates

		// Check
		void check();
		
};

Formula* SortDeriver::visit(QuantForm* qf) {
	if(_firstvisit) {
		for(std::set<Variable*>::const_iterator it = qf->quantvars().begin(); it != qf->quantvars().end(); ++it) {
			if(!((*it)->sort())) {
				_untyped[*it] = set<Sort*>();
				_changed = true;
			}
		}
	}
	return traverse(qf);
}

Formula* SortDeriver::visit(PredForm* pf) {
	PFSymbol* p = pf->symbol();

	// At first visit, insert the atoms over overloaded predicates
	if(_firstvisit && p->overloaded()) {
		_overloadedatoms.insert(pf);
		_changed = true;
	}

	// Visit the children while asserting the sorts of the predicate
	vector<Sort*>::const_iterator it = p->sorts().begin();
	vector<Term*>::const_iterator jt = pf->subterms().begin();
	for(; it != p->sorts().end(); ++it, ++jt) {
		_assertsort = *it;
		(*jt)->accept(this);
	}
	return pf;
}

Formula* SortDeriver::visit(EqChainForm* ef) {
	Sort* s = 0;
	if(!_firstvisit) {
		for(vector<Term*>::const_iterator it = ef->subterms().begin(); it != ef->subterms().end(); ++it) {
			Sort* temp = (*it)->sort();
			if(temp && temp->parents().empty() && temp->children().empty()) {
				s = temp;
				break;
			}
		}
	}
	for(vector<Term*>::const_iterator it = ef->subterms().begin(); it != ef->subterms().end(); ++it) {
		_assertsort = s;
		(*it)->accept(this);
	}
	return ef;
}

Rule* SortDeriver::visit(Rule* r) {
	if(_firstvisit) {
		for(set<Variable*>::const_iterator it = r->quantvars().begin(); it != r->quantvars().end(); ++it) {
			if(!((*it)->sort())) _untyped[*it] = set<Sort*>();
			_changed = true;
		}
	}
	r->head()->accept(this);
	r->body()->accept(this);
	return r;
}

Term* SortDeriver::visit(VarTerm* vt) {
	if((!(vt->sort())) && _assertsort) {
		_untyped[vt->var()].insert(_assertsort);
	}
	return vt;
}

Term* SortDeriver::visit(DomainTerm* dt) {
	if(_firstvisit && (!(dt->sort()))) {
		_domelements.insert(dt);
	}

	if((!(dt->sort())) && _assertsort) {
		dt->sort(_assertsort);
		_changed = true;
		_domelements.erase(dt);
	}
	return dt;
}

Term* SortDeriver::visit(FuncTerm* ft) {
	Function* f = ft->function();

	// At first visit, insert the terms over overloaded functions
	if(f->overloaded()) {
		if(_firstvisit || _overloadedterms.find(ft) == _overloadedterms.end() || _assertsort != _overloadedterms[ft]) {
			_changed = true;
			_overloadedterms[ft] = _assertsort;
		}
	}

	// Visit the children while asserting the sorts of the predicate
	vector<Sort*>::const_iterator it = f->insorts().begin();
	vector<Term*>::const_iterator jt = ft->subterms().begin();
	for(; it != f->insorts().end(); ++it, ++jt) {
		_assertsort = *it;
		(*jt)->accept(this);
	}
	return ft;
}

SetExpr* SortDeriver::visit(QuantSetExpr* qs) {
	if(_firstvisit) {
		for(std::set<Variable*>::const_iterator it = qs->quantvars().begin(); it != qs->quantvars().end(); ++it) {
			if(!((*it)->sort())) {
				_untyped[*it] = set<Sort*>();
				_changed = true;
			}
		}
	}
	return traverse(qs);
}

void SortDeriver::derivesorts() {
	for(map<Variable*,std::set<Sort*> >::iterator it = _untyped.begin(); it != _untyped.end(); ) {
		map<Variable*,std::set<Sort*> >::iterator jt = it; ++jt;
		if(!((it->second).empty())) {
			std::set<Sort*>::iterator kt = (it->second).begin(); 
			Sort* s = *kt;
			++kt;
			for(; kt != (it->second).end(); ++kt) {
				s = SortUtils::resolve(s,*kt,_vocab);
				if(!s) { // In case of conflicting sorts, assign the first sort. 
						 // Error message will be given during final check.
					s = *((it->second).begin());
					break;
				}
			}
			assert(s);
			if((it->second).size() > 1 || s->builtin()) {	// Warning when the sort was resolved or builtin
				Warning::derivevarsort(it->first->name(),s->name(),it->first->pi());
			}
			it->first->sort(s);
			_untyped.erase(it);
			_changed = true;
		}
		it = jt;
	}
}

void SortDeriver::derivefuncs() {
	for(map<FuncTerm*,Sort*>::iterator it = _overloadedterms.begin(); it != _overloadedterms.end(); ) {
		map<FuncTerm*,Sort*>::iterator jt = it; ++jt;
		Function* f = it->first->function();
		vector<Sort*> vs;
		for(vector<Term*>::const_iterator kt = it->first->subterms().begin(); kt != it->first->subterms().end(); ++kt) {
			vs.push_back((*kt)->sort());
		}
		vs.push_back(it->second);
		Function* rf = f->disambiguate(vs,_vocab);
		if(rf) {
			it->first->function(rf);
			if(!rf->overloaded()) _overloadedterms.erase(it);
			_changed = true;
		}
		it = jt;
	}
}

void SortDeriver::derivepreds() {
	for(std::set<PredForm*>::iterator it = _overloadedatoms.begin(); it != _overloadedatoms.end(); ) {
		std::set<PredForm*>::iterator jt = it; ++jt;
		PFSymbol* p = (*it)->symbol();
		vector<Sort*> vs;
		for(vector<Term*>::const_iterator kt = (*it)->subterms().begin(); kt != (*it)->subterms().end(); ++kt) {
			vs.push_back((*kt)->sort());
		}
		PFSymbol* rp = p->disambiguate(vs,_vocab);
		if(rp) {
			(*it)->symbol(rp);
			if(!rp->overloaded()) _overloadedatoms.erase(it);
			_changed = true;
		}
		it = jt;
	}
}

void SortDeriver::run(Formula* f) {
	_changed = false;
	_firstvisit = true;
	f->accept(this);	// First visit: collect untyped symbols, set types of variables that occur in typed positions.
	_firstvisit = false;
	while(_changed) {
		_changed = false;
		derivesorts();
		derivefuncs();
		derivepreds();
		f->accept(this);	// Next visit: type derivation over overloaded predicates or functions.
	}
	check();
}

void SortDeriver::run(Term* t) {
	_changed = false;
	_firstvisit = true;
	t->accept(this);
	_firstvisit = false;
	while(_changed) {
		_changed = false;
		derivesorts();
		derivefuncs();
		derivepreds();
		t->accept(this);
	}
	check();
}

void SortDeriver::run(Rule* r) {
	// Set the sort of the terms in the head
	vector<Sort*>::const_iterator jt = r->head()->symbol()->sorts().begin();
	for(unsigned int n = 0; n < r->head()->subterms().size(); ++n, ++jt) {
		Sort* hs = r->head()->subterms()[n]->sort();
		if(hs) {
			if(!SortUtils::isSubsort(hs,*jt)) {
				Variable* nv = new Variable(*jt);
				VarTerm* nvt1 = new VarTerm(nv,TermParseInfo());
				VarTerm* nvt2 = new VarTerm(nv,TermParseInfo());
				EqChainForm* ecf = new EqChainForm(true,true,nvt1,FormulaParseInfo());
				ecf->add(CT_EQ,r->head()->subterms()[n]);
				BoolForm* bf = new BoolForm(true,true,r->body(),ecf,FormulaParseInfo());
				r->body(bf);
				r->head()->arg(n,nvt2);
				r->addvar(nv);
			}
		}
		else {
			r->head()->subterms()[n]->sort(*jt);
		}
	}
	// Rest of the algorithm
	_changed = false;
	_firstvisit = true;
	r->accept(this);
	_firstvisit = false;
	while(_changed) {
		_changed = false;
		derivesorts();
		derivefuncs();
		derivepreds();
		r->accept(this);
	}
	check();
}

void SortDeriver::check() {
	for(map<Variable*,std::set<Sort*> >::iterator it = _untyped.begin(); it != _untyped.end(); ++it) {
		assert((it->second).empty());
		Error::novarsort(it->first->name(),it->first->pi());
	}
	for(std::set<PredForm*>::iterator it = _overloadedatoms.begin(); it != _overloadedatoms.end(); ++it) {
		if(typeid(*((*it)->symbol())) == typeid(Predicate)) Error::nopredsort((*it)->symbol()->name(),(*it)->pi());
		else Error::nofuncsort((*it)->symbol()->name(),(*it)->pi());
	}
	for(map<FuncTerm*,Sort*>::iterator it = _overloadedterms.begin(); it != _overloadedterms.end(); ++it) {
		Error::nofuncsort(it->first->function()->name(),it->first->pi());
	}
	for(std::set<DomainTerm*>::iterator it = _domelements.begin(); it != _domelements.end(); ++it) {
		Error::nodomsort((*it)->toString(),(*it)->pi());
	}
}

class SortChecker : public TheoryVisitor {

	private:
		Vocabulary* _vocab;

	public:
		SortChecker(Formula* f,Vocabulary* v)		: _vocab(v) { f->accept(this);	}
		SortChecker(Term* t,Vocabulary* v)			: _vocab(v) { t->accept(this);	}
		SortChecker(Definition* d,Vocabulary* v)	: _vocab(v) { d->accept(this);	}
		SortChecker(FixpDef* d,Vocabulary* v)		: _vocab(v) { d->accept(this);	}

		void visit(const PredForm*);
		void visit(const EqChainForm*);
		void visit(const FuncTerm*);
		void visit(const AggTerm*);

};

void SortChecker::visit(const PredForm* pf) {
	PFSymbol* s = pf->symbol();
	vector<Sort*>::const_iterator it = s->sorts().begin();
	vector<Term*>::const_iterator jt = pf->subterms().begin();
	for(; it != s->sorts().end(); ++it, ++jt) {
		Sort* s1 = *it;
		Sort* s2 = (*jt)->sort();
		if(s1 && s2) {
			if(!SortUtils::resolve(s1,s2,_vocab)) {
				Error::wrongsort((*jt)->toString(),s2->name(),s1->name(),(*jt)->pi());
			}
		}
	}
	traverse(pf);
}

void SortChecker::visit(const FuncTerm* ft) {
	Function* f = ft->function();
	vector<Sort*>::const_iterator it = f->insorts().begin();
	vector<Term*>::const_iterator jt = ft->subterms().begin();
	for(; it != f->insorts().end(); ++it, ++jt) {
		Sort* s1 = *it;
		Sort* s2 = (*jt)->sort();
		if(s1 && s2) {
			if(!SortUtils::resolve(s1,s2,_vocab)) {
				Error::wrongsort((*jt)->toString(),s2->name(),s1->name(),(*jt)->pi());
			}
		}
	}
	traverse(ft);
}

void SortChecker::visit(const EqChainForm* ef) {
	Sort* s = 0;
	vector<Term*>::const_iterator it = ef->subterms().begin();
	while(!s && it != ef->subterms().end()) {
		s = (*it)->sort();
		++it;
	}
	for(; it != ef->subterms().end(); ++it) {
		Sort* t = (*it)->sort();
		if(t) {
			if(!SortUtils::resolve(s,t,_vocab)) {
				Error::wrongsort((*it)->toString(),t->name(),s->name(),(*it)->pi());
			}
		}
	}
	traverse(ef);
}

bool isNumeric(Sort* sort, Vocabulary* voc){
	return SortUtils::resolve(sort,VocabularyUtils::floatsort(),voc);
}

void SortChecker::visit(const AggTerm* at) {
<<<<<<< HEAD
	if(at->function() != AGG_CARD) {
		SetExpr* s = at->set();
//		if(!s->quantvars().empty() && (*(s->quantvars().begin()))->sort()) {
//			Variable* v = *(s->quantvars().begin());
//			if(!SortUtils::resolve(v->sort(),VocabularyUtils::floatsort(),_vocab)) {
//				Error::wrongsort(v->name(),v->sort()->name(),"int or float",v->pi());
//			}
//		}
		for(vector<Term*>::const_iterator it = s->subterms().begin(); it != s->subterms().end(); ++it) {
			if((*it)->sort() && !SortUtils::resolve((*it)->sort(),VocabularyUtils::floatsort(),_vocab)) {
				Error::wrongsort((*it)->toString(),(*it)->sort()->name(),"int or float",(*it)->pi());
			}
=======
	auto subterms = at->set()->subterms();
	for(auto it = subterms.begin(); it != subterms.end(); ++it) {
		if((*it)->sort()!=NULL && !isNumeric((*it)->sort(),_vocab)) {
			Error::wrongsort((*it)->to_string(),(*it)->sort()->name(),"int or float",(*it)->pi());
>>>>>>> ba113625
		}
	}
	traverse(at);
}

/**
 * Rewrite a vector of strings s1,s2,...,sn to the single string s1::s2::...::sn
 */
string oneName(const longname& vs) {
	stringstream sstr;
	if(!vs.empty()) {
		sstr << vs[0];
		for(unsigned int n = 1; n < vs.size(); ++n) sstr << "::" << vs[n];
	}
	return sstr.str();
}

string predName(const longname& name, const vector<Sort*>& vs) {
	stringstream sstr;
	sstr << oneName(name);
	if(!vs.empty()) {
		sstr << '[' << vs[0]->name();
		for(unsigned int n = 1; n < vs.size(); ++n) sstr << ',' << vs[n]->name();
		sstr << ']';
	}
	return sstr.str();
}

string funcName(const longname& name, const vector<Sort*>& vs) {
	assert(!vs.empty());
	stringstream sstr;
	sstr << oneName(name) << '[';
	if(vs.size() > 1) {
		sstr << vs[0]->name();
		for(unsigned int n = 1; n < vs.size()-1; ++n) sstr << ',' << vs[n]->name();
	}
	sstr << ':' << vs.back()->name() << ']';
	return sstr.str();
}

/*************
	NSPair
*************/

void NSPair::includePredArity() {
	assert(_sortsincluded && !_arityincluded); 
	_name.back() = _name.back() + '/' + convertToString(_sorts.size());
	_arityincluded = true;
}

void NSPair::includeFuncArity() {
	assert(_sortsincluded && !_arityincluded); 
	_name.back() = _name.back() + '/' + convertToString(_sorts.size() - 1);
	_arityincluded = true;
}

void NSPair::includeArity(unsigned int n) {
	assert(!_arityincluded); 
	_name.back() = _name.back() + '/' + convertToString(n);
	_arityincluded = true;
}

string NSPair::toString() {
	assert(!_name.empty());
	string str = _name[0];
	for(unsigned int n = 1; n < _name.size(); ++n) str = str + "::" + _name[n];
	if(_sortsincluded) {
		if(_arityincluded) str = str.substr(0,str.rfind('/'));
		str = str + '[';
		if(!_sorts.empty()) {
			if(_func && _sorts.size() == 1) str = str + ':';
			if(_sorts[0]) str = str + _sorts[0]->name();
			for(unsigned int n = 1; n < _sorts.size()-1; ++n) {
				if(_sorts[n]) str = str + ',' + _sorts[n]->name();
			}
			if(_sorts.size() > 1) {
				if(_func) str = str + ':';
				else str = str + ',';
				if(_sorts[_sorts.size()-1]) str = str + _sorts[_sorts.size()-1]->name();
			}
		}
		str = str + ']';
	}
	return str;
}

/*************
	Insert
*************/

bool Insert::belongsToVoc(Sort* s) const {
	if(_currvocabulary->contains(s)) return true;
	return false;
}

bool Insert::belongsToVoc(Predicate* p) const {
	if(_currvocabulary->contains(p)) return true;
	return false;
}

bool Insert::belongsToVoc(Function* f) const {
	if(_currvocabulary->contains(f)) return true;
	return false;
}

std::set<Predicate*> Insert::noArPredInScope(const string& name) const {
	std::set<Predicate*> vp;
	for(unsigned int n = 0; n < _usingvocab.size(); ++n) {
		std::set<Predicate*> nvp = _usingvocab[n]->pred_no_arity(name);
		vp.insert(nvp.begin(),nvp.end());
	}
	return vp;
}

std::set<Predicate*> Insert::noArPredInScope(const vector<string>& vs, const ParseInfo& pi) const {
	assert(!vs.empty());
	if(vs.size() == 1) {
		return noArPredInScope(vs[0]);
	}
	else {
		vector<string> vv(vs.size()-1);
		for(unsigned int n = 0; n < vv.size(); ++n) vv[n] = vs[n];
		Vocabulary* v = vocabularyInScope(vv,pi);
		if(v) return v->pred_no_arity(vs.back());
		else return std::set<Predicate*>();
	}
}

std::set<Function*> Insert::noArFuncInScope(const string& name) const {
	std::set<Function*> vf;
	for(unsigned int n = 0; n < _usingvocab.size(); ++n) {
		std::set<Function*> nvf = _usingvocab[n]->func_no_arity(name);
		vf.insert(nvf.begin(),nvf.end());
	}
	return vf;
}

std::set<Function*> Insert::noArFuncInScope(const vector<string>& vs, const ParseInfo& pi) const {
	assert(!vs.empty());
	if(vs.size() == 1) {
		return noArFuncInScope(vs[0]);
	}
	else {
		vector<string> vv(vs.size()-1);
		for(unsigned int n = 0; n < vv.size(); ++n) vv[n] = vs[n];
		Vocabulary* v = vocabularyInScope(vv,pi);
		if(v) return v->func_no_arity(vs.back());
		else return std::set<Function*>();
	}
}

Function* Insert::funcInScope(const string& name) const {
	std::set<Function*> vf;
	for(unsigned int n = 0; n < _usingvocab.size(); ++n) {
		Function* f = _usingvocab[n]->func(name);
		if(f) vf.insert(f);
	}
	if(vf.empty()) return 0;
	else return FuncUtils::overload(vf);
}

Function* Insert::funcInScope(const vector<string>& vs, const ParseInfo& pi) const {
	assert(!vs.empty());
	if(vs.size() == 1) {
		return funcInScope(vs[0]);
	}
	else { 
		vector<string> vv(vs.size()-1);
		for(unsigned int n = 0; n < vv.size(); ++n) vv[n] = vs[n];
		Vocabulary* v = vocabularyInScope(vv,pi);
		if(v) return v->func(vs.back());
		else return 0;
	}
}

Predicate* Insert::predInScope(const string& name) const {
	std::set<Predicate*> vp;
	for(unsigned int n = 0; n < _usingvocab.size(); ++n) {
		Predicate* p = _usingvocab[n]->pred(name);
		if(p) vp.insert(p);
	}
	if(vp.empty()) return 0;
	else return PredUtils::overload(vp);
}

Predicate* Insert::predInScope(const vector<string>& vs, const ParseInfo& pi) const {
	assert(!vs.empty());
	if(vs.size() == 1) {
		return predInScope(vs[0]);
	}
	else { 
		vector<string> vv(vs.size()-1);
		for(unsigned int n = 0; n < vv.size(); ++n) vv[n] = vs[n];
		Vocabulary* v = vocabularyInScope(vv,pi);
		if(v) return v->pred(vs.back());
		else return 0;
	}
}

Sort* Insert::sortInScope(const string& name, const ParseInfo& pi) const {
	Sort* s = 0;
	for(unsigned int n = 0; n < _usingvocab.size(); ++n) {
		const std::set<Sort*>* temp = _usingvocab[n]->sort(name);
		if(temp) {
			if(s) {
				Error::overloadedsort(s->name(),s->pi(),(*(temp->begin()))->pi(),pi);
			}
			else if(temp->size() > 1) {
				std::set<Sort*>::iterator it = temp->begin();
				Sort* s1 = *it; ++it; Sort* s2 = *it;
				Error::overloadedsort(s1->name(),s1->pi(),s2->pi(),pi);
			}
			else s = *(temp->begin());
		}
	}
	return s;
}

Sort* Insert::sortInScope(const vector<string>& vs, const ParseInfo& pi) const {
	assert(!vs.empty());
	if(vs.size() == 1) {
		return sortInScope(vs[0],pi);
	}
	else { 
		vector<string> vv(vs.size()-1);
		for(unsigned int n = 0; n < vv.size(); ++n) vv[n] = vs[n];
		Vocabulary* v = vocabularyInScope(vv,pi);
		if(v) {
			const std::set<Sort*>* ss = v->sort(vs.back());
			if(ss) {
				if(ss->size() > 1) {
					std::set<Sort*>::iterator it = ss->begin();
					Sort* s1 = *it; ++it; Sort* s2 = *it;
					Error::overloadedsort(s1->name(),s1->pi(),s2->pi(),pi);
				}
				return *(ss->begin());
			}
			else return 0;
		}
		else return 0;
	}
}

Namespace* Insert::namespaceInScope(const string& name, const ParseInfo& pi) const {
	Namespace* ns = 0;
	for(unsigned int n = 0; n < _usingspace.size(); ++n) {
		if(_usingspace[n]->isSubspace(name)) {
			if(ns) Error::overloadedspace(name,_usingspace[n]->pi(),ns->pi(),pi);
			else ns = _usingspace[n]->subspace(name);
		}
	}
	return ns;
}

Namespace* Insert::namespaceInScope(const vector<string>& vs, const ParseInfo& pi) const {
	assert(!vs.empty());
	if(vs.size() == 1) {
		return namespaceInScope(vs[0],pi);
	}
	else {
		Namespace* ns = namespaceInScope(vs[0],pi);
		for(unsigned int n = 1; n < vs.size(); ++n) {
			if(ns->isSubspace(vs[n])) {
				ns = ns->subspace(vs[n]);
			}
			else return 0;
		}
		return ns;
	}
}

Vocabulary* Insert::vocabularyInScope(const string& name, const ParseInfo& pi) const {
	Vocabulary* v = 0;
	for(unsigned int n = 0; n < _usingspace.size(); ++n) {
		if(_usingspace[n]->isVocab(name)) {
			if(v) Error::overloadedvocab(name,_usingspace[n]->vocabulary(name)->pi(),v->pi(),pi);
			else v = _usingspace[n]->vocabulary(name);
		}
	}
	return v;
}

Vocabulary* Insert::vocabularyInScope(const vector<string>& vs, const ParseInfo& pi) const {
	assert(!vs.empty());
	if(vs.size() == 1) {
		return vocabularyInScope(vs[0],pi);
	}
	else {
		Namespace* ns = namespaceInScope(vs[0],pi);
		if(ns) {
			for(unsigned int n = 1; n < (vs.size()-1); ++n) {
				if(ns->isSubspace(vs[n])) {
					ns = ns->subspace(vs[n]);
				}
				else return 0;
			}
			if(ns->isVocab(vs.back())) {
				return ns->vocabulary(vs.back());
			}
			else return 0;
		}
		else return 0;
	}
}

AbstractStructure* Insert::structureInScope(const string& name, const ParseInfo& pi) const {
	AbstractStructure* s = 0;
	for(unsigned int n = 0; n < _usingspace.size(); ++n) {
		if(_usingspace[n]->isStructure(name)) {
			if(s) Error::overloadedstructure(name,_usingspace[n]->structure(name)->pi(),s->pi(),pi);
			else s = _usingspace[n]->structure(name);
		}
	}
	return s;
}

AbstractStructure* Insert::structureInScope(const vector<string>& vs, const ParseInfo& pi) const {
	assert(!vs.empty());
	if(vs.size() == 1) {
		return structureInScope(vs[0],pi);
	}
	else {
		Namespace* ns = namespaceInScope(vs[0],pi);
		for(unsigned int n = 1; n < (vs.size()-1); ++n) {
			if(ns->isSubspace(vs[n])) {
				ns = ns->subspace(vs[n]);
			}
			else return 0;
		}
		if(ns->isStructure(vs.back())) {
			return ns->structure(vs.back());
		}
		else return 0;
	}
}

Query* Insert::queryInScope(const string& name, const ParseInfo& pi) const {
	Query* q = 0;
	for(unsigned int n = 0; n < _usingspace.size(); ++n) {
		if(_usingspace[n]->isQuery(name)) {
			if(q) Error::overloadedquery(name,_usingspace[n]->query(name)->pi(),q->pi(),pi);
			else q = _usingspace[n]->query(name);
		}
	}
	return q;
}

Term* Insert::termInScope(const string& name, const ParseInfo& pi) const {
	Term* t = 0;
	for(unsigned int n = 0; n < _usingspace.size(); ++n) {
		if(_usingspace[n]->isTerm(name)) {
			if(t) Error::overloadedterm(name,_usingspace[n]->term(name)->pi(),t->pi(),pi);
			else t = _usingspace[n]->term(name);
		}
	}
	return t;
}

AbstractTheory* Insert::theoryInScope(const string& name, const ParseInfo& pi) const {
	AbstractTheory* th = 0;
	for(unsigned int n = 0; n < _usingspace.size(); ++n) {
		if(_usingspace[n]->isTheory(name)) {
			if(th) Error::overloadedtheory(name,_usingspace[n]->theory(name)->pi(),th->pi(),pi);
			else th = _usingspace[n]->theory(name);
		}
	}
	return th;
}

UserProcedure* Insert::procedureInScope(const string& name, const ParseInfo& pi) const {
	UserProcedure* lp = 0;
	for(unsigned int n = 0; n < _usingspace.size(); ++n) {
		if(_usingspace[n]->isProc(name)) {
			if(lp) Error::overloadedproc(name,_usingspace[n]->procedure(name)->pi(),lp->pi(),pi);
			else lp = _usingspace[n]->procedure(name);
		}
	}
	return lp;
}

UserProcedure* Insert::procedureInScope(const vector<string>& vs, const ParseInfo& pi) const {
	assert(!vs.empty());
	if(vs.size() == 1) {
		return procedureInScope(vs[0],pi);
	}
	else {
		Namespace* ns = namespaceInScope(vs[0],pi);
		for(unsigned int n = 1; n < (vs.size()-1); ++n) {
			if(ns->isSubspace(vs[n])) {
				ns = ns->subspace(vs[n]);
			}
			else return 0;
		}
		if(ns->isProc(vs.back())) {
			return ns->procedure(vs.back());
		}
		else return 0;
	}
}

Options* Insert::optionsInScope(const string& name, const ParseInfo& pi) const {
	Options* opt = 0;
	for(unsigned int n = 0; n < _usingspace.size(); ++n) {
		if(_usingspace[n]->isOptions(name)) {
			if(opt) Error::overloadedopt(name,_usingspace[n]->options(name)->pi(),opt->pi(),pi);
			else opt = _usingspace[n]->options(name);
		}
	}
	return opt;
}

Options* Insert::optionsInScope(const vector<string>& vs, const ParseInfo& pi) const {
	assert(!vs.empty());
	if(vs.size() == 1) {
		return optionsInScope(vs[0],pi);
	}
	else {
		Namespace* ns = namespaceInScope(vs[0],pi);
		if(ns) {
			for(unsigned int n = 1; n < (vs.size()-1); ++n) {
				if(ns->isSubspace(vs[n])) {
					ns = ns->subspace(vs[n]);
				}
				else return 0;
			}
			if(ns->isOptions(vs.back())) {
				return ns->options(vs.back());
			}
			else return 0;
		}
		else return 0;
	}
}


UTF getUTF(const string& utf, const ParseInfo& pi) {
	if(utf == "u") return UTF_UNKNOWN;
	else if(utf == "ct") return UTF_CT;
	else if(utf == "cf") return UTF_CF;
	else {
		Error::expectedutf(utf,pi);
		return UTF_ERROR;
	}
}

Insert::Insert() {
	openblock();
	_currfile = 0;
	_currspace = Namespace::global();
	_options = _currspace->options("stdoptions");
	usenamespace(_currspace);
}

string* Insert::currfile() const {
	return _currfile;
}

void Insert::currfile(const string& s) {
	_currfile = StringPointer(s);
}

void Insert::currfile(string* s) {
	_currfile = s;
}

void Insert::partial(Function* f) const {
	f->partial(true);
}

void Insert::makeLFD(FixpDef* d, bool lfp) const {
	if(d) d->lfp(lfp);
}

void Insert::addRule(FixpDef* d, Rule* r) const {
	if(d && r) d->add(r);
}

void Insert::addDef(FixpDef* d, FixpDef* sd) const {
	if(d && sd) d->add(sd);
}

FixpDef* Insert::createFD() const {
	return new FixpDef;
}

ParseInfo Insert::parseinfo(YYLTYPE l) const { 
	return ParseInfo(l.first_line,l.first_column,_currfile);	
}

FormulaParseInfo Insert::formparseinfo(Formula* f, YYLTYPE l) const {
	return FormulaParseInfo(l.first_line,l.first_column,_currfile,f);
}

TermParseInfo Insert::termparseinfo(Term* t, YYLTYPE l) const {
	return TermParseInfo(l.first_line,l.first_column,_currfile,t);
}

TermParseInfo Insert::termparseinfo(Term* t, const ParseInfo& l) const {
	return TermParseInfo(l.line(),l.col(),l.file(),t);
}

SetParseInfo Insert::setparseinfo(SetExpr* s, YYLTYPE l) const {
	return SetParseInfo(l.first_line,l.first_column,_currfile,s);
}

set<Variable*> Insert::freevars(const ParseInfo& pi) {
	std::set<Variable*> vv;
	string vs;
	for(list<VarName>::iterator i = _curr_vars.begin(); i != _curr_vars.end(); ++i) {
		vv.insert(i->_var);
		vs = vs + ' ' + i->_name;
	}
	if(!vv.empty()) Warning::freevars(vs,pi);
	_curr_vars.clear();
	return vv;
}

void Insert::remove_vars(const std::vector<Variable*>& v) {
	for(std::vector<Variable*>::const_iterator it = v.begin(); it != v.end(); ++it) {
		for(list<VarName>::iterator i = _curr_vars.begin(); i != _curr_vars.end(); ++i) {
			if(i->_name == (*it)->name()) {
				_curr_vars.erase(i);
				break;
			}
		}
	}
}

void Insert::remove_vars(const std::set<Variable*>& v) {
	for(std::set<Variable*>::const_iterator it = v.begin(); it != v.end(); ++it) {
		for(list<VarName>::iterator i = _curr_vars.begin(); i != _curr_vars.end(); ++i) {
			if(i->_name == (*it)->name()) {
				_curr_vars.erase(i);
				break;
			}
		}
	}
}

void Insert::usenamespace(Namespace* s) {
	++_nrspaces.back();
	_usingspace.push_back(s);
}

void Insert::usevocabulary(Vocabulary* v) {
	++_nrvocabs.back();
	_usingvocab.push_back(v);
}

void Insert::usingvocab(const longname& vs, YYLTYPE l) {
	ParseInfo pi = parseinfo(l);
	Vocabulary* v = vocabularyInScope(vs,pi);
	if(v) usevocabulary(v);
	else Error::undeclvoc(oneName(vs),pi);
}

void Insert::usingspace(const longname& vs, YYLTYPE l) {
	ParseInfo pi = parseinfo(l);
	Namespace* s = namespaceInScope(vs,pi);
	if(s) usenamespace(s);
	else Error::undeclspace(oneName(vs),pi);
}

void Insert::openblock() {
	_nrvocabs.push_back(0);
	_nrspaces.push_back(0);
}

void Insert::closeblock() {
	for(unsigned int n = 0; n < _nrvocabs.back(); ++n) _usingvocab.pop_back();
	for(unsigned int n = 0; n < _nrspaces.back(); ++n) _usingspace.pop_back();
	_nrvocabs.pop_back();
	_nrspaces.pop_back();
	_currvocabulary = 0;
	_currtheory = 0;
	_currstructure = 0;
	_curroptions = 0;
	_currprocedure = 0;
	_currquery = "";
	_currterm = "";
}

void Insert::openspace(const string& sname, YYLTYPE l) {
	openblock();
	ParseInfo pi = parseinfo(l);
	Namespace* ns = new Namespace(sname,_currspace,pi);
	_currspace = ns;
	usenamespace(ns);
}

void Insert::closespace() {
	if(_currspace->super()->isGlobal()) LuaConnection::addGlobal(_currspace);
	_currspace = _currspace->super(); assert(_currspace);
	closeblock();
}

void Insert::openvocab(const string& vname, YYLTYPE l) {
	openblock();
	ParseInfo pi = parseinfo(l);
	Vocabulary* v = vocabularyInScope(vname,pi);
	if(v) Error::multdeclvoc(vname,pi,v->pi());
	_currvocabulary = new Vocabulary(vname,pi);
	_currspace->add(_currvocabulary);
	usevocabulary(_currvocabulary);
}

void Insert::assignvocab(InternalArgument* arg, YYLTYPE l) {
	Vocabulary* v = LuaConnection::vocabulary(arg);
	if(v) {
		_currvocabulary->addVocabulary(v);
	}
	else {
		ParseInfo pi = parseinfo(l);
		Error::vocabexpected(pi);
	}
}

void Insert::closevocab() {
	assert(_currvocabulary);
	if(_currspace->isGlobal()) LuaConnection::addGlobal(_currvocabulary);
	closeblock();
}

void Insert::setvocab(const longname& vs, YYLTYPE l) {
	ParseInfo pi = parseinfo(l);
	Vocabulary* v = vocabularyInScope(vs,pi);
	if(v) {
		usevocabulary(v);
		_currvocabulary = v;
		if(_currstructure) _currstructure->vocabulary(v);
		else if(_currtheory) _currtheory->vocabulary(v);
	}
	else {
		Error::undeclvoc(oneName(vs),pi);
		_currvocabulary = Vocabulary::std();
		if(_currstructure) _currstructure->vocabulary(Vocabulary::std());
		else if(_currtheory) _currtheory->vocabulary(Vocabulary::std());
	}
}

void Insert::externvocab(const vector<string>& vname, YYLTYPE l) const {
	ParseInfo pi = parseinfo(l);
	Vocabulary* v = vocabularyInScope(vname,pi);
	if(v) _currvocabulary->addVocabulary(v); 
	else Error::undeclvoc(oneName(vname),pi);
}

void Insert::openquery(const string& qname, YYLTYPE l) {
	openblock();
	ParseInfo pi = parseinfo(l);
	Query* q = queryInScope(qname,pi);
	_currquery = qname;
	if(q) Error::multdeclquery(qname,pi,q->pi());
}

void Insert::openterm(const string& tname, YYLTYPE l) {
	openblock();
	ParseInfo pi = parseinfo(l);
	Term* t = termInScope(tname,pi);
	_currterm = tname;
	if(t) Error::multdeclterm(tname,pi,t->pi());
}

void Insert::opentheory(const string& tname, YYLTYPE l) {
	openblock();
	ParseInfo pi = parseinfo(l);
	AbstractTheory* t = theoryInScope(tname,pi);
	if(t) Error::multdecltheo(tname,pi,t->pi());
	_currtheory = new Theory(tname,pi);
	_currspace->add(_currtheory);
}

void Insert::assigntheory(InternalArgument* arg, YYLTYPE l) {
	AbstractTheory* t = LuaConnection::theory(arg);
	if(t) _currtheory->addTheory(t);
	else {
		ParseInfo pi = parseinfo(l);
		Error::theoryexpected(pi);
	}
}

void Insert::closetheory() {
	assert(_currtheory);
	if(_currspace->isGlobal()) LuaConnection::addGlobal(_currtheory);
	closeblock();
}

void Insert::closequery(Query* q) {
	_curr_vars.clear();
	if(q) {
		std::set<Variable*> sv(q->variables().begin(),q->variables().end());
		QuantForm* qf = new QuantForm(true,true,sv,q->query(),FormulaParseInfo());
		SortDeriver sd(qf,_currvocabulary); 
		SortChecker sc(qf,_currvocabulary);
		delete(qf);
		_currspace->add(_currquery,q);
		if(_currspace->isGlobal()) LuaConnection::addGlobal(_currquery,q);
	}
	closeblock();
}

void Insert::closeterm(Term* t) {
	_curr_vars.clear();
	if(t) {
		SortDeriver sd(t,_currvocabulary); 
		SortChecker sc(t,_currvocabulary);
		_currspace->add(_currterm,t);
		if(_currspace->isGlobal()) LuaConnection::addGlobal(_currterm,t);
	}
}

void Insert::openstructure(const string& sname, YYLTYPE l) {
	openblock();
	ParseInfo pi = parseinfo(l);
	AbstractStructure* s = structureInScope(sname,pi);
	if(s) Error::multdeclstruct(sname,pi,s->pi());
	_currstructure = new Structure(sname,pi);
	_currspace->add(_currstructure);
}

void Insert::assignstructure(InternalArgument* arg, YYLTYPE l) {
	AbstractStructure* s = LuaConnection::structure(arg);
	if(s) _currstructure->addStructure(s);
	else {
		ParseInfo pi = parseinfo(l);
		Error::structureexpected(pi);
	}
}

void Insert::closestructure() {
	assert(_currstructure);
	assignunknowntables();
	if(_options->autocomplete()) _currstructure->autocomplete();
	_currstructure->functioncheck();
	if(_currspace->isGlobal()) LuaConnection::addGlobal(_currstructure);
	closeblock();
}

void Insert::openprocedure(const string& name, YYLTYPE l) {
	// open block
	openblock();
	ParseInfo pi = parseinfo(l);
	UserProcedure* p = procedureInScope(name,pi);
	if(p) Error::multdeclproc(name,pi,p->pi());
	_currprocedure = new UserProcedure(name,pi,l.descr);
	_currspace->add(_currprocedure);

	// include the namespaces and vocabularies in scope
	for(vector<Namespace*>::const_iterator it = _usingspace.begin(); it != _usingspace.end(); ++it) {
		if(!(*it)->isGlobal()) {
			stringstream sstr;
			for(map<string,UserProcedure*>::const_iterator jt = (*it)->procedures().begin(); 
				jt != (*it)->procedures().end(); ++jt) {
				sstr << "local " << jt->second->name() << " = ";
				(*it)->putluaname(sstr);
				sstr << '.' << jt->second->name() << '\n';
			}
			for(map<string,Vocabulary*>::const_iterator jt = (*it)->vocabularies().begin(); 
				jt != (*it)->vocabularies().end(); ++jt) {
				sstr << "local " << jt->second->name() << " = ";
				(*it)->putluaname(sstr);
				sstr << '.' << jt->second->name() << '\n';
			}
			for(map<string,AbstractTheory*>::const_iterator jt = (*it)->theories().begin(); 
				jt != (*it)->theories().end(); ++jt) {
				sstr << "local " << jt->second->name() << " = ";
				(*it)->putluaname(sstr);
				sstr << '.' << jt->second->name() << '\n';
			}
			for(map<string,AbstractStructure*>::const_iterator jt = (*it)->structures().begin(); 
				jt != (*it)->structures().end(); ++jt) {
				sstr << "local " << jt->second->name() << " = ";
				(*it)->putluaname(sstr);
				sstr << '.' << jt->second->name() << '\n';
			}
			_currprocedure->add(sstr.str());
		}
	}
}

void Insert::closeprocedure(stringstream* chunk) {
	_currprocedure->add(chunk->str());
	LuaConnection::compile(_currprocedure);
	if(_currspace->isGlobal()) LuaConnection::addGlobal(_currprocedure);
	closeblock();
}

void Insert::openoptions(const string& name, YYLTYPE l) {
	openblock();
	ParseInfo pi = parseinfo(l);
	Options* o = optionsInScope(name,pi);
	if(o) Error::multdeclproc(name,pi,o->pi());
	_curroptions = new Options(name,pi);
	_currspace->add(_curroptions);
}

void Insert::closeoptions() {
	if(_currspace->isGlobal()) LuaConnection::addGlobal(_curroptions);
	closeblock();
}

Sort* Insert::sort(Sort* s) const {
	if(s) _currvocabulary->addSort(s);
	return s;
}

Predicate* Insert::predicate(Predicate* p) const {
	if(p) _currvocabulary->addPred(p);
	return p;
}

Function* Insert::function(Function* f) const {
	if(f) _currvocabulary->addFunc(f);
	return f;
}

Sort* Insert::sortpointer(const longname& vs, YYLTYPE l) const {
	ParseInfo pi = parseinfo(l);
	Sort* s = sortInScope(vs,pi);
	if(!s) Error::undeclsort(oneName(vs),pi);
	return s;
}

Predicate* Insert::predpointer(longname& vs, int arity, YYLTYPE l) const {
	ParseInfo pi = parseinfo(l);
	vs.back() = vs.back() + '/' + convertToString(arity);
	Predicate* p = predInScope(vs,pi);
	if(!p) Error::undeclpred(oneName(vs),pi);
	return p;
}

Predicate* Insert::predpointer(longname& vs, const vector<Sort*>& va, YYLTYPE l) const {
	ParseInfo pi = parseinfo(l);
	longname copyvs = vs;
	Predicate* p = predpointer(copyvs,va.size(),l);
	if(p) p = p->resolve(va);
	if(!p) Error::undeclpred(predName(vs,va),pi);
	return p;
}

Function* Insert::funcpointer(longname& vs, int arity, YYLTYPE l) const {
	ParseInfo pi = parseinfo(l);
	vs.back() = vs.back() + '/' + convertToString(arity);
	Function* f = funcInScope(vs,pi);
	if(!f) Error::undeclfunc(oneName(vs),pi);
	return f;
}

Function* Insert::funcpointer(longname& vs, const vector<Sort*>& va, YYLTYPE l) const {
	ParseInfo pi = parseinfo(l);
	longname copyvs = vs;
	Function* f = funcpointer(copyvs,va.size()-1,l);
	if(f) f = f->resolve(va);
	if(!f) Error::undeclfunc(funcName(vs,va),pi);
	return f;
}

NSPair* Insert::internpredpointer(const vector<string>& name, const vector<Sort*>& sorts, YYLTYPE l) const {
	ParseInfo pi = parseinfo(l);
	return new NSPair(name,sorts,false,pi);
}

NSPair* Insert::internfuncpointer(const vector<string>& name, const vector<Sort*>& insorts, Sort* outsort, YYLTYPE l) const {
	ParseInfo pi = parseinfo(l);
	NSPair* nsp = new NSPair(name,insorts,false,pi);
	nsp->_sorts.push_back(outsort);
	nsp->_func = true;
	return nsp;
}

NSPair* Insert::internpointer(const vector<string>& name, YYLTYPE l) const {
	ParseInfo pi = parseinfo(l);
	return new NSPair(name,false,pi);
}

/**
 * \brief Create a new sort in the current vocabulary
 *
 * \param name		the name of the new sort	
 * \param sups		the supersorts of the new sort
 * \param subs		the subsorts of the new sort
 */
Sort* Insert::sort(const string& name, const vector<Sort*> sups, const vector<Sort*> subs, YYLTYPE l) const {
	ParseInfo pi = parseinfo(l);

	// Create the sort
	Sort* s = new Sort(name,pi);

	// Add the sort to the current vocabulary
	_currvocabulary->addSort(s);

	// Collect the ancestors of all super- and subsorts
	vector<std::set<Sort*> > supsa(sups.size());
	vector<std::set<Sort*> > subsa(subs.size());
	for(unsigned int n = 0; n < sups.size(); ++n) {
		if(sups[n]) {
			supsa[n] = sups[n]->ancestors(0);
			supsa[n].insert(sups[n]);
		}
	}
	for(unsigned int n = 0; n < subs.size(); ++n) {
		if(subs[n]) {
			subsa[n] = subs[n]->ancestors(0);
			subsa[n].insert(subs[n]);
		}
	}

	// Add the supersorts
	for(unsigned int n = 0; n < sups.size(); ++n) {
		if(sups[n]) {
			for(unsigned int m = 0; m < subs.size(); ++m) {
				if(subs[m]) {
					if(subsa[m].find(sups[n]) == subsa[m].end()) {
						Error::notsubsort(subs[m]->name(),sups[n]->name(),parseinfo(l));
					}
				}
			}
			s->addParent(sups[n]);
		}
	}

	// Add the subsorts
	for(unsigned int n = 0; n < subs.size(); ++n) {
		if(subs[n]) {
			for(unsigned int m = 0; m < sups.size(); ++m) {
				if(sups[m]) {
					if(supsa[m].find(subs[n]) != supsa[m].end()) {
						Error::cyclichierarchy(subs[n]->name(),sups[m]->name(),parseinfo(l));
					}
				}
			}
			s->addChild(subs[n]);
		}
	}
	return s;
}

/**
 * \brief Create a new sort in the current vocabulary
 *
 * \param name	the name of the sort
 */
Sort* Insert::sort(const string& name, YYLTYPE l) const {
	vector<Sort*> vs(0);
	return sort(name,vs,vs,l);
}

/**
 * \brief Create a new sort in the current vocabulary
 *
 * \param name		the name of the sort
 * \param supbs		the super- or subsorts of the sort
 * \param p			true if supbs are the supersorts, false if supbs are the subsorts
 */
Sort* Insert::sort(const string& name, const vector<Sort*> supbs, bool p, YYLTYPE l) const {
	vector<Sort*> vs(0);
	if(p) return sort(name,supbs,vs,l);
	else return sort(name,vs,supbs,l);
}


Predicate* Insert::predicate(const string& name, const vector<Sort*>& sorts, YYLTYPE l) const {
	ParseInfo pi = parseinfo(l);
	string nar = string(name) + '/' + convertToString(sorts.size());
	for(unsigned int n = 0; n < sorts.size(); ++n) {
		if(!sorts[n]) return 0;
	}
	Predicate* p = new Predicate(nar,sorts,pi);
	_currvocabulary->addPred(p);
	return p;
}

Predicate* Insert::predicate(const string& name, YYLTYPE l) const {
	vector<Sort*> vs(0);
	return predicate(name,vs,l);
}

Function* Insert::function(const string& name, const vector<Sort*>& insorts, Sort* outsort, YYLTYPE l) const {
	ParseInfo pi = parseinfo(l);
	string nar = string(name) + '/' + convertToString(insorts.size());
	for(unsigned int n = 0; n < insorts.size(); ++n) {
		if(!insorts[n]) return 0;
	}
	if(!outsort) return 0;
	Function* f = new Function(nar,insorts,outsort,pi);
	_currvocabulary->addFunc(f);
	return f;
}

Function* Insert::function(const string& name, Sort* outsort, YYLTYPE l) const {
	vector<Sort*> vs(0);
	return function(name,vs,outsort,l);
}

Function* Insert::aritfunction(const string& name, const vector<Sort*>& sorts, YYLTYPE l) const {
	ParseInfo pi = parseinfo(l);
	for(unsigned int n = 0; n < sorts.size(); ++n) {
		if(!sorts[n]) return 0;
	}
	Function* orig = _currvocabulary->func(name);
	unsigned int binding = orig ? orig->binding() : 0;
	Function* f = new Function(name,sorts,pi,binding);
	_currvocabulary->addFunc(f);
	return f;
}

InternalArgument* Insert::call(const longname& proc, const vector<longname>& args, YYLTYPE l) const {
	ParseInfo pi = parseinfo(l);
	return LuaConnection::call(proc,args,pi);
}

InternalArgument* Insert::call(const longname& proc, YYLTYPE l) const {
	vector<longname> vl(0);
	return call(proc,vl,l);
}

void Insert::definition(Definition* d) const {
	if(d) _currtheory->add(d);
}

void Insert::sentence(Formula* f) {
	if(f) {
		// 1. Quantify the free variables universally
		std::set<Variable*> vv = freevars(f->pi());
		if(!vv.empty()) f =  new QuantForm(true,true,vv,f,f->pi());
		// 2. Sort derivation & checking
		SortDeriver sd(f,_currvocabulary); 
		SortChecker sc(f,_currvocabulary);
		// 3. Add the formula to the current theory
		_currtheory->add(f);
	}
	else _curr_vars.clear();
}

void Insert::fixpdef(FixpDef* d) const {
	if(d) _currtheory->add(d);
}

Definition* Insert::definition(const vector<Rule*>& rules) const {
	Definition* d = new Definition();
	for(unsigned int n = 0; n < rules.size(); ++n) {
		if(rules[n]) d->add(rules[n]);
	}
	return d;
}

Rule* Insert::rule(const std::set<Variable*>& qv,Formula* head, Formula* body,YYLTYPE l) {
	ParseInfo pi = parseinfo(l);
	remove_vars(qv);
	if(head && body) {
		// Quantify the free variables
		std::set<Variable*> vv = freevars(head->pi());
		remove_vars(vv);
		// Split quantified variables in head and body variables
		std::set<Variable*> hv;
		std::set<Variable*> bv;
		for(std::set<Variable*>::const_iterator it = qv.begin(); it != qv.end(); ++it) {
			if(head->contains(*it)) hv.insert(*it);
			else bv.insert(*it);
		}
		for(std::set<Variable*>::const_iterator it = vv.begin(); it != vv.end(); ++it) {
			if(head->contains(*it)) hv.insert(*it);
			else bv.insert(*it);
		}
		// Create a new rule
		if(!(bv.empty())) body = new QuantForm(true,false,bv,body,FormulaParseInfo((body->pi())));
		assert(typeid(*head) == typeid(PredForm));
		PredForm* pfhead = dynamic_cast<PredForm*>(head);
		Rule* r = new Rule(hv,pfhead,body,pi);
		// Sort derivation
		SortDeriver sd(r,_currvocabulary);
		// Return the rule
		return r;
	}
	else {
		_curr_vars.clear();
		if(head) head->recursiveDelete();
		if(body) body->recursiveDelete();
		for(std::set<Variable*>::const_iterator it = qv.begin(); it != qv.end(); ++it) delete(*it);
		return 0;
	}
}

Rule* Insert::rule(const std::set<Variable*>& qv, Formula* head, YYLTYPE l) {
	Formula* body = FormulaUtils::trueform();
	return rule(qv,head,body,l);
}

Rule* Insert::rule(Formula* head, Formula* body, YYLTYPE l) {
	std::set<Variable*> vv;
	return rule(vv,head,body,l);
}

Rule* Insert::rule(Formula* head,YYLTYPE l) {
	Formula* body = FormulaUtils::trueform();
	return rule(head,body,l);
}

Formula* Insert::trueform(YYLTYPE l) const {
	vector<Formula*> vf(0);
	FormulaParseInfo pi = formparseinfo(new BoolForm(true,true,vf,FormulaParseInfo()),l);
	return new BoolForm(true,true,vf,pi);
}

Formula* Insert::falseform(YYLTYPE l) const {
	vector<Formula*> vf(0);
	FormulaParseInfo pi = formparseinfo(new BoolForm(true,false,vf,FormulaParseInfo()),l);
	return new BoolForm(true,false,vf,pi);
}

Formula* Insert::predform(NSPair* nst, const vector<Term*>& vt, YYLTYPE l) const {
	if(nst->_sortsincluded) {
		if((nst->_sorts).size() != vt.size()) Error::incompatiblearity(nst->toString(),nst->_pi);
		if(nst->_func) Error::prednameexpected(nst->_pi);
	}
	nst->includeArity(vt.size());
	Predicate* p = predInScope(nst->_name,nst->_pi);
	if(p && nst->_sortsincluded && (nst->_sorts).size() == vt.size()) p = p->resolve(nst->_sorts);

	PredForm* pf = 0;
	if(p) {
		if(belongsToVoc(p)) {
			unsigned int n = 0;
			for(; n < vt.size(); ++n) { if(!vt[n]) break; }
			if(n == vt.size()) {
				vector<Term*> vtpi;
				for(vector<Term*>::const_iterator it = vt.begin(); it != vt.end(); ++it) {
					if((*it)->pi().original()) vtpi.push_back((*it)->pi().original()->clone());
					else vtpi.push_back((*it)->clone());
				}
				PredForm* pipf = new PredForm(true,p,vtpi,FormulaParseInfo());
				FormulaParseInfo pi = formparseinfo(pipf,l);
				pf = new PredForm(true,p,vt,pi);
			}
		}
		else Error::prednotintheovoc(p->name(),_currtheory->name(),nst->_pi);
	}
	else Error::undeclpred(nst->toString(),nst->_pi);
	
	// Cleanup
	if(!pf) {
		for(unsigned int n = 0; n < vt.size(); ++n) { if(vt[n]) vt[n]->recursiveDelete();	}
	}
	delete(nst);

	return pf;
}

Formula* Insert::predform(NSPair* t, YYLTYPE l) const {
	vector<Term*> vt(0);
	return predform(t,vt,l);
}

Formula* Insert::funcgraphform(NSPair* nst, const vector<Term*>& vt, Term* t, YYLTYPE l) const {
	if(nst->_sortsincluded) {
		if((nst->_sorts).size() != vt.size() + 1) Error::incompatiblearity(nst->toString(),nst->_pi);
		if(!nst->_func) Error::funcnameexpected(nst->_pi);
	}
	nst->includeArity(vt.size());
	Function* f = funcInScope(nst->_name,nst->_pi);
	if(f && nst->_sortsincluded && (nst->_sorts).size() == vt.size()+1) f = f->resolve(nst->_sorts);

	PredForm* pf = 0;
	if(f) {
		if(belongsToVoc(f)) {
			unsigned int n = 0;
			for(; n < vt.size(); ++n) { if(!vt[n]) break; }
			if(n == vt.size() && t) {
				vector<Term*> vt2(vt); vt2.push_back(t);
				vector<Term*> vtpi;
				for(vector<Term*>::const_iterator it = vt2.begin(); it != vt2.end(); ++it) {
					if((*it)->pi().original()) vtpi.push_back((*it)->pi().original()->clone());
					else vtpi.push_back((*it)->clone());
				}
				FormulaParseInfo pi = formparseinfo(new PredForm(true,f,vtpi,FormulaParseInfo()),l);
				pf = new PredForm(true,f,vt2,pi);	
			}
		}
		else Error::funcnotintheovoc(f->name(),_currtheory->name(),nst->_pi);
	}
	else Error::undeclfunc(nst->toString(),nst->_pi);

	// Cleanup
	if(!pf) {
		for(unsigned int n = 0; n < vt.size(); ++n) { if(vt[n]) delete(vt[n]); }
		if(t) delete(t);
	}
	delete(nst);

	return pf;
}

Formula* Insert::funcgraphform(NSPair* nst, Term* t, YYLTYPE l) const {
	vector<Term*> vt;
	return funcgraphform(nst,vt,t,l);
}

Formula* Insert::equivform(Formula* lf, Formula* rf, YYLTYPE l) const {
	if(lf && rf) {
		Formula* lfpi = lf->pi().original() ? lf->pi().original()->clone() : lf->clone();
		Formula* rfpi = rf->pi().original() ? rf->pi().original()->clone() : rf->clone();
		FormulaParseInfo pi = formparseinfo(new EquivForm(true,lfpi,rfpi,FormulaParseInfo()),l);
		return new EquivForm(true,lf,rf,pi);
	}
	else {
		if(lf) delete(lf);
		if(rf) delete(rf);
		return 0;
	}
}

Formula* Insert::boolform(bool conj, Formula* lf, Formula* rf, YYLTYPE l) const {
	if(lf && rf) {
		vector<Formula*> vf(2);
		vector<Formula*> pivf(2);
		vf[0] = lf; vf[1] = rf;
		pivf[0] = lf->pi().original() ? lf->pi().original()->clone() : lf->clone();
		pivf[1] = rf->pi().original() ? rf->pi().original()->clone() : rf->clone();
		FormulaParseInfo pi = formparseinfo(new BoolForm(true,conj,pivf,FormulaParseInfo()),l);
		return new BoolForm(true,conj,vf,pi);
	}
	else {
		if(lf) delete(lf);
		if(rf) delete(rf);
		return 0;
	}
}

Formula* Insert::disjform(Formula* lf, Formula* rf, YYLTYPE l) const {
	return boolform(false,lf,rf,l);
}

Formula* Insert::conjform(Formula* lf, Formula* rf, YYLTYPE l) const {
	return boolform(true,lf,rf,l);
}

Formula* Insert::implform(Formula* lf, Formula* rf, YYLTYPE l) const {
	if(lf) lf->negate();
	return boolform(false,lf,rf,l);
}

Formula* Insert::revimplform(Formula* lf, Formula* rf, YYLTYPE l) const {
	if(rf) rf->negate();
	return boolform(false,rf,lf,l);
}

Formula* Insert::quantform(bool univ, const std::set<Variable*>& vv, Formula* f, YYLTYPE l) {
	remove_vars(vv);
	if(f) {
		std::set<Variable*> pivv;
		map<Variable*,Variable*> mvv;
		for(std::set<Variable*>::const_iterator it = vv.begin(); it != vv.end(); ++it) {
			Variable* v = new Variable((*it)->name(),(*it)->sort(),(*it)->pi());
			pivv.insert(v);
			mvv[*it] = v;
		}
		Formula* pif = f->pi().original() ? f->pi().original()->clone(mvv) : f->clone(mvv);
		FormulaParseInfo pi = formparseinfo(new QuantForm(true,univ,pivv,pif,FormulaParseInfo()),l);
		return new QuantForm(true,univ,vv,f,pi);
	}
	else {
		for(std::set<Variable*>::const_iterator it = vv.begin(); it != vv.end(); ++it) delete(*it);
		return 0;
	}
}

Formula* Insert::univform(const std::set<Variable*>& vv, Formula* f, YYLTYPE l) {
	return quantform(true,vv,f,l);
}

Formula* Insert::existform(const std::set<Variable*>& vv, Formula* f, YYLTYPE l) {
	return quantform(false,vv,f,l);
}

Formula* Insert::bexform(CompType c, int bound, const std::set<Variable*>& vv, Formula* f, YYLTYPE l) {
	if(f) {
		SetExpr* se = set(vv,f,l);
		AggTerm* a = dynamic_cast<AggTerm*>(aggregate(AGG_CARD,se,l));
		Term* b = domterm(bound,l);
		AggTerm* pia = a->pi().original() ? dynamic_cast<AggTerm*>(a->pi().original()->clone()) : a->clone();
		Term* pib = b->pi().original() ? b->pi().original()->clone() : b->clone();
		FormulaParseInfo pi = formparseinfo(new AggForm(true,pib,invertComp(c),pia,FormulaParseInfo()),l);
		return new AggForm(true,b,invertComp(c),a,pi);
	}
	else return 0;
}

void Insert::negate(Formula* f) const {
	f->negate();
}


Formula* Insert::eqchain(CompType c, Formula* f, Term* t, YYLTYPE) const {
	if(f && t) {
		assert(typeid(*f) == typeid(EqChainForm));
		EqChainForm* ecf = dynamic_cast<EqChainForm*>(f);
		ecf->add(c,t);
		Formula* orig = ecf->pi().original();
		Term* pit = t->pi().original() ? t->pi().original()->clone() : t->clone();
		if(orig) {
			EqChainForm* ecfpi = dynamic_cast<EqChainForm*>(orig);
			ecfpi->add(c,pit);
		}
	}
	return f;
}

Formula* Insert::eqchain(CompType c, Term* left, Term* right, YYLTYPE l) const {
	if(left && right) {
		Term* leftpi = left->pi().original() ? left->pi().original()->clone() : left->clone();
		Term* rightpi = right->pi().original() ? right->pi().original()->clone() : right->clone();
		EqChainForm* ecfpi = new EqChainForm(true,true,leftpi,FormulaParseInfo());
		ecfpi->add(c,rightpi);
		FormulaParseInfo fpi = formparseinfo(ecfpi,l);
		EqChainForm* ecf = new EqChainForm(true,true,left,fpi);
		ecf->add(c,right);
		return ecf;
	}
	else return 0;
}


Variable* Insert::quantifiedvar(const string& name, YYLTYPE l) {
	ParseInfo pi = parseinfo(l);
	Variable* v = new Variable(name,0,pi);
	_curr_vars.push_front(VarName(name,v));
	return v;
}

Variable* Insert::quantifiedvar(const string& name, Sort* sort, YYLTYPE l) {
	Variable* v = quantifiedvar(name,l);
	if(sort) v->sort(sort);
	return v;
}

Sort* Insert::theosortpointer(const vector<string>& vs, YYLTYPE l) const {
	Sort* s = sortpointer(vs,l);
	if(s) {
		if(belongsToVoc(s)) {
			return s;
		}
		else {
			ParseInfo pi = parseinfo(l);
			string uname = oneName(vs);
			if(_currtheory) Error::sortnotintheovoc(uname,_currtheory->name(),pi);
			else if(_currstructure) Error::sortnotinstructvoc(uname,_currstructure->name(),pi);
			return 0;
		}
	}
	else return 0;
}


Term* Insert::functerm(NSPair* nst, const vector<Term*>& vt) {
	if(nst->_sortsincluded) {
		if((nst->_sorts).size() != vt.size()+1) Error::incompatiblearity(nst->toString(),nst->_pi);
		if(!nst->_func) Error::funcnameexpected(nst->_pi);
	}
	nst->includeArity(vt.size());
	Function* f = funcInScope(nst->_name,nst->_pi);
	if(f && nst->_sortsincluded && (nst->_sorts).size() == vt.size()+1) f = f->resolve(nst->_sorts);

	FuncTerm* t = 0;
	if(f) {
		if(belongsToVoc(f)) {
			unsigned int n = 0;
			for(; n < vt.size(); ++n) { if(!vt[n]) break; }
			if(n == vt.size()) {
				vector<Term*> vtpi;
				for(vector<Term*>::const_iterator it = vt.begin(); it != vt.end(); ++it) {
					if((*it)->pi().original()) vtpi.push_back((*it)->pi().original()->clone());
					else vtpi.push_back((*it)->clone());
				}
				TermParseInfo pi = termparseinfo(new FuncTerm(f,vtpi,TermParseInfo()),nst->_pi);
				t = new FuncTerm(f,vt,pi);
			}
		}
		else Error::funcnotintheovoc(f->name(),_currtheory->name(),nst->_pi);
	}
	else Error::undeclfunc(nst->toString(),nst->_pi);

	// Cleanup
	if(!t) {
		for(unsigned int n = 0; n < vt.size(); ++n) { if(vt[n]) delete(vt[n]);	}
	}
	delete(nst);

	return t;
}

Variable* Insert::getVar(const string& name) const {
	for(list<VarName>::const_iterator i = _curr_vars.begin(); i != _curr_vars.end(); ++i) {
		if(name == i->_name) return i->_var;
	}
	return 0;
}


Term* Insert::functerm(NSPair* nst) {
	if(nst->_sortsincluded || (nst->_name).size() != 1) {
		vector<Term*> vt = vector<Term*>(0);
		return functerm(nst,vt);
	}
	else {
		Term* t = 0;
		string name = (nst->_name)[0];
		Variable* v = getVar(name);
		nst->includeArity(0);
		Function* f = funcInScope(nst->_name,nst->_pi);
		if(v) {
			if(f) Warning::varcouldbeconst((nst->_name)[0],nst->_pi);
			t = new VarTerm(v,termparseinfo(new VarTerm(v,TermParseInfo()),nst->_pi));
			delete(nst);
		}
		else if(f) {
			vector<Term*> vt(0);
			nst->_name = vector<string>(1,name); nst->_arityincluded = false;
			t = functerm(nst,vt);
		}
		else {
			YYLTYPE l; 
			l.first_line = (nst->_pi).line();
			l.first_column = (nst->_pi).col();
			v = quantifiedvar(name,l);
			t = new VarTerm(v,termparseinfo(new VarTerm(v,TermParseInfo()),nst->_pi));
			delete(nst);
		}
		return t;
	}
}

Term* Insert::arterm(char c, Term* lt, Term* rt, YYLTYPE l) const {
	if(lt && rt) {
		Function* f = _currvocabulary->func(string(1,c) + "/2");
		assert(f);
		vector<Term*> vt(2); vt[0] = lt; vt[1] = rt;
		vector<Term*> pivt(2); 
		pivt[0] = lt->pi().original() ? lt->pi().original()->clone() : lt->clone();
		pivt[1] = rt->pi().original() ? rt->pi().original()->clone() : rt->clone();
		return new FuncTerm(f,vt,termparseinfo(new FuncTerm(f,pivt,TermParseInfo()),l));
	}
	else {
		if(lt) delete(lt);
		if(rt) delete(rt);
		return 0;
	}
}

Term* Insert::arterm(const string& s, Term* t, YYLTYPE l) const {
	if(t) {
		Function* f = _currvocabulary->func(s + "/1");
		assert(f);
		vector<Term*> vt(1,t);
		vector<Term*> pivt(1,t->pi().original() ? t->pi().original()->clone() : t->clone());
		return new FuncTerm(f,vt,termparseinfo(new FuncTerm(f,pivt,TermParseInfo()),l));
	}
	else {
		delete(t);
		return 0;
	}
}


Term* Insert::domterm(int i,YYLTYPE l) const {
	const DomainElement* d = DomainElementFactory::instance()->create(i);
	Sort* s = (i >= 0 ? VocabularyUtils::natsort() : VocabularyUtils::intsort());
	TermParseInfo pi = termparseinfo(new DomainTerm(s,d,TermParseInfo()),l);
	return new DomainTerm(s,d,pi);
}

Term* Insert::domterm(double f,YYLTYPE l) const	{
	const DomainElement* d = DomainElementFactory::instance()->create(f);
	Sort* s = VocabularyUtils::floatsort();
	TermParseInfo pi = termparseinfo(new DomainTerm(s,d,TermParseInfo()),l);
	return new DomainTerm(s,d,pi);
}

Term* Insert::domterm(std::string* e,YYLTYPE l) const {
	const DomainElement* d = DomainElementFactory::instance()->create(e);
	Sort* s = VocabularyUtils::stringsort();
	TermParseInfo pi = termparseinfo(new DomainTerm(s,d,TermParseInfo()),l);
	return new DomainTerm(s,d,pi);
}

Term* Insert::domterm(char c,YYLTYPE l) const {
	const DomainElement* d = DomainElementFactory::instance()->create(StringPointer(string(1,c)));
	Sort* s = VocabularyUtils::charsort();
	TermParseInfo pi = termparseinfo(new DomainTerm(s,d,TermParseInfo()),l);
	return new DomainTerm(s,d,pi);
}

Term* Insert::domterm(std::string* e,Sort* s,YYLTYPE l) const {
	const DomainElement* d = DomainElementFactory::instance()->create(e);
	TermParseInfo pi = termparseinfo(new DomainTerm(s,d,TermParseInfo()),l);
	return new DomainTerm(s,d,pi);
}

Term* Insert::aggregate(AggFunction f, SetExpr* s, YYLTYPE l) const {
	if(s) {
		SetExpr* pis = s->pi().original() ? s->pi().original()->clone() : s->clone();
		TermParseInfo pi = termparseinfo(new AggTerm(pis,f,TermParseInfo()),l);
		return new AggTerm(s,f,pi);
	}
	else return 0;
}

Query* Insert::query(const std::vector<Variable*>& vv, Formula* f, YYLTYPE l) {
	remove_vars(vv);
	if(f) {
		ParseInfo pi = parseinfo(l);
		return new Query(vv,f,pi);
	}
	else {
		for(std::vector<Variable*>::const_iterator it = vv.begin(); it != vv.end(); ++it) delete(*it);
		return 0;
	}
}

SetExpr* Insert::set(const std::set<Variable*>& vv, Formula* f, Term* counter, YYLTYPE l) {
	remove_vars(vv);
	if(f && counter) {
		std::set<Variable*> pivv;
		map<Variable*,Variable*> mvv;
		for(std::set<Variable*>::const_iterator it = vv.begin(); it != vv.end(); ++it) {
			Variable* v = new Variable((*it)->name(),(*it)->sort(),(*it)->pi());
			pivv.insert(v);
			mvv[*it] = v;
		}
		Term* picounter = counter->pi().original() ? counter->pi().original()->clone() : counter->clone(); 
		Formula* pif = f->pi().original() ? f->pi().original()->clone(mvv) : f->clone(mvv);
		SetParseInfo pi = setparseinfo(new QuantSetExpr(pivv,pif,picounter,SetParseInfo()),l);
		return new QuantSetExpr(vv,f,counter,pi);
	}
	else {
		if(f) { f->recursiveDelete(); }
		if(counter) { counter->recursiveDelete(); }
		for(std::set<Variable*>::const_iterator it = vv.begin(); it != vv.end(); ++it) {
			delete(*it);
		}
		return 0;
	}
}

SetExpr* Insert::set(const std::set<Variable*>& vv, Formula* f, YYLTYPE l) {
	const DomainElement* d = DomainElementFactory::instance()->create(1);
	Term* counter = new DomainTerm(VocabularyUtils::natsort(),d,TermParseInfo());
	return set(vv,f,counter,l);
}

SetExpr* Insert::set(EnumSetExpr* s) const {
	return s;
}

EnumSetExpr* Insert::createEnum(YYLTYPE l) const {
	EnumSetExpr* pis = new EnumSetExpr(SetParseInfo());
	SetParseInfo pi = setparseinfo(pis,l);
	return new EnumSetExpr(pi);
}

void Insert::addFT(EnumSetExpr* s, Formula* f, Term* t) const {
	if(f && s && t) {
		SetExpr* orig = s->pi().original();
		if(orig && typeid(*orig) == typeid(EnumSetExpr)) {
			EnumSetExpr* origset = dynamic_cast<EnumSetExpr*>(orig);
			Formula* pif = f->pi().original() ? f->pi().original()->clone() : f->clone();
			Term* tif = t->pi().original() ? t->pi().original()->clone() : t->clone();
			origset->addTerm(tif);
			origset->addFormula(pif);
		}
		s->addTerm(t);
		s->addFormula(f);
	}
	else {
		if(f) f->recursiveDelete();
		if(s) s->recursiveDelete();
		if(t) t->recursiveDelete();
	}
}

void Insert::addFormula(EnumSetExpr* s, Formula* f) const {
	const DomainElement* d = DomainElementFactory::instance()->create(1);
	Term* t = new DomainTerm(VocabularyUtils::natsort(),d,TermParseInfo());
	addFT(s,f,t);
}

void Insert::emptyinter(NSPair* nst) const {
	if(nst->_sortsincluded) {
		if(nst->_func) {
			EnumeratedInternalFuncTable* ift = new EnumeratedInternalFuncTable();
			FuncTable* ft = new FuncTable(ift,TableUtils::fullUniverse(nst->_sorts.size()));
			funcinter(nst,ft);
		}
		else {
			EnumeratedInternalPredTable* ipt = new EnumeratedInternalPredTable();
			PredTable* pt = new PredTable(ipt,TableUtils::fullUniverse(nst->_sorts.size()));
			predinter(nst,pt);
		}
	}
	else {
		ParseInfo pi = nst->_pi;
		std::set<Predicate*> vp = noArPredInScope(nst->_name,pi);
		if(vp.empty()) Error::undeclpred(nst->toString(),pi);
		else if(vp.size() > 1) {
			std::set<Predicate*>::const_iterator it = vp.begin();
			Predicate* p1 = *it; 
			++it;
			Predicate* p2 = *it;
			Error::overloadedpred(nst->toString(),p1->pi(),p2->pi(),pi);
		}
		else {
			EnumeratedInternalPredTable* ipt = new EnumeratedInternalPredTable();
			PredTable* pt = new PredTable(ipt,TableUtils::fullUniverse((*(vp.begin()))->arity()));
			predinter(nst,pt);
		}
	}
}

void Insert::predinter(NSPair* nst, PredTable* t) const {
	ParseInfo pi = nst->_pi;
	if(nst->_sortsincluded) {
		if((nst->_sorts).size() != t->arity()) Error::incompatiblearity(nst->toString(),pi);
		if(nst->_func) Error::prednameexpected(pi);
	}
	nst->includeArity(t->arity());
	Predicate* p = predInScope(nst->_name,pi);
	if(p && nst->_sortsincluded && (nst->_sorts).size() == t->arity()) p = p->resolve(nst->_sorts);
	if(p) {
		if(belongsToVoc(p)) {
			PredTable* nt = new PredTable(t->interntable(),_currstructure->universe(p));
			delete(t);
			PredInter* inter = _currstructure->inter(p);
			inter->ctpt(nt);
		}
		else Error::prednotinstructvoc(nst->toString(),_currstructure->name(),pi);
	}
	else Error::undeclpred(nst->toString(),pi);
	delete(nst);
}


void Insert::funcinter(NSPair* nst, FuncTable* t) const {
	ParseInfo pi = nst->_pi;
	if(nst->_sortsincluded) {
		if((nst->_sorts).size() != t->arity()+1) Error::incompatiblearity(nst->toString(),pi);
		if(!(nst->_func)) Error::funcnameexpected(pi);
	}
	nst->includeArity(t->arity());
	Function* f = funcInScope(nst->_name,pi);
	if(f && nst->_sortsincluded && (nst->_sorts).size() == t->arity()+1) f = f->resolve(nst->_sorts);
	if(f) {
		if(belongsToVoc(f)) {
			FuncTable* nt = new FuncTable(t->interntable(),_currstructure->universe(f));
			delete(t);
			FuncInter* inter = _currstructure->inter(f);
			inter->functable(nt);
		}
		else Error::funcnotinstructvoc(nst->toString(),_currstructure->name(),pi);
	}
	else Error::undeclfunc(nst->toString(),pi);
	delete(nst);
}

void Insert::constructor(NSPair* nst) const {
	ParseInfo pi = nst->_pi;
	Function* f = 0;
	if(nst->_sortsincluded) {
		if(!(nst->_func)) Error::funcnameexpected(pi);
		nst->includeFuncArity();
		f = funcInScope(nst->_name,pi);
		if(f) f = f->resolve(nst->_sorts);
		else Error::undeclfunc(nst->toString(),pi);
	}
	else {
		std::set<Function*> vf = noArFuncInScope(nst->_name,pi);
		if(vf.empty()) Error::undeclfunc(nst->toString(),pi);
		else if(vf.size() > 1) {
			std::set<Function*>::const_iterator it = vf.begin();
			Function* f1 = *it; 
			++it;
			Function* f2 = *it;
			Error::overloadedfunc(nst->toString(),f1->pi(),f2->pi(),pi);
		}
		else f = *(vf.begin());
	}
	if(f) {
		if(belongsToVoc(f)) {
			UNAInternalFuncTable* uift = new UNAInternalFuncTable(f);
			FuncTable* ft = new FuncTable(uift,_currstructure->universe(f));
			FuncInter* inter = _currstructure->inter(f);
			inter->functable(ft);
		}
		else Error::funcnotinstructvoc(nst->toString(),_currstructure->name(),pi);
	}
}

void Insert::sortinter(NSPair* nst, SortTable* t) const {
	ParseInfo pi = nst->_pi;
	longname name = nst->_name;
	Sort* s = sortInScope(name,pi);
	if(nst->_sortsincluded) {
		if((nst->_sorts).size() != 1) Error::incompatiblearity(nst->toString(),pi);
		if(nst->_func) Error::prednameexpected(pi);
	}
	nst->includeArity(1);
	Predicate* p = predInScope(nst->_name,pi);
	if(p && nst->_sortsincluded && (nst->_sorts).size() == 1) p = p->resolve(nst->_sorts);
	if(s) {
		if(belongsToVoc(s)) {
			SortTable* st = _currstructure->inter(s);
			st->interntable(t->interntable());
			delete(t);
		}
		else Error::sortnotinstructvoc(oneName(name),_currstructure->name(),pi);
	}
	else if(p) {
		if(belongsToVoc(p)) {
			PredTable* pt = new PredTable(t->interntable(),_currstructure->universe(p));
			PredInter* i = _currstructure->inter(p);
			i->ctpt(pt);
			delete(t);
		}
		else Error::prednotinstructvoc(nst->toString(),_currstructure->name(),pi);
	}
	else Error::undeclpred(nst->toString(),pi);
	delete(nst);
}

void Insert::addElement(SortTable* s, int i) const {
	const DomainElement* d = DomainElementFactory::instance()->create(i);
	s->add(d);
}

void Insert::addElement(SortTable* s, double f) const {
	const DomainElement* d = DomainElementFactory::instance()->create(f);
	s->add(d);
}

void Insert::addElement(SortTable* s, std::string* e) const {
	const DomainElement* d = DomainElementFactory::instance()->create(e);
	s->add(d);
}

void Insert::addElement(SortTable* s,const Compound* c)	const {
	const DomainElement* d = DomainElementFactory::instance()->create(c);
	s->add(d);
}

void Insert::addElement(SortTable* s, int i1, int i2)	const {
	s->add(i1,i2);
}

void Insert::addElement(SortTable* s, char c1, char c2) const {
	for(char c = c1; c <= c2; ++c) addElement(s,StringPointer(string(1,c)));
}

SortTable* Insert::createSortTable() const {
	EnumeratedInternalSortTable* eist = new EnumeratedInternalSortTable();
	return new SortTable(eist);
}

void Insert::truepredinter(NSPair* nst) const {
	EnumeratedInternalPredTable* eipt = new EnumeratedInternalPredTable();
	PredTable* pt = new PredTable(eipt,Universe(vector<SortTable*>(0)));
	ElementTuple et;
	pt->add(et);
	predinter(nst,pt);
}

void Insert::falsepredinter(NSPair* nst) const {
	EnumeratedInternalPredTable* eipt = new EnumeratedInternalPredTable();
	PredTable* pt = new PredTable(eipt,Universe(vector<SortTable*>(0)));
	predinter(nst,pt);
}

PredTable* Insert::createPredTable(unsigned int arity) const {
	EnumeratedInternalPredTable* eipt = new EnumeratedInternalPredTable();
	PredTable* pt = new PredTable(eipt,TableUtils::fullUniverse(arity));
	return pt;
}

void Insert::addTuple(PredTable* pt, ElementTuple& tuple, YYLTYPE l) const {
	if(tuple.size() == pt->arity()) {
		pt->add(tuple);
	}
	else if(pt->empty()) {
		pt->add(tuple);
	}
	else {
		ParseInfo pi = parseinfo(l);
		Error::wrongarity(pi);
	}
}

void Insert::addTuple(PredTable* pt, YYLTYPE l) const {
	ElementTuple tuple;
	addTuple(pt,tuple,l);
}

const DomainElement* Insert::element(int i) const {
	return DomainElementFactory::instance()->create(i);
}

const DomainElement* Insert::element(double d) const {
	return DomainElementFactory::instance()->create(d);
}

const DomainElement* Insert::element(char c) const {
	return DomainElementFactory::instance()->create(StringPointer(string(1,c)));
}

const DomainElement* Insert::element(std::string* s) const {
	return DomainElementFactory::instance()->create(s);
}

const DomainElement* Insert::element(const Compound* c) const {
	return DomainElementFactory::instance()->create(c);
}

FuncTable* Insert::createFuncTable(unsigned int arity) const {
	EnumeratedInternalFuncTable* eift = new EnumeratedInternalFuncTable();
	return new FuncTable(eift,TableUtils::fullUniverse(arity));
}

void Insert::addTupleVal(FuncTable* ft, ElementTuple& tuple, YYLTYPE l) const {
	if(ft->arity() == tuple.size()-1) {
		ft->add(tuple);
	}
	else if(ft->empty()) {
		ft->add(tuple);
	}
	else {
		ParseInfo pi = parseinfo(l);
		Error::wrongarity(pi);
	}
}

void Insert::addTupleVal(FuncTable* ft, const DomainElement* d, YYLTYPE l) const {
	ElementTuple et(1,d);
	addTupleVal(ft,et,l);
}

void Insert::inter(NSPair* nsp, const longname& procedure, YYLTYPE l) const {
	ParseInfo pi = parseinfo(l);
	UserProcedure* up = procedureInScope(procedure,pi);
	string* proc = 0;
	if(up) proc = StringPointer(up->registryindex());
	else proc = LuaConnection::getProcedure(procedure,pi);
	if(proc) {
		vector<SortTable*> univ;
		if(nsp->_sortsincluded) {
			for(vector<Sort*>::const_iterator it = nsp->_sorts.begin(); it != nsp->_sorts.end(); ++it) {
				if(*it) {
					univ.push_back(_currstructure->inter(*it));
				}
			}
			if(nsp->_func) {
				ProcInternalFuncTable* pift = new ProcInternalFuncTable(proc);
				FuncTable* ft = new FuncTable(pift,Universe(univ));
				funcinter(nsp,ft);
			}
			else {
				ProcInternalPredTable* pipt = new ProcInternalPredTable(proc);
				PredTable* pt = new PredTable(pipt,Universe(univ));
				predinter(nsp,pt);
			}
		}
		else {
				ParseInfo pi = nsp->_pi;
			std::set<Predicate*> vp = noArPredInScope(nsp->_name,pi);
			if(vp.empty()) Error::undeclpred(nsp->toString(),pi);
			else if(vp.size() > 1) {
				std::set<Predicate*>::const_iterator it = vp.begin();
				Predicate* p1 = *it; 
				++it;
				Predicate* p2 = *it;
				Error::overloadedpred(nsp->toString(),p1->pi(),p2->pi(),pi);
			}
			else {
				for(vector<Sort*>::const_iterator it = (*(vp.begin()))->sorts().begin(); it != (*(vp.begin()))->sorts().end(); ++it) {
					if(*it) {
						univ.push_back(_currstructure->inter(*it));
					}
				}
				ProcInternalPredTable* pipt = new ProcInternalPredTable(proc);
				PredTable* pt = new PredTable(pipt,Universe(univ));
				predinter(nsp,pt);
			}
		}
	}
}

void Insert::emptythreeinter(NSPair* nst, const string& utf) {
	if(nst->_sortsincluded) {
		EnumeratedInternalPredTable* ipt = new EnumeratedInternalPredTable();
		PredTable* pt = new PredTable(ipt,TableUtils::fullUniverse(nst->_sorts.size()));
		if(nst->_func) threefuncinter(nst,utf,pt);
		else threepredinter(nst,utf,pt);
	}
	else {
		ParseInfo pi = nst->_pi;
		std::set<Predicate*> vp = noArPredInScope(nst->_name,pi);
		if(vp.empty()) Error::undeclpred(nst->toString(),pi);
		else if(vp.size() > 1) {
			std::set<Predicate*>::const_iterator it = vp.begin();
			Predicate* p1 = *it; 
			++it;
			Predicate* p2 = *it;
			Error::overloadedpred(nst->toString(),p1->pi(),p2->pi(),pi);
		}
		else {
			EnumeratedInternalPredTable* ipt = new EnumeratedInternalPredTable();
			PredTable* pt = new PredTable(ipt,TableUtils::fullUniverse((*(vp.begin()))->arity()));
			threepredinter(nst,utf,pt);
		}
	}
}

void Insert::threepredinter(NSPair* nst, const string& utf, PredTable* t) {
	ParseInfo pi = nst->_pi;
	if(nst->_sortsincluded) {
		if((nst->_sorts).size() != t->arity()) Error::incompatiblearity(nst->toString(),pi);
		if(nst->_func) Error::prednameexpected(pi);
	}
	nst->includeArity(t->arity());
	Predicate* p = predInScope(nst->_name,pi);
	if(p && nst->_sortsincluded && (nst->_sorts).size() == t->arity()) p = p->resolve(nst->_sorts);
	if(p) {
		if(p->arity() == 1 && p->sort(0)->pred() == p) {
			Error::threevalsort(p->name(),pi);
		}
		else {
			if(belongsToVoc(p)) {
				PredTable* nt = new PredTable(t->interntable(),_currstructure->universe(p));
				delete(t);
				switch(getUTF(utf,pi)) {
					case UTF_UNKNOWN:
						_unknownpredtables[p] = nt;
						break;
					case UTF_CT:
					{	
						PredInter* pt = _currstructure->inter(p);
						pt->ct(nt);
						_cpreds[p] = UTF_CT;
						break;
					}
					case UTF_CF:
					{
						PredInter* pt = _currstructure->inter(p);
						pt->cf(nt);
						_cpreds[p] = UTF_CF;
						break;
					}
					case UTF_ERROR:
						break;
					default:
						assert(false);
				}
			}
			else Error::prednotinstructvoc(nst->toString(),_currstructure->name(),pi);
		}
	}
	else Error::undeclpred(nst->toString(),pi);
	delete(nst);
}

void Insert::threefuncinter(NSPair* nst, const string& utf, PredTable* t) {
	ParseInfo pi = nst->_pi;
	if(nst->_sortsincluded) {
		if((nst->_sorts).size() != t->arity()) Error::incompatiblearity(nst->toString(),pi);
		if(!(nst->_func)) Error::funcnameexpected(pi);
	}
	nst->includeArity(t->arity()-1);
	Function* f = funcInScope(nst->_name,pi);
	if(f && nst->_sortsincluded && (nst->_sorts).size() == t->arity()) f = f->resolve(nst->_sorts);
	if(f) {
		if(belongsToVoc(f)) {
			PredTable* nt = new PredTable(t->interntable(),_currstructure->universe(f));
			delete(t);
			switch(getUTF(utf,pi)) {
				case UTF_UNKNOWN:
					_unknownfunctables[f] = nt;
					break;
				case UTF_CT:
				{	
					PredInter* ft = _currstructure->inter(f)->graphinter();
					ft->ct(nt);
					_cfuncs[f] = UTF_CT;
					break;
				}
				case UTF_CF:
				{
					PredInter* ft = _currstructure->inter(f)->graphinter();
					ft->cf(nt);
					_cfuncs[f] = UTF_CF;
					break;
				}
				case UTF_ERROR:
					break;
				default:
					assert(false);
			}
		}
		else Error::funcnotinstructvoc(nst->toString(),_currstructure->name(),pi);
	}
	else Error::undeclfunc(nst->toString(),pi);
}

void Insert::threepredinter(NSPair* nst, const string& utf, SortTable* t) {
	PredTable* pt = new PredTable(t->interntable(),TableUtils::fullUniverse(1));
	delete(t);
	threepredinter(nst,utf,pt);
}

void Insert::truethreepredinter(NSPair* nst, const string& utf) {
	EnumeratedInternalPredTable* eipt = new EnumeratedInternalPredTable();
	PredTable* pt = new PredTable(eipt,Universe(vector<SortTable*>(0)));
	ElementTuple et;
	pt->add(et);
	threepredinter(nst,utf,pt);
}

void Insert::falsethreepredinter(NSPair* nst, const string& utf) {
	EnumeratedInternalPredTable* eipt = new EnumeratedInternalPredTable();
	PredTable* pt = new PredTable(eipt,Universe(vector<SortTable*>(0)));
	threepredinter(nst,utf,pt);
}

pair<int,int>* Insert::range(int i1, int i2, YYLTYPE l) const {
	if(i1 > i2) {
		i2 = i1;
		Error::invalidrange(i1,i2,parseinfo(l));
	}
	pair<int,int>* p = new pair<int,int>(i1,i2);
	return p;
}

pair<char,char>* Insert::range(char c1, char c2, YYLTYPE l) const {
	if(c1 > c2) {
		c2 = c1;
		Error::invalidrange(c1,c2,parseinfo(l));
	}
	pair<char,char>* p = new pair<char,char>(c1,c2);
	return p;
}

const Compound* Insert::compound(NSPair* nst, const vector<const DomainElement*>& vte) const {
	ParseInfo pi = nst->_pi;
	if(nst->_sortsincluded) {
		if((nst->_sorts).size() != vte.size()+1) Error::incompatiblearity(nst->toString(),pi);
		if(!(nst->_func)) Error::funcnameexpected(pi);
	}
	nst->includeArity(vte.size());
	Function* f = funcInScope(nst->_name,pi);
	const Compound* c = 0;
	if(f && nst->_sortsincluded && (nst->_sorts).size() == vte.size()+1) f = f->resolve(nst->_sorts);
	if(f) {
		if(belongsToVoc(f)) return DomainElementFactory::instance()->compound(f,vte);
		else Error::funcnotinstructvoc(nst->toString(),_currstructure->name(),pi);
	}
	else Error::undeclfunc(nst->toString(),pi);
	return c;
}

const Compound* Insert::compound(NSPair* nst) const {
	ElementTuple t;
	return compound(nst,t);
}

void Insert::predatom(NSPair* nst, const vector<ElRange>& args, bool t) const {
	ParseInfo pi = nst->_pi;
	if(nst->_sortsincluded) {
		if((nst->_sorts).size() != args.size()) Error::incompatiblearity(nst->toString(),pi);
		if(nst->_func) Error::prednameexpected(pi);
	}
	nst->includeArity(args.size());
	Predicate* p = predInScope(nst->_name,pi);
	if(p && nst->_sortsincluded && (nst->_sorts).size() == args.size()) p = p->resolve(nst->_sorts);
	if(p) {
		if(belongsToVoc(p)) {
			if(p->arity() == 1 && p == (*(p->sorts().begin()))->pred()) {
				Sort* s = *(p->sorts().begin());	
				SortTable* st = _currstructure->inter(s);
				switch(args[0]._type) {
					case ERE_EL:
						st->add(args[0]._value._element);
						break;
					case ERE_INT:
						st->add(args[0]._value._intrange->first,args[0]._value._intrange->second);
						break;
					case ERE_CHAR:
						for(char c = args[0]._value._charrange->first; c != args[0]._value._charrange->second; ++c) {
							st->add(DomainElementFactory::instance()->create(StringPointer(string(1,c))));
						}
						break;
					default:
						assert(false);
				}
			}
			else {
				ElementTuple tuple(p->arity());
				for(unsigned int n = 0; n < args.size(); ++n) {
					switch(args[n]._type) {
						case ERE_EL:
							tuple[n] = args[n]._value._element;
							break;
						case ERE_INT:
							tuple[n] = DomainElementFactory::instance()->create(args[n]._value._intrange->first);
							break;
						case ERE_CHAR:
							tuple[n] = DomainElementFactory::instance()->create(StringPointer(string(1,args[n]._value._charrange->first)));
							break;
						default:
							assert(false);
					}
				}
				PredInter* inter = _currstructure->inter(p);
				if(t) inter->makeTrue(tuple);
				else inter->makeFalse(tuple);
				while(true) {
					unsigned int n = 0;
					for(; n < args.size(); ++n) {
						bool end = false;
						switch(args[n]._type) {
							case ERE_EL:
								break;
							case ERE_INT:
							{
								int current = tuple[n]->value()._int;
								if(current == args[n]._value._intrange->second) { current = args[n]._value._intrange->first; }
								else { ++current; end = true; }
								tuple[n] = DomainElementFactory::instance()->create(current);
								break;
							}
							case ERE_CHAR:
							{
								char current = tuple[n]->value()._string->operator[](0);
								if(current == args[n]._value._charrange->second) { 
									current = args[n]._value._charrange->first; }
								else { ++current; end = true; }
								tuple[n] = DomainElementFactory::instance()->create(StringPointer(string(1,current)));
								break;
							}
							default:
								assert(false);
						}
						if(end) break;
					}
					if(n < args.size()) {
						if(t) inter->makeTrue(tuple);
						else inter->makeFalse(tuple);
					}
					else break;
				}
			}
		}
		else Error::prednotinstructvoc(nst->toString(),_currstructure->name(),pi);
	}
	else Error::undeclpred(nst->toString(),pi);
	delete(nst);
}

void Insert::predatom(NSPair* nst, bool t) const {
	vector<ElRange> ver;
	predatom(nst,ver,t);
}
	
void Insert::funcatom(NSPair* , const vector<ElRange>& , const DomainElement* , bool ) const {
	// TODO TODO TODO
}

void Insert::funcatom(NSPair* nst, const DomainElement* d, bool t) const {
	vector<ElRange> ver;
	funcatom(nst,ver,d,t);
}
	
vector<ElRange>* Insert::domaintuple(vector<ElRange>* dt, const DomainElement* d) const {
	dt->push_back(ElRange(d));
	return dt;
}

vector<ElRange>* Insert::domaintuple(vector<ElRange>* dt, pair<int,int>* p) const {
	dt->push_back(ElRange(p));
	return dt;
}

vector<ElRange>* Insert::domaintuple(vector<ElRange>* dt, pair<char,char>* p) const {
	dt->push_back(ElRange(p));
	return dt;
}

vector<ElRange>* Insert::domaintuple(const DomainElement* d) const {
	vector<ElRange>* dt = new vector<ElRange>(0);
	dt->push_back(ElRange(d));
	return dt;
}

vector<ElRange>* Insert::domaintuple(pair<int,int>* p) const {
	vector<ElRange>* dt = new vector<ElRange>(0);
	dt->push_back(ElRange(p));
	return dt;
}

vector<ElRange>* Insert::domaintuple(pair<char,char>* p) const {
	vector<ElRange>* dt = new vector<ElRange>(0);
	dt->push_back(ElRange(p));
	return dt;
}

void Insert::exec(stringstream* chunk) const {
	LuaConnection::execute(chunk);
}

void Insert::procarg(const string& argname) const {
	_currprocedure->addarg(argname);
}

void Insert::externoption(const vector<string>& name, YYLTYPE l) const {
	ParseInfo pi = parseinfo(l);
	Options* opt = optionsInScope(name,pi);
	if(opt) _curroptions->setvalues(opt);
	else Error::undeclopt(oneName(name),pi);
}

void Insert::option(const string& opt, const string& val,YYLTYPE l) const {
	ParseInfo pi = parseinfo(l);
	if(_curroptions->isoption(opt)) {
		if(_curroptions->setvalue(opt,val)) { } // do nothing
		else Error::wrongvalue(opt,val,pi);
	}
	else Error::unknoption(opt,pi);
}

void Insert::option(const string& opt, double val,YYLTYPE l) const { 
	ParseInfo pi = parseinfo(l);
	if(_curroptions->isoption(opt)) {
		if(_curroptions->setvalue(opt,val)) { } // do nothing
		else Error::wrongvalue(opt,convertToString(val),pi);
	}
	else Error::unknoption(opt,pi);
}

void Insert::option(const string& opt, int val,YYLTYPE l) const {
	ParseInfo pi = parseinfo(l);
	if(_curroptions->isoption(opt)) {
		if(_curroptions->setvalue(opt,val)) { } // do nothing
		else Error::wrongvalue(opt,convertToString(val),pi);
	}
	else Error::unknoption(opt,pi);
}

void Insert::option(const string& opt, bool val,YYLTYPE l) const {
	ParseInfo pi = parseinfo(l);
	if(_curroptions->isoption(opt)) {
		if(_curroptions->setvalue(opt,val)) { } // do nothing
		else Error::wrongvalue(opt,val ? "true" : "false",pi);
	}
	else Error::unknoption(opt,pi);
}

void Insert::assignunknowntables() {
	// Assign the unknown predicate interpretations
	for(map<Predicate*,PredTable*>::iterator it = _unknownpredtables.begin(); it != _unknownpredtables.end(); ++it) {
		PredInter* pri = _currstructure->inter(it->first);
		const PredTable* ctable = _cpreds[it->first] == UTF_CT ? pri->ct() : pri->cf();
		PredTable* pt = new PredTable(ctable->interntable(),ctable->universe());
		for(TableIterator tit = it->second->begin() ; tit.hasNext(); ++tit) pt->add(*tit);
		_cpreds[it->first] == UTF_CT ? pri->pt(pt) : pri->pf(pt);
		delete(it->second);
	}
	// Assign the unknown function interpretations
	for(map<Function*,PredTable*>::iterator it = _unknownfunctables.begin(); it != _unknownfunctables.end(); ++it) {
		PredInter* pri = _currstructure->inter(it->first)->graphinter();
		const PredTable* ctable = _cfuncs[it->first] == UTF_CT ? pri->ct() : pri->cf();
		PredTable* pt = new PredTable(ctable->interntable(),ctable->universe());
		for(TableIterator tit = it->second->begin() ; tit.hasNext(); ++tit) pt->add(*tit);
		_cfuncs[it->first] == UTF_CT ? pri->pt(pt) : pri->pf(pt);
		delete(it->second);
	}
	_unknownpredtables.clear();
	_unknownfunctables.clear();
}<|MERGE_RESOLUTION|>--- conflicted
+++ resolved
@@ -402,25 +402,10 @@
 }
 
 void SortChecker::visit(const AggTerm* at) {
-<<<<<<< HEAD
-	if(at->function() != AGG_CARD) {
-		SetExpr* s = at->set();
-//		if(!s->quantvars().empty() && (*(s->quantvars().begin()))->sort()) {
-//			Variable* v = *(s->quantvars().begin());
-//			if(!SortUtils::resolve(v->sort(),VocabularyUtils::floatsort(),_vocab)) {
-//				Error::wrongsort(v->name(),v->sort()->name(),"int or float",v->pi());
-//			}
-//		}
-		for(vector<Term*>::const_iterator it = s->subterms().begin(); it != s->subterms().end(); ++it) {
-			if((*it)->sort() && !SortUtils::resolve((*it)->sort(),VocabularyUtils::floatsort(),_vocab)) {
-				Error::wrongsort((*it)->toString(),(*it)->sort()->name(),"int or float",(*it)->pi());
-			}
-=======
 	auto subterms = at->set()->subterms();
 	for(auto it = subterms.begin(); it != subterms.end(); ++it) {
 		if((*it)->sort()!=NULL && !isNumeric((*it)->sort(),_vocab)) {
-			Error::wrongsort((*it)->to_string(),(*it)->sort()->name(),"int or float",(*it)->pi());
->>>>>>> ba113625
+			Error::wrongsort((*it)->toString(),(*it)->sort()->name(),"int or float",(*it)->pi());
 		}
 	}
 	traverse(at);
