/************************************
	ecnf.hpp
	this file belongs to GidL 2.0
	(c) K.U.Leuven
************************************/

#ifndef ECNF_HPP
#define ECNF_HPP

#include <string>
#include <vector>
#include <map>
#include <set>
#include <cassert>
#include <ostream>

#include "theory.hpp"
#include "commontypes.hpp"
#include "pcsolver/src/external/ExternalInterface.hpp"

class GroundTranslator;
class GroundTermTranslator;
class PCTsBody;
class AggTsBody;
class CPTsBody;
class SortTable;

typedef unsigned int VarId;

namespace MinisatID{
 	 class WrappedPCSolver;
}
typedef MinisatID::WrappedPCSolver SATSolver;

// Enumeration used in GroundTheory::transformForAdd 
enum VIType { VIT_DISJ, VIT_CONJ, VIT_SET };


/*********************
	Ground clauses
*********************/

typedef std::vector<int> GroundClause;

/****************** 
	Ground sets 
******************/

/**
 * class GroundSet
 */
class GroundSet {
	private:
		unsigned int		_setnr;
		std::vector<int>	_setlits;		// All literals in the ground set
		std::vector<double>	_litweights;	// For each literal a corresponding weight

	public:
		// Constructors
		GroundSet() { }
		GroundSet(int setnr, const std::vector<int>& s, const std::vector<double>& lw) :
			_setnr(setnr), _setlits(s), _litweights(lw) { }

		// Inspectors
		unsigned int	setnr() 				const { return _setnr; 			}
		unsigned int	size()					const { return _setlits.size();	}
		int				literal(unsigned int n)	const { return _setlits[n];		}
		double			weight(unsigned int n)	const { return (not _litweights.empty()) ? _litweights[n] : 1;	}
		bool			weighted()				const { return not _litweights.empty(); }

		// Visitor
		void accept(TheoryVisitor* v) const { v->visit(this);	}
};

/********************************
	Ground aggregate formulas
********************************/

/**
 * class GroundAggregate
 *		This class represents ground formulas of the form
 *			head ARROW bound COMP agg(set)
 *		where 
 *			head is a literal
 *			ARROW is <=, =>, or <=>
 *			bound is an integer or floating point number
 *			COMP is either =< or >=
 *			type is an aggregate function
 *			set is a ground set
 */
class GroundAggregate {
	private:
		// Attributes
		int			_head;		// the head literal
		TsType		_arrow;		// the relation between head and aggregate expression
								// INVARIANT: this should never be TS_RULE
		double		_bound;		// the bound
		bool		_lower;		// true iff the bound is a lower bound for the aggregate
		AggFunction	_type;		// the aggregate function
		int			_set;		// the set id

	public:
		// Constructors
		GroundAggregate(AggFunction t, bool l, TsType e, int h, int s, double b) :
			_head(h), _arrow(e), _bound(b), _lower(l), _type(t), _set(s) 
			{ assert(e != TS_RULE); }
		GroundAggregate(const GroundAggregate& a) : 
			_head(a._head), _arrow(a._arrow), _bound(a._bound), _lower(a._lower), _type(a._type), _set(a._set)
			{ assert(a._arrow != TS_RULE); }
		GroundAggregate() { }

		// Inspectors
		int				head()	const { return _head;	}
		TsType			arrow()	const { return _arrow;	}
		double			bound()	const { return _bound;	}
		bool			lower()	const { return _lower;	}
		AggFunction		type()	const { return _type;	}
		unsigned int	setnr()	const { return _set; 	}

		// Visitor
		void accept(TheoryVisitor* v) const { v->visit(this);	}
};


/*************************
	Ground definitions
*************************/

// Enumeration type for rules
enum RuleType { RT_CONJ, RT_DISJ, RT_AGG };

/**
 * class GroundRuleBody
 *		This class represents a ground rule body, where literals are represented by integers.
 */ 
class GroundRuleBody {
	private:
		RuleType	_type;					// The rule type (disjunction, conjunction, or aggregate
		bool		_recursive;				// True iff the rule body contains defined literals

	public:
		// Constructors
		GroundRuleBody() { }
		GroundRuleBody(RuleType type, bool rec): _type(type), _recursive(rec) { }

		// Destructor
		virtual		~GroundRuleBody() { }

		// Inspectors
				RuleType	type()		const { return _type; 		}
				bool		recursive()	const { return _recursive;	}
		virtual	bool		isFalse()	const = 0;
		virtual	bool		isTrue()	const = 0;

		// Visitor
		virtual void accept(TheoryVisitor*) const = 0;
		virtual GroundRuleBody* accept(TheoryMutatingVisitor* v) = 0;

		// Friends
		friend class GroundDefinition;
};

/**
 * class PCGroundRuleBody
 *		This class represents ground rule bodies that are conjunctions or disjunctions of literals.
 */
class PCGroundRuleBody : public GroundRuleBody {
	private:
		std::vector<int>	_body;	// The literals in the body

	public:
		// Constructors
		PCGroundRuleBody(RuleType type, const std::vector<int>& body, bool rec) : GroundRuleBody(type,rec), _body(body) { }
		PCGroundRuleBody(const PCGroundRuleBody& grb): GroundRuleBody(grb.type(),grb.recursive()), _body(grb._body) { }

		~PCGroundRuleBody() { }

		// Inspectors
		std::vector<int>		body()					const { return _body;								}
		unsigned int	size()					const { return _body.size();						}
		bool			empty()					const { return _body.empty();						}
		int				literal(unsigned int n)	const { return _body[n];							}
		bool			isFalse()				const { return (_body.empty() && type() == RT_DISJ);	}
		bool			isTrue()				const { return (_body.empty() && type() == RT_CONJ);	}

		// Visitor
		void accept(TheoryVisitor* v) const { v->visit(this);	}
		GroundRuleBody* accept(TheoryMutatingVisitor* v) { return v->visit(this);	}

		// Friends
		friend class GroundDefinition;
};

/**
 * class AggGroundRuleBody
 *		This class represents ground rule bodies that are aggregates.
 */
class AggGroundRuleBody : public GroundRuleBody {
	private:
		int		_setnr;		// The id of the set of the aggregate
		AggFunction _aggtype;	// The aggregate type (cardinality, sum, product, min, or max)
		bool	_lower;		// True iff the bound is a lower bound
		double	_bound;		// The bound on the aggregate

	public:
		// Constructors
		AggGroundRuleBody(int setnr, AggFunction at, bool lower, double bound, bool rec):
			GroundRuleBody(RT_AGG,rec), _setnr(setnr), _aggtype(at), _lower(lower), _bound(bound) { }
		AggGroundRuleBody(const AggGroundRuleBody& grb):
			GroundRuleBody(RT_AGG,grb.recursive()), _setnr(grb._setnr), _aggtype(grb._aggtype), _lower(grb._lower), _bound(grb._bound) { }

		~AggGroundRuleBody() { }

		// Inspectors
		unsigned int	setnr()		const { return _setnr;		}
		AggFunction		aggtype()	const { return _aggtype;	}
		bool			lower()		const { return _lower;		}
		double			bound()		const { return _bound;		}
		bool			isFalse()	const { return false;		}
		bool			isTrue()	const { return false;		}

		// Visitor
		void accept(TheoryVisitor* v) const { v->visit(this);	}
		GroundRuleBody* accept(TheoryMutatingVisitor* v) { return v->visit(this);	}

		// Friends
		friend class GroundDefinition;
};

/**
 * class GroundDefinition
 *		This class represents ground definitions.
 */
class GroundDefinition : public AbstractDefinition {
	private:
		GroundTranslator*				_translator;
		std::map<int,GroundRuleBody*>	_rules;			// Maps a head to its corresponding body

	public:
		// Constructors
		GroundDefinition(GroundTranslator* tr) : _translator(tr) { }
		GroundDefinition* clone() const;
		void recursiveDelete();

		// Mutators
		void addTrueRule(int head);
		void addFalseRule(int head);
		void addPCRule(int head, const std::vector<int>& body, bool conj, bool recursive);
		void addAggRule(int head, int setnr, AggFunction aggtype, bool lower, double bound, bool recursive);

		typedef std::map<int,GroundRuleBody*>::iterator	ruleiterator;
		ruleiterator	rule(int head)	{ return _rules.find(head);	}
		ruleiterator	begin()			{ return _rules.begin();	}
		ruleiterator	end()			{ return _rules.end();		}

		// Inspectors
		GroundTranslator*	translator()	const { return _translator;			}
		unsigned int		nrRules() 		const { return _rules.size();		}

		typedef std::map<int,GroundRuleBody*>::const_iterator	const_ruleiterator;
		const_ruleiterator	rule(int head)	const { return _rules.find(head);	}
		const_ruleiterator	begin()			const { return _rules.begin();		}
		const_ruleiterator	end()			const { return _rules.end();		}

		// Visitor
		void 				accept(TheoryVisitor* v) const		{ v->visit(this);			}
		AbstractDefinition*	accept(TheoryMutatingVisitor* v)	{ return v->visit(this);	}

		// Debugging
		std::ostream&	put(std::ostream&,unsigned int spaces = 0) const;
		std::string to_string(unsigned int spaces = 0) const;
};


/****************************************
	Ground nested fixpoint definitions 
****************************************/

class GroundFixpDef : public AbstractDefinition {
	private:
//		std::map<int,GroundRuleBody*>	_rules;		// the direct subrules
//		std::vector<GroundFixpDef*>		_subdefs;	// the direct subdefinitions
	public:
		//TODO
};


/**********************
	CP reifications
**********************/

/**
 * class CPReification
 * 		This class represents CP constraints.
 */
class CPReification { //TODO ?
	public:
		int 		_head;
		CPTsBody* 	_body;
		CPReification(int head, CPTsBody* body): _head(head), _body(body) { }
		std::string to_string(unsigned int spaces = 0) const;
		void accept(TheoryVisitor* v) const { v->visit(this);	}
};

/**********************
	Ground theories
**********************/

/**
 * Implements base class for ground theories
 */
class AbstractGroundTheory : public AbstractTheory {
protected:
	AbstractStructure*		_structure;			//!< The ground theory may be partially reduced with respect to this structure.
	GroundTranslator*		_translator;		//!< Link between ground atoms and SAT-solver literals.
	GroundTermTranslator*	_termtranslator;	//!< Link between ground terms and CP-solver variables.

	std::set<int>			_printedtseitins;		//!< Tseitin atoms produced by the translator that occur in the theory.
	std::set<int>			_printedsets;			//!< Set numbers produced by the translator that occur in the theory.
	std::set<int>			_printedconstraints;	//!< Atoms for which a connection to CP constraints are added.
	std::set<CPTerm*>		_foldedterms;

	const 	GroundTranslator& getTranslator() const	{ return *_translator; }
			GroundTranslator& getTranslator() 		{ return *_translator; }

public:
	// Constructors
	AbstractGroundTheory(AbstractStructure* str);
	AbstractGroundTheory(Vocabulary* voc, AbstractStructure* str);

	// Destructor
	virtual void recursiveDelete() = 0;
	virtual	~AbstractGroundTheory();

	// Mutators
			void 	add(Formula* )		{ assert(false);	}
			void 	add(Definition* )	{ assert(false);	}
			void 	add(FixpDef* )		{ assert(false);	}

			void 	transformForAdd(const std::vector<int>& vi, VIType vit, int defnr, bool skipfirst = false);

			CPTerm*	foldCPTerm(CPTerm*);

	virtual void 	addClause(GroundClause& cl, bool skipfirst = false)		= 0;
	virtual void 	addDefinition(GroundDefinition*)						= 0;
	virtual void 	addFixpDef(GroundFixpDef*)								= 0;
	virtual void 	addSet(int setnr, int defnr, bool weighted)				= 0;
	virtual	void 	addAggregate(int tseitin, AggTsBody* body)				= 0;
	virtual void 	addCPReification(int tseitin, CPTsBody* body)			= 0;

			void 	addEmptyClause()		{ GroundClause c(0); addClause(c);		}
			void 	addUnitClause(int l)	{ GroundClause c(1,l); addClause(c);	}

	virtual void 	addPCRule(int defnr, int tseitin, PCTsBody* body, bool recursive)= 0;
	virtual void 	addAggRule(int defnr, int tseitin, AggTsBody* body, bool recursive)		= 0;

<<<<<<< HEAD
				void	addFuncConstraints();
		
				int	 	getFreeTseitin();
=======
			void	addFuncConstraints();
>>>>>>> b10f4315

	// Inspectors
	GroundTranslator*		translator()		const { return _translator;			}
	GroundTermTranslator*	termtranslator()	const { return _termtranslator; 	}
	AbstractStructure*		structure()			const { return _structure;			}
	AbstractGroundTheory*	clone()				const { assert(false); return NULL;/* TODO */	}
};

/**
 *	A SolverTheory is a ground theory, stored as an instance of a SAT solver
 */
class SolverTheory : public AbstractGroundTheory {
private:
	SATSolver*							_solver;		// The SAT solver
	std::map<PFSymbol*,std::set<int> >	_defined;		// Symbols that are defined in the theory. This set is used to
														// communicate to the solver which ground atoms should be considered defined.
	std::set<unsigned int> 				_addedvarids;	// Variable ids that have already been added, together with their domain.

	int	_verbosity;

	const 	SATSolver& getSolver() const	{ return *_solver; }
			SATSolver& getSolver() 			{ return *_solver; }

public:
	// Constructors
	SolverTheory(SATSolver* solver, AbstractStructure* str, int verbosity);
	SolverTheory(Vocabulary* voc, SATSolver* solver, AbstractStructure* str, int verbosity);

	// Destructors
	void recursiveDelete() { delete(this);	}

	// Mutators
	virtual void	addClause(GroundClause& cl, bool skipfirst = false);
	virtual void	addDefinition(GroundDefinition*);
	virtual void	addFixpDef(GroundFixpDef*);
	virtual void	addSet(int setnr, int defnr, bool weighted);
	virtual void	addAggregate(int tseitin, AggTsBody* body);
	virtual void 	addCPReification(int tseitin, CPTsBody* body);

	virtual void	addPCRule(int defnr, int tseitin, PCTsBody* body, bool recursive);
	virtual void	addAggRule(int defnr, int tseitin, AggTsBody* body, bool recursive);

			void	addFalseDefineds();

	// Visitor
	virtual void			accept(TheoryVisitor* v) const		{ v->visit(this);			}
	virtual AbstractTheory*	accept(TheoryMutatingVisitor* v)	{ return v->visit(this);	}

	// Debugging
	virtual std::ostream&	put(std::ostream& output, unsigned int)	const { assert(false); /* TODO */ return output;	   }
	virtual std::string		to_string()								const { assert(false); return ""; /*TODO might be implemented in the future (if solver supports it)*/	}

private:
	void 	addAggregate(int definitionID, int head, bool lowerbound, int setnr, AggFunction aggtype, TsType sem, double bound);
	void 	addPCRule(int definitionID, int head, std::vector<int> body, bool conjunctive, bool recursive);
	void	addPCRule(int defnr, int head, PCGroundRuleBody* body, bool recursive);
	void	addAggRule(int defnr, int head, AggGroundRuleBody* body, bool recursive);
	void	addCPVariable(const VarId&);
	void	addCPVariables(const std::vector<VarId>&);
};

class GroundTheory : public AbstractGroundTheory {
private:
	std::vector<GroundClause>		_clauses;
	std::vector<GroundDefinition*>	_definitions;
	std::vector<GroundFixpDef*>		_fixpdefs;
	std::vector<GroundSet*>			_sets;
	std::vector<GroundAggregate*>	_aggregates;
	std::vector<CPReification*>		_cpreifications;

public:
	// Constructors
	GroundTheory(AbstractStructure* str) : AbstractGroundTheory(str) { }
	GroundTheory(Vocabulary* voc, AbstractStructure* str) : AbstractGroundTheory(voc,str)	{ }
	void recursiveDelete();

	// Mutators
	void	addClause(GroundClause& cl, bool skipfirst = false);
	void	addDefinition(GroundDefinition*);
	void	addFixpDef(GroundFixpDef*);
	void	addSet(int setnr, int defnr, bool weighted);
	void	addAggregate(int tseitin, AggTsBody* body);
	void 	addCPReification(int tseitin, CPTsBody* body);

	void	addPCRule(int defnr, int tseitin, PCTsBody* body, bool recursive);
	void	addAggRule(int defnr, int tseitin, AggTsBody* body, bool recursive);

	// Inspectors
	unsigned int		nrClauses()						const { return _clauses.size();							}
	unsigned int		nrDefinitions()					const { return _definitions.size();						}
	unsigned int		nrFixpDefs()					const { return _fixpdefs.size();						}
	unsigned int		nrSets()						const { return _sets.size();							}
	unsigned int		nrAggregates()					const { return _aggregates.size();						}
	unsigned int 		nrCPReifications()				const { return _cpreifications.size();					}
	GroundClause		clause(unsigned int n)			const { return _clauses[n];								}
	GroundDefinition*	definition(unsigned int n)		const { return _definitions[n];							}
	GroundFixpDef*		fixpdef(unsigned int n)			const { return _fixpdefs[n];							}
	GroundSet*			set(unsigned int n)				const { return _sets[n];								}
	GroundAggregate*	aggregate(unsigned int n)		const { return _aggregates[n];							}
	CPReification*		cpreification(unsigned int n)	const { return _cpreifications[n];						}

	// Visitor
	void			accept(TheoryVisitor* v) const		{ v->visit(this);			}
	AbstractTheory*	accept(TheoryMutatingVisitor* v)	{ return v->visit(this);	}

	// Debugging
	std::ostream&	put(std::ostream&, unsigned int spaces = 0)	const;
	std::string		to_string()									const;
};

#endif<|MERGE_RESOLUTION|>--- conflicted
+++ resolved
@@ -354,13 +354,9 @@
 	virtual void 	addPCRule(int defnr, int tseitin, PCTsBody* body, bool recursive)= 0;
 	virtual void 	addAggRule(int defnr, int tseitin, AggTsBody* body, bool recursive)		= 0;
 
-<<<<<<< HEAD
-				void	addFuncConstraints();
-		
-				int	 	getFreeTseitin();
-=======
 			void	addFuncConstraints();
->>>>>>> b10f4315
+	
+			int	 	getFreeTseitin();
 
 	// Inspectors
 	GroundTranslator*		translator()		const { return _translator;			}
