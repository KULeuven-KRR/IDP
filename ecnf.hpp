--- conflicted
+++ resolved
@@ -230,17 +230,16 @@
  *		This class represents ground definitions.
  */
 class GroundDefinition : public AbstractDefinition {
-<<<<<<< HEAD
-private:
-	unsigned int				_id;
-	GroundTranslator*			_translator;
-	std::map<int, GroundRule*>	_rules;
-
-public:
-	// Constructors
-	GroundDefinition(unsigned int id, GroundTranslator* tr) : _id(id), _translator(tr) { }
-	GroundDefinition* clone() const;
-	void recursiveDelete();
+	private:
+		unsigned int				_id;
+		GroundTranslator*			_translator;
+		std::map<int, GroundRule*>	_rules;
+
+	public:
+		// Constructors
+		GroundDefinition(unsigned int id, GroundTranslator* tr) : _id(id), _translator(tr) { }
+		GroundDefinition* clone() const;
+		void recursiveDelete();
 
 	// Mutators
 	void addTrueRule(int head);
@@ -248,43 +247,6 @@
 	void addPCRule(int head, const litlist& body, bool conj, bool recursive);
 	void addAggRule(int head, int setnr, AggFunction aggtype, bool lower, double bound, bool recursive);
 
-	unsigned int id() const { return _id; }
-
-	typedef std::map<int, GroundRule*>::iterator	ruleiterator;
-	ruleiterator	begin()			{ return _rules.begin();	}
-	ruleiterator	end()			{ return _rules.end();		}
-
-	GroundTranslator*	translator()	const { return _translator;			}
-
-	typedef std::map<int, GroundRule*>::const_iterator	const_ruleiterator;
-	const_ruleiterator	begin()			const { return _rules.begin();		}
-	const_ruleiterator	end()			const { return _rules.end();		}
-
-	// Visitor
-	void 				accept(TheoryVisitor* v) const		{ v->visit(this);			}
-	AbstractDefinition*	accept(TheoryMutatingVisitor* v)	{ return v->visit(this);	}
-
-	// Debugging
-	std::ostream&	put(std::ostream&,unsigned int spaces = 0) const;
-	std::string to_string(unsigned int spaces = 0) const;
-=======
-	private:
-		unsigned int				_id;
-		GroundTranslator*			_translator;
-		std::map<int, GroundRule*>	_rules;
-
-	public:
-		// Constructors
-		GroundDefinition(unsigned int id, GroundTranslator* tr) : _id(id), _translator(tr) { }
-		GroundDefinition* clone() const;
-		void recursiveDelete();
-
-		// Mutators
-		void addTrueRule(int head);
-		void addFalseRule(int head);
-		void addPCRule(int head, const std::vector<int>& body, bool conj, bool recursive);
-		void addAggRule(int head, int setnr, AggFunction aggtype, bool lower, double bound, bool recursive);
-
 		unsigned int id() const { return _id; }
 
 		typedef std::map<int, GroundRule*>::iterator ruleiterator;
@@ -304,7 +266,6 @@
 		// Debugging
 		std::ostream&	put(std::ostream&,unsigned int spaces = 0) const;
 		std::string to_string(unsigned int spaces = 0) const;
->>>>>>> 4f230fd4
 };
 
 
