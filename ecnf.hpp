--- conflicted
+++ resolved
@@ -7,12 +7,8 @@
 #ifndef ECNF_H
 #define ECNF_H
 
-<<<<<<< HEAD
 #include "theory.hpp"
-=======
-#include "term.hpp"
 #include "pcsolver/solvers/PCSolver.hpp"
->>>>>>> 7bbc2c9c
 
 struct GroundFeatures {
 	bool	_containsDefinitions;
