/************************************
	ecnf.cpp
	this file belongs to GidL 2.0
	(c) K.U.Leuven
************************************/

#include "ecnf.hpp"

#include <iostream>
#include <sstream>

<<<<<<< HEAD
#include "structure.hpp"

using namespace std;
=======
#include "pcsolver/src/external/ExternalInterface.hpp"
>>>>>>> a1946758

/*************************
	Ground definitions
*************************/

GroundDefinition* GroundDefinition::clone() const {
	assert(false); //TODO
	GroundDefinition* newdef = new GroundDefinition(_translator);
//	for(ruleit = _rules.begin(); ruleit != _rules.end(); ++ruleit)
		//TODO clone rules...	
	return newdef;
}

void GroundDefinition::addTrueRule(int head) {
	addPCRule(head,vector<int>(0),true,false);
}

void GroundDefinition::addFalseRule(int head) {
	addPCRule(head,vector<int>(0),false,false);
}

void GroundDefinition::addPCRule(int head, const vector<int>& body, bool conj, bool recursive) {
	// Search for a rule with the same head
	map<int,GroundRuleBody*>::iterator it = _rules.find(head);

	if(it == _rules.end()) {	// There is not yet a rule with the same head
		_rules[head] = new PCGroundRuleBody((conj ? RT_CONJ : RT_DISJ), body, recursive);
	}
	else if((it->second)->isFalse()) { // The existing rule is false
		PCGroundRuleBody* grb = dynamic_cast<PCGroundRuleBody*>(it->second);
		grb->_type = (conj ? RT_CONJ : RT_DISJ);
		grb->_body = body;
		grb->_recursive = recursive;
	}
	else if(body.empty()) {	// We are adding a rule with a true or false body
		if(conj) {
			delete(it->second);
			it->second = new PCGroundRuleBody(RT_CONJ,body,false);
		}
	}
	else if(!(it->second)->isTrue()) {	// There is a rule with the same head, and it is not true or false
		switch(it->second->_type) {
			case RT_DISJ:
			{
				PCGroundRuleBody* grb = dynamic_cast<PCGroundRuleBody*>(it->second);
				if((!conj) || body.size() == 1) {
					for(unsigned int n = 0; n < body.size(); ++n)
						grb->_body.push_back(body[n]);
				}
				else if(grb->_body.size() == 1) {
					grb->_type = RT_CONJ;
					for(unsigned int n = 0; n < body.size(); ++n)
						grb->_body.push_back(body[n]);
				}
				else {
					int ts = _translator->translate(body,conj,(recursive ? TS_RULE : TS_EQ));
					grb->_body.push_back(ts);
				}
				grb->_recursive = grb->_recursive || recursive;
				break;
			}
			case RT_CONJ:
			{
				PCGroundRuleBody* grb = dynamic_cast<PCGroundRuleBody*>(it->second);
				if(grb->_body.size() == 1) {
					grb->_type = conj ? RT_CONJ : RT_DISJ;
					for(unsigned int n = 0; n < body.size(); ++n) 
						grb->_body.push_back(body[n]);
				}
				if((!conj) || body.size() == 1) {
					int ts = _translator->translate(grb->_body,true,(grb->_recursive ? TS_RULE : TS_EQ));
					grb->_type = RT_DISJ;
					grb->_body = body;
					grb->_body.push_back(ts);
				}
				else {
					int ts1 = _translator->translate(grb->_body,true,(grb->_recursive ? TS_RULE : TS_EQ));
					int ts2 = _translator->translate(body,conj,(recursive ? TS_RULE : TS_EQ));
					grb->_type = RT_DISJ;
					vector<int> vi(2); vi[0] = ts1; vi[1] = ts2;
					grb->_body = vi;
				}
				grb->_recursive = grb->_recursive || recursive;
				break;
			}
			case RT_AGG:
			{
				AggGroundRuleBody* grb = dynamic_cast<AggGroundRuleBody*>(it->second);
				if((!conj) || body.size() == 1) {
					int ts = _translator->translate(grb->_bound,(grb->_lower ? '<' : '>'),false,grb->_aggtype,grb->_setnr,(grb->_recursive ? TS_RULE : TS_EQ));
					PCGroundRuleBody* newgrb = new PCGroundRuleBody(RT_DISJ,body,(recursive || grb->_recursive));
					newgrb->_body.push_back(ts);
					delete(grb);
					it->second = newgrb;
				}
				else {
					int ts1 = _translator->translate(grb->_bound,(grb->_lower ? '<' : '>'),false,grb->_aggtype,grb->_setnr,(grb->_recursive ? TS_RULE : TS_EQ));
					int ts2 = _translator->translate(body,conj,(recursive ? TS_RULE : TS_EQ));
					vector<int> vi(2); vi[0] = ts1; vi[1] = ts2;
					it->second = new PCGroundRuleBody(RT_DISJ,vi,(recursive || grb->_recursive));
					delete(grb);
				}
				break;
			}
			default:
				assert(false);
		}
	}
}

void GroundDefinition::addAggRule(int head, int setnr, AggType aggtype, bool lower, double bound, bool recursive) {
	// Check if there exists a rule with the same head
	map<int,GroundRuleBody*>::iterator it = _rules.find(head);

	if(it == _rules.end()) {
		_rules[head] = new AggGroundRuleBody(setnr,aggtype,lower,bound,recursive);
	}
	else if((it->second)->isFalse()) {
		delete(it->second);
		it->second = new AggGroundRuleBody(setnr,aggtype,lower,bound,recursive);
	}
	else if(!(it->second->isTrue())) {
		switch(it->second->_type) {
			case RT_DISJ: {
				PCGroundRuleBody* grb = dynamic_cast<PCGroundRuleBody*>(it->second);
				int ts = _translator->translate(bound,(lower ? '<' : '>'),false,aggtype,setnr,(recursive ? TS_RULE : TS_EQ));
				grb->_body.push_back(ts);
				grb->_recursive = grb->_recursive || recursive;
				break;
			}
			case RT_CONJ: {
				PCGroundRuleBody* grb = dynamic_cast<PCGroundRuleBody*>(it->second);
				int ts2 = _translator->translate(bound,(lower ? '<' : '>'),false,aggtype,setnr,(recursive ? TS_RULE : TS_EQ));
				if(grb->_body.size() == 1) {
					grb->_type = RT_DISJ;
					grb->_body.push_back(ts2);
				}
				else {
					int ts1 = _translator->translate(grb->_body,true,(grb->_recursive ? TS_RULE : TS_EQ));
					vector<int> vi(2); vi[0] = ts1; vi[1] = ts2;
					grb->_type = RT_DISJ;
					grb->_body = vi;
				}
				grb->_recursive = grb->_recursive || recursive;
				break;
			}
			case RT_AGG: {
				AggGroundRuleBody* grb = dynamic_cast<AggGroundRuleBody*>(it->second);
				int ts1 = _translator->translate(grb->_bound,(grb->_lower ? '<' : '>'),false,grb->_aggtype,grb->_setnr,(grb->_recursive ? TS_RULE : TS_EQ));
				int ts2 = _translator->translate(bound,(lower ? '<' : '>'),false,aggtype,setnr,(recursive ? TS_RULE : TS_EQ));
				vector<int> vi(2); vi[0] = ts1; vi[1] = ts2;
				it->second = new PCGroundRuleBody(RT_DISJ,vi,(recursive || grb->_recursive));
				delete(grb);
				break;
			}
		}
	}
}

string GroundDefinition::to_string(unsigned int) const {
	stringstream s;
	s << "{\n";
	for(map<int,GroundRuleBody*>::const_iterator it = _rules.begin(); it != _rules.end(); ++it) {
		s << _translator->printAtom(it->first) << " <- ";
		const GroundRuleBody* body = it->second;
		if(body->_type == RT_AGG) {
			const AggGroundRuleBody* grb = dynamic_cast<const AggGroundRuleBody*>(body);
			s << grb->_bound << (grb->_lower ? " =< " : " >= ");
			switch(grb->_aggtype) {
				case AGGCARD: s << "#"; break;
				case AGGSUM: s << "sum"; break;
				case AGGPROD: s << "prod"; break;
				case AGGMIN: s << "min"; break;
				case AGGMAX: s << "max"; break;
			}
			s << grb->_setnr << ".\n";
		}
		else {
			const PCGroundRuleBody* grb = dynamic_cast<const PCGroundRuleBody*>(body);
			char c = grb->_type == RT_CONJ ? '&' : '|';
			if(!grb->_body.empty()) {
				if(grb->_body[0] < 0) s << '~';
				s << _translator->printAtom(grb->_body[0]);
				for(unsigned int n = 1; n < grb->_body.size(); ++n) {
					s << ' ' << c << ' ';
					if(grb->_body[n] < 0) s << '~';
					s << _translator->printAtom(grb->_body[n]);
				}
			}
			else if(grb->_type == RT_CONJ) s << "true";
			else s << "false";
			s << ".\n";
		}
	}
	s << "}\n";
	return s.str();
}

/*******************************
	Abstract Ground theories
*******************************/

<<<<<<< HEAD
const int NODEF = -1;

AbstractGroundTheory::AbstractGroundTheory(AbstractStructure* str) : 
	AbstractTheory("",ParseInfo()), _structure(str), _translator(new GroundTranslator()) { }

AbstractGroundTheory::AbstractGroundTheory(Vocabulary* voc, AbstractStructure* str) : 
	AbstractTheory("",voc,ParseInfo()), _structure(str), _translator(new GroundTranslator()) { }
=======
const int ID_FOR_UNDEFINED = -1;
>>>>>>> a1946758

/*
 * AbstractGroundTheory::transformForAdd(vector<int>& vi, VIType vit, int defnr, bool skipfirst)
 * DESCRIPTION
 *		Adds defining rules for tseitin literals in a given vector of literals to the ground theory.
 *		This method may apply unfolding which changes the given vector of literals.
 * PARAMETERS
 *		vi			- given vector of literals
 *		vit			- indicates whether vi represents a disjunction, conjunction or set of literals
 *		defnr		- number of the definition vi belongs to. Is NODEF when vi does not belong to a definition
 *		skipfirst	- if true, the defining rule for the first literal is not added to the ground theory
 * TODO
 *		implement unfolding
 */
void AbstractGroundTheory::transformForAdd(const vector<int>& vi, VIType /*vit*/, int defnr, bool skipfirst) {
	unsigned int n = 0;
	if(skipfirst) ++n;
	for(; n < vi.size(); ++n) {
		int atom = abs(vi[n]);
		if(_translator->isTseitin(atom) && _printedtseitins.find(atom) == _printedtseitins.end()) {
			_printedtseitins.insert(atom);
			TsBody* tsbody = _translator->tsbody(atom);
			if(typeid(*tsbody) == typeid(PCTsBody)) {
				PCTsBody* body = dynamic_cast<PCTsBody*>(tsbody);
				if(body->type() == TS_IMPL || body->type() == TS_EQ) {
					if(body->conj()) {
						for(unsigned int m = 0; m < body->size(); ++m) {
							vector<int> cl(2,-atom);
							cl[1] = body->literal(m);
							addClause(cl,true);	
						}
					}
					else {
						vector<int> cl(body->size()+1,-atom);
						for(unsigned int m = 0; m < body->size(); ++m)
							cl[m+1] = body->literal(m);
						addClause(cl,true);
					}
				}
				if(body->type() == TS_RIMPL || body->type() == TS_EQ) {
					if(body->conj()) {
						vector<int> cl(body->size()+1,atom);
						for(unsigned int m = 0; m < body->size(); ++m)
							cl[m+1] = -body->literal(m);
						addClause(cl,true);
					}
					else {
						for(unsigned int m = 0; m < body->size(); ++m) {
							vector<int> cl(2,atom);
							cl[1] = -body->literal(m);
							addClause(cl,true);
						}
					}
				}
				if(body->type() == TS_RULE) {
<<<<<<< HEAD
					assert(defnr != NODEF);
=======
					assert(defnr != ID_FOR_UNDEFINED);
>>>>>>> a1946758
					addPCRule(defnr,atom,body);
				}
			}
			else if(typeid(*tsbody) == typeid(AggTsBody)) {
				AggTsBody* body = dynamic_cast<AggTsBody*>(tsbody);
				if(body->type() == TS_RULE) {
<<<<<<< HEAD
					assert(defnr != NODEF);
=======
					assert(defnr != ID_FOR_UNDEFINED);
>>>>>>> a1946758
					addAggRule(defnr,atom,body);
				}
				else {
					addAggregate(atom,body);
				}
			}
			else {
				assert(typeid(*tsbody) == typeid(CPTsBody));
				CPTsBody* body = dynamic_cast<CPTsBody*>(tsbody);
				if(body->type() == TS_RULE) {
					assert(false);
					//TODO
				}
				else {
					addCPReification(atom,body);
				}
			}
		}
	}
}


/*******************************
	Internal ground theories
*******************************/

void GroundTheory::addClause(GroundClause& cl, bool skipfirst) {
<<<<<<< HEAD
	transformForAdd(cl,VIT_DISJ,NODEF,skipfirst);
=======
	transformForAdd(cl,VIT_DISJ,ID_FOR_UNDEFINED,skipfirst);
>>>>>>> a1946758
	_clauses.push_back(cl);
}

void GroundTheory::addDefinition(GroundDefinition* d) {
	unsigned int defnr = _definitions.size();
	_definitions.push_back(d);
	for(map<int,GroundRuleBody*>::iterator it = d->begin(); it != d->end(); ++it) {
		int head = it->first;
		if(_printedtseitins.find(head) == _printedtseitins.end()) {
			GroundRuleBody* grb = it->second;
			if(typeid(*grb) == typeid(PCGroundRuleBody)) {
				PCGroundRuleBody* pcgrb = dynamic_cast<PCGroundRuleBody*>(grb);
				transformForAdd(pcgrb->body(),(pcgrb->type() == RT_CONJ ? VIT_CONJ : VIT_DISJ),defnr);
			}
			else {
				assert(typeid(*grb) == typeid(AggGroundRuleBody));
				AggGroundRuleBody* agggrb = dynamic_cast<AggGroundRuleBody*>(grb);
				addSet(agggrb->setnr(),defnr,(agggrb->aggtype() != AGGCARD));
			}
		}
	}
}

void GroundTheory::addFixpDef(GroundFixpDef*) {
	assert(false);
	/* TODO */
}

void GroundTheory::addAggregate(int head, AggTsBody* body) {
<<<<<<< HEAD
	addSet(body->setnr(),NODEF,(body->aggtype() != AGGCARD));
=======
	addSet(body->setnr(),ID_FOR_UNDEFINED,(body->aggtype() != AGGCARD));
>>>>>>> a1946758
	_aggregates.push_back(new GroundAggregate(body->aggtype(),body->lower(),body->type(),head,body->setnr(),body->bound()));
}

void GroundTheory::addCPReification(int tseitin, CPTsBody* body) {
	_cpreifications.push_back(new CPReification(tseitin,body));
}

void GroundTheory::addSet(int setnr, int defnr, bool) {
	if(_printedsets.find(setnr) == _printedsets.end()) {
		_printedsets.insert(setnr);
		TsSet& tss = _translator->groundset(setnr);
		transformForAdd(tss.literals(),VIT_SET,defnr);
		_sets.push_back(new GroundSet(setnr,tss.literals(),tss.weights()));
	}
}

void GroundTheory::addPCRule(int defnr, int tseitin, PCTsBody* body) {
	assert(_definitions[defnr]->rule(tseitin) == _definitions[defnr]->end());
	transformForAdd(body->body(),(body->conj() ? VIT_CONJ : VIT_DISJ), defnr);
	_definitions[defnr]->addPCRule(tseitin,body->body(),body->conj(),true);
}

void GroundTheory::addAggRule(int defnr, int tseitin, AggTsBody* body) {
	assert(_definitions[defnr]->rule(tseitin) == _definitions[defnr]->end());
	addSet(body->setnr(),defnr,(body->aggtype() != AGGCARD));
	_definitions[defnr]->addAggRule(tseitin,body->setnr(),body->aggtype(),body->lower(),body->bound(),true);
}

string GroundTheory::to_string() const {
	stringstream s;
	for(unsigned int n = 0; n < _clauses.size(); ++n) {
		if(_clauses[n].empty()) {
			s << "false";
		}
		else {
			for(unsigned int m = 0; m < _clauses[n].size(); ++m) {
				if(_clauses[n][m] < 0) s << '~';
				s << _translator->printAtom(_clauses[n][m]);
				if(m < _clauses[n].size()-1) s << " | ";
			}
		}
		s << ". // ";
		for(unsigned int m = 0; m < _clauses[n].size(); ++m) {
			s << _clauses[n][m] << " ";
		}
		s << "0\n";
	}
	for(unsigned int n = 0; n < _definitions.size(); ++n) {
		s << _definitions[n]->to_string();
	}
	for(unsigned int n = 0; n < _sets.size(); ++n) {
		s << "Set nr. " << _sets[n]->setnr() << " = [ ";
		for(unsigned int m = 0; m < _sets[n]->size(); ++m) {
			s << "(" << _translator->printAtom(_sets[n]->literal(m));
			s << " = " << _sets[n]->weight(m) << ")";
			if(m < _sets[n]->size()-1) s << "; ";
		}
		s << "].\n";
	}
	for(unsigned int n = 0; n < _aggregates.size(); ++n) {
		const GroundAggregate* agg = _aggregates[n];
		s << _translator->printAtom(agg->head());
		switch(agg->arrow()) {
			case TS_RULE: 	s << " <- "; break;
			case TS_IMPL: 	s << " => "; break;
			case TS_RIMPL: 	s << " <= "; break;
			case TS_EQ: 	s << " <=> "; break;
			default: assert(false);
		}
		s << agg->bound();
		s << (agg->lower() ? " =< " : " >= ");
		switch(agg->type()) {
			case AGGCARD: 	s << "card("; break;
			case AGGSUM: 	s << "sum("; break;
			case AGGPROD: 	s << "prod("; break;
			case AGGMIN: 	s << "min("; break;
			case AGGMAX: 	s << "max("; break;
			default: assert(false);
		}
		s << agg->setnr() << ").\n";
	}
	//TODO: repeat above for fixpoint definitions
	for(vector<CPReification*>::const_iterator it = _cpreifications.begin(); it != _cpreifications.end(); ++it) {
		CPReification* cpr = *it;
		s << _translator->printAtom(cpr->_head);
		switch(cpr->_body->type()) {
			case TS_RULE: 	s << " <- "; break;
			case TS_IMPL: 	s << " => "; break;
			case TS_RIMPL: 	s << " <= "; break;
			case TS_EQ: 	s << " <=> "; break;
			default: assert(false);
		}
		CPTerm* left = cpr->_body->left();
		if(typeid(*left) == typeid(CPSumTerm)) {
			CPSumTerm* cpt = dynamic_cast<CPSumTerm*>(left);
			s << "sum[ ";
			for(vector<unsigned int>::const_iterator vit = cpt->_varids.begin(); vit != cpt->_varids.end(); ++vit) {
				s << _termtranslator->printTerm(*vit);
				if(*vit != cpt->_varids.back()) s << "; ";
			}
			s << " ]";
		}
		else if(typeid(*left) == typeid(CPWSumTerm)) {
			CPWSumTerm* cpt = dynamic_cast<CPWSumTerm*>(left);
			vector<unsigned int>::const_iterator vit;
			vector<int>::const_iterator wit;
			s << "wsum[ ";
			for(vit = cpt->_varids.begin(), wit = cpt->_weights.begin(); vit != cpt->_varids.end() && wit != cpt->_weights.end(); ++vit, ++wit) {
				s << "(" << _termtranslator->printTerm(*vit) << "=" << *wit << ")";
				if(*vit != cpt->_varids.back()) s << "; ";
			}
			s << " ]";
		}
		else {
			assert(typeid(*left) == typeid(CPVarTerm));
			CPVarTerm* cpt = dynamic_cast<CPVarTerm*>(left);
			s << _termtranslator->printTerm(cpt->_varid);
		}
		switch(cpr->_body->comp()) {
			case CT_EQ:		s << " = "; break;
			case CT_NEQ:	s << " ~= "; break;
			case CT_LEQ:	s << " =< "; break;
			case CT_GEQ:	s << " >= "; break;
			case CT_LT:		s << " < "; break;
			case CT_GT:		s << " > "; break;
			default: assert(false);
		}
		CPBound right = cpr->_body->right();
		if(right._isvarid) s << _termtranslator->printTerm(right._value._varid);
		else s << right._value._bound;
		s << ".\n";
	}
	return s.str();
}

//Formula* GroundTheory::sentence(unsigned int n) const{
//	if(n < _clauses.size()) return _clauses[n];
//	else return _aggregates[n-_clauses.size()]
//}


/**********************
	Solver theories
**********************/

SolverTheory::SolverTheory(SATSolver* solver,AbstractStructure* str) :
			AbstractGroundTheory(str), _solver(solver) {
}
SolverTheory::SolverTheory(Vocabulary* voc, SATSolver* solver, AbstractStructure* str) :
			AbstractGroundTheory(voc,str), _solver(solver) {
}

inline MinisatID::Atom createAtom(int lit){
	return MinisatID::Atom(abs(lit));
}

inline MinisatID::Literal createLiteral(int lit){
	return MinisatID::Literal(abs(lit),lit<0);
}

inline MinisatID::Weight createWeight(double weight){
#warning "Dangerous cast from double to int in adding rules to the solver"
	return MinisatID::Weight(int(weight));	// TODO: remove cast if supported by the solver
}

void SolverTheory::addClause(GroundClause& cl, bool skipfirst) {
<<<<<<< HEAD
	transformForAdd(cl,VIT_DISJ,NODEF,skipfirst);
	vector<MinisatID::Literal> mcl;
=======
	transformForAdd(cl,VIT_DISJ,ID_FOR_UNDEFINED,skipfirst);
	MinisatID::Disjunction clause;
>>>>>>> a1946758
	for(unsigned int n = 0; n < cl.size(); ++n) {
		clause.literals.push_back(createLiteral(cl[n]));
	}
	getSolver().add(clause);
}

void SolverTheory::addSet(int setnr, int defnr, bool weighted) {
	if(_printedsets.find(setnr) == _printedsets.end()) {
		_printedsets.insert(setnr);
		TsSet& tsset = getTranslator().groundset(setnr);
		transformForAdd(tsset.literals(),VIT_SET,defnr);
		if(!weighted){
			MinisatID::Set set;
			set.setID = setnr;
			for(unsigned int n = 0; n < tsset.size(); ++n) {
				set.literals.push_back(createLiteral(tsset.literal(n)));
			}
			getSolver().add(set);
		}else{
			MinisatID::WSet set;
			set.setID = setnr;
			for(unsigned int n = 0; n < tsset.size(); ++n) {
				set.literals.push_back(createLiteral(tsset.literal(n)));
				set.weights.push_back(createWeight(tsset.weight(n)));
			}
			getSolver().add(set);
		}
	}
}

void SolverTheory::addFixpDef(GroundFixpDef*) {
	// TODO
	assert(false);
}

<<<<<<< HEAD
void SolverTheory::addAggregate(int head, AggTsBody* body) {
	addSet(body->setnr(),NODEF,(body->aggtype() != AGGCARD));
	MinisatID::AggSign sg = (body->lower() ? MinisatID::AGGSIGN_LB : MinisatID::AGGSIGN_UB);
	MinisatID::AggType tp;
	switch(body->aggtype()) {
		case AGGCARD: 	tp = MinisatID::CARD; break;
		case AGGSUM: 	tp = MinisatID::SUM; break;
		case AGGPROD: 	tp = MinisatID::PROD; break;
		case AGGMIN: 	tp = MinisatID::MIN; break;
		case AGGMAX: 	tp = MinisatID::MAX; break;
=======
void SolverTheory::addAggregate(int definitionID, int head, bool lowerbound, int setnr, AggType aggtype, TsType sem, double bound) {
	addSet(setnr,definitionID, aggtype != AGGCARD);
	MinisatID::Aggregate agg;
	agg.sign = lowerbound ? MinisatID::AGGSIGN_LB : MinisatID::AGGSIGN_UB;
	agg.setID = setnr;

	switch (aggtype) {
		case AGGCARD:
			agg.type = MinisatID::CARD;
			break;
		case AGGSUM:
			agg.type = MinisatID::SUM;
			break;
		case AGGPROD:
			agg.type = MinisatID::PROD;
			break;
		case AGGMIN:
			agg.type = MinisatID::MIN;
			break;
		case AGGMAX:
			agg.type = MinisatID::MAX;
			break;
>>>>>>> a1946758
	}
	switch(sem) {
		case TS_EQ: case TS_IMPL: case TS_RIMPL: 
			agg.sem = MinisatID::COMP;
			break;
		case TS_RULE:
			agg.sem = MinisatID::DEF;
			agg.defID = definitionID;
			break;
	}
	agg.head = createAtom(head);
	agg.bound = createWeight(bound);
	getSolver().add(agg);
}

void SolverTheory::addAggregate(int head, AggTsBody* body) {
	assert(body->type() != TS_RULE);
	addAggregate(ID_FOR_UNDEFINED,head,body->lower(),body->setnr(),body->aggtype(),body->type(),body->bound());
}

void SolverTheory::addAggRule(int defnr, int head, AggGroundRuleBody* body) {
	addAggregate(defnr,head,body->lower(),body->setnr(),body->aggtype(),TS_RULE,body->bound());
}

void SolverTheory::addAggRule(int defnr, int head, AggTsBody* body) {
	assert(body->type() == TS_RULE);
	addAggregate(defnr,head,body->lower(),body->setnr(),body->aggtype(),body->type(),body->bound());
}

void SolverTheory::addDefinition(GroundDefinition* d) {
	int defnr = 1; //FIXME: We should ask the solver to give us the next number
	for(map<int,GroundRuleBody*>::iterator it = d->begin(); it != d->end(); ++it) {
		int head = it->first;
		GroundRuleBody* grb = it->second;
		// Pass the rule to the definition in the solver
		if(typeid(*grb) == typeid(PCGroundRuleBody)) {
			PCGroundRuleBody* pcgrb = static_cast<PCGroundRuleBody*>(grb);
			addPCRule(defnr,head,pcgrb);
		}
		else {
			assert(typeid(*grb) == typeid(AggGroundRuleBody));
			AggGroundRuleBody* agggrb = dynamic_cast<AggGroundRuleBody*>(grb);
			addAggRule(defnr,head,agggrb);
		}
		// add head to set of defined atoms
		_defined[getTranslator().symbol(head)].insert(head);
	}
}

void SolverTheory::addCPReification(int tseitin, CPTsBody* body) {
	assert(false);
	//TODO
}

void SolverTheory::addPCRule(int defnr, int head, vector<int> body, bool conjunctive){
	transformForAdd(body,(conjunctive ? VIT_CONJ : VIT_DISJ),defnr);
	MinisatID::Rule rule;
	rule.head = createAtom(head);
	for(unsigned int n = 0; n < body.size(); ++n) {
		rule.body.push_back(createLiteral(body[n]));
	}
	rule.conjunctive = conjunctive;
	rule.definitionID = defnr;
	getSolver().add(rule);
}

void SolverTheory::addPCRule(int defnr, int head, PCGroundRuleBody* grb) {
	addPCRule(defnr,head,grb->body(),(grb->type() == RT_CONJ));
}

void SolverTheory::addPCRule(int defnr, int head, PCTsBody* tsb) {
	addPCRule(defnr,head,tsb->body(),tsb->conj());
}

class DomelementEquality {
	private:
		unsigned int	_arity;
	public:
		DomelementEquality(unsigned int arity) : _arity(arity) { }
		bool operator()(const vector<domelement>& v1, const vector<domelement>& v2) {
			for(unsigned int n = 0; n < _arity; ++n) {
				if(v1[n] != v2[n]) return false;
			}
			return true;
		}
};

/*
 * void SolverTheory::addFuncConstraints()
 * DESCRIPTION
 *		Adds constraints to the theory that state that each of the functions that occur in the theory is indeed a function.
 *		This method should be called before running the SAT solver and after grounding.
 */
void SolverTheory::addFuncConstraints() {
	for(unsigned int n = 0; n < getTranslator().nrOffsets(); ++n) {
		PFSymbol* pfs = getTranslator().getSymbol(n);
		const map<vector<domelement>,int>& tuples = getTranslator().getTuples(n);
		if(!(pfs->ispred()) && !(tuples.empty())) {
			Function* f = dynamic_cast<Function*>(pfs);
			SortTable* st = _structure->inter(f->outsort());
			DomelementEquality de(f->arity());
			vector<vector<int> > sets(1);
			map<vector<domelement>,int>::const_iterator pit = tuples.begin();
			for(map<vector<domelement>,int>::const_iterator it = tuples.begin(); it != tuples.end(); ++it) {
				if(de(it->first,pit->first)) sets.back().push_back(it->second);
				else sets.push_back(vector<int>(1,it->second));
				pit = it;
			}
			for(unsigned int s = 0; s < sets.size(); ++s) {
				vector<double> lw(sets[s].size(),1);
				vector<double> tw(0);
				int setnr = getTranslator().translateSet(sets[s],lw,tw);
				int tseitin;
				if(f->partial() || !(st->finite()) || st->size() != sets[s].size()) {
					tseitin = getTranslator().translate(1,'>',false,AGGCARD,setnr,TS_IMPL);
				}
				else {
					tseitin = getTranslator().translate(1,'=',true,AGGCARD,setnr,TS_IMPL);
				}
				addUnitClause(tseitin);
			}
		}
	}
}

void SolverTheory::addFalseDefineds() {
	for(unsigned int n = 0; n < getTranslator().nrOffsets(); ++n) {
		PFSymbol* s = getTranslator().getSymbol(n);
		map<PFSymbol*,set<int> >::const_iterator it = _defined.find(s);
		if(it != _defined.end()) {
			const map<vector<domelement>,int>& tuples = getTranslator().getTuples(n);
			for(map<vector<domelement>,int>::const_iterator jt = tuples.begin(); jt != tuples.end(); ++jt) {
				if(it->second.find(jt->second) == it->second.end()) addUnitClause(-jt->second);
			}
		}
	}
}<|MERGE_RESOLUTION|>--- conflicted
+++ resolved
@@ -9,13 +9,11 @@
 #include <iostream>
 #include <sstream>
 
-<<<<<<< HEAD
+#include "vocabulary.hpp"
 #include "structure.hpp"
+#include "pcsolver/src/external/ExternalInterface.hpp"
 
 using namespace std;
-=======
-#include "pcsolver/src/external/ExternalInterface.hpp"
->>>>>>> a1946758
 
 /*************************
 	Ground definitions
@@ -218,17 +216,13 @@
 	Abstract Ground theories
 *******************************/
 
-<<<<<<< HEAD
-const int NODEF = -1;
+const int ID_FOR_UNDEFINED = -1;
 
 AbstractGroundTheory::AbstractGroundTheory(AbstractStructure* str) : 
-	AbstractTheory("",ParseInfo()), _structure(str), _translator(new GroundTranslator()) { }
+	AbstractTheory("",ParseInfo()), _structure(str), _translator(new GroundTranslator()), _termtranslator(new GroundTermTranslator()) { }
 
 AbstractGroundTheory::AbstractGroundTheory(Vocabulary* voc, AbstractStructure* str) : 
-	AbstractTheory("",voc,ParseInfo()), _structure(str), _translator(new GroundTranslator()) { }
-=======
-const int ID_FOR_UNDEFINED = -1;
->>>>>>> a1946758
+	AbstractTheory("",voc,ParseInfo()), _structure(str), _translator(new GroundTranslator()), _termtranslator(new GroundTermTranslator()) { }
 
 /*
  * AbstractGroundTheory::transformForAdd(vector<int>& vi, VIType vit, int defnr, bool skipfirst)
@@ -284,22 +278,14 @@
 					}
 				}
 				if(body->type() == TS_RULE) {
-<<<<<<< HEAD
-					assert(defnr != NODEF);
-=======
 					assert(defnr != ID_FOR_UNDEFINED);
->>>>>>> a1946758
 					addPCRule(defnr,atom,body);
 				}
 			}
 			else if(typeid(*tsbody) == typeid(AggTsBody)) {
 				AggTsBody* body = dynamic_cast<AggTsBody*>(tsbody);
 				if(body->type() == TS_RULE) {
-<<<<<<< HEAD
-					assert(defnr != NODEF);
-=======
 					assert(defnr != ID_FOR_UNDEFINED);
->>>>>>> a1946758
 					addAggRule(defnr,atom,body);
 				}
 				else {
@@ -327,11 +313,7 @@
 *******************************/
 
 void GroundTheory::addClause(GroundClause& cl, bool skipfirst) {
-<<<<<<< HEAD
-	transformForAdd(cl,VIT_DISJ,NODEF,skipfirst);
-=======
 	transformForAdd(cl,VIT_DISJ,ID_FOR_UNDEFINED,skipfirst);
->>>>>>> a1946758
 	_clauses.push_back(cl);
 }
 
@@ -361,11 +343,7 @@
 }
 
 void GroundTheory::addAggregate(int head, AggTsBody* body) {
-<<<<<<< HEAD
-	addSet(body->setnr(),NODEF,(body->aggtype() != AGGCARD));
-=======
 	addSet(body->setnr(),ID_FOR_UNDEFINED,(body->aggtype() != AGGCARD));
->>>>>>> a1946758
 	_aggregates.push_back(new GroundAggregate(body->aggtype(),body->lower(),body->type(),head,body->setnr(),body->bound()));
 }
 
@@ -532,13 +510,8 @@
 }
 
 void SolverTheory::addClause(GroundClause& cl, bool skipfirst) {
-<<<<<<< HEAD
-	transformForAdd(cl,VIT_DISJ,NODEF,skipfirst);
-	vector<MinisatID::Literal> mcl;
-=======
 	transformForAdd(cl,VIT_DISJ,ID_FOR_UNDEFINED,skipfirst);
 	MinisatID::Disjunction clause;
->>>>>>> a1946758
 	for(unsigned int n = 0; n < cl.size(); ++n) {
 		clause.literals.push_back(createLiteral(cl[n]));
 	}
@@ -574,24 +547,11 @@
 	assert(false);
 }
 
-<<<<<<< HEAD
-void SolverTheory::addAggregate(int head, AggTsBody* body) {
-	addSet(body->setnr(),NODEF,(body->aggtype() != AGGCARD));
-	MinisatID::AggSign sg = (body->lower() ? MinisatID::AGGSIGN_LB : MinisatID::AGGSIGN_UB);
-	MinisatID::AggType tp;
-	switch(body->aggtype()) {
-		case AGGCARD: 	tp = MinisatID::CARD; break;
-		case AGGSUM: 	tp = MinisatID::SUM; break;
-		case AGGPROD: 	tp = MinisatID::PROD; break;
-		case AGGMIN: 	tp = MinisatID::MIN; break;
-		case AGGMAX: 	tp = MinisatID::MAX; break;
-=======
 void SolverTheory::addAggregate(int definitionID, int head, bool lowerbound, int setnr, AggType aggtype, TsType sem, double bound) {
 	addSet(setnr,definitionID, aggtype != AGGCARD);
 	MinisatID::Aggregate agg;
 	agg.sign = lowerbound ? MinisatID::AGGSIGN_LB : MinisatID::AGGSIGN_UB;
 	agg.setID = setnr;
-
 	switch (aggtype) {
 		case AGGCARD:
 			agg.type = MinisatID::CARD;
@@ -608,7 +568,6 @@
 		case AGGMAX:
 			agg.type = MinisatID::MAX;
 			break;
->>>>>>> a1946758
 	}
 	switch(sem) {
 		case TS_EQ: case TS_IMPL: case TS_RIMPL: 
