--- conflicted
+++ resolved
@@ -193,12 +193,8 @@
 		auto body = (*it).second;
 		if(body->type() == RT_AGG) {
 			const AggGroundRule* grb = dynamic_cast<const AggGroundRule*>(body);
-<<<<<<< HEAD
-			s << grb->bound() << (grb->lower() ? " =< " : " >= ") <<grb->aggtype() << grb->setnr() << ".\n";
-=======
 			s << grb->bound() << (grb->lower() ? " =< " : " >= ");
 			s << grb->aggtype() << grb->setnr() << ".\n";
->>>>>>> e6159901
 		}
 		else {
 			const PCGroundRule* grb = dynamic_cast<const PCGroundRule*>(body);
