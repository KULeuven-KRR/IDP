/************************************
	ecnf.cpp
	this file belongs to GidL 2.0
	(c) K.U.Leuven
************************************/

#include "ecnf.hpp"

#include <iostream>
#include <sstream>

#include "vocabulary.hpp"
#include "structure.hpp"
#include "ground.hpp"
#include "pcsolver/src/external/ExternalInterface.hpp"

using namespace std;

/*************************
	Ground definitions
*************************/

PCGroundRule::PCGroundRule(int head, PCTsBody* body, bool rec)
		:GroundRule(head, body->conj()?RT_CONJ:RT_DISJ,rec), _body(body->body()) { }
AggGroundRule::AggGroundRule(int head, AggTsBody* body, bool rec)
		:GroundRule(head, RT_AGG,rec), _setnr(body->setnr()), _aggtype(body->aggtype()), _lower(body->lower()), _bound(body->bound()) { }

GroundDefinition* GroundDefinition::clone() const {
	assert(false); //TODO
	GroundDefinition* newdef = new GroundDefinition(_id, _translator);
//	for(ruleit = _rules.begin(); ruleit != _rules.end(); ++ruleit)
		//TODO clone rules...	
	return newdef;
}

void GroundDefinition::recursiveDelete() {
	for(ruleiterator it = begin(); it != end(); ++it) {
		delete((*it).second);
	}
	delete(this);
}

void GroundDefinition::addTrueRule(int head) {
	addPCRule(head,vector<int>(0),true,false);
}

void GroundDefinition::addFalseRule(int head) {
	addPCRule(head,vector<int>(0),false,false);
}

// FIXME check that all heads are correct!
void GroundDefinition::addPCRule(int head, const vector<int>& body, bool conj, bool recursive) {
	// Search for a rule with the same head
	map<int,GroundRule*>::iterator it = _rules.find(head);

	if(it == _rules.end()) { // There is not yet a rule with the same head
		_rules[head] = new PCGroundRule(head, (conj ? RT_CONJ : RT_DISJ), body, recursive);
	} else if((it->second)->isFalse()) { // The existing rule is false
		PCGroundRule* grb = dynamic_cast<PCGroundRule*>(it->second);
		grb->type(conj ? RT_CONJ : RT_DISJ);
		grb->head(head);
		grb->body(body);
		grb->recursive(recursive);
	} else if(body.empty()) { // We are adding a rule with a true or false body
		if(conj) {
			delete (it->second);
			it->second = new PCGroundRule(head, RT_CONJ, body, false);
		}
	} else if(!(it->second)->isTrue()) { // There is a rule with the same head, and it is not true or false
		switch(it->second->type()) {
			case RT_DISJ: {
				PCGroundRule* grb = dynamic_cast<PCGroundRule*>(it->second);
				if((!conj) || body.size() == 1) {
					for (unsigned int n = 0; n < body.size(); ++n){
						grb->body().push_back(body[n]);
					}
				} else if(grb->body().size() == 1) {
					grb->type(RT_CONJ);
					for (unsigned int n = 0; n < body.size(); ++n){
						grb->body().push_back(body[n]);
					}
				} else {
					int ts = _translator->translate(body, conj, (recursive ? TS_RULE : TS_EQ));
					grb->body().push_back(ts);
				}
				grb->recursive(grb->recursive() || recursive);
				break;
			}
			case RT_CONJ: {
				PCGroundRule* grb = dynamic_cast<PCGroundRule*>(it->second);
				if (grb->body().size() == 1) {
					grb->type(conj ? RT_CONJ : RT_DISJ);
					for (unsigned int n = 0; n < body.size(); ++n)
						grb->body().push_back(body[n]);
				}
				if ((!conj) || body.size() == 1) {
					int ts = _translator->translate(grb->body(), true, (grb->recursive() ? TS_RULE : TS_EQ));
					grb->type(RT_DISJ);
					grb->body(body);
					grb->body().push_back(ts);
				} else {
					int ts1 = _translator->translate(grb->body(), true, (grb->recursive() ? TS_RULE : TS_EQ));
					int ts2 = _translator->translate(body, conj, (recursive ? TS_RULE : TS_EQ));
					grb->type(RT_DISJ);
					vector<int> vi(2);
					vi[0] = ts1;
					vi[1] = ts2;
					grb->body() = vi;
				}
				grb->recursive(grb->recursive() || recursive);
				break;
			}
			case RT_AGG: {
				AggGroundRule* grb = dynamic_cast<AggGroundRule*>(it->second);
				char comp = (grb->lower() ? '<' : '>');
				if ((!conj) || body.size() == 1) {
					int ts = _translator->translate(grb->bound(), comp, false, grb->aggtype(), grb->setnr(),
							(grb->recursive() ? TS_RULE : TS_EQ));
					PCGroundRule* newgrb = new PCGroundRule(head, RT_DISJ, body, (recursive || grb->recursive()));
					newgrb->body().push_back(ts);
					delete (grb);
					it->second = newgrb;
				} else {
					int ts1 = _translator->translate(grb->bound(), comp, false, grb->aggtype(), grb->setnr(),
							(grb->recursive() ? TS_RULE : TS_EQ));
					int ts2 = _translator->translate(body, conj, (recursive ? TS_RULE : TS_EQ));
					vector<int> vi(2);
					vi[0] = ts1;
					vi[1] = ts2;
					it->second = new PCGroundRule(head, RT_DISJ, vi, (recursive || grb->recursive()));
					delete (grb);
				}
				break;
			}
		}
	}
}

void GroundDefinition::addAggRule(int head, int setnr, AggFunction aggtype, bool lower, double bound, bool recursive) {
	// Check if there exists a rule with the same head
	map<int,GroundRule*>::iterator it = _rules.find(head);

	if(it == _rules.end()) {
		_rules[head] = new AggGroundRule(head, setnr,aggtype,lower,bound,recursive);
	}
	else if((it->second)->isFalse()) {
		delete(it->second);
		it->second = new AggGroundRule(head, setnr,aggtype,lower,bound,recursive);
	}
	else if(!(it->second->isTrue())) {
		switch(it->second->type()) {
			case RT_DISJ: {
				PCGroundRule* grb = dynamic_cast<PCGroundRule*>(it->second);
				int ts = _translator->translate(bound,(lower ? '<' : '>'),false,aggtype,setnr,(recursive ? TS_RULE : TS_EQ));
				grb->body().push_back(ts);
				grb->recursive(grb->recursive() || recursive);
				break;
			}
			case RT_CONJ: {
				PCGroundRule* grb = dynamic_cast<PCGroundRule*>(it->second);
				int ts2 = _translator->translate(bound,(lower ? '<' : '>'),false,aggtype,setnr,(recursive ? TS_RULE : TS_EQ));
				if(grb->body().size() == 1) {
					grb->type(RT_DISJ);
					grb->body().push_back(ts2);
				}
				else {
					int ts1 = _translator->translate(grb->body(),true,(grb->recursive() ? TS_RULE : TS_EQ));
					vector<int> vi(2); vi[0] = ts1; vi[1] = ts2;
					grb->type(RT_DISJ);
					grb->body(vi);
				}
				grb->recursive(grb->recursive() || recursive);
				break;
			}
			case RT_AGG: {
				AggGroundRule* grb = dynamic_cast<AggGroundRule*>(it->second);
				int ts1 = _translator->translate(grb->bound(),(grb->lower()? '<' : '>'),false,grb->aggtype(),grb->setnr(),(grb->recursive() ? TS_RULE : TS_EQ));
				int ts2 = _translator->translate(bound,(lower ? '<' : '>'),false,aggtype,setnr,(recursive ? TS_RULE : TS_EQ));
				vector<int> vi(2); vi[0] = ts1; vi[1] = ts2;
				it->second = new PCGroundRule(head, RT_DISJ,vi,(recursive || grb->recursive()));
				delete(grb);
				break;
			}
		}
	}
}

<<<<<<< HEAD
ostream& GroundDefinition::put(ostream& s, bool, unsigned int) const {
=======
ostream& GroundDefinition::put(ostream& s, unsigned int ) const {
	bool longnames = false; // TODO longnames?
>>>>>>> 82508f53
	s << "{\n";
	for(auto it = _rules.begin(); it != _rules.end(); ++it) {
		s << _translator->printAtom((*it).second->head(), longnames) << " <- ";
		auto body = (*it).second;
		if(body->type() == RT_AGG) {
			const AggGroundRule* grb = dynamic_cast<const AggGroundRule*>(body);
			s << grb->bound() << (grb->lower() ? " =< " : " >= ");
			s << grb->aggtype() << grb->setnr() << ".\n";
		}
		else {
			const PCGroundRule* grb = dynamic_cast<const PCGroundRule*>(body);
			char c = grb->type() == RT_CONJ ? '&' : '|';
<<<<<<< HEAD
			if(not grb->body().empty()) {
				if(grb->body()[0] < 0) { s << '~'; }
				s << _translator->printAtom(grb->body()[0]);
				for(size_t n = 1; n < grb->body().size(); ++n) {
					s << ' ' << c << ' ';
					if(grb->body()[n] < 0) { s << '~'; }
					s << _translator->printAtom(grb->body()[n]);
=======
			if(!grb->body().empty()) {
				if(grb->body()[0] < 0) s << '~';
				s << _translator->printAtom(grb->body()[0], longnames);
				for(unsigned int n = 1; n < grb->body().size(); ++n) {
					s << ' ' << c << ' ';
					if(grb->body()[n] < 0) s << '~';
					s << _translator->printAtom(grb->body()[n], longnames);
>>>>>>> 82508f53
				}
			}
			else if(grb->type() == RT_CONJ) { s << "true"; }
			else { s << "false"; }
			s << ".\n";
		}
	}
	s << "}\n";
	return s;
}

string GroundDefinition::toString(unsigned int) const {
	stringstream sstr;
	put(sstr);
	return sstr.str();
}

/**************
	Visitor
**************/

void TheoryVisitor::visit(const GroundDefinition* d) {
	for(auto it = d->begin(); it != d->end(); ++it){
		(*it).second->accept(this);
	}
}

void TheoryVisitor::visit(const AggGroundRule*) {
	// TODO
}

void TheoryVisitor::visit(const PCGroundRule*) {
	// TODO
}

void TheoryVisitor::visit(const GroundSet*) {
	// TODO
}

void TheoryVisitor::visit(const GroundAggregate*) {
	// TODO
}

GroundDefinition* TheoryMutatingVisitor::visit(GroundDefinition* d) {
	for(auto it = d->begin(); it != d->end(); ++it){
		(*it).second=(*it).second->accept(this);
	}
	return d;
}

GroundRule* TheoryMutatingVisitor::visit(AggGroundRule* r) {
	// TODO
	return r;
}

GroundRule* TheoryMutatingVisitor::visit(PCGroundRule* r) {
	// TODO
	return r;
}<|MERGE_RESOLUTION|>--- conflicted
+++ resolved
@@ -185,15 +185,10 @@
 	}
 }
 
-<<<<<<< HEAD
-ostream& GroundDefinition::put(ostream& s, bool, unsigned int) const {
-=======
-ostream& GroundDefinition::put(ostream& s, unsigned int ) const {
-	bool longnames = false; // TODO longnames?
->>>>>>> 82508f53
+ostream& GroundDefinition::put(ostream& s, bool longnames, unsigned int) const {
 	s << "{\n";
 	for(auto it = _rules.begin(); it != _rules.end(); ++it) {
-		s << _translator->printAtom((*it).second->head(), longnames) << " <- ";
+		s << _translator->printAtom((*it).second->head(),longnames) << " <- ";
 		auto body = (*it).second;
 		if(body->type() == RT_AGG) {
 			const AggGroundRule* grb = dynamic_cast<const AggGroundRule*>(body);
@@ -203,23 +198,13 @@
 		else {
 			const PCGroundRule* grb = dynamic_cast<const PCGroundRule*>(body);
 			char c = grb->type() == RT_CONJ ? '&' : '|';
-<<<<<<< HEAD
 			if(not grb->body().empty()) {
 				if(grb->body()[0] < 0) { s << '~'; }
-				s << _translator->printAtom(grb->body()[0]);
+				s << _translator->printAtom(grb->body()[0],longnames);
 				for(size_t n = 1; n < grb->body().size(); ++n) {
 					s << ' ' << c << ' ';
 					if(grb->body()[n] < 0) { s << '~'; }
-					s << _translator->printAtom(grb->body()[n]);
-=======
-			if(!grb->body().empty()) {
-				if(grb->body()[0] < 0) s << '~';
-				s << _translator->printAtom(grb->body()[0], longnames);
-				for(unsigned int n = 1; n < grb->body().size(); ++n) {
-					s << ' ' << c << ' ';
-					if(grb->body()[n] < 0) s << '~';
-					s << _translator->printAtom(grb->body()[n], longnames);
->>>>>>> 82508f53
+					s << _translator->printAtom(grb->body()[n],longnames);
 				}
 			}
 			else if(grb->type() == RT_CONJ) { s << "true"; }
