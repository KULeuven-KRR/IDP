/************************************
	AbstractGroundTheory.hpp
	this file belongs to GidL 2.0
	(c) K.U.Leuven
************************************/

#ifndef ABSTRACTGROUNDTHEORY_HPP_
#define ABSTRACTGROUNDTHEORY_HPP_

#include <string>
#include <vector>
#include <map>
#include <set>
#include <cassert>
#include <ostream>
#include <iostream>

#include "ecnf.hpp"
#include "ground.hpp"
#include "vocabulary.hpp"
#include "commontypes.hpp"
#include "common.hpp"

//FIXME definition numbers are passed directly to the solver. In future, solver input change might render this invalid

// Enumeration used in GroundTheory::transformForAdd
enum VIType { VIT_DISJ, VIT_CONJ, VIT_SET };

/**
 * Implements base class for ground theories
 */
class AbstractGroundTheory : public AbstractTheory {
private:
	AbstractStructure*		_structure;			//!< The ground theory may be partially reduced with respect to this structure.
	GroundTranslator*		_translator;		//!< Link between ground atoms and SAT-solver literals.
	GroundTermTranslator*	_termtranslator;	//!< Link between ground terms and CP-solver variables.
public:
	// Constructors
	AbstractGroundTheory(AbstractStructure* str) :
		AbstractTheory("",ParseInfo()), _structure(str), _translator(new GroundTranslator()), _termtranslator(new GroundTermTranslator(str)) { }

	AbstractGroundTheory(Vocabulary* voc, AbstractStructure* str) :
		AbstractTheory("",voc,ParseInfo()), _structure(str), _translator(new GroundTranslator()), _termtranslator(new GroundTermTranslator(str)) { }

	~AbstractGroundTheory() {
		delete(_structure);
		delete(_translator);
		delete(_termtranslator);
	}

	void 	addEmptyClause()	{ add(GroundClause{0});		}
	void 	addUnitClause(Lit l){ add(GroundClause{l});	}
	virtual void add(const GroundClause& cl, bool skipfirst=false) = 0;
	virtual void add(GroundDefinition* d) = 0;
	virtual void add(GroundFixpDef*) = 0;
	virtual void add(int head, AggTsBody* body) = 0;
	virtual void add(int tseitin, CPTsBody* body) = 0;
	virtual void add(int setnr, unsigned int defnr, bool weighted) = 0;
	//virtual void add(unsigned int defnr, int tseitin, PCTsBody* body, bool recursive) = 0;
	//virtual void add(unsigned int defnr, int tseitin, AggTsBody* body, bool recursive) = 0;

	//NOTE: have to call these!
	//TODO check whether they are called correctly (currently in theorygrounder->run), but probably missing several usecases
	virtual void startTheory() = 0;
	virtual void closeTheory() = 0;

	// Inspectors
	GroundTranslator*		translator()		const { return _translator;			}
	GroundTermTranslator*	termtranslator()	const { return _termtranslator; 	}
	AbstractStructure*		structure()			const { return _structure;			}
	AbstractGroundTheory*	clone()				const { assert(false); return NULL;/* TODO */	}
};

template<class Policy>
class GroundTheory : public AbstractGroundTheory, public Policy {
	std::set<int>			_printedtseitins;		//!< Tseitin atoms produced by the translator that occur in the theory.
	std::set<int>			_printedsets;			//!< Set numbers produced by the translator that occur in the theory.
	std::set<int>			_printedconstraints;	//!< Atoms for which a connection to CP constraints are added.
	std::set<CPTerm*>		_foldedterms;
	std::map<PFSymbol*, std::set<int> >		_defined;	//!< List of defined symbols and the heads which have a rule.

	/**
	 * GroundTheory<Policy>::transformForAdd(vector<int>& vi, VIType vit, int defnr, bool skipfirst)
	 * DESCRIPTION
	 *		Adds defining rules for tseitin literals in a given vector of literals to the ground theory.
	 *		This method may apply unfolding which changes the given vector of literals.
	 * PARAMETERS
	 *		vi			- given vector of literals
	 *		vit			- indicates whether vi represents a disjunction, conjunction or set of literals
	 *		defnr		- number of the definition vi belongs to. Is NODEF when vi does not belong to a definition
	 *		skipfirst	- if true, the defining rule for the first literal is not added to the ground theory
	 *			is an OPTIMIZATION
	 * TODO
	 *		implement unfolding
	 */
	void transformForAdd(const std::vector<int>& vi, VIType /*vit*/, int defnr, bool skipfirst = false) {
		size_t n = 0;
		if(skipfirst) ++n;
		for(; n < vi.size(); ++n) {
			int atom = abs(vi[n]);
			if(translator()->isTseitinWithSubformula(atom) && _printedtseitins.find(atom) == _printedtseitins.end()) {
				_printedtseitins.insert(atom);
				TsBody* tsbody = translator()->getTsBody(atom);
				if(typeid(*tsbody) == typeid(PCTsBody)) {
					PCTsBody * body = dynamic_cast<PCTsBody*>(tsbody);
					if(body->type() == TsType::IMPL || body->type() == TsType::EQ) {
						if(body->conj()) {
<<<<<<< HEAD
							for(unsigned int m = 0; m < body->size(); ++m) {
								std::vector<int> cl{-atom, body->literal(m)};
=======
							for(size_t m = 0; m < body->size(); ++m) {
								std::vector<int> cl(2,-atom);
								cl[1] = body->literal(m);
>>>>>>> e6159901
								add(cl,true);
							}
						}
						else {
							std::vector<int> cl(body->size()+1,-atom);
							for(size_t m = 0; m < body->size(); ++m){
								cl[m+1] = body->literal(m);
							}
							add(cl,true);
						}
					}
					if(body->type() == TsType::RIMPL || body->type() == TsType::EQ) {
						if(body->conj()) {
							std::vector<int> cl(body->size()+1,atom);
							for(size_t m = 0; m < body->size(); ++m){
								cl[m+1] = -body->literal(m);
							}
							add(cl,true);
						}
						else {
							for(size_t m = 0; m < body->size(); ++m) {
								std::vector<int> cl(2,atom);
								cl[1] = -body->literal(m);
								add(cl,true);
							}
						}
					}
					if(body->type() == TsType::RULE) {
						// FIXME when doing this lazily, the rule should not be here until the tseitin has a value!
						assert(defnr != ID_FOR_UNDEFINED);
						Policy::polAdd(defnr,new PCGroundRule(atom,body,true)); //TODO true (recursive) might not always be the case?
					}
				}
				else if(typeid(*tsbody) == typeid(AggTsBody)) {
					AggTsBody* body = dynamic_cast<AggTsBody*>(tsbody);
					if(body->type() == TsType::RULE) {
						assert(defnr != ID_FOR_UNDEFINED);
						Policy::polAdd(defnr,new AggGroundRule(atom,body,true)); //TODO true (recursive) might not always be the case?
					}
					else {
						add(atom,body);
					}
				}
				else if(typeid(*tsbody) == typeid(CPTsBody)){
					CPTsBody* body = dynamic_cast<CPTsBody*>(tsbody);
					if(body->type() == TsType::RULE) {
						assert(false);
						//TODO Does this ever happen?
					}
					else {
						add(atom,body);
					}
				}else{
					assert(typeid(*tsbody) == typeid(LazyTsBody));
					LazyTsBody* body = dynamic_cast<LazyTsBody*>(tsbody);
					body->notifyTheoryOccurence();
				}
			}
		}
	}

	CPTerm* foldCPTerm(CPTerm* cpterm) {
		if(_foldedterms.find(cpterm) == _foldedterms.end()) {
			_foldedterms.insert(cpterm);
			if(typeid(*cpterm) == typeid(CPVarTerm)) {
				CPVarTerm* varterm = static_cast<CPVarTerm*>(cpterm);
				if(not termtranslator()->function(varterm->_varid)) {
					CPTsBody* cprelation = termtranslator()->cprelation(varterm->_varid);
					CPTerm* left = foldCPTerm(cprelation->left());
					if((typeid(*left) == typeid(CPSumTerm) || typeid(*left) == typeid(CPWSumTerm)) && cprelation->comp() == CompType::EQ) {
						assert(cprelation->right()._isvarid && cprelation->right()._varid == varterm->_varid);
						return left;
					}
				}
			}
			else if(typeid(*cpterm) == typeid(CPSumTerm)) {
				CPSumTerm* sumterm = static_cast<CPSumTerm*>(cpterm);
				std::vector<VarId> newvarids;
				for(auto it = sumterm->_varids.begin(); it != sumterm->_varids.end(); ++it) {
					if(not termtranslator()->function(*it)) {
						CPTsBody* cprelation = termtranslator()->cprelation(*it);
						CPTerm* left = foldCPTerm(cprelation->left());
						if(typeid(*left) == typeid(CPSumTerm) && cprelation->comp() == CompType::EQ) {
							CPSumTerm* subterm = static_cast<CPSumTerm*>(left);
							assert(cprelation->right()._isvarid && cprelation->right()._varid == *it);
							newvarids.insert(newvarids.end(),subterm->_varids.begin(),subterm->_varids.end());
						}
						//TODO Need to do something special in other cases?
						else newvarids.push_back(*it);
					}
					else newvarids.push_back(*it);
				}
				sumterm->_varids = newvarids;
			}
			else if(typeid(*cpterm) == typeid(CPWSumTerm)) {
				//CPWSumTerm* wsumterm = static_cast<CPWSumTerm*>(cpterm);
				//TODO
			}
		}
		return cpterm;
	}

public:
	const int ID_FOR_UNDEFINED;

	// Constructors
	GroundTheory(AbstractStructure* str): AbstractGroundTheory(str), ID_FOR_UNDEFINED(-1){}
	GroundTheory(Vocabulary* voc, AbstractStructure* str): AbstractGroundTheory(voc, str), ID_FOR_UNDEFINED(-1){}

	virtual	~GroundTheory(){}

	// Mutators
	void 	add(Formula* )		{ assert(false);	}
	void 	add(Definition* )	{ assert(false);	}
	void 	add(FixpDef* )		{ assert(false);	}

	virtual void recursiveDelete(){ Policy::polRecursiveDelete(); }

	void startTheory(){
		Policy::polStartTheory(translator());
	}
	void closeTheory(){
		// TODO arbitrary values?
		// FIXME problem if a function does not occur in the theory/grounding! It might be arbitrary, but should still be a function?
		addFalseDefineds();
		addFuncConstraints();
		Policy::polEndTheory();
	}

	void add(const GroundClause& cl, bool skipfirst = false) {
		transformForAdd(cl,VIT_DISJ,ID_FOR_UNDEFINED,skipfirst);
		Policy::polAdd(cl);
	}

<<<<<<< HEAD
	void add(GroundDefinition* def) {
		for(auto i=def->begin(); i!=def->end(); ++i){
			if(safetypeid<PCGroundRule>(*(*i).second)){
=======
	void addPure(GroundClause& cl) {
		Policy::polAdd(cl);
	}

	void add(GroundDefinition* def) {
		for(auto i=def->begin(); i!=def->end(); ++i) {
			if(typeid(*(*i).second)==typeid(PCGroundRule)) {
>>>>>>> e6159901
				PCGroundRule* rule = dynamic_cast<PCGroundRule*>((*i).second);
				transformForAdd(rule->body(),(rule->type()==RT_CONJ ? VIT_CONJ : VIT_DISJ), def->id());
				notifyDefined(rule->head());
			} else {
				assert(typeid(*(*i).second)==typeid(AggGroundRule)); 
				AggGroundRule* rule = dynamic_cast<AggGroundRule*>((*i).second);
				add(rule->setnr(),def->id(),(rule->aggtype() != AggFunction::CARD));
				notifyDefined(rule->head());
			}
		}
		Policy::polAdd(def);
	}

private:
	void notifyDefined(int inputatom){
		if(not translator()->isInputAtom(inputatom)){
			return;
		}
		PFSymbol* symbol = translator()->getSymbol(inputatom);
		auto it = _defined.find(symbol);
		if(it==_defined.end()){
			it = _defined.insert(std::pair<PFSymbol*, std::set<int> >(symbol, std::set<int>())).first;
		}
		(*it).second.insert(inputatom);
	}

public:
	void add(GroundFixpDef*) {
		assert(false);
		//TODO
	}

	void add(int tseitin, CPTsBody* body) {
		//TODO also add variables (in a separate container?)

		CPTsBody* foldedbody = new CPTsBody(body->type(),foldCPTerm(body->left()),body->comp(),body->right());
		//FIXME possible leaks!!

		Policy::polAdd(tseitin, foldedbody);
	}

	void add(int setnr, unsigned int defnr, bool weighted) {
		if(_printedsets.find(setnr) == _printedsets.end()) {
			_printedsets.insert(setnr);
			TsSet& tsset = translator()->groundset(setnr);
			transformForAdd(tsset.literals(),VIT_SET,defnr);
			std::vector<double> weights;
			if(weighted) { weights = tsset.weights(); }
			Policy::polAdd(tsset,setnr, weighted);
		}
	}

	// FIXME very unclear invariants!
	void add(const Lit& tseitin, TsType type, const GroundClause& clause){
		//std::vector<Lit> temp{clause[0]};
		// FIXME there might be an ID if it is a rule!
		transformForAdd(clause, VIT_DISJ, ID_FOR_UNDEFINED);
		Policy::polAdd(tseitin, type, clause);
	}

	void add(int head, AggTsBody* body) {
		add(body->setnr(),ID_FOR_UNDEFINED,(body->aggtype() != AggFunction::CARD));
		Policy::polAdd(head, body);
	}

	/**
	 *	Adds constraints to the theory that state that each of the functions that occur in the theory is indeed a function.
	 *	This method should be called before running the SAT solver and after grounding.
	 */
	void addFuncConstraints() {
<<<<<<< HEAD
		for(unsigned int n = 0; n < translator()->nbManagedSymbols(); ++n) {
			auto pfs = translator()->getManagedSymbol(n);
			if(typeid(*pfs)!=typeid(Function)){
				continue;
			}
			auto f = dynamic_cast<Function*>(pfs);

=======
		for(size_t n = 0; n < translator()->nbManagedSymbols(); ++n) {
			PFSymbol* pfs = translator()->getManagedSymbol(n);
>>>>>>> e6159901
			auto tuples = translator()->getTuples(n);
			if(tuples.empty()) {
				continue;
			}

			StrictWeakNTupleEquality de(f->arity());
			StrictWeakNTupleOrdering ds(f->arity());

			const PredTable* ct = structure()->inter(f)->graphInter()->ct();
			const PredTable* pt = structure()->inter(f)->graphInter()->pt();
			SortTable* st = structure()->inter(f->outsort());

			ElementTuple input(f->arity(),0);
			TableIterator tit = ct->begin();
<<<<<<< HEAD
			SortIterator sit = st->sortbegin();
			std::vector<litlist> sets;
=======
			SortIterator sit = st->sortBegin();
			std::vector<std::vector<int> > sets;
>>>>>>> e6159901
			std::vector<bool> weak;
			for(auto it = tuples.begin(); it != tuples.end(); ) {
				if(de(it->first,input) && !sets.empty()) {
					sets.back().push_back(it->second);
					while(*sit != it->first.back()) {
						ElementTuple temp = input; temp.push_back(*sit);
						if(pt->contains(temp)) {
							weak.back() = true;
							break;
						}
						++sit;
					}
					++it;
<<<<<<< HEAD
					if(sit.hasNext()){
						++sit;
					}
=======
					if(sit.hasNext()) { ++sit; }
>>>>>>> e6159901
				}
				else {
					if(not sets.empty() && sit.hasNext()) { weak.back() = true; }
					if(tit.hasNext()) {
						const ElementTuple& tuple = *tit;
						if(de(tuple,it->first)) {
							do {
								if(it->first != tuple){
									addUnitClause(-(it->second));
								}
								++it;
							} while(it != tuples.end() && de(tuple,it->first));
							continue;
						} else if(ds(tuple,it->first)) {
							do { ++tit; } while(tit.hasNext() && ds(*tit,it->first));
							continue;
						}
					}
					sets.push_back(std::vector<int>(0));
					weak.push_back(false);
					input = it->first; input.pop_back();
					sit = st->sortBegin();
				}
			}
			for(size_t s = 0; s < sets.size(); ++s) {
				std::vector<double> lw(sets[s].size(),1);
				int setnr = translator()->translateSet(sets[s],lw,{});
				int tseitin;
<<<<<<< HEAD
				if(f->partial() || not (st->finite()) || weak[s]) {
					tseitin = translator()->translate(1,CompType::GT,false,AggFunction::CARD,setnr,TsType::IMPL);
				} else {
					tseitin = translator()->translate(1,CompType::EQ,true,AggFunction::CARD,setnr,TsType::IMPL);
=======
				if(f->partial() || (not st->finite()) || weak[s]) {
					tseitin = translator()->translate(1,'>',false,AGG_CARD,setnr,TS_IMPL);
				}
				else {
					tseitin = translator()->translate(1,'=',true,AGG_CARD,setnr,TS_IMPL);
>>>>>>> e6159901
				}
				addUnitClause(tseitin);
			}
		}
	}

	void addFalseDefineds() {
		for(size_t n = 0; n < translator()->nbManagedSymbols(); ++n) {
			PFSymbol* s = translator()->getManagedSymbol(n);
			auto it = _defined.find(s);
			if(it!=_defined.end()) {
				auto tuples = translator()->getTuples(n);
				for(auto jt = tuples.begin(); jt != tuples.end(); ++jt) {
					if(it->second.find(jt->second) == it->second.end()){
						addUnitClause(-jt->second);
					}
				}
			}
		}
	}

	std::ostream& put(std::ostream& s, bool longnames = false, unsigned int spaces = 0) const {
		return Policy::polPut(s,translator(),termtranslator(),longnames);
	}

	std::string toString(bool longnames = false, unsigned int spaces = 0) const {
		return Policy::polToString(translator(),termtranslator(),longnames);
	}

	virtual void			accept(TheoryVisitor* v) const		{ v->visit(this);			}
	virtual AbstractTheory*	accept(TheoryMutatingVisitor* v)	{ return v->visit(this);	}
};

#endif /* ABSTRACTGROUNDTHEORY_HPP_ */<|MERGE_RESOLUTION|>--- conflicted
+++ resolved
@@ -105,14 +105,8 @@
 					PCTsBody * body = dynamic_cast<PCTsBody*>(tsbody);
 					if(body->type() == TsType::IMPL || body->type() == TsType::EQ) {
 						if(body->conj()) {
-<<<<<<< HEAD
 							for(unsigned int m = 0; m < body->size(); ++m) {
 								std::vector<int> cl{-atom, body->literal(m)};
-=======
-							for(size_t m = 0; m < body->size(); ++m) {
-								std::vector<int> cl(2,-atom);
-								cl[1] = body->literal(m);
->>>>>>> e6159901
 								add(cl,true);
 							}
 						}
@@ -247,24 +241,14 @@
 		Policy::polAdd(cl);
 	}
 
-<<<<<<< HEAD
 	void add(GroundDefinition* def) {
-		for(auto i=def->begin(); i!=def->end(); ++i){
-			if(safetypeid<PCGroundRule>(*(*i).second)){
-=======
-	void addPure(GroundClause& cl) {
-		Policy::polAdd(cl);
-	}
-
-	void add(GroundDefinition* def) {
-		for(auto i=def->begin(); i!=def->end(); ++i) {
-			if(typeid(*(*i).second)==typeid(PCGroundRule)) {
->>>>>>> e6159901
+		for(auto i=cdef->begin(); i!=def->cend(); ++i) {
+			if(safetypeid<PCGroundRule>(*(*i).second)) {
 				PCGroundRule* rule = dynamic_cast<PCGroundRule*>((*i).second);
 				transformForAdd(rule->body(),(rule->type()==RT_CONJ ? VIT_CONJ : VIT_DISJ), def->id());
 				notifyDefined(rule->head());
 			} else {
-				assert(typeid(*(*i).second)==typeid(AggGroundRule)); 
+				assert(safetypeid<AggGroundRule>(*(*i).second)); 
 				AggGroundRule* rule = dynamic_cast<AggGroundRule*>((*i).second);
 				add(rule->setnr(),def->id(),(rule->aggtype() != AggFunction::CARD));
 				notifyDefined(rule->head());
@@ -330,7 +314,6 @@
 	 *	This method should be called before running the SAT solver and after grounding.
 	 */
 	void addFuncConstraints() {
-<<<<<<< HEAD
 		for(unsigned int n = 0; n < translator()->nbManagedSymbols(); ++n) {
 			auto pfs = translator()->getManagedSymbol(n);
 			if(typeid(*pfs)!=typeid(Function)){
@@ -338,10 +321,6 @@
 			}
 			auto f = dynamic_cast<Function*>(pfs);
 
-=======
-		for(size_t n = 0; n < translator()->nbManagedSymbols(); ++n) {
-			PFSymbol* pfs = translator()->getManagedSymbol(n);
->>>>>>> e6159901
 			auto tuples = translator()->getTuples(n);
 			if(tuples.empty()) {
 				continue;
@@ -356,13 +335,8 @@
 
 			ElementTuple input(f->arity(),0);
 			TableIterator tit = ct->begin();
-<<<<<<< HEAD
-			SortIterator sit = st->sortbegin();
+			SortIterator sit = st->sortBegin();
 			std::vector<litlist> sets;
-=======
-			SortIterator sit = st->sortBegin();
-			std::vector<std::vector<int> > sets;
->>>>>>> e6159901
 			std::vector<bool> weak;
 			for(auto it = tuples.begin(); it != tuples.end(); ) {
 				if(de(it->first,input) && !sets.empty()) {
@@ -376,13 +350,9 @@
 						++sit;
 					}
 					++it;
-<<<<<<< HEAD
 					if(sit.hasNext()){
 						++sit;
 					}
-=======
-					if(sit.hasNext()) { ++sit; }
->>>>>>> e6159901
 				}
 				else {
 					if(not sets.empty() && sit.hasNext()) { weak.back() = true; }
@@ -411,18 +381,10 @@
 				std::vector<double> lw(sets[s].size(),1);
 				int setnr = translator()->translateSet(sets[s],lw,{});
 				int tseitin;
-<<<<<<< HEAD
-				if(f->partial() || not (st->finite()) || weak[s]) {
-					tseitin = translator()->translate(1,CompType::GT,false,AggFunction::CARD,setnr,TsType::IMPL);
+				if(f->partial() || (not st->finite()) || weak[s]) {
+					tseitin = translator()->translate(1,CompType::GT,false,AGG_CARD,setnr,TS_IMPL);
 				} else {
-					tseitin = translator()->translate(1,CompType::EQ,true,AggFunction::CARD,setnr,TsType::IMPL);
-=======
-				if(f->partial() || (not st->finite()) || weak[s]) {
-					tseitin = translator()->translate(1,'>',false,AGG_CARD,setnr,TS_IMPL);
-				}
-				else {
-					tseitin = translator()->translate(1,'=',true,AGG_CARD,setnr,TS_IMPL);
->>>>>>> e6159901
+					tseitin = translator()->translate(1,CompType::EQ,true,AGG_CARD,setnr,TS_IMPL);
 				}
 				addUnitClause(tseitin);
 			}
