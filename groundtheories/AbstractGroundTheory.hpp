/************************************
	AbstractGroundTheory.hpp
	this file belongs to GidL 2.0
	(c) K.U.Leuven
************************************/

#ifndef ABSTRACTGROUNDTHEORY_HPP_
#define ABSTRACTGROUNDTHEORY_HPP_

#include <string>
#include <vector>
#include <map>
#include <set>
#include <cassert>
#include <ostream>
#include <iostream>

#include "ecnf.hpp"
#include "ground.hpp"
#include "commontypes.hpp"

//FIXME definition numbers are passed directly to the solver. In future, solver input change might render this invalid

// Enumeration used in GroundTheory::transformForAdd
enum VIType { VIT_DISJ, VIT_CONJ, VIT_SET };

/**
 * Implements base class for ground theories
 */
class AbstractGroundTheory : public AbstractTheory {
private:
	AbstractStructure*		_structure;			//!< The ground theory may be partially reduced with respect to this structure.
	GroundTranslator*		_translator;		//!< Link between ground atoms and SAT-solver literals.
	GroundTermTranslator*	_termtranslator;	//!< Link between ground terms and CP-solver variables.
public:
	// Constructors
	AbstractGroundTheory(AbstractStructure* str) :
		AbstractTheory("",ParseInfo()), _structure(str), _translator(new GroundTranslator()), _termtranslator(new GroundTermTranslator(str)) { }

	AbstractGroundTheory(Vocabulary* voc, AbstractStructure* str) :
		AbstractTheory("",voc,ParseInfo()), _structure(str), _translator(new GroundTranslator()), _termtranslator(new GroundTermTranslator(str)) { }

	~AbstractGroundTheory() {
		delete(_structure);
		delete(_translator);
		delete(_termtranslator);
	}

	void 	addEmptyClause()	{ GroundClause c(0); add(c);	}
	void 	addUnitClause(int l){ GroundClause c(1,l); add(c);	}
	virtual void add(GroundClause& cl, bool skipfirst=false) = 0;
	virtual void addPure(GroundClause& cl) = 0;
	virtual void add(GroundDefinition* d) = 0;
	virtual void add(GroundFixpDef*) = 0;
	virtual void add(int head, AggTsBody* body) = 0;
	virtual void add(int tseitin, CPTsBody* body) = 0;
	virtual void add(int setnr, unsigned int defnr, bool weighted) = 0;
	//virtual void add(unsigned int defnr, int tseitin, PCTsBody* body, bool recursive) = 0;
	//virtual void add(unsigned int defnr, int tseitin, AggTsBody* body, bool recursive) = 0;

	//NOTE: have to call these!
	//TODO check whether they are called correctly (currently in theorygrounder->run), but probably missing several usecases
	virtual void startTheory() = 0;
	virtual void closeTheory() = 0;

	// Inspectors
	GroundTranslator*		translator()		const { return _translator;			}
	GroundTermTranslator*	termtranslator()	const { return _termtranslator; 	}
	AbstractStructure*		structure()			const { return _structure;			}
	AbstractGroundTheory*	clone()				const { assert(false); return NULL;/* TODO */	}
};

template<class Policy>
class GroundTheory : public AbstractGroundTheory, public Policy {
	std::set<int>			_printedtseitins;		//!< Tseitin atoms produced by the translator that occur in the theory.
	std::set<int>			_printedsets;			//!< Set numbers produced by the translator that occur in the theory.
	std::set<int>			_printedconstraints;	//!< Atoms for which a connection to CP constraints are added.
	std::set<CPTerm*>		_foldedterms;
	std::map<PFSymbol*, std::set<int> >		_defined;	//!< List of defined symbols and the heads which have a rule.

	/**
	 * GroundTheory<Policy>::transformForAdd(vector<int>& vi, VIType vit, int defnr, bool skipfirst)
	 * DESCRIPTION
	 *		Adds defining rules for tseitin literals in a given vector of literals to the ground theory.
	 *		This method may apply unfolding which changes the given vector of literals.
	 * PARAMETERS
	 *		vi			- given vector of literals
	 *		vit			- indicates whether vi represents a disjunction, conjunction or set of literals
	 *		defnr		- number of the definition vi belongs to. Is NODEF when vi does not belong to a definition
	 *		skipfirst	- if true, the defining rule for the first literal is not added to the ground theory
	 *			is an OPTIMIZATION
	 * TODO
	 *		implement unfolding
	 */
	void transformForAdd(const std::vector<int>& vi, VIType /*vit*/, int defnr, bool skipfirst = false) {
		unsigned int n = 0;
		if(skipfirst) ++n;
		for(; n < vi.size(); ++n) {
			int atom = abs(vi[n]);
			if(translator()->isTseitinWithSubformula(atom) && _printedtseitins.find(atom) == _printedtseitins.end()) {
				_printedtseitins.insert(atom);
				TsBody* tsbody = translator()->getTsBody(atom);
				if(typeid(*tsbody) == typeid(PCTsBody)) {
					PCTsBody* body = dynamic_cast<PCTsBody*>(tsbody);
					if(body->type() == TS_IMPL || body->type() == TS_EQ) {
						if(body->conj()) {
							for(unsigned int m = 0; m < body->size(); ++m) {
								std::vector<int> cl(2,-atom);
								cl[1] = body->literal(m);
								add(cl,true);
							}
						}
						else {
							std::vector<int> cl(body->size()+1,-atom);
							for(unsigned int m = 0; m < body->size(); ++m){
								cl[m+1] = body->literal(m);
							}
							add(cl,true);
						}
					}
					if(body->type() == TS_RIMPL || body->type() == TS_EQ) {
						if(body->conj()) {
							std::vector<int> cl(body->size()+1,atom);
							for(unsigned int m = 0; m < body->size(); ++m){
								cl[m+1] = -body->literal(m);
							}
							add(cl,true);
						}
						else {
							for(unsigned int m = 0; m < body->size(); ++m) {
								std::vector<int> cl(2,atom);
								cl[1] = -body->literal(m);
								add(cl,true);
							}
						}
					}
					if(body->type() == TS_RULE) {
						assert(defnr != ID_FOR_UNDEFINED);
						Policy::polAdd(defnr,new PCGroundRule(atom,body,true)); //TODO true (recursive) might not always be the case?
					}
				}
				else if(typeid(*tsbody) == typeid(AggTsBody)) {
					AggTsBody* body = dynamic_cast<AggTsBody*>(tsbody);
					if(body->type() == TS_RULE) {
						assert(defnr != ID_FOR_UNDEFINED);
						Policy::polAdd(defnr,new AggGroundRule(atom,body,true)); //TODO true (recursive) might not always be the case?
					}
					else {
						add(atom,body);
					}
				}
				else {
					assert(typeid(*tsbody) == typeid(CPTsBody));
					CPTsBody* body = dynamic_cast<CPTsBody*>(tsbody);
					if(body->type() == TS_RULE) {
						assert(false);
						//TODO Does this ever happen?
					}
					else {
						add(atom,body);
					}
				}
			}
		}
	}

	CPTerm* foldCPTerm(CPTerm* cpterm) {
		if(_foldedterms.find(cpterm) == _foldedterms.end()) {
			_foldedterms.insert(cpterm);
			if(typeid(*cpterm) == typeid(CPVarTerm)) {
				CPVarTerm* varterm = static_cast<CPVarTerm*>(cpterm);
				if(not termtranslator()->function(varterm->_varid)) {
					CPTsBody* cprelation = termtranslator()->cprelation(varterm->_varid);
					CPTerm* left = foldCPTerm(cprelation->left());
					if((typeid(*left) == typeid(CPSumTerm) || typeid(*left) == typeid(CPWSumTerm)) && cprelation->comp() == CT_EQ) {
						assert(cprelation->right()._isvarid && cprelation->right()._varid == varterm->_varid);
						return left;
					}
				}
			}
			else if(typeid(*cpterm) == typeid(CPSumTerm)) {
				CPSumTerm* sumterm = static_cast<CPSumTerm*>(cpterm);
				std::vector<VarId> newvarids;
				for(auto it = sumterm->_varids.begin(); it != sumterm->_varids.end(); ++it) {
					if(not termtranslator()->function(*it)) {
						CPTsBody* cprelation = termtranslator()->cprelation(*it);
						CPTerm* left = foldCPTerm(cprelation->left());
						if(typeid(*left) == typeid(CPSumTerm) && cprelation->comp() == CT_EQ) {
							CPSumTerm* subterm = static_cast<CPSumTerm*>(left);
							assert(cprelation->right()._isvarid && cprelation->right()._varid == *it);
							newvarids.insert(newvarids.end(),subterm->_varids.begin(),subterm->_varids.end());
						}
						//TODO Need to do something special in other cases?
						else newvarids.push_back(*it);
					}
					else newvarids.push_back(*it);
				}
				sumterm->_varids = newvarids;
			}
			else if(typeid(*cpterm) == typeid(CPWSumTerm)) {
				//CPWSumTerm* wsumterm = static_cast<CPWSumTerm*>(cpterm);
				//TODO
			}
		}
		return cpterm;
	}

public:
	const int ID_FOR_UNDEFINED;

	// Constructors
	GroundTheory(AbstractStructure* str): AbstractGroundTheory(str), ID_FOR_UNDEFINED(-1){}
	GroundTheory(Vocabulary* voc, AbstractStructure* str): AbstractGroundTheory(voc, str), ID_FOR_UNDEFINED(-1){}

	virtual	~GroundTheory(){}

	// Mutators
	void 	add(Formula* )		{ assert(false);	}
	void 	add(Definition* )	{ assert(false);	}
	void 	add(FixpDef* )		{ assert(false);	}

	virtual void recursiveDelete(){ Policy::polRecursiveDelete(); }

	void startTheory(){
		Policy::polStartTheory(translator());
	}
	void closeTheory(){
		// TODO arbitrary values?
		addFalseDefineds();
		addFuncConstraints();
		Policy::polEndTheory();
	}

	void add(GroundClause& cl, bool skipfirst) {
		transformForAdd(cl,VIT_DISJ,ID_FOR_UNDEFINED,skipfirst);
		Policy::polAdd(cl);
	}

	void addPure(GroundClause& cl) {
		Policy::polAdd(cl);
	}

	void add(GroundDefinition* def) {
		for(auto i=def->begin(); i!=def->end(); ++i) {
			if(typeid(*(*i).second)==typeid(PCGroundRule)) {
				PCGroundRule* rule = dynamic_cast<PCGroundRule*>((*i).second);
				transformForAdd(rule->body(),(rule->type()==RT_CONJ ? VIT_CONJ : VIT_DISJ), def->id());
				notifyDefined(rule->head());
			} else {
				assert(typeid(*(*i).second)==typeid(AggGroundRule)); 
				AggGroundRule* rule = dynamic_cast<AggGroundRule*>((*i).second);
				add(rule->setnr(),def->id(),(rule->aggtype() != AGG_CARD));
				notifyDefined(rule->head());
			}
		}
		Policy::polAdd(def);
	}

private:
<<<<<<< HEAD
	void notifyDefined(int tseitin){
		if(not translator()->hasSymbolFor(tseitin)){
=======
	void notifyDefined(int inputatom){
		if(not translator()->isInputAtom(inputatom)){
>>>>>>> 82508f53
			return;
		}
		PFSymbol* symbol = translator()->getSymbol(inputatom);
		auto it = _defined.find(symbol);
		if(it==_defined.end()){
			it = _defined.insert(std::pair<PFSymbol*, std::set<int> >(symbol, std::set<int>())).first;
		}
		(*it).second.insert(inputatom);
	}

public:
	void add(GroundFixpDef*) {
		assert(false);
		//TODO
	}

	void add(int tseitin, CPTsBody* body) {
		//TODO also add variables (in a separate container?)

		CPTsBody* foldedbody = new CPTsBody(body->type(),foldCPTerm(body->left()),body->comp(),body->right());
		//FIXME possible leaks!!

		Policy::polAdd(tseitin, foldedbody);
	}

	void add(int setnr, unsigned int defnr, bool weighted) {
		if(_printedsets.find(setnr) == _printedsets.end()) {
			_printedsets.insert(setnr);
			TsSet& tsset = translator()->groundset(setnr);
			transformForAdd(tsset.literals(),VIT_SET,defnr);
			std::vector<double> weights;
			if(weighted) { weights = tsset.weights(); }
			Policy::polAdd(tsset,setnr, weighted);
		}
	}

	void add(int head, AggTsBody* body) {
		add(body->setnr(),ID_FOR_UNDEFINED,(body->aggtype() != AGG_CARD));
		Policy::polAdd(head, body);
	}

	/**
	 *		Adds constraints to the theory that state that each of the functions that occur in the theory is indeed a function.
	 *		This method should be called before running the SAT solver and after grounding.
	 */
	void addFuncConstraints() {
		for(unsigned int n = 0; n < translator()->nbManagedSymbols(); ++n) {
			PFSymbol* pfs = translator()->getManagedSymbol(n);
			auto tuples = translator()->getTuples(n);
			if((typeid(*pfs)!=typeid(Function)) || tuples.empty()) {
				continue;
			}
			Function* f = dynamic_cast<Function*>(pfs);
			StrictWeakNTupleEquality de(f->arity());
			StrictWeakNTupleOrdering ds(f->arity());

			const PredTable* ct = structure()->inter(f)->graphInter()->ct();
			const PredTable* pt = structure()->inter(f)->graphInter()->pt();
			SortTable* st = structure()->inter(f->outsort());

			ElementTuple input(f->arity(),0);
			TableIterator tit = ct->begin();
			SortIterator sit = st->sortBegin();
			std::vector<std::vector<int> > sets;
			std::vector<bool> weak;
			for(auto it = tuples.begin(); it != tuples.end(); ) {
				if(de(it->first,input) && !sets.empty()) {
					sets.back().push_back(it->second);
					while(*sit != it->first.back()) {
						ElementTuple temp = input; temp.push_back(*sit);
						if(pt->contains(temp)) {
							weak.back() = true;
							break;
						}
						++sit;
					}
					++it;
					if(sit.hasNext()) { ++sit; }
				}
				else {
					if(!sets.empty() && sit.hasNext()) weak.back() = true;
					if(tit.hasNext()) {
						const ElementTuple& tuple = *tit;
						if(de(tuple,it->first)) {
							do {
								if(it->first != tuple) addUnitClause(-(it->second));
								++it;
							} while(it != tuples.end() && de(tuple,it->first));
							continue;
						}
						else if(ds(tuple,it->first)) {
							do { ++tit; } while(tit.hasNext() && ds(*tit,it->first));
							continue;
						}
					}
					sets.push_back(std::vector<int>(0));
					weak.push_back(false);
					input = it->first; input.pop_back();
					sit = st->sortBegin();
				}
			}
			for(unsigned int s = 0; s < sets.size(); ++s) {
				std::vector<double> lw(sets[s].size(),1);
				std::vector<double> tw(0);
				int setnr = translator()->translateSet(sets[s],lw,tw);
				int tseitin;
				if(f->partial() || !(st->finite()) || weak[s]) {
					tseitin = translator()->translate(1,'>',false,AGG_CARD,setnr,TS_IMPL);
				}
				else {
					tseitin = translator()->translate(1,'=',true,AGG_CARD,setnr,TS_IMPL);
				}
				addUnitClause(tseitin);
			}
		}
	}

	void addFalseDefineds() {
		for(unsigned int n = 0; n < translator()->nbManagedSymbols(); ++n) {
			PFSymbol* s = translator()->getManagedSymbol(n);
			auto it = _defined.find(s);
			if(it!=_defined.end()) {
				auto tuples = translator()->getTuples(n);
				for(auto jt = tuples.begin(); jt != tuples.end(); ++jt) {
					if(it->second.find(jt->second) == it->second.end()){
						addUnitClause(-jt->second);
					}
				}
			}
		}
	}

<<<<<<< HEAD
	std::ostream& put(std::ostream& s, bool, unsigned int) const {
		return Policy::polPut(s, translator(), termtranslator());
	}

	std::string toString() const {
		return Policy::polToString(translator(), termtranslator());
=======
	std::ostream& put(std::ostream& s, unsigned int spaces) const{
		return Policy::polPut(s, translator(), termtranslator(), false); // TODO longnames?
	}

	std::string to_string() const{
		return Policy::polTo_string(translator(), termtranslator(), false);  // TODO longnames?
>>>>>>> 82508f53
	}

	virtual void			accept(TheoryVisitor* v) const		{ v->visit(this);			}
	virtual AbstractTheory*	accept(TheoryMutatingVisitor* v)	{ return v->visit(this);	}
};

#endif /* ABSTRACTGROUNDTHEORY_HPP_ */<|MERGE_RESOLUTION|>--- conflicted
+++ resolved
@@ -93,7 +93,7 @@
 	 *		implement unfolding
 	 */
 	void transformForAdd(const std::vector<int>& vi, VIType /*vit*/, int defnr, bool skipfirst = false) {
-		unsigned int n = 0;
+		size_t n = 0;
 		if(skipfirst) ++n;
 		for(; n < vi.size(); ++n) {
 			int atom = abs(vi[n]);
@@ -104,7 +104,7 @@
 					PCTsBody* body = dynamic_cast<PCTsBody*>(tsbody);
 					if(body->type() == TS_IMPL || body->type() == TS_EQ) {
 						if(body->conj()) {
-							for(unsigned int m = 0; m < body->size(); ++m) {
+							for(size_t m = 0; m < body->size(); ++m) {
 								std::vector<int> cl(2,-atom);
 								cl[1] = body->literal(m);
 								add(cl,true);
@@ -112,7 +112,7 @@
 						}
 						else {
 							std::vector<int> cl(body->size()+1,-atom);
-							for(unsigned int m = 0; m < body->size(); ++m){
+							for(size_t m = 0; m < body->size(); ++m){
 								cl[m+1] = body->literal(m);
 							}
 							add(cl,true);
@@ -121,13 +121,13 @@
 					if(body->type() == TS_RIMPL || body->type() == TS_EQ) {
 						if(body->conj()) {
 							std::vector<int> cl(body->size()+1,atom);
-							for(unsigned int m = 0; m < body->size(); ++m){
+							for(size_t m = 0; m < body->size(); ++m){
 								cl[m+1] = -body->literal(m);
 							}
 							add(cl,true);
 						}
 						else {
-							for(unsigned int m = 0; m < body->size(); ++m) {
+							for(size_t m = 0; m < body->size(); ++m) {
 								std::vector<int> cl(2,atom);
 								cl[1] = -body->literal(m);
 								add(cl,true);
@@ -257,13 +257,8 @@
 	}
 
 private:
-<<<<<<< HEAD
-	void notifyDefined(int tseitin){
-		if(not translator()->hasSymbolFor(tseitin)){
-=======
 	void notifyDefined(int inputatom){
 		if(not translator()->isInputAtom(inputatom)){
->>>>>>> 82508f53
 			return;
 		}
 		PFSymbol* symbol = translator()->getSymbol(inputatom);
@@ -310,7 +305,7 @@
 	 *		This method should be called before running the SAT solver and after grounding.
 	 */
 	void addFuncConstraints() {
-		for(unsigned int n = 0; n < translator()->nbManagedSymbols(); ++n) {
+		for(size_t n = 0; n < translator()->nbManagedSymbols(); ++n) {
 			PFSymbol* pfs = translator()->getManagedSymbol(n);
 			auto tuples = translator()->getTuples(n);
 			if((typeid(*pfs)!=typeid(Function)) || tuples.empty()) {
@@ -344,7 +339,7 @@
 					if(sit.hasNext()) { ++sit; }
 				}
 				else {
-					if(!sets.empty() && sit.hasNext()) weak.back() = true;
+					if(not sets.empty() && sit.hasNext()) { weak.back() = true; }
 					if(tit.hasNext()) {
 						const ElementTuple& tuple = *tit;
 						if(de(tuple,it->first)) {
@@ -365,12 +360,12 @@
 					sit = st->sortBegin();
 				}
 			}
-			for(unsigned int s = 0; s < sets.size(); ++s) {
+			for(size_t s = 0; s < sets.size(); ++s) {
 				std::vector<double> lw(sets[s].size(),1);
 				std::vector<double> tw(0);
 				int setnr = translator()->translateSet(sets[s],lw,tw);
 				int tseitin;
-				if(f->partial() || !(st->finite()) || weak[s]) {
+				if(f->partial() || (not st->finite()) || weak[s]) {
 					tseitin = translator()->translate(1,'>',false,AGG_CARD,setnr,TS_IMPL);
 				}
 				else {
@@ -382,7 +377,7 @@
 	}
 
 	void addFalseDefineds() {
-		for(unsigned int n = 0; n < translator()->nbManagedSymbols(); ++n) {
+		for(size_t n = 0; n < translator()->nbManagedSymbols(); ++n) {
 			PFSymbol* s = translator()->getManagedSymbol(n);
 			auto it = _defined.find(s);
 			if(it!=_defined.end()) {
@@ -396,21 +391,12 @@
 		}
 	}
 
-<<<<<<< HEAD
-	std::ostream& put(std::ostream& s, bool, unsigned int) const {
-		return Policy::polPut(s, translator(), termtranslator());
-	}
-
-	std::string toString() const {
-		return Policy::polToString(translator(), termtranslator());
-=======
-	std::ostream& put(std::ostream& s, unsigned int spaces) const{
-		return Policy::polPut(s, translator(), termtranslator(), false); // TODO longnames?
-	}
-
-	std::string to_string() const{
-		return Policy::polTo_string(translator(), termtranslator(), false);  // TODO longnames?
->>>>>>> 82508f53
+	std::ostream& put(std::ostream& s, bool longnames = false, unsigned int spaces = 0) const {
+		return Policy::polPut(s,translator(),termtranslator(),longnames);
+	}
+
+	std::string toString(bool longnames = false, unsigned int spaces = 0) const {
+		return Policy::polToString(translator(),termtranslator(),longnames);
 	}
 
 	virtual void			accept(TheoryVisitor* v) const		{ v->visit(this);			}
