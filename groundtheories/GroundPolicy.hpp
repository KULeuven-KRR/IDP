/************************************
	GroundTheory.hpp
	this file belongs to GidL 2.0
	(c) K.U.Leuven
************************************/

#ifndef GROUNDTHEORY_HPP_
#define GROUNDTHEORY_HPP_

#include <string>
#include <vector>
#include <map>
#include <set>
#include <cassert>
#include <ostream>
#include <iostream>

#include "ecnf.hpp"
#include "common.hpp"

#include "ground.hpp"
#include <sstream>

#include <assert.h>

class GroundPolicy {
private:
	std::vector<GroundClause>		_clauses;
	std::map<int,GroundDefinition*>	_definitions;
	std::vector<GroundFixpDef*>		_fixpdefs;
	std::vector<GroundSet*>			_sets;
	std::vector<GroundAggregate*>	_aggregates;
	std::vector<CPReification*>		_cpreifications;

	GroundTranslator*				_translator;
	GroundTranslator* polTranslator() const { return _translator; }

public:
	// Inspectors
	unsigned int		nrClauses()						const { return _clauses.size();							}
	unsigned int		nrDefinitions()					const { return _definitions.size();						}
	unsigned int		nrFixpDefs()					const { return _fixpdefs.size();						}
	unsigned int		nrSets()						const { return _sets.size();							}
	unsigned int		nrAggregates()					const { return _aggregates.size();						}
	unsigned int 		nrCPReifications()				const { return _cpreifications.size();					}
	GroundClause		clause(unsigned int n)			const { return _clauses[n];								}
	GroundDefinition*	definition(unsigned int n)		const { return _definitions.at(n);						}
	GroundFixpDef*		fixpdef(unsigned int n)			const { return _fixpdefs[n];							}
	GroundSet*			set(unsigned int n)				const { return _sets[n];								}
	GroundAggregate*	aggregate(unsigned int n)		const { return _aggregates[n];							}
	CPReification*		cpreification(unsigned int n)	const { return _cpreifications[n];						}

	void polStartTheory(GroundTranslator* translator){
		_translator = translator;
	}
	void polEndTheory(){}

	void polRecursiveDelete() {
		for(auto defit = _definitions.begin(); defit != _definitions.end(); ++defit) {
			(*defit).second->recursiveDelete();
		}
		for(auto aggit = _aggregates.begin(); aggit != _aggregates.end(); ++aggit) {
			delete(*aggit);
		}
		for(auto setit = _sets.begin(); setit != _sets.end(); ++setit) {
			delete(*setit);
		}
		//for(std::vector<GroundFixpDef*>::iterator fdefit = _fixpdefs.begin(); fdefit != _fixpdefs.end(); ++fdefit) {
		//	(*defit)->recursiveDelete();
		//	delete(*defit);
		//}
		for(auto cprit = _cpreifications.begin(); cprit != _cpreifications.end(); ++cprit) {
			delete(*cprit);
		}
	}

	void polAdd(const GroundClause& cl) {
		_clauses.push_back(cl);
	}

	void polAdd(int head, AggTsBody* body) {
		_aggregates.push_back(new GroundAggregate(body->aggtype(),body->lower(),body->type(),head,body->setnr(),body->bound()));
	}

	void polAdd(int tseitin, CPTsBody* body) {
		//TODO also add variables (in a separate container?)
		_cpreifications.push_back(new CPReification(tseitin,body));
	}

	void polAdd(const TsSet& tsset, int setnr, bool weighted) {
		_sets.push_back(new GroundSet(setnr,tsset.literals(),tsset.weights()));
	}

	void polAdd(GroundDefinition* d){
		_definitions.insert(std::pair<int, GroundDefinition*>(d->id(), d));
	}

	void polAdd(int defnr, PCGroundRule* rule) {
		if(_definitions.find(defnr)==_definitions.end()){
			_definitions.insert(std::pair<int, GroundDefinition*>(defnr, new GroundDefinition(defnr, _translator)));
		}
		_definitions.at(defnr)->addPCRule(rule->head(), rule->body(), rule->type()==RT_CONJ, rule->recursive());
	}

	void polAdd(int defnr, AggGroundRule* rule) {
		if(_definitions.find(defnr)==_definitions.end()){
			_definitions.insert(std::pair<int, GroundDefinition*>(defnr, new GroundDefinition(defnr, _translator)));
		}
		_definitions.at(defnr)->addAggRule(rule->head(), rule->setnr(), rule->aggtype(), rule->lower(), rule->bound(), rule->recursive());
	}

	std::ostream& polPut(std::ostream& s, GroundTranslator* translator, GroundTermTranslator* termtranslator, bool longnames) const {
		std::cerr << "Printing ground theory\n";
		std::cerr << "Has " << _clauses.size() << " clauses." << "\n";
		for(size_t n = 0; n < _clauses.size(); ++n) {
			if(_clauses[n].empty()) { s << "false"; }
			else {
				for(size_t m = 0; m < _clauses[n].size(); ++m) {
					if(_clauses[n][m] < 0) { s << '~'; }
					s << translator->printAtom(_clauses[n][m],longnames);
					if(m < _clauses[n].size()-1) { s << " | "; }
				}
			}
			s << ". // ";
			for(size_t m = 0; m < _clauses[n].size(); ++m) {
				s << _clauses[n][m] << " ";
			}
			s << "0\n";
		}
		for(size_t n = 0; n < _definitions.size(); ++n) {
			s << _definitions.at(n)->toString(longnames);
		}
		for(size_t n = 0; n < _sets.size(); ++n) {
			s << "Set nr. " << _sets[n]->setnr() << " = [ ";
			for(size_t m = 0; m < _sets[n]->size(); ++m) {
				s << "(" << translator->printAtom(_sets[n]->literal(m),longnames);
				s << " = " << _sets[n]->weight(m) << ")";
				if(m < _sets[n]->size()-1) { s << "; "; }
			}
			s << "].\n";
		}
		for(size_t n = 0; n < _aggregates.size(); ++n) {
			const GroundAggregate* agg = _aggregates[n];
<<<<<<< HEAD
			s << translator->printAtom(agg->head(), longnames) << ' ';
			s << agg->arrow() << ' ';
			s << agg->bound();
=======
			s << translator->printAtom(agg->head(),longnames) << ' ' << agg->arrow() << ' ' << agg->bound();
>>>>>>> e6159901
			s << (agg->lower() ? " =< " : " >= ");
			s << agg->type() << '(' << agg->setnr() << ")." << "\n";
		}
		//TODO: repeat above for fixpoint definitions
		for(std::vector<CPReification*>::const_iterator it = _cpreifications.begin(); it != _cpreifications.end(); ++it) {
			CPReification* cpr = *it;
			s << translator->printAtom(cpr->_head,longnames) << ' ' << cpr->_body->type() << ' ';
			CPTerm* left = cpr->_body->left();
			if(typeid(*left) == typeid(CPSumTerm)) {
				CPSumTerm* cpt = dynamic_cast<CPSumTerm*>(left);
				s << "sum[ ";
				for(std::vector<unsigned int>::const_iterator vit = cpt->_varids.begin(); vit != cpt->_varids.end(); ++vit) {
					s << termtranslator->printTerm(*vit, longnames);
					if(vit != cpt->_varids.end()-1) { s << "; "; }
				}
				s << " ]";
			}
			else if(typeid(*left) == typeid(CPWSumTerm)) {
				CPWSumTerm* cpt = dynamic_cast<CPWSumTerm*>(left);
				std::vector<unsigned int>::const_iterator vit;
				std::vector<int>::const_iterator wit;
				s << "wsum[ ";
				for(vit = cpt->_varids.begin(), wit = cpt->_weights.begin(); vit != cpt->_varids.end() && wit != cpt->_weights.end(); ++vit, ++wit) {
					s << '(' << termtranslator->printTerm(*vit, longnames) << '=' << *wit << ')';
					if(vit != cpt->_varids.end()-1) { s << "; "; }
				}
				s << " ]";
			}
			else {
				assert(typeid(*left) == typeid(CPVarTerm));
				CPVarTerm* cpt = dynamic_cast<CPVarTerm*>(left);
				s << termtranslator->printTerm(cpt->_varid, longnames);
			}
			s << ' ' << cpr->_body->comp() << ' ';
			CPBound right = cpr->_body->right();
			if(right._isvarid) { s << termtranslator->printTerm(right._varid, longnames); }
			else { s << right._bound; }
			s << '.' << "\n";
		}
		return s;
	}

	std::string polToString(GroundTranslator* translator, GroundTermTranslator* termtranslator, bool longnames) const {
		std::stringstream s;
		polPut(s, translator, termtranslator, longnames);
		return s.str();
	}
};

#endif /* GROUNDTHEORY_HPP_ */<|MERGE_RESOLUTION|>--- conflicted
+++ resolved
@@ -141,13 +141,9 @@
 		}
 		for(size_t n = 0; n < _aggregates.size(); ++n) {
 			const GroundAggregate* agg = _aggregates[n];
-<<<<<<< HEAD
 			s << translator->printAtom(agg->head(), longnames) << ' ';
 			s << agg->arrow() << ' ';
 			s << agg->bound();
-=======
-			s << translator->printAtom(agg->head(),longnames) << ' ' << agg->arrow() << ' ' << agg->bound();
->>>>>>> e6159901
 			s << (agg->lower() ? " =< " : " >= ");
 			s << agg->type() << '(' << agg->setnr() << ")." << "\n";
 		}
