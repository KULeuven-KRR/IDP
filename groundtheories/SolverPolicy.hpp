/************************************
	SolverTheory.hpp
	this file belongs to GidL 2.0
	(c) K.U.Leuven
************************************/

#ifndef SOLVERTHEORY_HPP_
#define SOLVERTHEORY_HPP_

#include <string>
#include <vector>
#include <map>
#include <set>
#include <cassert>
#include <ostream>
#include <assert.h>
#include <iostream>

#include "ground.hpp"
#include "ecnf.hpp"
#include "commontypes.hpp"
#include "grounders/LazyQuantGrounder.hpp"
#include "grounders/DefinitionGrounders.hpp"

namespace MinisatID{
 	 class WrappedPCSolver;
}
typedef MinisatID::WrappedPCSolver SATSolver;

class TsSet;

/**
 *	A SolverTheory is a ground theory, stored as an instance of a SAT solver
 */
class SolverPolicy {
private:
	GroundTermTranslator* 				_termtranslator;
	SATSolver*							_solver;		// The SAT solver
	std::map<PFSymbol*,std::set<int> >	_defined;		// Symbols that are defined in the theory. This set is used to
														// communicate to the solver which ground atoms should be considered defined.
	std::set<unsigned int> 				_addedvarids;	// Variable ids that have already been added, together with their domain.

	int	_verbosity;

	const 	SATSolver& getSolver() const	{ return *_solver; }
			SATSolver& getSolver() 			{ return *_solver; }

public:
	// Destructors
	void polRecursiveDelete() { }

	void polStartTheory(GroundTranslator*){}
	void polEndTheory(){}

	inline MinisatID::Atom createAtom(int lit){
		return MinisatID::Atom(abs(lit));
	}

	inline MinisatID::Literal createLiteral(int lit){
		return MinisatID::Literal(abs(lit),lit<0);
	}

	inline MinisatID::Weight createWeight(double weight){
	#warning "Dangerous cast from double to int in adding rules to the solver"
		return MinisatID::Weight(int(weight));	// TODO: remove cast when supported by the solver
	}

	void initialize(SATSolver* solver, int verbosity, GroundTermTranslator* termtranslator){
		_solver = solver;
		_verbosity = verbosity;
		_termtranslator = termtranslator;
	}

	void polAdd(const GroundClause& cl) {
		MinisatID::Disjunction clause;
		for(size_t n = 0; n < cl.size(); ++n) {
			clause.literals.push_back(createLiteral(cl[n]));
		}
		getSolver().add(clause);
	}

	void polAdd(const TsSet& tsset, int setnr, bool weighted) {
		if(not weighted) {
			MinisatID::Set set;
			set.setID = setnr;
			for(size_t n = 0; n < tsset.size(); ++n) {
				set.literals.push_back(createLiteral(tsset.literal(n)));
			}
			getSolver().add(set);
		} else {
			MinisatID::WSet set;
			set.setID = setnr;
			for(size_t n = 0; n < tsset.size(); ++n) {
				set.literals.push_back(createLiteral(tsset.literal(n)));
				set.weights.push_back(createWeight(tsset.weight(n)));
			}
			getSolver().add(set);
		}
	}

	void polAdd(GroundDefinition* def){
		for(auto i=def->begin(); i!=def->end(); ++i){
			if(typeid(*(*i).second)==typeid(PCGroundRule)) {
				polAdd(def->id(),dynamic_cast<PCGroundRule*>((*i).second));
			} else {
				assert(typeid(*(*i).second)==typeid(AggGroundRule));
				polAdd(def->id(),dynamic_cast<AggGroundRule*>((*i).second));
			}
		}
	}

	// NOTE: this method can be safely called from outside
	void polAdd(int defnr, PCGroundRule* rule) {
		polAddPCRule(defnr,rule->head(),rule->body(),(rule->type() == RT_CONJ), rule->recursive());
	}

	// NOTE: this method can be safely called from outside
	void polAdd(int defnr, AggGroundRule* rule) {
		polAddAggregate(defnr,rule->head(),rule->lower(),rule->setnr(),rule->aggtype(),TsType::RULE,rule->bound());
	}

	void polAdd(int defnr, int head, AggGroundRule* body, bool) {
		polAddAggregate(defnr,head,body->lower(),body->setnr(),body->aggtype(),TsType::RULE,body->bound());
	}


	void polAdd(int head, AggTsBody* body) {
		assert(body->type() != TsType::RULE);
		//FIXME correct undefined id numbering instead of -1 (should be the number the solver takes as undefined, so should but it in the solver interface)
		polAddAggregate(-1,head,body->lower(),body->setnr(),body->aggtype(),body->type(),body->bound());
	}

	void polAddWeightedSum(const MinisatID::Atom& head, const std::vector<VarId>& varids, const std::vector<int> weights, const int& bound, MinisatID::EqType rel, SATSolver& solver){
		MinisatID::CPSumWeighted sentence;
		sentence.head = head;
		sentence.varIDs = varids;
		sentence.weights = weights;
		sentence.bound = bound;
		sentence.rel = rel;
		solver.add(sentence);
	}

	void polAdd(int tseitin, CPTsBody* body) {
		MinisatID::EqType comp;
		switch(body->comp()) {
			case CompType::EQ:	comp = MinisatID::MEQ; break;
			case CompType::NEQ:	comp = MinisatID::MNEQ; break;
			case CompType::LEQ:	comp = MinisatID::MLEQ; break;
			case CompType::GEQ:	comp = MinisatID::MGEQ; break;
			case CompType::LT:	comp = MinisatID::ML; break;
			case CompType::GT:	comp = MinisatID::MG; break;
		}
		CPTerm* left = body->left();
		CPBound right = body->right();
		if(typeid(*left) == typeid(CPVarTerm)) {
			CPVarTerm* term = dynamic_cast<CPVarTerm*>(left);
			polAddCPVariable(term->_varid, _termtranslator);
			if(right._isvarid) {
				polAddCPVariable(right._varid, _termtranslator);
				MinisatID::CPBinaryRelVar sentence;
				sentence.head = createAtom(tseitin);
				sentence.lhsvarID = term->_varid;
				sentence.rhsvarID = right._varid;
				sentence.rel = comp;
				getSolver().add(sentence);
			} else {
				MinisatID::CPBinaryRel sentence;
				sentence.head = createAtom(tseitin);
				sentence.varID = term->_varid;
				sentence.bound = right._bound;
				sentence.rel = comp;
				getSolver().add(sentence);
			}
		} else if(typeid(*left) == typeid(CPSumTerm)) {
			CPSumTerm* term = dynamic_cast<CPSumTerm*>(left);
			polAddCPVariables(term->_varids, _termtranslator);
			if(right._isvarid) {
				polAddCPVariable(right._varid, _termtranslator);
				std::vector<VarId> varids = term->_varids;
				std::vector<int> weights;
				weights.resize(1, term->_varids.size());

				int bound = 0;
				varids.push_back(right._varid);
				weights.push_back(-1);

				polAddWeightedSum(createAtom(tseitin), varids, weights, bound, comp, getSolver());
			} else {
				std::vector<int> weights;
				weights.resize(1, term->_varids.size());
				polAddWeightedSum(createAtom(tseitin), term->_varids, weights, right._bound, comp, getSolver());
			}
		} else {
			assert(typeid(*left) == typeid(CPWSumTerm));
			CPWSumTerm* term = dynamic_cast<CPWSumTerm*>(left);
			polAddCPVariables(term->_varids, _termtranslator);
			if(right._isvarid) {
				polAddCPVariable(right._varid, _termtranslator);
				std::vector<VarId> varids = term->_varids;
				std::vector<int> weights = term->_weights;

				int bound = 0;
				varids.push_back(right._varid);
				weights.push_back(-1);

				polAddWeightedSum(createAtom(tseitin), varids, weights, bound, comp, getSolver());
			} else {
				polAddWeightedSum(createAtom(tseitin), term->_varids, term->_weights, right._bound, comp, getSolver());
			}
		}
	}

<<<<<<< HEAD
	// FIXME probably already exists in transform for add?
	void polAdd(Lit tseitin, TsType type, const GroundClause& clause){
		switch(type){
			case TsType::RIMPL:{
				assert(false);// FIXME add equivalence or rule or impl
				break;}
			case TsType::IMPL:{
				MinisatID::Disjunction d;
				d.literals.push_back(createLiteral(-tseitin));
				for(auto i=clause.begin(); i<clause.end(); ++i){
					d.literals.push_back(createLiteral(*i));
				}
				getSolver().add(d);
				break;}
			case TsType::RULE:{
				assert(false);// FIXME add equivalence or rule or impl
				break;}
			case TsType::EQ:{
				MinisatID::Equivalence eq;
				eq.head = createLiteral(-tseitin);
				for(auto i=clause.begin(); i<clause.end(); ++i){
					eq.body.push_back(createLiteral(*i));
				}
				getSolver().add(eq);
				break;}
		}
	}


	typedef cb::Callback1<void, ResidualAndFreeInst*> callbackgrounding;
	class LazyClauseMon: public MinisatID::LazyGroundingCommand{
	private:
		ResidualAndFreeInst* inst;
		callbackgrounding requestGroundingCB;

	public:
		LazyClauseMon(ResidualAndFreeInst* inst):inst(inst){}

		void setRequestMoreGrounding(callbackgrounding cb){
			requestGroundingCB = cb;
		}

		virtual void requestGrounding(){
			if(not alreadyGround()){
				MinisatID::LazyGroundingCommand::requestGrounding();
				requestGroundingCB(inst);
			}
		}
	};

	void notifyLazyResidual(ResidualAndFreeInst* inst, LazyQuantGrounder const* const grounder){
		LazyClauseMon* mon = new LazyClauseMon(inst);
		MinisatID::LazyGroundLit lc(false, createLiteral(inst->residual), mon);
		callbackgrounding cbmore(const_cast<LazyQuantGrounder*>(grounder), &LazyQuantGrounder::requestGroundMore); // FIXME for some reason, cannot seem to pass in const function pointers?
		mon->setRequestMoreGrounding(cbmore);
		getSolver().add(lc);
	}

	typedef cb::Callback2<void, const Lit&, const std::vector<const DomainElement*>&> callbackrulegrounding;
	class LazyRuleMon: public MinisatID::LazyGroundingCommand{
	private:
		Lit lit;
		ElementTuple args;
		callbackrulegrounding requestgrounding;

	public:
		LazyRuleMon(const Lit& lit, const ElementTuple& args): lit(lit), args(args){}

		void setRequestRuleGrounding(callbackrulegrounding cb){
			requestgrounding = cb;
		}

		virtual void requestGrounding(){
			if(not alreadyGround()){
				MinisatID::LazyGroundingCommand::requestGrounding();
				requestgrounding(lit, args);
			}
		}
	};

	void polNotifyDefined(const Lit& lit, const ElementTuple& args, LazyRuleGrounder* grounder){
		LazyRuleMon* mon = new LazyRuleMon(lit, args);
		MinisatID::LazyGroundLit lc(true, createLiteral(lit), mon);
		callbackrulegrounding cbmore(grounder, &LazyRuleGrounder::ground); // FIXME for some reason, cannot seem to pass in const function pointers?
		mon->setRequestRuleGrounding(cbmore);
		getSolver().add(lc);
	}

	std::ostream& polPut(std::ostream& s, GroundTranslator* translator, GroundTermTranslator* termtranslator, bool longnames)	const { assert(false); return s;	}
	std::string polTo_string(GroundTranslator* translator, GroundTermTranslator* termtranslator, bool longnames) const { assert(false); return "";		}
=======
	std::ostream& 	polPut(std::ostream& s, GroundTranslator*, GroundTermTranslator*, bool longnames)	const { assert(false); return s;	}
	std::string 	polToString(GroundTranslator*, GroundTermTranslator*, bool longnames) 				const { assert(false); return "";	}
>>>>>>> e6159901

private:
	void polAddAggregate(int definitionID, int head, bool lowerbound, int setnr, AggFunction aggtype, TsType sem, double bound) {
		MinisatID::Aggregate agg;
		agg.sign = lowerbound ? MinisatID::AGGSIGN_LB : MinisatID::AGGSIGN_UB;
		agg.setID = setnr;
		switch (aggtype) {
			case AggFunction::CARD:
				agg.type = MinisatID::CARD;
				if(_verbosity > 0) std::clog << "card ";
				break;
			case AggFunction::SUM:
				agg.type = MinisatID::SUM;
				if(_verbosity > 0) std::clog << "sum ";
				break;
			case AggFunction::PROD:
				agg.type = MinisatID::PROD;
				if(_verbosity > 0) std::clog << "prod ";
				break;
			case AggFunction::MIN:
				agg.type = MinisatID::MIN;
				if(_verbosity > 0) std::clog << "min ";
				break;
			case AggFunction::MAX:
				if(_verbosity > 0) std::clog << "max ";
				agg.type = MinisatID::MAX;
				break;
		}
		if(_verbosity > 0) std::clog << setnr << ' ';
		switch(sem) {
			case TsType::EQ: case TsType::IMPL: case TsType::RIMPL:
				agg.sem = MinisatID::COMP;
				break;
			case TsType::RULE:
				agg.sem = MinisatID::DEF;
				break;
		}
		if(_verbosity > 0) std::clog << (lowerbound ? " >= " : " =< ") << bound << "\n";
		agg.defID = definitionID;
		agg.head = createAtom(head);
		agg.bound = createWeight(bound);
		getSolver().add(agg);
	}

	void polAddCPVariables(const std::vector<VarId>& varids, GroundTermTranslator* termtranslator) {
		for(auto it = varids.begin(); it != varids.end(); ++it) {
			polAddCPVariable(*it, termtranslator);
		}
	}

	void polAddCPVariable(const VarId& varid, GroundTermTranslator* termtranslator) {
		if(_addedvarids.find(varid) == _addedvarids.end()) {
			_addedvarids.insert(varid);
			SortTable* domain = termtranslator->domain(varid);
			assert(domain);
			assert(domain->approxFinite());
			if(domain->isRange()) {
				// the domain is a complete range from minvalue to maxvalue.
				MinisatID::CPIntVarRange cpvar;
				cpvar.varID = varid;
				cpvar.minvalue = domain->first()->value()._int;
				cpvar.maxvalue = domain->last()->value()._int;
				if(_verbosity > 0) std::clog << "[" << cpvar.minvalue << "," << cpvar.maxvalue << "]";
				getSolver().add(cpvar);
			}
			else {
				// the domain is not a complete range.
				MinisatID::CPIntVarEnum cpvar;
				cpvar.varID = varid;
				if(_verbosity > 0) std::clog << "{ ";
				for(SortIterator it = domain->sortBegin(); it.hasNext(); ++it) {
					int value = (*it)->value()._int;
					cpvar.values.push_back(value);
					if(_verbosity > 0) std::clog << value << "; ";
				}
				if(_verbosity > 0) std::clog << "}";
				getSolver().add(cpvar);
			}
			if(_verbosity > 0) std::clog << "\n";
		}
	}

	void polAddPCRule(int defnr, int head, std::vector<int> body, bool conjunctive, bool){
		MinisatID::Rule rule;
		rule.head = createAtom(head);
		for(unsigned int n = 0; n < body.size(); ++n) {
			rule.body.push_back(createLiteral(body[n]));
		}
		rule.conjunctive = conjunctive;
		rule.definitionID = defnr;
		getSolver().add(rule);
	}
};


#endif /* SOLVERTHEORY_HPP_ */<|MERGE_RESOLUTION|>--- conflicted
+++ resolved
@@ -210,7 +210,6 @@
 		}
 	}
 
-<<<<<<< HEAD
 	// FIXME probably already exists in transform for add?
 	void polAdd(Lit tseitin, TsType type, const GroundClause& clause){
 		switch(type){
@@ -300,11 +299,7 @@
 	}
 
 	std::ostream& polPut(std::ostream& s, GroundTranslator* translator, GroundTermTranslator* termtranslator, bool longnames)	const { assert(false); return s;	}
-	std::string polTo_string(GroundTranslator* translator, GroundTermTranslator* termtranslator, bool longnames) const { assert(false); return "";		}
-=======
-	std::ostream& 	polPut(std::ostream& s, GroundTranslator*, GroundTermTranslator*, bool longnames)	const { assert(false); return s;	}
-	std::string 	polToString(GroundTranslator*, GroundTermTranslator*, bool longnames) 				const { assert(false); return "";	}
->>>>>>> e6159901
+	std::string polToString(GroundTranslator* translator, GroundTermTranslator* termtranslator, bool longnames) const { assert(false); return "";		}
 
 private:
 	void polAddAggregate(int definitionID, int head, bool lowerbound, int setnr, AggFunction aggtype, TsType sem, double bound) {
