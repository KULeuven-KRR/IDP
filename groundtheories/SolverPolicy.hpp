--- conflicted
+++ resolved
@@ -209,7 +209,6 @@
 		}
 	}
 
-<<<<<<< HEAD
 	// FIXME probably already exists in transform for add?
 	void polAdd(Lit tseitin, TsType type, const GroundClause& clause){
 		switch(type){
@@ -298,12 +297,8 @@
 		getSolver().add(lc);
 	}
 
-	std::ostream& polPut(std::ostream& s, GroundTranslator*, GroundTermTranslator*)	const { assert(false); return s;	}
-	std::string polTo_string(GroundTranslator*, GroundTermTranslator*) const { assert(false); return "";		}
-=======
 	std::ostream& polPut(std::ostream& s, GroundTranslator* translator, GroundTermTranslator* termtranslator, bool longnames)	const { assert(false); return s;	}
 	std::string polTo_string(GroundTranslator* translator, GroundTermTranslator* termtranslator, bool longnames) const { assert(false); return "";		}
->>>>>>> 646b16d1
 
 private:
 	void polAddAggregate(int definitionID, int head, bool lowerbound, int setnr, AggFunction aggtype, TsType sem, double bound) {
