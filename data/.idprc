--- conflicted
+++ resolved
@@ -9,8 +9,4 @@
 -- =========================
 
 stdoptions.autocomplete = true		-- use autocompletion for structures
-<<<<<<< HEAD
-stdoptions.cpsolver = false			-- do not use a cp-solver
-=======
-stdoptions.cpsupport = false			-- do not use a cp-solver
->>>>>>> ba113625
+stdoptions.cpsupport = false		-- do not use a cp-solver