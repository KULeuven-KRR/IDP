--- conflicted
+++ resolved
@@ -6,11 +6,14 @@
 
 #include <string>
 #include <iostream>
-#include <sstream>
+#include <ostream>
 #include <vector>
 #include <limits>
 #include <cassert>
 #include <stdlib.h>
+#include <string>
+#include <sstream>
+
 #include "commontypes.hpp"
 
 using namespace std;
@@ -176,7 +179,6 @@
 string* StringPointer(const string& str) {
 	return sharedstrings.stringpointer(str);
 }
-<<<<<<< HEAD
 
 CompType invertct(CompType ct) {
 	switch(ct) {
@@ -224,6 +226,4 @@
 string TsTypeNames[4] = { "<=>", "<-", "=>", "<=" };
 ostream& operator<<(ostream& out, TsType tstype) {
 	return out << TsTypeNames[tstype];
-}
-=======
->>>>>>> 9e932a84
+}