/************************************
	common.cpp
	this file belongs to GidL 2.0
	(c) K.U.Leuven
************************************/

#include <string>
#include <iostream>
#include <ostream>
#include <vector>
#include <limits>
#include <cassert>
#include <stdlib.h>
#include <string>
#include <sstream>

#include "common.hpp"

using namespace std;

string libraryname = INTERNALLIBARYNAME;
string lualibraryfilename = INTERNALLIBARYLUA;
string idplibraryfilename = INTERNALLIBARYIDP;
string configfilename = CONFIGFILENAME;
string getLibraryName() { return libraryname; }
string getLuaLibraryFilename() { return lualibraryfilename; }
string getIDPLibraryFilename() { return idplibraryfilename; }
string getConfigFilename() { return configfilename; }

void notyetimplemented(const string& message) {
	cerr << "WARNING or ERROR: The following feature is not yet implemented:\n"
		 << '\t' << message << '\n'
		 << "Please send an e-mail to krr@cs.kuleuven.be if you really need this feature.\n";
}

bool isInt(double d) {
	return (double(int(d)) == d);
}

bool isInt(const string& s) {
	stringstream i(s);
	int n;
	return (i >> n);
}

bool isDouble(const string& s) {
	stringstream i(s);
	double d;
	return (i >> d);
}

int toInt(const string& s) {
	stringstream i(s);
	int n;
	if(!(i >> n)) return 0;
	else return n;
}

double toDouble(const string& s) {
	stringstream i(s);
	double d;
	if(!(i >> d)) return 0;
	else return d;
}

void printTabs(ostream& output, unsigned int tabs) {
	for(unsigned int n = 0; n < tabs; ++n) 
		output << ' ';
}

double applyAgg(const AggFunction& agg, const vector<double>& args) {
	double d;
	switch(agg) {
		case AggFunction::CARD:
			d = double(args.size());
			break;
		case AggFunction::SUM:
			d = 0;
			for(size_t n = 0; n < args.size(); ++n) { d += args[n]; }
			break;
		case AggFunction::PROD:
			d = 1;
			for(size_t n = 0; n < args.size(); ++n) { d = d * args[n]; }
			break;
		case AggFunction::MIN:
			d = numeric_limits<double>::max();
			for(size_t n = 0; n < args.size(); ++n) { d = (d <= args[n] ? d : args[n]); }
			break;
		case AggFunction::MAX:
			d = numeric_limits<double>::min();
			for(size_t n = 0; n < args.size(); ++n) { d = (d >= args[n] ? d : args[n]); }
			break;
	}
	return d;
}

CompType invertComp(CompType comp) {
	switch(comp) {
		case CompType::EQ: case CompType::NEQ: return comp;
		case CompType::LT: return CompType::GT;
		case CompType::GT: return CompType::LT;
		case CompType::LEQ: return CompType::GEQ;
		case CompType::GEQ: return CompType::LEQ;
		default:
			assert(false);
			return CompType::EQ;
	}
}

CompType negateComp(CompType comp) {
	switch(comp) {
		case CompType::EQ: return CompType::NEQ;
		case CompType::NEQ: return CompType::EQ;
		case CompType::LT: return CompType::GEQ;
		case CompType::GT: return CompType::LEQ;
		case CompType::LEQ: return CompType::GT;
		case CompType::GEQ: return CompType::LT;
		default:
			assert(false);
			return CompType::EQ;
	}
}

TsType reverseImplication(TsType type){
	if(type == TsType::IMPL){
		return TsType::RIMPL;
	}
	if(type == TsType::RIMPL){
		return TsType::IMPL;
	}
	return type;
}

// Negate a context
Context swapcontext(Context ct) {
	Context temp;
	switch(ct) {
		case Context::BOTH: 	temp = Context::BOTH; break;
		case Context::POSITIVE:	temp = Context::NEGATIVE; break;
		case Context::NEGATIVE:	temp = Context::POSITIVE; break;
	}
	return temp;
}

bool isPos(SIGN s){
	return s==SIGN::POS;
}
bool isNeg(SIGN s){
	return s==SIGN::NEG;
}

SIGN operator not(SIGN rhs){
	return rhs==SIGN::POS?SIGN::NEG:SIGN::POS;
}

SIGN operator~(SIGN rhs){
	return not rhs;
}

QUANT operator not (QUANT t){
	return t==QUANT::UNIV?QUANT::EXIST:QUANT::UNIV;
}

/*********************
	Shared strings
*********************/

#include <tr1/unordered_map>
typedef std::tr1::unordered_map<std::string,std::string*>	MSSP;
class StringPointers {
	private:
		MSSP	_sharedstrings;		//!< map a string to its shared pointer
	public:
		~StringPointers();
		string*	stringpointer(const std::string&);	//!< get the shared pointer of a string
};

StringPointers::~StringPointers() {
	for(MSSP::iterator it = _sharedstrings.begin(); it != _sharedstrings.end(); ++it) {
		delete(it->second);
	}
}

string* StringPointers::stringpointer(const string& s) {
	MSSP::iterator it = _sharedstrings.find(s);
	if(it != _sharedstrings.end()) return it->second;
	else {
		string* sp = new string(s);
		_sharedstrings[s] = sp;
		return sp;
	}
}

StringPointers sharedstrings;

string* StringPointer(const char* str) {
	return sharedstrings.stringpointer(string(str));
}

string* StringPointer(const string& str) {
	return sharedstrings.stringpointer(str);
}

<<<<<<< HEAD
CompType invertct(CompType ct) {
	switch(ct) {
		case CompType::EQ: case CompType::NEQ: return ct;
		case CompType::LT: return CompType::GT;
		case CompType::GT: return CompType::LT;
		case CompType::LEQ: return CompType::GEQ;
		case CompType::GEQ: return CompType::LEQ;
		default:
			assert(false);
			return CompType::EQ;
	}
}

CompType negatect(CompType ct) {
	switch(ct) {
		case CompType::EQ: return CompType::NEQ;
		case CompType::NEQ: return CompType::EQ;
		case CompType::LT: return CompType::GEQ;
		case CompType::GT: return CompType::LEQ;
		case CompType::LEQ: return CompType::GT;
		case CompType::GEQ: return CompType::LT;
=======
PosContext negateContext(PosContext ct) {
	switch(ct) {
		case PC_BOTH : return PC_BOTH;
		case PC_POSITIVE : return PC_NEGATIVE;
		case PC_NEGATIVE : return PC_POSITIVE;
		default:
			assert(false);
			return PC_POSITIVE;
>>>>>>> e6159901
	}
}<|MERGE_RESOLUTION|>--- conflicted
+++ resolved
@@ -201,7 +201,6 @@
 	return sharedstrings.stringpointer(str);
 }
 
-<<<<<<< HEAD
 CompType invertct(CompType ct) {
 	switch(ct) {
 		case CompType::EQ: case CompType::NEQ: return ct;
@@ -223,7 +222,9 @@
 		case CompType::GT: return CompType::LEQ;
 		case CompType::LEQ: return CompType::GT;
 		case CompType::GEQ: return CompType::LT;
-=======
+	}
+}
+
 PosContext negateContext(PosContext ct) {
 	switch(ct) {
 		case PC_BOTH : return PC_BOTH;
@@ -232,6 +233,15 @@
 		default:
 			assert(false);
 			return PC_POSITIVE;
->>>>>>> e6159901
-	}
+	}
+}
+
+string AggTypeNames[5] = { "#", "sum", "prod", "min", "max" };
+ostream& operator<<(ostream& out, AggFunction aggtype) {
+	return out << AggTypeNames[aggtype];
+}
+
+string TsTypeNames[4] = { "<=>", "<-", "=>", "<=" };
+ostream& operator<<(ostream& out, TsType tstype) {
+	return out << TsTypeNames[tstype];
 }