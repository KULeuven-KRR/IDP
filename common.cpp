--- conflicted
+++ resolved
@@ -5,48 +5,19 @@
 ************************************/
 
 #include <iostream>
-#include <ostream>
 #include <vector>
 #include <limits>
 #include <cassert>
 #include <stdlib.h>
 #include <string>
-#include <sstream>
-<<<<<<< HEAD
-#include <iostream>
-#include <stdlib.h>
-#include <cassert>
-=======
-
->>>>>>> 37e27056
 #include "commontypes.hpp"
 
 using namespace std;
 
-string itos(int n) {
-	stringstream sst;
-	sst << n;
-	return sst.str();
-}
-
-int stoi(const string& s) {
-	stringstream i(s);
-	int n;
-	if(!(i >> n)) return 0;
-	else return n;
-}
-
-string dtos(double d) {
-	stringstream s;
-	s << d;
-	return s.str();
-}
-
-double stod(const string& s) {
-	stringstream i(s);
-	double d;
-	if(!(i >> d)) return 0;
-	else return d;
+void notyetimplemented(const string& message) {
+	cerr << "WARNING or ERROR: The following feature is not yet implemented:\n"
+		 << '\t' << message << '\n'
+		 << "Please send an e-mail to krr@cs.kuleuven.be if you really need this feature.\n";
 }
 
 bool isInt(double d) {
@@ -65,13 +36,38 @@
 	return (i >> d);
 }
 
-void notyetimplemented(const string& message) {
-	cerr << "WARNING or ERROR: The following feature is not yet implemented:\n"
-		 << '\t' << message << '\n'
-		 << "Please send an e-mail to krr@cs.kuleuven.be if you really need this feature.\n";
+string itos(int n) {
+	stringstream sst;
+	sst << n;
+	return sst.str();
 }
 
-double applyAgg(AggFunction agg, const vector<double>& args) {
+string dtos(double d) {
+	stringstream s;
+	s << d;
+	return s.str();
+}
+
+int stoi(const string& s) {
+	stringstream i(s);
+	int n;
+	if(!(i >> n)) return 0;
+	else return n;
+}
+
+double stod(const string& s) {
+	stringstream i(s);
+	double d;
+	if(!(i >> d)) return 0;
+	else return d;
+}
+
+void printtabs(ostream& output, unsigned int tabs) {
+	for(unsigned int n = 0; n < tabs; ++n) 
+		output << ' ';
+}
+
+double applyAgg(AggFunction& agg, const vector<double>& args) {
 	double d;
 	switch(agg) {
 		case AGG_CARD:
@@ -97,10 +93,48 @@
 	return d;
 }
 
-void printtabs(ostream& output, unsigned int tabs) {
-	for(unsigned int n = 0; n < tabs; ++n) 
-		output << ' ';
+CompType invertct(CompType& ct) {
+	switch(ct) {
+		case CT_EQ: case CT_NEQ: return ct;
+		case CT_LT: return CT_GT;
+		case CT_GT: return CT_LT;
+		case CT_LEQ: return CT_GEQ;
+		case CT_GEQ: return CT_LEQ;
+		default:
+			assert(false);
+			return CT_EQ;
+	}
 }
+
+CompType negatect(CompType& ct) {
+	switch(ct) {
+		case CT_EQ: return CT_NEQ;
+		case CT_NEQ: return CT_EQ;
+		case CT_LT: return CT_GEQ;
+		case CT_GT: return CT_LEQ;
+		case CT_LEQ: return CT_GT;
+		case CT_GEQ: return CT_LT;
+		default:
+			assert(false);
+			return CT_EQ;
+	}
+}
+
+ostream& operator<<(ostream& out, const AggFunction& aggtype) {
+	string AggTypeStrings[5] = { "#", "sum", "prod", "min", "max" };
+	return out << AggTypeStrings[aggtype];
+}
+
+ostream& operator<<(ostream& out, const TsType& tstype) {
+	string TsTypeStrings[4] = { "<=>", "<-", "=>", "<=" };
+	return out << TsTypeStrings[tstype];
+}
+
+ostream& operator<<(ostream& out, const CompType& comp) {
+	string CompTypeStrings[6] = { "=", "~=", "=<", ">=", "<", ">" };
+	return out << CompTypeStrings[comp];
+}
+
 
 /*********************
 	Shared strings
@@ -122,48 +156,6 @@
 	}
 }
 
-<<<<<<< HEAD
-// String of n spaces
-string tabstring(unsigned int n) {
-	string tab;
-	for(unsigned int m = 0; m < n; ++m) 
-		tab = tab + ' ';
-	return tab;
-}
-
-// Invert comparison type
-CompType invertcomp(const CompType& ct) {
-	switch(ct) {
-		case CT_EQ: return CT_EQ;
-		case CT_NEQ: return CT_NEQ;
-		case CT_LEQ: return CT_GEQ;
-		case CT_GEQ: return CT_LEQ;
-		case CT_LT: return CT_GT;
-		case CT_GT: return CT_LT;
-		default: assert(false);
-	}
-}
-
-// Put enum types on output stream
-ostream& operator<<(ostream& out, const AggType& aggtype) {
-	string AggTypeStrings[5] = { "#", "sum", "prod", "min", "max" };
-	return out << AggTypeStrings[aggtype];
-}
-
-ostream& operator<<(ostream& out, const ElementType& elementtype) {
-	string ElementTypeStrings[4] = { "int", "double", "string", "compound" };
-	return out << ElementTypeStrings[elementtype];
-}
-
-ostream& operator<<(ostream& out, const TsType& tstype) {
-	string TsTypeStrings[4] = { "<=>", "<-", "=>", "<=" };
-	return out << TsTypeStrings[tstype];
-}
-
-ostream& operator<<(ostream& out, const CompType& comp) {
-	string CompTypeStrings[6] = { "=", "~=", "=<", ">=", "<", ">" };
-	return out << CompTypeStrings[comp];
-=======
 string* StringPointers::stringpointer(const string& s) {
 	MSSP::iterator it = _sharedstrings.find(s);
 	if(it != _sharedstrings.end()) return it->second;
@@ -183,41 +175,3 @@
 string* StringPointer(const string& str) {
 	return sharedstrings.stringpointer(str);
 }
-
-CompType invertct(CompType ct) {
-	switch(ct) {
-		case CT_EQ: case CT_NEQ: return ct;
-		case CT_LT: return CT_GT;
-		case CT_GT: return CT_LT;
-		case CT_LEQ: return CT_GEQ;
-		case CT_GEQ: return CT_LEQ;
-		default:
-			assert(false);
-			return CT_EQ;
-	}
-}
-
-CompType negatect(CompType ct) {
-	switch(ct) {
-		case CT_EQ: return CT_NEQ;
-		case CT_NEQ: return CT_EQ;
-		case CT_LT: return CT_GEQ;
-		case CT_GT: return CT_LEQ;
-		case CT_LEQ: return CT_GT;
-		case CT_GEQ: return CT_LT;
-		default:
-			assert(false);
-			return CT_EQ;
-	}
-}
-
-string AggTypeNames[5] = { "#", "sum", "prod", "min", "max" };
-ostream& operator<<(ostream& out, AggFunction aggtype) {
-	return out << AggTypeNames[aggtype];
-}
-
-string TsTypeNames[4] = { "<=>", "<-", "=>", "<=" };
-ostream& operator<<(ostream& out, TsType tstype) {
-	return out << TsTypeNames[tstype];
->>>>>>> 37e27056
-}