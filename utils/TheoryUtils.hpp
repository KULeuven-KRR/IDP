--- conflicted
+++ resolved
@@ -130,21 +130,11 @@
 Formula* unnestThreeValuedTerms(Formula*, AbstractStructure*, Context context, 
 		bool cpsupport = false, const std::set<const PFSymbol*> cpsymbols = std::set<const PFSymbol*>());
 
-
-
-<<<<<<< HEAD
-/** Replace all definitions in the theory by their completion **/
+/** Replace all definitions in the theory by their completion */
 void addCompletion(AbstractTheory*);
 
-/** Rewrite (! x : ! y : phi) to (! x y : phi), rewrite ((A & B) & C) to (A & B & C), etc. **/
+/** Rewrite (! x : ! y : phi) to (! x y : phi), rewrite ((A & B) & C) to (A & B & C), etc. */
 void flatten(AbstractTheory*);
-=======
-/** Replace all definitions in the theory by their completion */
-AbstractTheory* addCompletion(AbstractTheory*);
-
-/** Rewrite (! x : ! y : phi) to (! x y : phi), rewrite ((A & B) & C) to (A & B & C), etc. */
-AbstractTheory* flatten(AbstractTheory*);
->>>>>>> fcb32381
 
 /** Rewrite (F(x) = y) or (y = F(x)) to Graph_F(x,y) 
   * Rewrite (AggTerm op BoundTerm) to an aggregate formula (op = '=', '<', or '>') */
@@ -156,13 +146,8 @@
 /** Count the number of subformulas in the theory */
 int nrSubformulas(AbstractTheory*);
 
-<<<<<<< HEAD
-/** Push negations inside **/
+/** Push negations inside */
 void pushNegations(AbstractTheory*);
-=======
-/** Push negations inside */
-AbstractTheory* pushNegations(AbstractTheory*);
->>>>>>> fcb32381
 
 /** Rewrite (! x : phi & chi) to ((! x : phi) & (!x : chi)), and similarly for ?. */
 AbstractTheory* pushQuantifiers(AbstractTheory*);
@@ -176,18 +161,13 @@
 /** Split product aggregates in aggregates conaining only positive values. */
 AbstractTheory* splitProducts(AbstractTheory* f);
 
-<<<<<<< HEAD
-/** Rewrite the theory so that there are no nested terms **/
-void unnestTerms(AbstractTheory*);
-=======
 /** Recursively move all function and aggregate terms */
 AbstractTheory* unnestFuncsAndAggs(AbstractTheory*, AbstractStructure* str = NULL,
 		Context con = Context::POSITIVE);
 
 /** Rewrite the theory so that there are no nested terms */
-AbstractTheory* unnestTerms(AbstractTheory*, Context con = Context::POSITIVE, 
+void unnestTerms(AbstractTheory*, Context con = Context::POSITIVE, 
 		AbstractStructure* str = NULL, Vocabulary* voc = NULL);
->>>>>>> fcb32381
 }
 
 namespace TermUtils {
