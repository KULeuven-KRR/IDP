/************************************
	print.cpp
	this file belongs to GidL 2.0
	(c) K.U.Leuven
************************************/

#include <iostream>
#include "vocabulary.hpp"
#include "structure.hpp"
#include "term.hpp"
#include "theory.hpp"
#include "options.hpp"
#include "namespace.hpp"
#include "print.hpp"
#include "ecnf.hpp"
#include "ground.hpp"

using namespace std;

/**************
    Printer
**************/

Printer::Printer() {
	// Set indentation level to zero
	_indent = 0;
}

Printer* Printer::create(Options* opts) {
	switch(opts->language()) {
		case LAN_IDP:
			return new IDPPrinter(opts->printtypes(),opts->longnames());
		case LAN_ECNF:
			return new EcnfPrinter(opts->writeTranslation());
		default:
			assert(false);
	}
}

<<<<<<< HEAD
string Printer::print(const AbstractTheory* t)		{ t->accept(this); return _out.str(); }
string Printer::print(const Formula* f)				{ f->accept(this); return _out.str(); }
=======
string Printer::print(const AbstractTheory* t)		{ t->accept(this); return output().str(); }
>>>>>>> 7d4e6dbd

void Printer::indent() 		{ _indent++; }
void Printer::unindent()	{ _indent--; }
void Printer::printtab() {
	for(unsigned int n = 0; n < _indent; ++n)
		output() << "  ";
}

/***************
    Theories
***************/

void IDPPrinter::visit(const Theory* t) {
	for(vector<Formula*>::const_iterator it = t->sentences().begin(); it != t->sentences().end(); ++it) {
		(*it)->accept(this); output() << ".\n";
	}
	for(vector<Definition*>::const_iterator it = t->definitions().begin(); it != t->definitions().end(); ++it) {
		(*it)->accept(this);
	}
	for(vector<FixpDef*>::const_iterator it = t->fixpdefs().begin(); it != t->fixpdefs().end(); ++it) {
		(*it)->accept(this);
	}
}

/** Formulas **/

void IDPPrinter::visit(const PredForm* f) {
	if(! f->sign())	output() << "~";
	f->symbol()->put(output(),_longnames);
	if(!f->subterms().empty()) {
		output() << "(";
		f->subterms()[0]->accept(this);
		for(unsigned int n = 1; n < f->subterms().size(); ++n) {
			output() << ",";
			f->subterms()[n]->accept(this);
		}
		output() << ")";
	}
}

void IDPPrinter::visit(const EqChainForm* f) {
	if(! f->sign())	output() << "~";
	output() << "(";
	f->subterms()[0]->accept(this);
	for(unsigned int n = 0; n < f->comps().size(); ++n) {
		switch(f->comps()[n]) {
			case CT_EQ:
				output() << " = ";
				break;
			case CT_NEQ:
				output() << " ~= ";
				break;
			case CT_LEQ:
				output() << " =< ";
				break;
			case CT_GEQ:
				output() << " >= ";
				break;
			case CT_LT:
				output() << " < ";
				break;
			case CT_GT:
				output() << " > ";
				break;
		}
		f->subterms()[n+1]->accept(this);
		if(! f->conj() && n+1 < f->comps().size()) {
			output() << " | ";
			f->subterms()[n+1]->accept(this);
		}
	}
	output() << ")";
}

void IDPPrinter::visit(const EquivForm* f) {
	if(! f->sign())	output() << "~";
	output() << "(";
	f->left()->accept(this);
	output() << " <=> ";
	f->right()->accept(this);
	output() << ")";
}

void IDPPrinter::visit(const BoolForm* f) {
	if(f->subformulas().empty()) {
		if(f->sign() == f->conj())
			output() << "true";
		else
			output() << "false";
	}
	else {
		if(! f->sign())	output() << "~";
		output() << "(";
		f->subformulas()[0]->accept(this);
		for(unsigned int n = 1; n < f->subformulas().size(); ++n) {
			if(f->conj())
				output() << " & ";
			else
				output() << " | ";
			f->subformulas()[n]->accept(this);
		}
		output() << ")";
	}
}

void IDPPrinter::visit(const QuantForm* f) {
	if(! f->sign())	output() << "~";
	output() << "(";
	if(f->univ())
		output() << "!";
	else
		output() << "?";
	for(set<Variable*>::const_iterator it = f->quantvars().begin(); it != f->quantvars().end(); ++it) {
		output() << " ";
		output() << (*it)->name();
		if((*it)->sort())
			output() << "[" << *((*it)->sort()) << "]";
	}
	output() << " : ";
	f->subformulas()[0]->accept(this);
	output() << ")";
}

/** Definitions **/

void IDPPrinter::visit(const Rule* r) {
	printtab();
	if(!r->quantvars().empty()) {
		output() << "!";
		for(set<Variable*>::const_iterator it = r->quantvars().begin(); it != r->quantvars().end(); ++it) {
			output() << " " << *(*it);
		}
		output() << " : ";
	}
	r->head()->accept(this);
	output() << " <- ";
	r->body()->accept(this);
	output() << ".";
}

void IDPPrinter::visit(const Definition* d) {
	printtab();
	output() << "{\n";
	indent();
	for(vector<Rule*>::const_iterator it = d->rules().begin(); it != d->rules().end(); ++it) {
		(*it)->accept(this);
		output() << "\n";
	}
	unindent();
	printtab();
	output() << "}\n";
}

void IDPPrinter::visit(const FixpDef* d) {
	printtab();
	output() << (d->lfp() ? "LFD" : "GFD") << " [\n";
	indent();
	for(vector<Rule*>::const_iterator it = d->rules().begin(); it != d->rules().end(); ++it) {
		(*it)->accept(this);
		output() << "\n";
	}
	for(vector<FixpDef*>::const_iterator it = d->defs().begin(); it != d->defs().end(); ++it) {
		(*it)->accept(this);
	}
	unindent();
	printtab();
	output() << "]\n";
}

/** Terms **/

void IDPPrinter::visit(const VarTerm* t) {
	output() << t->var()->name();
}

void IDPPrinter::visit(const FuncTerm* t) {
	t->function()->put(output(),_longnames);
	if(!t->subterms().empty()) {
		output() << "(";
		t->subterms()[0]->accept(this);
		for(unsigned int n = 1; n < t->subterms().size(); ++n) {
			output() << ",";
			t->subterms()[n]->accept(this);
		}
		output() << ")";
	}
}

void IDPPrinter::visit(const DomainTerm* t) {
	string str = t->value()->to_string();
	if(t->sort()) {
		if(SortUtils::isSubsort(t->sort(),VocabularyUtils::charsort())) {
			output() << '\'' << str << '\'';
		}
		else if(SortUtils::isSubsort(t->sort(),VocabularyUtils::stringsort())) {
			output() << '\"' << str << '\"';
		}
		else {
			output() << str;
		}
	}
	else output() << '@' << str;
}

void IDPPrinter::visit(const AggTerm* t) {
	switch(t->function()) {
		case AGG_CARD: output() << '#'; break;
		case AGG_SUM: output() << "sum"; break;
		case AGG_PROD: output() << "prod"; break;
		case AGG_MIN: output() << "min"; break;
		case AGG_MAX: output() << "max"; break;
		default: assert(false);
	}
	t->set()->accept(this);
}

/** Sets **/

void IDPPrinter::visit(const EnumSetExpr* s) {
	output() << "[ ";
	if(!s->subformulas().empty()) {
		s->subformulas()[0]->accept(this);
		for(unsigned int n = 1; n < s->subformulas().size(); ++n) {
			output() << ";";
			s->subformulas()[n]->accept(this);
		}
	}
	output() << " ]";
}

void IDPPrinter::visit(const QuantSetExpr* s) {
	output() << "{";
	for(set<Variable*>::const_iterator it = s->quantvars().begin(); it != s->quantvars().end(); ++it) {
		output() << " ";
		output() << (*it)->name();
		if((*it)->sort())
			output() << "[" << (*it)->sort()->name() << "]";
	}
	output() << ": ";
	s->subformulas()[0]->accept(this);
	output() << ": ";
	s->subterms()[0]->accept(this);
	output() << " }";
}

/****************
	Grounding
****************/

const int ID_FOR_UNDEFINED = -1;
void IDPPrinter::printAtom(int atomnr) {
	// Make sure there is a translator.
	assert(_translator);
	// The sign of the literal is handled on higher level.
	atomnr = abs(atomnr);
	// Get the atom's symbol from the translator.
	PFSymbol* pfs = _translator->symbol(atomnr);
	if(pfs) {
		// Print the symbol's name.
		output() << pfs->name().substr(0,pfs->name().find('/'));
		// Print the symbol's sorts.
		if(pfs->nrSorts()) {
			output() << '[';
			for(unsigned int n = 0; n < pfs->nrSorts(); ++n) {
				if(pfs->sort(n)) {
					output() << pfs->sort(n)->name();
					if(n != pfs->nrSorts()-1) output() << ',';
				}
			}
			output() << ']';
		}
		// Get the atom's arguments for the translator.
		const vector<const DomainElement*>& args = _translator->args(atomnr);
		// Print the atom's arguments.
		if(typeid(*pfs) == typeid(Predicate)) {
			if(not args.empty()) {
				output() << "(";
				for(unsigned int n = 0; n < args.size(); ++n) {
					output() << args[n]->to_string();
					if(n != args.size()-1) output() << ",";
				}
				output() << ")";
			}
		}
		else {
			assert(typeid(*pfs) == typeid(Function));
			if(args.size() > 1) {
				output() << "(";
				for(unsigned int n = 0; n < args.size()-1; ++n) {
					output() << args[n]->to_string();
					if(n != args.size()-2) output() << ",";
				}
				output() << ")";
			}
			output() << " = " << args.back()->to_string();
		}
	}
	else {
		// If there was no symbol, then the atom is a tseitin.
		assert(! pfs);
		output() << "tseitin_" << atomnr;
	}
}

void IDPPrinter::printTerm(unsigned int termnr) { 
	// Make sure there is a translator.
	assert(_termtranslator);
	// Get information from the term translator.
	Function* func = _termtranslator->function(termnr);
	if(func) {
		// Print the symbol's name.
		output() << func->name().substr(0,func->name().find('/'));
		// Print the symbol's sorts.
		if(func->nrSorts()) {
			output() << '[';
			for(unsigned int n = 0; n < func->nrSorts(); ++n) {
				if(func->sort(n)) {
					output() << func->sort(n)->name();
					if(n != func->nrSorts()-1) output() << ',';
				}
			}
			output() << ']';
		}
		// Get the arguments from the translator.
		const vector<const DomainElement*>& args = _termtranslator->args(termnr);
		// Print the arguments.
		if(not args.empty()) {
			output() << "(";
			for(unsigned int c = 0; c < args.size(); ++c) {
				output() << args[c]->to_string();
				if(c != args.size()-1) output() << ",";
			}
			output() << ")";
		}
	}
}

void IDPPrinter::printAggregate(double bound, bool lower, AggFunction aggtype, unsigned int setnr) {
	output() << bound << (lower ? " =< " : " >= ");
	switch(aggtype) {
		case AGG_CARD: 	output() << "card("; break;
		case AGG_SUM: 	output() << "sum("; break;
		case AGG_PROD: 	output() << "prod("; break;
		case AGG_MIN: 	output() << "min("; break;
		case AGG_MAX: 	output() << "max("; break;
		default: assert(false);
	}
	output() << "set_" << setnr << ").\n";
}

void EcnfPrinter::printAggregate(AggFunction aggtype, TsType arrow, unsigned int defnr, bool lower, int head, unsigned int setnr, double bound) {
	switch(aggtype) {
		case AGG_CARD: 	output() << "Card "; break;
		case AGG_SUM: 	output() << "Sum "; break;
		case AGG_PROD: 	output() << "Prod "; break;
		case AGG_MIN: 	output() << "Min "; break;
		case AGG_MAX: 	output() << "Max "; break;
		default: assert(false);
	}
	#warning "Replacing implication by equivalence...";
	switch(arrow) {
		case TS_EQ: case TS_IMPL: case TS_RIMPL:  // (Reverse) implication is not supported by solver (yet)
			output() << "C ";
			break;
		case TS_RULE: 
			output() << "<- " << defnr << ' ';
			break; 
		default: assert(false);
	}
	output() << (lower ? 'G' : 'L') << ' ' << head << ' ' << setnr << ' ' << bound << " 0\n";
}

void IDPPrinter::visit(const GroundTheory* g) {
	_translator = g->translator();
	_termtranslator = g->termtranslator();
	for(unsigned int n = 0; n < g->nrClauses(); ++n) {
//TODO visitor for GroundClause?
		if(g->clause(n).empty()) {
			output() << "false";
		}
		else {
			for(unsigned int m = 0; m < g->clause(n).size(); ++m) {
				if(g->clause(n)[m] < 0) output() << '~';
				printAtom(g->clause(n)[m]);
				if(m < g->clause(n).size()-1) output() << " | ";
			}
		}
		output() << ".\n";
	}
	for(unsigned int n = 0; n < g->nrDefinitions(); ++n)
		g->definition(n)->accept(this);
	for(unsigned int n = 0; n < g->nrSets(); ++n)
		g->set(n)->accept(this);
	for(unsigned int n = 0; n < g->nrAggregates(); ++n)
		g->aggregate(n)->accept(this);
	//TODO: repeat above for fixpoint definitions
	for(unsigned int n = 0; n < g->nrCPReifications(); ++n)
		g->cpreification(n)->accept(this);
}

void EcnfPrinter::visit(const GroundTheory* g) {
	output() << "p ecnf def aggr\n";
	for(unsigned int n = 0; n < g->nrClauses(); ++n) {
		for(unsigned int m = 0; m < g->clause(n).size(); ++m)
			output() << g->clause(n)[m] << ' ';
		output() << "0\n";
	}
	for(unsigned int n = 0; n < g->nrSets(); ++n) //NOTE: Print sets before aggregates!!
		g->set(n)->accept(this);
	for(unsigned int n = 0; n < g->nrDefinitions(); ++n) {
		_currentdefnr = n+1; //NOTE: Ecnf parsers do not like identifiers to be zero.
		g->definition(n)->accept(this);
	}
	for(unsigned int n = 0; n < g->nrAggregates(); ++n)
		g->aggregate(n)->accept(this);
	//TODO: repeat above for fixpoint definitions

	if(writeTranlation()){
		output() <<"=== Atomtranslation ===" << endl;
		GroundTranslator* translator = g->translator();
		int atom = 1;
		while(translator->isSymbol(atom)){
			if(!translator->isTseitin(atom)){
				output() << atom <<"|" <<translator->printAtom(atom) <<endl;
			}
			atom++;
		}
		output() <<"==== ====" <<endl;
	}
}

void IDPPrinter::visit(const GroundDefinition* d) {
	printtab();
	output() << "{\n";
	indent();
	for(GroundDefinition::const_ruleiterator it = d->begin(); it != d->end(); ++it) {
		printtab();
		printAtom(it->first);
		output() << " <- ";
		(it->second)->accept(this);
	}
	unindent();
	output() << "}\n";
}

void EcnfPrinter::visit(const GroundDefinition* d) {
	for(GroundDefinition::const_ruleiterator it = d->begin(); it != d->end(); ++it) {
		_currenthead = it->first;
		(it->second)->accept(this);
	}
}

void IDPPrinter::visit(const PCGroundRuleBody* b) {
	char c = (b->type() == RT_CONJ ? '&' : '|');
	if(! b->empty()) {
		for(unsigned int n = 0; n < b->size(); ++n) {
			if(b->literal(n) < 0) output() << '~';
			printAtom(b->literal(n));
			if(n != b->size()-1) output() << ' ' << c << ' ';
		}
	}
	else {
		assert(b->empty());
		if(b->type() == RT_CONJ)
			output() << "true";
		else
			output() << "false";
	}
	output() << ".\n";
}

void EcnfPrinter::visit(const PCGroundRuleBody* b) {
	output() << (b->type() == RT_CONJ ? "C " : "D ");
	output() << "<- " << _currentdefnr << ' ' << _currenthead << ' ';
	for(unsigned int n = 0; n < b->size(); ++n)
		output() << b->literal(n) << ' ';
	output() << "0\n";
}

void IDPPrinter::visit(const AggGroundRuleBody* b) {
	printAggregate(b->bound(),b->lower(),b->aggtype(),b->setnr());
}

void EcnfPrinter::visit(const AggGroundRuleBody* b) {
	printAggregate(b->aggtype(),TS_RULE,_currentdefnr,b->lower(),_currenthead,b->setnr(),b->bound());
}

void IDPPrinter::visit(const GroundAggregate* a) {
	printAtom(a->head());
	switch(a->arrow()) {
		case TS_IMPL: 	output() << " => "; break;
		case TS_RIMPL: 	output() << " <= "; break;
		case TS_EQ: 	output() << " <=> "; break;
		case TS_RULE: default: assert(false);
	}
	printAggregate(a->bound(),a->lower(),a->type(),a->setnr());
}

void EcnfPrinter::visit(const GroundAggregate* a) {
	assert(a->arrow() != TS_RULE);
	printAggregate(a->type(),a->arrow(),ID_FOR_UNDEFINED,a->lower(),a->head(),a->setnr(),a->bound());
}

void IDPPrinter::visit(const GroundSet* s) {
	output() << "set_" << s->setnr() << " = [ ";
	for(unsigned int n = 0; n < s->size(); ++n) {
		if(s->weighted()) output() << '(';
		printAtom(s->literal(n));
		if(s->weighted()) output() << ',' << s->weight(n) << ')';
		if(n < s->size()-1) output() << "; ";
	}
	output() << " ]\n";
}

void EcnfPrinter::visit(const GroundSet* s) {
	output() << (s->weighted() ? "WSet" : "Set") << ' ' << s->setnr();
	for(unsigned int n = 0; n < s->size(); ++n) {
		output() << ' ' << s->literal(n);
		if(s->weighted()) output() << '=' << s->weight(n);
	}
	output() << " 0\n";
}

void IDPPrinter::visit(const CPReification* cpr) {
	printAtom(cpr->_head);
	switch(cpr->_body->type()) {
		case TS_RULE: 	output() << " <- "; break;
		case TS_IMPL: 	output() << " => "; break;
		case TS_RIMPL: 	output() << " <= "; break;
		case TS_EQ: 	output() << " <=> "; break;
		default: assert(false);
	}
	cpr->_body->left()->accept(this);
	switch(cpr->_body->comp()) {
		case CT_EQ:		output() << " = "; break;
		case CT_NEQ:	output() << " ~= "; break;
		case CT_LEQ:	output() << " =< "; break;
		case CT_GEQ:	output() << " >= "; break;
		case CT_LT:		output() << " < "; break;
		case CT_GT:		output() << " > "; break;
		default: assert(false);
	}
	CPBound right = cpr->_body->right();
	if(right._isvarid) printTerm(right._value._varid);
	else output() << right._value._bound;
	output() << ".\n";
}

void IDPPrinter::visit(const CPSumTerm* cpt) {
	output() << "sum[ ";
	for(vector<unsigned int>::const_iterator vit = cpt->_varids.begin(); vit != cpt->_varids.end(); ++vit) {
		printTerm(*vit);
		if(*vit != cpt->_varids.back()) output() << "; ";
	}
	output() << " ]";
}

void IDPPrinter::visit(const CPWSumTerm* cpt) {
	vector<unsigned int>::const_iterator vit;
	vector<int>::const_iterator wit;
	output() << "wsum[ ";
	for(vit = cpt->_varids.begin(), wit = cpt->_weights.begin(); vit != cpt->_varids.end() && wit != cpt->_weights.end(); ++vit, ++wit) {
		output() << '('; printTerm(*vit); output() << ',' << *wit << ')';
		if(*vit != cpt->_varids.back()) output() << "; ";
	}
	output() << " ]";
}

void IDPPrinter::visit(const CPVarTerm* cpt) {
	printTerm(cpt->_varid);
}


/*****************
    Structures
*****************/

ostream& IDPPrinter::print(std::ostream& output, SortTable* table) const {
	SortIterator it = table->sortbegin();
	output << "{ ";
	if(it.hasNext()) {
		output << (*it)->to_string();
		++it;
		for(; it.hasNext(); ++it) {
			output << "; " << (*it)->to_string();
		}
	}
	output << " }";
	return output;
}

ostream& IDPPrinter::print(std::ostream& output, const PredTable* table) const {
	if(table->approxfinite()) {
		TableIterator kt = table->begin();
		if(table->arity()) {
			output << "{ ";
			if(kt.hasNext()) {
				ElementTuple tuple = *kt;
				output << tuple[0]->to_string();
				for(ElementTuple::const_iterator lt = ++tuple.begin(); lt != tuple.end(); ++lt) {
					output << ',' << (*lt)->to_string();
				}
				++kt;
				for(; kt.hasNext(); ++kt) {
					output << "; ";
					tuple = *kt;
					output << tuple[0]->to_string();
					for(ElementTuple::const_iterator lt = ++tuple.begin(); lt != tuple.end(); ++lt) {
						output << ',' << (*lt)->to_string();
					}
				}
			}
			output << " }";
		}
		else if(kt.hasNext()) output << "true";
		else output << "false";
		return output;
	}
	else return output << "possibly infinite table";
}

ostream& IDPPrinter::printasfunc(std::ostream& output, const PredTable* table) const {
	if(table->approxfinite()) {
		TableIterator kt = table->begin();
		output << "{ ";
		if(kt.hasNext()) {
			ElementTuple tuple = *kt;
			if(tuple.size() > 1) output << tuple[0]->to_string();
			for(unsigned int n = 1; n < tuple.size() - 1; ++n) {
				output << ',' << tuple[n]->to_string();
			}
			output << "->" << tuple.back()->to_string();
			++kt;
			for(; kt.hasNext(); ++kt) {
				output << "; ";
				tuple = *kt;
				if(tuple.size() > 1) output << tuple[0]->to_string();
				for(unsigned int n = 1; n < tuple.size() - 1; ++n) {
					output << ',' << tuple[n]->to_string();
				}
				output << "->" << tuple.back()->to_string();
			}
		}
		output << " }";
		return output;
	}
	else return output << "possibly infinite table";
}

ostream& IDPPrinter::print(std::ostream& output, FuncTable* table) const {
	vector<SortTable*> vst = table->universe().tables();
	vst.pop_back();
	Universe univ(vst);
	if(univ.approxfinite()) {
		TableIterator kt = table->begin();
		if(table->arity() != 0) {
			output << "{ ";
			if(kt.hasNext()) {
				ElementTuple tuple = *kt;
				output << tuple[0]->to_string();
				for(unsigned int n = 1; n < tuple.size() - 1; ++n) {
					output << ',' << tuple[n]->to_string();
				}
				output << "->" << tuple.back()->to_string();
				++kt;
				for(; kt.hasNext(); ++kt) {
					output << "; ";
					tuple = *kt;
					output << tuple[0]->to_string();
					for(unsigned int n = 1; n < tuple.size() - 1; ++n) {
						output << ',' << tuple[n]->to_string();
					}
					output << "->" << tuple.back()->to_string();
				}
			}
			output << " }";
		}
		else if(kt.hasNext()) output << (*kt)[0]->to_string();
		else output << "{ }";
		return output;
	}
	else return output << "possibly infinite table";
}

string IDPPrinter::print(const AbstractStructure* structure) {
	stringstream sstr;
	Vocabulary* voc = structure->vocabulary();

	for(map<string,set<Sort*> >::const_iterator it = voc->firstsort(); it != voc->lastsort(); ++it) {
		for(set<Sort*>::const_iterator jt = it->second.begin(); jt != it->second.end(); ++jt) {
			Sort* s = *jt;
			if(!s->builtin()) {
				sstr << *s << " = ";
				SortTable* st = structure->inter(s);
				print(sstr,st);
				sstr << '\n';
			}
		}
	}
	for(map<string,Predicate*>::const_iterator it = voc->firstpred(); it != voc->lastpred(); ++it) {
		set<Predicate*> sp = it->second->nonbuiltins();
		for(set<Predicate*>::iterator jt = sp.begin(); jt != sp.end(); ++jt) {
			Predicate* p = *jt;
			if(p->arity() != 1 || p->sorts()[0]->pred() != p) {
				PredInter* pi = structure->inter(p);
				if(pi->approxtwovalued()) {
					sstr << *p << " = ";
					const PredTable* pt = pi->ct();
					print(sstr,pt);
					sstr << '\n';
				}
				else {
					const PredTable* ct = pi->ct();
					sstr << *p << "<ct> = ";
					print(sstr,ct);
					sstr << '\n';
					const PredTable* cf = pi->cf();
					sstr << *p << "<cf> = ";
					print(sstr,cf);
					sstr << '\n';
				}
			}
		}
	}
	for(map<string,Function*>::const_iterator it = voc->firstfunc(); it != voc->lastfunc(); ++it) {
		set<Function*> sf = it->second->nonbuiltins();
		for(set<Function*>::iterator jt = sf.begin(); jt != sf.end(); ++jt) {
			Function* f = *jt;
			FuncInter* fi = structure->inter(f);
			if(fi->approxtwovalued()) {
				FuncTable* ft = fi->functable();
				sstr << *f << " = ";
				print(sstr,ft);
				sstr << '\n';
			}
			else {
				PredInter* pi = fi->graphinter();
				const PredTable* ct = pi->ct();
				sstr << *f << "<ct> = ";
				printasfunc(sstr,ct);
				sstr << '\n';
				const PredTable* cf = pi->cf();
				sstr << *f << "<cf> = ";
				printasfunc(sstr,cf);
				sstr << '\n';
			}
		}
	}
	return sstr.str();
}

/*******************
    Vocabularies
*******************/
string EcnfPrinter::print(const Vocabulary* ) {
	return "(vocabulary cannot be printed in ecnf)";
}

string EcnfPrinter::print(const Namespace* ) {
	return "(namespace cannot be printed in ecnf)";
}

string EcnfPrinter::print(const AbstractStructure* ) {
	return "(structure cannot be printed in ecnf)";
}

string IDPPrinter::print(const Vocabulary* v) {
	for(map<string,set<Sort*> >::const_iterator it = v->firstsort(); it != v->lastsort(); ++it) {
		for(set<Sort*>::iterator jt = it->second.begin(); jt != it->second.end(); ++jt) {
			if(!(*jt)->builtin() || v == Vocabulary::std()) visit(*jt);
		}
	}
	for(map<string,Predicate*>::const_iterator it = v->firstpred(); it != v->lastpred(); ++it) {
		if(!it->second->builtin() || v == Vocabulary::std()) visit(it->second);
	}
	for(map<string,Function*>::const_iterator it = v->firstfunc(); it != v->lastfunc(); ++it) {
		if(!it->second->builtin() || v == Vocabulary::std()) visit(it->second);
	}
	return output().str();
}

void IDPPrinter::visit(const Sort* s) {
	printtab();
	output() << "type " << s->name();
	if(!(s->parents().empty())) {
		output() << " isa " << (*(s->parents().begin()))->name();
		set<Sort*>::const_iterator it = s->parents().begin(); ++it;
		for(; it != s->parents().end(); ++it)
			output() << "," << (*it)->name();
	}
	output() << "\n";
}

void IDPPrinter::visit(const Predicate* p) {
	printtab();
	if(p->overloaded()) {
		output() << "overloaded predicate " << p->name() << '\n';
	}
	else {
		output() << p->name().substr(0,p->name().find('/'));
		if(p->arity() > 0) {
			output() << "(" << p->sort(0)->name();
			for(unsigned int n = 1; n < p->arity(); ++n)
				output() << "," << p->sort(n)->name();
			output() << ")";
		}
		output() << "\n";
	}
}

void IDPPrinter::visit(const Function* f) {
	printtab();
	if(f->overloaded()) {
		output() << "overloaded function " << f->name() << '\n';
	}
	else {
		if(f->partial())
			output() << "partial ";
		output() << f->name().substr(0,f->name().find('/'));
		if(f->arity() > 0) {
			output() << "(" << f->insort(0)->name();
			for(unsigned int n = 1; n < f->arity(); ++n)
				output() << "," << f->insort(n)->name();
			output() << ")";
		}
		output() << " : " << f->outsort()->name() << "\n";
	}
}

/*****************
	Namespaces
*****************/

string IDPPrinter::print(const Namespace* ) {
	return string("not yet implemented");
}

/*
void IDPPrinter::visit(const Namespace* s) {
	for(unsigned int n = 0; n < s->nrVocs(); ++n) {
		printtab();
		output() << "#vocabulary " << s->vocabulary(n)->name() << " {\n";
		indent();
		s->vocabulary(n)->accept(this);
		unindent();
		printtab();
		output() << "}\n";
	}
	for(unsigned int n = 0; n < s->nrTheos(); ++n) {
		printtab();
		output() << "#theory " << s->theory(n)->name();
		output() << " : " << s->theory(n)->vocabulary()->name() << " {\n";
		indent();
		s->theory(n)->accept(this);
		unindent();
		printtab();
		output() << "}\n";
	}
	for(unsigned int n = 0; n < s->nrStructs(); ++n) {
		printtab();
		output() << "#structure " << s->structure(n)->name();
		output() << " : " << s->structure(n)->vocabulary()->name() << " {\n";
		indent();
		s->structure(n)->accept(this);
		unindent();
		printtab();
		output() << "}\n";
	} 
	for(unsigned int n = 0; n < s->nrSubs(); ++n) {
		printtab();
		output() << "#namespace " << s->subspace(n)->name() << " {\n";
		indent();
		s->subspace(n)->accept(this);
		unindent();
		printtab();
		output() << "}\n";
	}
	//TODO Print procedures and options?
}
*/<|MERGE_RESOLUTION|>--- conflicted
+++ resolved
@@ -37,12 +37,8 @@
 	}
 }
 
-<<<<<<< HEAD
 string Printer::print(const AbstractTheory* t)		{ t->accept(this); return _out.str(); }
 string Printer::print(const Formula* f)				{ f->accept(this); return _out.str(); }
-=======
-string Printer::print(const AbstractTheory* t)		{ t->accept(this); return output().str(); }
->>>>>>> 7d4e6dbd
 
 void Printer::indent() 		{ _indent++; }
 void Printer::unindent()	{ _indent--; }
