--- conflicted
+++ resolved
@@ -4,25 +4,13 @@
 	(c) K.U.Leuven
 ************************************/
 
-<<<<<<< HEAD
-=======
-#include "print.hpp"
-#include "common.hpp"
-#include "ecnf.hpp"
-#include "element.hpp"
-#include "namespace.hpp"
->>>>>>> 57cfc98b
 #include "vocabulary.hpp"
 #include "structure.hpp"
 #include "term.hpp"
 #include "theory.hpp"
 #include "options.hpp"
-<<<<<<< HEAD
 #include "namespace.hpp"
 #include "print.hpp"
-=======
-#include "ground.hpp"
->>>>>>> 57cfc98b
 
 using namespace std;
 
@@ -272,12 +260,7 @@
 }
 
 void IDPPrinter::visit(const AggTerm* t) {
-<<<<<<< HEAD
-	string AggTypeNames[5] = { "#", "sum", "prod", "min", "max" };
-	_out << AggTypeNames[t->function()];
-=======
 	_out << t->type();
->>>>>>> 57cfc98b
 	t->set()->accept(this);
 }
 
@@ -285,19 +268,11 @@
 
 void IDPPrinter::visit(const EnumSetExpr* s) {
 	_out << "[ ";
-<<<<<<< HEAD
 	if(!s->subformulas().empty()) {
 		s->subformulas()[0]->accept(this);
 		for(unsigned int n = 1; n < s->subformulas().size(); ++n) {
-			_out << ",";
+			_out << ";";
 			s->subformulas()[n]->accept(this);
-=======
-	if(s->nrSubforms()) {
-		s->subform(0)->accept(this);
-		for(unsigned int n = 1; n < s->nrSubforms(); ++n) {
-			_out << ";";
-			s->subform(n)->accept(this);
->>>>>>> 57cfc98b
 		}
 	}
 	_out << " ]";
@@ -321,13 +296,8 @@
 /****************
 	Grounding
 ****************/
-<<<<<<< HEAD
 /*
-=======
-
 const int ID_FOR_UNDEFINED = -1;
-
->>>>>>> 57cfc98b
 void IDPPrinter::printAtom(int atomnr) {
 	// Make sure there is a translator.
 	assert(_translator);
@@ -569,26 +539,8 @@
 }
 
 void EcnfPrinter::visit(const GroundAggregate* a) {
-<<<<<<< HEAD
-	switch(a->type()) {
-		case AGGCARD: 	_out << "Card "; break;
-		case AGGSUM: 	_out << "Sum "; break;
-		case AGGPROD: 	_out << "Prod "; break;
-		case AGGMIN: 	_out << "Min "; break;
-		case AGGMAX: 	_out << "Max "; break;
-		default: assert(false);
-	}
-	switch(a->arrow()) {
-		case TS_EQ: _out << "C ";
-		case TS_IMPL: case TS_RIMPL: // Not supported by solver yet 
-			assert(false); break;
-		case TS_RULE: default: assert(false);
-	}
-	_out << (a->lower() ? "L " : "G ") << a->head() << " " << a->setnr() << " " << a->bound() << " 0\n";
-=======
 	assert(a->arrow() != TS_RULE);
 	printAggregate(a->type(),a->arrow(),ID_FOR_UNDEFINED,a->lower(),a->head(),a->setnr(),a->bound());
->>>>>>> 57cfc98b
 }
 
 void IDPPrinter::visit(const GroundSet* s) {
