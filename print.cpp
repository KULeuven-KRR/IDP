--- conflicted
+++ resolved
@@ -419,15 +419,11 @@
 			break; 
 		default: assert(false);
 	}
-<<<<<<< HEAD
 	_out << (lower ? 'G' : 'L') << ' ' << head << ' ' << setnr << ' ' << bound << " 0" << endl;
 }
 
 void SimplePrinter::visit(const GroundTheory* g) {
 	_out << g->to_string();
-=======
-	_out << (lower ? 'G' : 'L') << ' ' << head << ' ' << setnr << ' ' << bound << " 0\n";
->>>>>>> 37e27056
 }
 
 void IDPPrinter::visit(const GroundTheory* g) {
