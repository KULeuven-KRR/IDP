/************************************
	print.cpp
	this file belongs to GidL 2.0
	(c) K.U.Leuven
************************************/

#include "print.hpp"
#include <iostream>
#include <utility>
#include "vocabulary.hpp"
#include "structure.hpp"
#include "term.hpp"
#include "theory.hpp"
#include "options.hpp"
#include "namespace.hpp"
#include "ecnf.hpp"
#include "ground.hpp"
#include "common.hpp"

using namespace std;
using namespace rel_ops;

/**************
    Printer
**************/

Printer::Printer() {
	// Set indentation level to zero
	_indent = 0;
}

Printer* Printer::create(Options* opts) {
	switch(opts->language()) {
		case LAN_IDP:
			return new IDPPrinter(opts->printtypes(),opts->longnames());
		case LAN_ECNF:
			return new EcnfPrinter(opts->writeTranslation());
		default:
			assert(false);
	}
}

string Printer::print(const AbstractTheory* t)		{ t->accept(this); return _out.str(); }
string Printer::print(const Formula* f)				{ f->accept(this); return _out.str(); }

void Printer::indent() 		{ _indent++; }
void Printer::unindent()	{ _indent--; }
void Printer::printtab() {
	for(unsigned int n = 0; n < _indent; ++n)
		output() << "  ";
}

/***************
    Theories
***************/

void IDPPrinter::visit(const Theory* t) {
	for(vector<Formula*>::const_iterator it = t->sentences().begin(); it != t->sentences().end(); ++it) {
		(*it)->accept(this); output() << ".\n";
	}
	for(vector<Definition*>::const_iterator it = t->definitions().begin(); it != t->definitions().end(); ++it) {
		(*it)->accept(this);
	}
	for(vector<FixpDef*>::const_iterator it = t->fixpdefs().begin(); it != t->fixpdefs().end(); ++it) {
		(*it)->accept(this);
	}
}

/** Formulas **/

void IDPPrinter::visit(const PredForm* f) {
	if(! f->sign())	output() << "~";
	f->symbol()->put(output(),_longnames);
	if(!f->subterms().empty()) {
		output() << "(";
		f->subterms()[0]->accept(this);
		for(unsigned int n = 1; n < f->subterms().size(); ++n) {
			output() << ",";
			f->subterms()[n]->accept(this);
		}
		output() << ")";
	}
}

void IDPPrinter::visit(const EqChainForm* f) {
	if(! f->sign())	output() << "~";
	output() << "(";
	f->subterms()[0]->accept(this);
	for(unsigned int n = 0; n < f->comps().size(); ++n) {
		switch(f->comps()[n]) {
			case CT_EQ:
				output() << " = ";
				break;
			case CT_NEQ:
				output() << " ~= ";
				break;
			case CT_LEQ:
				output() << " =< ";
				break;
			case CT_GEQ:
				output() << " >= ";
				break;
			case CT_LT:
				output() << " < ";
				break;
			case CT_GT:
				output() << " > ";
				break;
		}
		f->subterms()[n+1]->accept(this);
		if(! f->conj() && n+1 < f->comps().size()) {
			output() << " | ";
			f->subterms()[n+1]->accept(this);
		}
	}
	output() << ")";
}

void IDPPrinter::visit(const EquivForm* f) {
	if(! f->sign())	output() << "~";
	output() << "(";
	f->left()->accept(this);
	output() << " <=> ";
	f->right()->accept(this);
	output() << ")";
}

void IDPPrinter::visit(const BoolForm* f) {
	if(f->subformulas().empty()) {
		if(f->sign() == f->conj())
			output() << "true";
		else
			output() << "false";
	}
	else {
		if(! f->sign())	output() << "~";
		output() << "(";
		f->subformulas()[0]->accept(this);
		for(unsigned int n = 1; n < f->subformulas().size(); ++n) {
			if(f->conj())
				output() << " & ";
			else
				output() << " | ";
			f->subformulas()[n]->accept(this);
		}
		output() << ")";
	}
}

void IDPPrinter::visit(const QuantForm* f) {
	if(! f->sign())	output() << "~";
	output() << "(";
	if(f->univ())
		output() << "!";
	else
		output() << "?";
	for(set<Variable*>::const_iterator it = f->quantvars().begin(); it != f->quantvars().end(); ++it) {
		output() << " ";
		output() << (*it)->name();
		if((*it)->sort())
			output() << "[" << *((*it)->sort()) << "]";
	}
	output() << " : ";
	f->subformulas()[0]->accept(this);
	output() << ")";
}

/** Definitions **/

void IDPPrinter::visit(const Rule* r) {
	printtab();
	if(!r->quantvars().empty()) {
		output() << "!";
		for(set<Variable*>::const_iterator it = r->quantvars().begin(); it != r->quantvars().end(); ++it) {
			output() << " " << *(*it);
		}
		output() << " : ";
	}
	r->head()->accept(this);
	output() << " <- ";
	r->body()->accept(this);
	output() << ".";
}

void IDPPrinter::visit(const Definition* d) {
	printtab();
	output() << "{\n";
	indent();
	for(vector<Rule*>::const_iterator it = d->rules().begin(); it != d->rules().end(); ++it) {
		(*it)->accept(this);
		output() << "\n";
	}
	unindent();
	printtab();
	output() << "}\n";
}

void IDPPrinter::visit(const FixpDef* d) {
	printtab();
	output() << (d->lfp() ? "LFD" : "GFD") << " [\n";
	indent();
	for(vector<Rule*>::const_iterator it = d->rules().begin(); it != d->rules().end(); ++it) {
		(*it)->accept(this);
		output() << "\n";
	}
	for(vector<FixpDef*>::const_iterator it = d->defs().begin(); it != d->defs().end(); ++it) {
		(*it)->accept(this);
	}
	unindent();
	printtab();
	output() << "]\n";
}

/** Terms **/

void IDPPrinter::visit(const VarTerm* t) {
	output() << t->var()->name();
}

void IDPPrinter::visit(const FuncTerm* t) {
	t->function()->put(output(),_longnames);
	if(!t->subterms().empty()) {
		output() << "(";
		t->subterms()[0]->accept(this);
		for(unsigned int n = 1; n < t->subterms().size(); ++n) {
			output() << ",";
			t->subterms()[n]->accept(this);
		}
		output() << ")";
	}
}

void IDPPrinter::visit(const DomainTerm* t) {
	string str = t->value()->to_string();
	if(t->sort()) {
		if(SortUtils::isSubsort(t->sort(),VocabularyUtils::charsort())) {
			output() << '\'' << str << '\'';
		}
		else if(SortUtils::isSubsort(t->sort(),VocabularyUtils::stringsort())) {
			output() << '\"' << str << '\"';
		}
		else {
			output() << str;
		}
	}
	else output() << '@' << str;
}

void IDPPrinter::visit(const AggTerm* t) {
	switch(t->function()) {
		case AGG_CARD: output() << '#'; break;
		case AGG_SUM: output() << "sum"; break;
		case AGG_PROD: output() << "prod"; break;
		case AGG_MIN: output() << "min"; break;
		case AGG_MAX: output() << "max"; break;
		default: assert(false);
	}
	t->set()->accept(this);
}

/** Sets **/

void IDPPrinter::visit(const EnumSetExpr* s) {
	output() << "[ ";
	if(!s->subformulas().empty()) {
		s->subformulas()[0]->accept(this);
		for(unsigned int n = 1; n < s->subformulas().size(); ++n) {
			output() << ";";
			s->subformulas()[n]->accept(this);
		}
	}
	output() << " ]";
}

void IDPPrinter::visit(const QuantSetExpr* s) {
	output() << "{";
	for(set<Variable*>::const_iterator it = s->quantvars().begin(); it != s->quantvars().end(); ++it) {
		output() << " ";
		output() << (*it)->name();
		if((*it)->sort())
			output() << "[" << (*it)->sort()->name() << "]";
	}
	output() << ": ";
	s->subformulas()[0]->accept(this);
	output() << ": ";
	s->subterms()[0]->accept(this);
	output() << " }";
}

/****************
	Grounding
****************/

const int ID_FOR_UNDEFINED = -1;
void IDPPrinter::printAtom(int atomnr) {
	// Make sure there is a translator.
	assert(_translator);
	// The sign of the literal is handled on higher level.
	atomnr = abs(atomnr);
	// Get the atom's symbol from the translator.
	PFSymbol* pfs = _translator->symbol(atomnr);
	if(pfs) {
		// Print the symbol's name.
		output() << pfs->name().substr(0,pfs->name().find('/'));
		// Print the symbol's sorts.
		if(pfs->nrSorts()) {
			output() << '[';
			for(unsigned int n = 0; n < pfs->nrSorts(); ++n) {
				if(pfs->sort(n)) {
					output() << pfs->sort(n)->name();
					if(n != pfs->nrSorts()-1) output() << ',';
				}
			}
			output() << ']';
		}
		// Get the atom's arguments for the translator.
		const vector<const DomainElement*>& args = _translator->args(atomnr);
		// Print the atom's arguments.
		if(typeid(*pfs) == typeid(Predicate)) {
			if(not args.empty()) {
				output() << "(";
				for(unsigned int n = 0; n < args.size(); ++n) {
					output() << args[n]->to_string();
					if(n != args.size()-1) output() << ",";
				}
				output() << ")";
			}
		}
		else {
			assert(typeid(*pfs) == typeid(Function));
			if(args.size() > 1) {
				output() << "(";
				for(unsigned int n = 0; n < args.size()-1; ++n) {
					output() << args[n]->to_string();
					if(n != args.size()-2) output() << ",";
				}
				output() << ")";
			}
			output() << " = " << args.back()->to_string();
		}
	}
	else {
		// If there was no symbol, then the atom is a tseitin.
		assert(! pfs);
		output() << "tseitin_" << atomnr;
	}
}

void IDPPrinter::printTerm(unsigned int termnr) { 
	// Make sure there is a translator.
	assert(_termtranslator);
	// Get information from the term translator.
	const Function* func = _termtranslator->function(termnr);
	if(func) {
		// Print the symbol's name.
		output() << func->name().substr(0,func->name().find('/'));
		// Print the symbol's sorts.
		if(func->nrSorts()) {
			output() << '[';
			for(unsigned int n = 0; n < func->nrSorts(); ++n) {
				if(func->sort(n)) {
					output() << func->sort(n)->name();
					if(n != func->nrSorts()-1) output() << ',';
				}
			}
			output() << ']';
		}
		// Get the arguments from the translator.
		const vector<GroundTerm>& args = _termtranslator->args(termnr);
		// Print the arguments.
		if(not args.empty()) {
<<<<<<< HEAD
			output() << "(";
			for(unsigned int c = 0; c < args.size(); ++c) {
				output() << args[c]->to_string();
				if(c != args.size()-1) output() << ",";
=======
			_out << "(";
			for(vector<GroundTerm>::const_iterator gtit = args.begin(); gtit != args.end(); ++gtit) {
				if((*gtit)._isvarid) {
					printTerm((*gtit)._varid);
				} else {
					_out << (*gtit)._domelement->to_string();
				}
				if(*gtit != args.back()) _out << ",";
>>>>>>> 9e932a84
			}
			output() << ")";
		}
	} else {
		_out << "var_" << termnr;
//		CPTsBody* cprelation = _termtranslator->cprelation(varid);
//		CPReification(1,cprelation).accept(this);
	}
}

void IDPPrinter::printAggregate(double bound, bool lower, AggFunction aggtype, unsigned int setnr) {
	output() << bound << (lower ? " =< " : " >= ");
	switch(aggtype) {
		case AGG_CARD: 	output() << "card("; break;
		case AGG_SUM: 	output() << "sum("; break;
		case AGG_PROD: 	output() << "prod("; break;
		case AGG_MIN: 	output() << "min("; break;
		case AGG_MAX: 	output() << "max("; break;
		default: assert(false);
	}
<<<<<<< HEAD
	output() << "set_" << setnr << ").\n";
=======
	_out << "set_" << setnr << ")." << endl;
>>>>>>> 9e932a84
}

void EcnfPrinter::printAggregate(AggFunction aggtype, TsType arrow, unsigned int defnr, bool lower, int head, unsigned int setnr, double bound) {
	switch(aggtype) {
		case AGG_CARD: 	output() << "Card "; break;
		case AGG_SUM: 	output() << "Sum "; break;
		case AGG_PROD: 	output() << "Prod "; break;
		case AGG_MIN: 	output() << "Min "; break;
		case AGG_MAX: 	output() << "Max "; break;
		default: assert(false);
	}
	#warning "Replacing implication by equivalence...";
	switch(arrow) {
		case TS_EQ: case TS_IMPL: case TS_RIMPL:  // (Reverse) implication is not supported by solver (yet)
			output() << "C ";
			break;
		case TS_RULE: 
			output() << "<- " << defnr << ' ';
			break; 
		default: assert(false);
	}
<<<<<<< HEAD
	output() << (lower ? 'G' : 'L') << ' ' << head << ' ' << setnr << ' ' << bound << " 0\n";
=======
	_out << (lower ? 'G' : 'L') << ' ' << head << ' ' << setnr << ' ' << bound << " 0" << endl;
>>>>>>> 9e932a84
}

void IDPPrinter::visit(const GroundTheory* g) {
	_translator = g->translator();
	_termtranslator = g->termtranslator();
	for(unsigned int n = 0; n < g->nrClauses(); ++n) {
//TODO visitor for GroundClause?
		if(g->clause(n).empty()) {
			output() << "false";
		}
		else {
			for(unsigned int m = 0; m < g->clause(n).size(); ++m) {
				if(g->clause(n)[m] < 0) output() << '~';
				printAtom(g->clause(n)[m]);
				if(m < g->clause(n).size()-1) output() << " | ";
			}
		}
<<<<<<< HEAD
		output() << ".\n";
=======
		_out << "." << endl;
>>>>>>> 9e932a84
	}
	for(unsigned int n = 0; n < g->nrDefinitions(); ++n)
		g->definition(n)->accept(this);
	for(unsigned int n = 0; n < g->nrSets(); ++n)
		g->set(n)->accept(this);
	for(unsigned int n = 0; n < g->nrAggregates(); ++n)
		g->aggregate(n)->accept(this);
	//TODO: repeat above for fixpoint definitions
	for(unsigned int n = 0; n < g->nrCPReifications(); ++n)
		g->cpreification(n)->accept(this);
}

void EcnfPrinter::visit(const GroundTheory* g) {
<<<<<<< HEAD
	output() << "p ecnf def aggr\n";
	for(unsigned int n = 0; n < g->nrClauses(); ++n) {
		for(unsigned int m = 0; m < g->clause(n).size(); ++m)
			output() << g->clause(n)[m] << ' ';
		output() << "0\n";
=======
	_structure = g->structure();
	_termtranslator = g->termtranslator();
	_out << "p ecnf def aggr\n";
	for(unsigned int n = 0; n < g->nrClauses(); ++n) {
		for(unsigned int m = 0; m < g->clause(n).size(); ++m)
			_out << g->clause(n)[m] << ' ';
		_out << '0' << endl;
>>>>>>> 9e932a84
	}
	for(unsigned int n = 0; n < g->nrSets(); ++n) //NOTE: Print sets before aggregates!!
		g->set(n)->accept(this);
	for(unsigned int n = 0; n < g->nrDefinitions(); ++n) {
		_currentdefnr = n+1; //NOTE: Ecnf parsers do not like identifiers to be zero.
		g->definition(n)->accept(this);
	}
	for(unsigned int n = 0; n < g->nrAggregates(); ++n)
		g->aggregate(n)->accept(this);
	//TODO: repeat above for fixpoint definitions
<<<<<<< HEAD

	if(writeTranlation()){
		output() <<"=== Atomtranslation ===" << endl;
		GroundTranslator* translator = g->translator();
		int atom = 1;
		while(translator->isSymbol(atom)){
			if(!translator->isTseitin(atom)){
				output() << atom <<"|" <<translator->printAtom(atom) <<endl;
			}
			atom++;
		}
		output() <<"==== ====" <<endl;
	}
=======
	for(unsigned int n = 0; n < g->nrCPReifications(); ++n)
		g->cpreification(n)->accept(this);
>>>>>>> 9e932a84
}

void IDPPrinter::visit(const GroundDefinition* d) {
	printtab();
<<<<<<< HEAD
	output() << "{\n";
=======
	_out << '{' << endl;
>>>>>>> 9e932a84
	indent();
	for(GroundDefinition::const_ruleiterator it = d->begin(); it != d->end(); ++it) {
		printtab();
		printAtom(it->first);
		output() << " <- ";
		(it->second)->accept(this);
	}
	unindent();
<<<<<<< HEAD
	output() << "}\n";
=======
	_out << '}' << endl;
>>>>>>> 9e932a84
}

void EcnfPrinter::visit(const GroundDefinition* d) {
	for(GroundDefinition::const_ruleiterator it = d->begin(); it != d->end(); ++it) {
		_currenthead = it->first;
		(it->second)->accept(this);
	}
}

void IDPPrinter::visit(const PCGroundRuleBody* b) {
	char c = (b->type() == RT_CONJ ? '&' : '|');
	if(! b->empty()) {
		for(unsigned int n = 0; n < b->size(); ++n) {
			if(b->literal(n) < 0) output() << '~';
			printAtom(b->literal(n));
			if(n != b->size()-1) output() << ' ' << c << ' ';
		}
	}
	else {
		assert(b->empty());
		if(b->type() == RT_CONJ)
			output() << "true";
		else
			output() << "false";
	}
<<<<<<< HEAD
	output() << ".\n";
=======
	_out << '.' << endl;
>>>>>>> 9e932a84
}

void EcnfPrinter::visit(const PCGroundRuleBody* b) {
	output() << (b->type() == RT_CONJ ? "C " : "D ");
	output() << "<- " << _currentdefnr << ' ' << _currenthead << ' ';
	for(unsigned int n = 0; n < b->size(); ++n)
<<<<<<< HEAD
		output() << b->literal(n) << ' ';
	output() << "0\n";
=======
		_out << b->literal(n) << ' ';
	_out << '0' << endl;
>>>>>>> 9e932a84
}

void IDPPrinter::visit(const AggGroundRuleBody* b) {
	printAggregate(b->bound(),b->lower(),b->aggtype(),b->setnr());
}

void EcnfPrinter::visit(const AggGroundRuleBody* b) {
	printAggregate(b->aggtype(),TS_RULE,_currentdefnr,b->lower(),_currenthead,b->setnr(),b->bound());
}

void IDPPrinter::visit(const GroundAggregate* a) {
	printAtom(a->head());
	switch(a->arrow()) {
		case TS_IMPL: 	output() << " => "; break;
		case TS_RIMPL: 	output() << " <= "; break;
		case TS_EQ: 	output() << " <=> "; break;
		case TS_RULE: default: assert(false);
	}
	printAggregate(a->bound(),a->lower(),a->type(),a->setnr());
}

void EcnfPrinter::visit(const GroundAggregate* a) {
	assert(a->arrow() != TS_RULE);
	printAggregate(a->type(),a->arrow(),ID_FOR_UNDEFINED,a->lower(),a->head(),a->setnr(),a->bound());
}

void IDPPrinter::visit(const GroundSet* s) {
	output() << "set_" << s->setnr() << " = [ ";
	for(unsigned int n = 0; n < s->size(); ++n) {
		if(s->weighted()) output() << '(';
		printAtom(s->literal(n));
		if(s->weighted()) output() << ',' << s->weight(n) << ')';
		if(n < s->size()-1) output() << "; ";
	}
<<<<<<< HEAD
	output() << " ]\n";
=======
	_out << " ]" << endl;
>>>>>>> 9e932a84
}

void EcnfPrinter::visit(const GroundSet* s) {
	output() << (s->weighted() ? "WSet" : "Set") << ' ' << s->setnr();
	for(unsigned int n = 0; n < s->size(); ++n) {
		output() << ' ' << s->literal(n);
		if(s->weighted()) output() << '=' << s->weight(n);
	}
<<<<<<< HEAD
	output() << " 0\n";
=======
	_out << " 0" << endl;
>>>>>>> 9e932a84
}

void IDPPrinter::visit(const CPReification* cpr) {
	printAtom(cpr->_head);
	switch(cpr->_body->type()) {
		case TS_RULE: 	output() << " <- "; break;
		case TS_IMPL: 	output() << " => "; break;
		case TS_RIMPL: 	output() << " <= "; break;
		case TS_EQ: 	output() << " <=> "; break;
		default: assert(false);
	}
	cpr->_body->left()->accept(this);
	switch(cpr->_body->comp()) {
		case CT_EQ:		output() << " = "; break;
		case CT_NEQ:	output() << " ~= "; break;
		case CT_LEQ:	output() << " =< "; break;
		case CT_GEQ:	output() << " >= "; break;
		case CT_LT:		output() << " < "; break;
		case CT_GT:		output() << " > "; break;
		default: assert(false);
	}
	CPBound right = cpr->_body->right();
<<<<<<< HEAD
	if(right._isvarid) printTerm(right._value._varid);
	else output() << right._value._bound;
	output() << ".\n";
=======
	if(right._isvarid) printTerm(right._varid);
	else _out << right._bound;
	_out << '.' << endl;
}

void EcnfPrinter::printCPVariables(vector<unsigned int> varids) {
	for(vector<unsigned int>::const_iterator it = varids.begin(); it != varids.end(); ++it) {
		printCPVariable(*it);
	}
}

void EcnfPrinter::printCPVariable(unsigned int varid) {
	if(_printedvarids.find(varid) == _printedvarids.end()) {
		_printedvarids.insert(varid);
		SortTable* domain = _termtranslator->domain(varid);
		if(domain->isRange()) {
			int minvalue = domain->first()->value()._int;
			int maxvalue = domain->last()->value()._int;
			_out << "INTVAR " << varid << ' ' << minvalue << ' ' << maxvalue << ' ';
		} else {
			_out << "INTVARDOM " << varid << ' ';
			for(SortIterator it = domain->sortbegin(); it.hasNext(); ++it) {
				int value = (*it)->value()._int;
				_out << value << ' ';
			}
		}
		_out << '0' << endl;
	}
}

void EcnfPrinter::printCPReification(string type, int head, unsigned int left, CompType comp, long right) {
	_out << type << ' ' << head << ' ' << left << ' ' << comp << ' ' << right << " 0" << endl;
}

void EcnfPrinter::printCPReification(string type, int head, vector<unsigned int> left, CompType comp, long right) {
	_out << type << ' ' << head << ' ';
	for(vector<unsigned int>::const_iterator it = left.begin(); it != left.end(); ++it)
		_out << *it << ' ';
	_out << comp << ' ' << right << " 0" << endl;
}

void EcnfPrinter::printCPReification(string type, int head, vector<unsigned int> left, vector<int> weights, CompType comp, long right) {
	_out << type << ' ' << head << ' ';
	for(vector<unsigned int>::const_iterator it = left.begin(); it != left.end(); ++it)
		_out << *it << ' ';
	_out << " | ";
	for(vector<int>::const_iterator it = weights.begin(); it != weights.end(); ++it)
		_out << *it << ' ';
	_out << comp << ' ' << right << " 0" << endl;
}

void EcnfPrinter::visit(const CPReification* cpr) {
	CompType comp = cpr->_body->comp();
	CPTerm* left = cpr->_body->left();
	CPBound right = cpr->_body->right();
	if(typeid(*left) == typeid(CPVarTerm)) {
		CPVarTerm* term = dynamic_cast<CPVarTerm*>(left);
		printCPVariable(term->_varid);
		if(right._isvarid) { // CPBinaryRelVar
			printCPVariable(right._varid);
			printCPReification("BINTRT",cpr->_head,term->_varid,comp,right._varid);
		}
		else { // CPBinaryRel
			printCPReification("BINTRI",cpr->_head,term->_varid,comp,right._bound);
		}
	}
	else if(typeid(*left) == typeid(CPSumTerm)) {
		CPSumTerm* term = dynamic_cast<CPSumTerm*>(left);
		printCPVariables(term->_varids);
		if(right._isvarid) { // CPSumWithVar
			printCPVariable(right._varid);
			printCPReification("SUMSTRT",cpr->_head,term->_varids,comp,right._varid);
		}
		else { // CPSum
			printCPReification("SUMSTRI",cpr->_head,term->_varids,comp,right._bound);
		}
	}
	else {
		assert(typeid(*left) == typeid(CPWSumTerm));
		CPWSumTerm* term = dynamic_cast<CPWSumTerm*>(left);
		printCPVariables(term->_varids);
		if(right._isvarid) { // CPSumWeightedWithVar
			printCPVariable(right._varid);
			printCPReification("SUMSTSIRT",cpr->_head,term->_varids,term->_weights,comp,right._varid);
		}
		else { // CPSumWeighted
			printCPReification("SUMSTSIRI",cpr->_head,term->_varids,term->_weights,comp,right._bound);
		}
	}
>>>>>>> 9e932a84
}

void IDPPrinter::visit(const CPSumTerm* cpt) {
	output() << "sum[ ";
	for(vector<unsigned int>::const_iterator vit = cpt->_varids.begin(); vit != cpt->_varids.end(); ++vit) {
		printTerm(*vit);
		if(*vit != cpt->_varids.back()) output() << "; ";
	}
	output() << " ]";
}

void IDPPrinter::visit(const CPWSumTerm* cpt) {
	vector<unsigned int>::const_iterator vit;
	vector<int>::const_iterator wit;
	output() << "wsum[ ";
	for(vit = cpt->_varids.begin(), wit = cpt->_weights.begin(); vit != cpt->_varids.end() && wit != cpt->_weights.end(); ++vit, ++wit) {
		output() << '('; printTerm(*vit); output() << ',' << *wit << ')';
		if(*vit != cpt->_varids.back()) output() << "; ";
	}
	output() << " ]";
}

void IDPPrinter::visit(const CPVarTerm* cpt) {
	printTerm(cpt->_varid);
}


/*****************
    Structures
*****************/

ostream& IDPPrinter::print(std::ostream& output, SortTable* table) const {
	SortIterator it = table->sortbegin();
	output << "{ ";
	if(it.hasNext()) {
		output << (*it)->to_string();
		++it;
		for(; it.hasNext(); ++it) {
			output << "; " << (*it)->to_string();
		}
	}
	output << " }";
	return output;
}

ostream& IDPPrinter::print(std::ostream& output, const PredTable* table) const {
	if(table->approxfinite()) {
		TableIterator kt = table->begin();
		if(table->arity()) {
			output << "{ ";
			if(kt.hasNext()) {
				ElementTuple tuple = *kt;
				output << tuple[0]->to_string();
				for(ElementTuple::const_iterator lt = ++tuple.begin(); lt != tuple.end(); ++lt) {
					output << ',' << (*lt)->to_string();
				}
				++kt;
				for(; kt.hasNext(); ++kt) {
					output << "; ";
					tuple = *kt;
					output << tuple[0]->to_string();
					for(ElementTuple::const_iterator lt = ++tuple.begin(); lt != tuple.end(); ++lt) {
						output << ',' << (*lt)->to_string();
					}
				}
			}
			output << " }";
		}
		else if(kt.hasNext()) output << "true";
		else output << "false";
		return output;
	}
	else return output << "possibly infinite table";
}

ostream& IDPPrinter::printasfunc(std::ostream& output, const PredTable* table) const {
	if(table->approxfinite()) {
		TableIterator kt = table->begin();
		output << "{ ";
		if(kt.hasNext()) {
			ElementTuple tuple = *kt;
			if(tuple.size() > 1) output << tuple[0]->to_string();
			for(unsigned int n = 1; n < tuple.size() - 1; ++n) {
				output << ',' << tuple[n]->to_string();
			}
			output << "->" << tuple.back()->to_string();
			++kt;
			for(; kt.hasNext(); ++kt) {
				output << "; ";
				tuple = *kt;
				if(tuple.size() > 1) output << tuple[0]->to_string();
				for(unsigned int n = 1; n < tuple.size() - 1; ++n) {
					output << ',' << tuple[n]->to_string();
				}
				output << "->" << tuple.back()->to_string();
			}
		}
		output << " }";
		return output;
	}
	else return output << "possibly infinite table";
}

ostream& IDPPrinter::print(std::ostream& output, FuncTable* table) const {
	vector<SortTable*> vst = table->universe().tables();
	vst.pop_back();
	Universe univ(vst);
	if(univ.approxfinite()) {
		TableIterator kt = table->begin();
		if(table->arity() != 0) {
			output << "{ ";
			if(kt.hasNext()) {
				ElementTuple tuple = *kt;
				output << tuple[0]->to_string();
				for(unsigned int n = 1; n < tuple.size() - 1; ++n) {
					output << ',' << tuple[n]->to_string();
				}
				output << "->" << tuple.back()->to_string();
				++kt;
				for(; kt.hasNext(); ++kt) {
					output << "; ";
					tuple = *kt;
					output << tuple[0]->to_string();
					for(unsigned int n = 1; n < tuple.size() - 1; ++n) {
						output << ',' << tuple[n]->to_string();
					}
					output << "->" << tuple.back()->to_string();
				}
			}
			output << " }";
		}
		else if(kt.hasNext()) output << (*kt)[0]->to_string();
		else output << "{ }";
		return output;
	}
	else return output << "possibly infinite table";
}

string IDPPrinter::print(const AbstractStructure* structure) {
	stringstream sstr;
	Vocabulary* voc = structure->vocabulary();

	for(map<string,set<Sort*> >::const_iterator it = voc->firstsort(); it != voc->lastsort(); ++it) {
		for(set<Sort*>::const_iterator jt = it->second.begin(); jt != it->second.end(); ++jt) {
			Sort* s = *jt;
			if(!s->builtin()) {
				sstr << *s << " = ";
				SortTable* st = structure->inter(s);
				print(sstr,st);
				sstr << '\n';
			}
		}
	}
	for(map<string,Predicate*>::const_iterator it = voc->firstpred(); it != voc->lastpred(); ++it) {
		set<Predicate*> sp = it->second->nonbuiltins();
		for(set<Predicate*>::iterator jt = sp.begin(); jt != sp.end(); ++jt) {
			Predicate* p = *jt;
			if(p->arity() != 1 || p->sorts()[0]->pred() != p) {
				PredInter* pi = structure->inter(p);
				if(pi->approxtwovalued()) {
					sstr << *p << " = ";
					const PredTable* pt = pi->ct();
					print(sstr,pt);
					sstr << '\n';
				}
				else {
					const PredTable* ct = pi->ct();
					sstr << *p << "<ct> = ";
					print(sstr,ct);
					sstr << '\n';
					const PredTable* cf = pi->cf();
					sstr << *p << "<cf> = ";
					print(sstr,cf);
					sstr << '\n';
				}
			}
		}
	}
	for(map<string,Function*>::const_iterator it = voc->firstfunc(); it != voc->lastfunc(); ++it) {
		set<Function*> sf = it->second->nonbuiltins();
		for(set<Function*>::iterator jt = sf.begin(); jt != sf.end(); ++jt) {
			Function* f = *jt;
			FuncInter* fi = structure->inter(f);
			if(fi->approxtwovalued()) {
				FuncTable* ft = fi->functable();
				sstr << *f << " = ";
				print(sstr,ft);
				sstr << '\n';
			}
			else {
				PredInter* pi = fi->graphinter();
				const PredTable* ct = pi->ct();
				sstr << *f << "<ct> = ";
				printasfunc(sstr,ct);
				sstr << '\n';
				const PredTable* cf = pi->cf();
				sstr << *f << "<cf> = ";
				printasfunc(sstr,cf);
				sstr << '\n';
			}
		}
	}
	return sstr.str();
}

/*******************
    Vocabularies
*******************/
string EcnfPrinter::print(const Vocabulary* ) {
	return "(vocabulary cannot be printed in ecnf)";
}

string EcnfPrinter::print(const Namespace* ) {
	return "(namespace cannot be printed in ecnf)";
}

string EcnfPrinter::print(const AbstractStructure* ) {
	return "(structure cannot be printed in ecnf)";
}

string IDPPrinter::print(const Vocabulary* v) {
	for(map<string,set<Sort*> >::const_iterator it = v->firstsort(); it != v->lastsort(); ++it) {
		for(set<Sort*>::iterator jt = it->second.begin(); jt != it->second.end(); ++jt) {
			if(!(*jt)->builtin() || v == Vocabulary::std()) visit(*jt);
		}
	}
	for(map<string,Predicate*>::const_iterator it = v->firstpred(); it != v->lastpred(); ++it) {
		if(!it->second->builtin() || v == Vocabulary::std()) visit(it->second);
	}
	for(map<string,Function*>::const_iterator it = v->firstfunc(); it != v->lastfunc(); ++it) {
		if(!it->second->builtin() || v == Vocabulary::std()) visit(it->second);
	}
	return output().str();
}

void IDPPrinter::visit(const Sort* s) {
	printtab();
	output() << "type " << s->name();
	if(!(s->parents().empty())) {
		output() << " isa " << (*(s->parents().begin()))->name();
		set<Sort*>::const_iterator it = s->parents().begin(); ++it;
		for(; it != s->parents().end(); ++it)
			output() << "," << (*it)->name();
	}
	output() << "\n";
}

void IDPPrinter::visit(const Predicate* p) {
	printtab();
	if(p->overloaded()) {
		output() << "overloaded predicate " << p->name() << '\n';
	}
	else {
		output() << p->name().substr(0,p->name().find('/'));
		if(p->arity() > 0) {
			output() << "(" << p->sort(0)->name();
			for(unsigned int n = 1; n < p->arity(); ++n)
				output() << "," << p->sort(n)->name();
			output() << ")";
		}
		output() << "\n";
	}
}

void IDPPrinter::visit(const Function* f) {
	printtab();
	if(f->overloaded()) {
		output() << "overloaded function " << f->name() << '\n';
	}
	else {
		if(f->partial())
			output() << "partial ";
		output() << f->name().substr(0,f->name().find('/'));
		if(f->arity() > 0) {
			output() << "(" << f->insort(0)->name();
			for(unsigned int n = 1; n < f->arity(); ++n)
				output() << "," << f->insort(n)->name();
			output() << ")";
		}
		output() << " : " << f->outsort()->name() << "\n";
	}
}

/*****************
	Namespaces
*****************/

string IDPPrinter::print(const Namespace* ) {
	return string("not yet implemented");
}

/*
void IDPPrinter::visit(const Namespace* s) {
	for(unsigned int n = 0; n < s->nrVocs(); ++n) {
		printtab();
		output() << "#vocabulary " << s->vocabulary(n)->name() << " {\n";
		indent();
		s->vocabulary(n)->accept(this);
		unindent();
		printtab();
		output() << "}\n";
	}
	for(unsigned int n = 0; n < s->nrTheos(); ++n) {
		printtab();
		output() << "#theory " << s->theory(n)->name();
		output() << " : " << s->theory(n)->vocabulary()->name() << " {\n";
		indent();
		s->theory(n)->accept(this);
		unindent();
		printtab();
		output() << "}\n";
	}
	for(unsigned int n = 0; n < s->nrStructs(); ++n) {
		printtab();
		output() << "#structure " << s->structure(n)->name();
		output() << " : " << s->structure(n)->vocabulary()->name() << " {\n";
		indent();
		s->structure(n)->accept(this);
		unindent();
		printtab();
		output() << "}\n";
	} 
	for(unsigned int n = 0; n < s->nrSubs(); ++n) {
		printtab();
		output() << "#namespace " << s->subspace(n)->name() << " {\n";
		indent();
		s->subspace(n)->accept(this);
		unindent();
		printtab();
		output() << "}\n";
	}
	//TODO Print procedures and options?
}
*/<|MERGE_RESOLUTION|>--- conflicted
+++ resolved
@@ -369,21 +369,16 @@
 		const vector<GroundTerm>& args = _termtranslator->args(termnr);
 		// Print the arguments.
 		if(not args.empty()) {
-<<<<<<< HEAD
 			output() << "(";
-			for(unsigned int c = 0; c < args.size(); ++c) {
-				output() << args[c]->to_string();
-				if(c != args.size()-1) output() << ",";
-=======
-			_out << "(";
 			for(vector<GroundTerm>::const_iterator gtit = args.begin(); gtit != args.end(); ++gtit) {
 				if((*gtit)._isvarid) {
 					printTerm((*gtit)._varid);
 				} else {
-					_out << (*gtit)._domelement->to_string();
-				}
-				if(*gtit != args.back()) _out << ",";
->>>>>>> 9e932a84
+					output() << (*gtit)._domelement->to_string();
+				}
+				if(*gtit != args.back()){
+					output() << ",";
+				}
 			}
 			output() << ")";
 		}
@@ -404,11 +399,7 @@
 		case AGG_MAX: 	output() << "max("; break;
 		default: assert(false);
 	}
-<<<<<<< HEAD
-	output() << "set_" << setnr << ").\n";
-=======
-	_out << "set_" << setnr << ")." << endl;
->>>>>>> 9e932a84
+	output() << "set_" << setnr << ")." <<endl;
 }
 
 void EcnfPrinter::printAggregate(AggFunction aggtype, TsType arrow, unsigned int defnr, bool lower, int head, unsigned int setnr, double bound) {
@@ -430,11 +421,7 @@
 			break; 
 		default: assert(false);
 	}
-<<<<<<< HEAD
-	output() << (lower ? 'G' : 'L') << ' ' << head << ' ' << setnr << ' ' << bound << " 0\n";
-=======
-	_out << (lower ? 'G' : 'L') << ' ' << head << ' ' << setnr << ' ' << bound << " 0" << endl;
->>>>>>> 9e932a84
+	output() << (lower ? 'G' : 'L') << ' ' << head << ' ' << setnr << ' ' << bound << " 0" <<endl;
 }
 
 void IDPPrinter::visit(const GroundTheory* g) {
@@ -452,11 +439,7 @@
 				if(m < g->clause(n).size()-1) output() << " | ";
 			}
 		}
-<<<<<<< HEAD
-		output() << ".\n";
-=======
-		_out << "." << endl;
->>>>>>> 9e932a84
+		output() << "." <<endl;
 	}
 	for(unsigned int n = 0; n < g->nrDefinitions(); ++n)
 		g->definition(n)->accept(this);
@@ -470,21 +453,14 @@
 }
 
 void EcnfPrinter::visit(const GroundTheory* g) {
-<<<<<<< HEAD
+	_structure = g->structure();
+	_termtranslator = g->termtranslator();
 	output() << "p ecnf def aggr\n";
 	for(unsigned int n = 0; n < g->nrClauses(); ++n) {
-		for(unsigned int m = 0; m < g->clause(n).size(); ++m)
+		for(unsigned int m = 0; m < g->clause(n).size(); ++m){
 			output() << g->clause(n)[m] << ' ';
-		output() << "0\n";
-=======
-	_structure = g->structure();
-	_termtranslator = g->termtranslator();
-	_out << "p ecnf def aggr\n";
-	for(unsigned int n = 0; n < g->nrClauses(); ++n) {
-		for(unsigned int m = 0; m < g->clause(n).size(); ++m)
-			_out << g->clause(n)[m] << ' ';
-		_out << '0' << endl;
->>>>>>> 9e932a84
+		}
+		output() << '0' << endl;
 	}
 	for(unsigned int n = 0; n < g->nrSets(); ++n) //NOTE: Print sets before aggregates!!
 		g->set(n)->accept(this);
@@ -495,7 +471,10 @@
 	for(unsigned int n = 0; n < g->nrAggregates(); ++n)
 		g->aggregate(n)->accept(this);
 	//TODO: repeat above for fixpoint definitions
-<<<<<<< HEAD
+
+	for(unsigned int n = 0; n < g->nrCPReifications(); ++n) {
+		g->cpreification(n)->accept(this);
+	}
 
 	if(writeTranlation()){
 		output() <<"=== Atomtranslation ===" << endl;
@@ -509,19 +488,11 @@
 		}
 		output() <<"==== ====" <<endl;
 	}
-=======
-	for(unsigned int n = 0; n < g->nrCPReifications(); ++n)
-		g->cpreification(n)->accept(this);
->>>>>>> 9e932a84
 }
 
 void IDPPrinter::visit(const GroundDefinition* d) {
 	printtab();
-<<<<<<< HEAD
 	output() << "{\n";
-=======
-	_out << '{' << endl;
->>>>>>> 9e932a84
 	indent();
 	for(GroundDefinition::const_ruleiterator it = d->begin(); it != d->end(); ++it) {
 		printtab();
@@ -530,11 +501,7 @@
 		(it->second)->accept(this);
 	}
 	unindent();
-<<<<<<< HEAD
 	output() << "}\n";
-=======
-	_out << '}' << endl;
->>>>>>> 9e932a84
 }
 
 void EcnfPrinter::visit(const GroundDefinition* d) {
@@ -560,24 +527,16 @@
 		else
 			output() << "false";
 	}
-<<<<<<< HEAD
 	output() << ".\n";
-=======
-	_out << '.' << endl;
->>>>>>> 9e932a84
 }
 
 void EcnfPrinter::visit(const PCGroundRuleBody* b) {
 	output() << (b->type() == RT_CONJ ? "C " : "D ");
 	output() << "<- " << _currentdefnr << ' ' << _currenthead << ' ';
-	for(unsigned int n = 0; n < b->size(); ++n)
-<<<<<<< HEAD
+	for(unsigned int n = 0; n < b->size(); ++n){
 		output() << b->literal(n) << ' ';
+	}
 	output() << "0\n";
-=======
-		_out << b->literal(n) << ' ';
-	_out << '0' << endl;
->>>>>>> 9e932a84
 }
 
 void IDPPrinter::visit(const AggGroundRuleBody* b) {
@@ -612,11 +571,7 @@
 		if(s->weighted()) output() << ',' << s->weight(n) << ')';
 		if(n < s->size()-1) output() << "; ";
 	}
-<<<<<<< HEAD
 	output() << " ]\n";
-=======
-	_out << " ]" << endl;
->>>>>>> 9e932a84
 }
 
 void EcnfPrinter::visit(const GroundSet* s) {
@@ -625,11 +580,7 @@
 		output() << ' ' << s->literal(n);
 		if(s->weighted()) output() << '=' << s->weight(n);
 	}
-<<<<<<< HEAD
 	output() << " 0\n";
-=======
-	_out << " 0" << endl;
->>>>>>> 9e932a84
 }
 
 void IDPPrinter::visit(const CPReification* cpr) {
@@ -652,14 +603,9 @@
 		default: assert(false);
 	}
 	CPBound right = cpr->_body->right();
-<<<<<<< HEAD
-	if(right._isvarid) printTerm(right._value._varid);
+	if(right._isvarid) printTerm(right._varid);
 	else output() << right._value._bound;
 	output() << ".\n";
-=======
-	if(right._isvarid) printTerm(right._varid);
-	else _out << right._bound;
-	_out << '.' << endl;
 }
 
 void EcnfPrinter::printCPVariables(vector<unsigned int> varids) {
@@ -746,7 +692,6 @@
 			printCPReification("SUMSTSIRI",cpr->_head,term->_varids,term->_weights,comp,right._bound);
 		}
 	}
->>>>>>> 9e932a84
 }
 
 void IDPPrinter::visit(const CPSumTerm* cpt) {
