--- conflicted
+++ resolved
@@ -5,7 +5,6 @@
 ************************************/
 
 #include "term.hpp"
-<<<<<<< HEAD
 using namespace std;
 
 /*********************
@@ -31,25 +30,6 @@
 	}
 	delete(this);
 }
-=======
-#include "data.hpp"
-#include "element.hpp"
-#include "namespace.hpp"
-#include "vocabulary.hpp"
-#include "theory.hpp"
-#include "structure.hpp"
-#include "builtin.hpp"
-#include "visitor.hpp"
-
-using namespace std;
-
-extern string itos(int);
-extern string dtos(double);
-
-/*******************
-	Constructors
-*******************/
->>>>>>> 508df45a
 
 bool Term::contains(const Variable* v) const {
 	for(set<Variable*>::iterator it = _freevars.begin(); it != _freevars.end(); ++it) {
@@ -271,52 +251,7 @@
 	Computing free variables
 *******************************/
 
-<<<<<<< HEAD
 /** Compute free variables  **/
-=======
-void Term::setfvars() {
-	_fvars.clear();
-	for(unsigned int n = 0; n < nrSubterms(); ++n) {
-		Term* t = subterm(n);
-		t->setfvars();
-		for(unsigned int m = 0; m < t->nrFvars(); ++m) { 
-			unsigned int k = 0;
-			for(; k < nrQvars(); ++k) {
-				if(qvar(k) == t->fvar(m)) break;
-			}
-			if(k == nrQvars()) _fvars.push_back(t->fvar(m));
-		}
-	}
-	for(unsigned int n = 0; n < nrSubforms(); ++n) {
-		Formula* f = subform(n);
-		f->setfvars();
-		for(unsigned int m = 0; m < f->nrFvars(); ++m) {
-			unsigned int k = 0;
-			for(; k < nrQvars(); ++k) {
-				if(qvar(k) == f->fvar(m)) break;
-			}
-			if(k == nrQvars()) _fvars.push_back(f->fvar(m));
-		}
-	}
-	for(unsigned int n = 0; n < nrSubsets(); ++n) {
-		SetExpr* s = subset(n);
-		s->setfvars();
-		for(unsigned int m = 0; m < s->nrFvars(); ++m) {
-			unsigned int k = 0;
-			for(; k < nrQvars(); ++k) {
-				if(qvar(k) == s->fvar(m)) break;
-			}
-			if(k == nrQvars()) _fvars.push_back(s->fvar(m));
-		}
-	}
-	VarUtils::sortunique(_fvars);
-}
-
-void VarTerm::setfvars() {
-	_fvars.clear();
-	_fvars = vector<Variable*>(1,_var);
-}
->>>>>>> 508df45a
 
 void SetExpr::setfvars() {
 	_fvars.clear();
