--- conflicted
+++ resolved
@@ -191,30 +191,9 @@
 	return clone(mvv);
 }
 
-<<<<<<< HEAD
 AggTerm* AggTerm::clone(const map<Variable*,Variable*>& mvv) const {
 	SetExpr* newset = subsets()[0]->clone(mvv);
 	return new AggTerm(newset,_function,_pi.clone(mvv));
-=======
-Sort* AggTerm::sort() const {
-	StdBuiltin* builtinvoc = StdBuiltin::instance();
-	Sort* natsort = builtinvoc->natsort();
-	Sort* intsort = builtinvoc->intsort();
-	Sort* floatsort = builtinvoc->floatsort();
-
-	// Cardinality is a natural number
-	if(_type == AGGCARD) return natsort; 
-
-	// Determine sort of the sum or product based on sort of the input
-	Sort* insort = _set->firstargsort();
-	if(_type == AGGSUM || _type == AGGPROD) {
-		if(SortUtils::resolve(insort,natsort,0) == natsort) return natsort;
-		if(SortUtils::resolve(insort,intsort,0) == intsort) return intsort;
-		if(SortUtils::resolve(insort,floatsort,0) == floatsort) return floatsort;	
-	}
-	// In all other situation, simply return sort of first argument
-	return insort;
->>>>>>> 57cfc98b
 }
 
 Sort* AggTerm::sort() const {
@@ -462,37 +441,4 @@
 		return tvc.returnvalue();
 	}
 
-}
-<<<<<<< HEAD
-=======
-
-namespace AggUtils {
-
-	double compute(AggType agg, const vector<double>& args) {
-		double d;
-		switch(agg) {
-			case AGGCARD:
-				d = double(args.size());
-				break;
-			case AGGSUM:
-				d = 0;
-				for(unsigned int n = 0; n < args.size(); ++n) d += args[n];
-				break;
-			case AGGPROD:
-				d = 1;
-				for(unsigned int n = 0; n < args.size(); ++n) d *= args[n];
-				break;
-			case AGGMIN:
-				d = MAX_DOUBLE;
-				for(unsigned int n = 0; n < args.size(); ++n) d = (d <= args[n] ? d : args[n]);
-				break;
-			case AGGMAX:
-				d = MIN_DOUBLE;
-				for(unsigned int n = 0; n < args.size(); ++n) d = (d >= args[n] ? d : args[n]);
-				break;
-		}
-		return d;
-	}
-
-}
->>>>>>> 57cfc98b
+}