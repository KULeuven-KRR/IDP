/************************************
	structure.hpp
	this file belongs to GidL 2.0
	(c) K.U.Leuven
************************************/

#ifndef STRUCTURE_HPP
#define STRUCTURE_HPP

#include "vocabulary.hpp"
#include "visitor.hpp"

/******************************************
	Domains (interpretations for sorts)
******************************************/

class SortTable {
	
	public:

		// Destructor
		virtual ~SortTable() { }

		// Inspectors
		virtual bool			finite()				const { return true;	}	// Return true iff the size of the table is finite
		virtual unsigned int	size()					const = 0;			// Returns the number of elements.
		virtual bool			empty()					const = 0;			// True iff the sort contains no elements

		virtual	bool			contains(const string&)	const = 0;			// true iff the table contains the string.
																			// Only works correct if the table is sorted and
																			// contains no doubles. 
		virtual bool			contains(int)			const = 0;			// true iff the table contains the integer
																			// Only works correct if the table is sorted and
																			// contains no doubles. 
		virtual bool			contains(double)		const = 0;			// true iff the table contains the integer
																			// Only works correct if the table is sorted and
																			// contains no doubles.
				bool			contains(Element,ElementType) const;		// true iff the table contains the element
																			// Only works correct if the table is sorted and
																			// contains no doubles. 
																			//
		virtual ElementType		type()					const = 0;			// return the type (int, double or string) of the
																			// elements in the table

		virtual Element			element(unsigned int n)	= 0;				// returns (a pointer to) the n'th element
		virtual unsigned int	position(Element,ElementType)	const = 0;	// returns the position of the given element

		// Cleanup
		virtual void sortunique() { } // Sort the table and remove doubles.

		// Visitor
		void accept(Visitor*);

		// Debugging
		virtual string to_string() const = 0;

};

class UserSortTable : public SortTable {

	public:

		// Destructor
		virtual ~UserSortTable() { }

		// Add elements to a table
		// A pointer to the resulting table is returned. This pointer may point to 'this', but this is not
		// neccessarily the case. No pointers are deleted when calling these methods.
		// The result of add(...) is not necessarily sorted and may contain doubles.
		virtual UserSortTable*	add(int)			= 0;	 // Add an integer to the table.
		virtual UserSortTable*	add(double)			= 0;	 // Add a floating point number to the table
		virtual UserSortTable*	add(const string&)	= 0;	 // Add a string to the table.
		virtual UserSortTable*	add(int,int)		= 0;	 // Add a range of integers to the table.
		virtual UserSortTable*	add(char,char)		= 0;	 // Add a range of characters to the table.

		// Cleanup
		virtual void sortunique() = 0; // Sort the table and remove doubles.

		// Inspectors
		Element			element(unsigned int n)			= 0;		// returns the n'th element
		unsigned int	position(Element,ElementType)	const = 0;	// returns the position of the given element

		// Debugging
		virtual string to_string() const = 0;

};

/** Empty table **/

class EmptySortTable : public UserSortTable {

	public:

		// Destructor
		virtual ~EmptySortTable() { }

		UserSortTable*	add(int);	
		UserSortTable*	add(double);	
		UserSortTable*	add(const string&);	
		UserSortTable*	add(int,int);	
		UserSortTable*	add(char,char);	

		// Cleanup
		void sortunique() { }

		// Inspectors
		bool			finite()					const { return true;	} 
		unsigned int	size()						const { return 0;		}	
		bool			empty()						const { return true;	}	
		bool			contains(const string&)		const { return false;	}	
		bool			contains(int)				const { return false;	}	
		bool			contains(double)			const { return false;	}	
		ElementType		type()						const { return ELINT;	}
		Element			element(unsigned int n)		{ assert(false); Element e; return e; } 
		unsigned int	position(Element,ElementType)	const { assert(false); return 0;	}
															
		// Debugging
		string to_string() const { return "";	}

};

/** Domain is an interval of integers **/

class RanSortTable : public UserSortTable {
	
	private:
		int _first;		// first element in the range
		int _last;		// last element in the range

	public:

		// Destructor
		~RanSortTable() { }

		// Constructors
		RanSortTable(int f, int l) : _first(f), _last(l) { }

		// Mutators
		UserSortTable*	add(int);
		UserSortTable*	add(const string&);
		UserSortTable*	add(double);
		UserSortTable*	add(int,int);
		UserSortTable*	add(char,char);

		// Cleanup
		void			sortunique() { }

		// Inspectors
		unsigned int	size()							const { return _last-_first+1;		}
		bool			empty()							const { return _first > _last;		}
		int				operator[](unsigned int n)		const { return _first+n;			}
		int				first()							const { return _first;				}
		int				last()							const { return _last;				}
		bool			contains(const string&)			const;
		bool			contains(int)					const;
		bool			contains(double)				const;
		ElementType		type()							const { return ELINT;				}
		Element			element(unsigned int n)			{ Element e; e._int = _first+n; return e;	}
		unsigned int	position(Element,ElementType)	const;

		// Debugging
		string to_string() const;

};


/** Domain is a set of integers, but not an interval **/

class IntSortTable : public UserSortTable {
	
	private:
		vector<int> _table;

	public:

		// Constructors
		IntSortTable() : _table(0) { }

		// Destructor
		~IntSortTable() { }

		// Mutators
		UserSortTable*	add(int);
		UserSortTable*  add(const string&);
		UserSortTable*	add(double);
		UserSortTable*  add(int,int);
		UserSortTable*  add(char,char);

		// Cleanup
		void	sortunique();

		// Inspectors
		unsigned int	size()						const { return _table.size();		}
		bool			empty()						const { return _table.empty();		}
		bool			contains(const string&)		const;
		bool			contains(int)				const;
		bool			contains(double)			const;
		int				operator[](unsigned int n)	const { return _table[n];			}
		int				first()						const { return _table.front();		}
		int				last()						const { return _table.back();		}
		ElementType		type()						const { return ELINT;				}
		Element			element(unsigned int n)		{ Element e; e._int = _table[n]; return e;	}
		unsigned int	position(Element,ElementType)	const;

		// Debugging
		string to_string() const;

};

/** Domain is a set of doubles **/

class FloatSortTable : public UserSortTable {
	
	private:
		vector<double> _table;

	public:

		// Constructors
		FloatSortTable() : _table(0) { }

		// Destructor
		~FloatSortTable() { }

		// Mutators
		UserSortTable*	add(int);
		UserSortTable*  add(const string&);
		UserSortTable*	add(double);
		UserSortTable*  add(int,int);
		UserSortTable*  add(char,char);

		// Cleanup
		void	sortunique();

		// Inspectors
		unsigned int	size()						const { return _table.size();		}
		bool			empty()						const { return _table.empty();		}
		bool			contains(const string&)		const;
		bool			contains(int)				const;
		bool			contains(double)			const;
		double			operator[](unsigned int n)	const { return _table[n];			}
		double			first()						const { return _table.front();		}
		double			last()						const { return _table.back();		}
		ElementType		type()						const { return ELDOUBLE;			}
		Element			element(unsigned int n)		{ Element e; e._double = &(_table[n]); return e;	}
		unsigned int	position(Element,ElementType)	const;

		// Debugging
		string to_string() const;

};


/** Domain is a set of strings **/

class StrSortTable : public UserSortTable {
	
	private:
		vector<string> _table;

	public:

		// Constructors
		StrSortTable() : _table(0) { }

		// Destructor
		~StrSortTable() { }

		// Mutators
		UserSortTable*	add(int);
		UserSortTable*	add(const string&);
		UserSortTable*	add(double);
		UserSortTable*	add(int,int);
		UserSortTable*	add(char,char);

		// Cleanup
		void			sortunique();

		// Inspectors
		unsigned int	size()						const { return _table.size();		}
		bool			empty()						const { return _table.empty();		}
		bool			contains(const string&)		const;
		bool			contains(int)				const;
		bool			contains(double)			const;
		const string&	operator[](unsigned int n)	const { return _table[n];			}
		const string&	first()						const { return _table.front();		}
		const string&	last()						const { return _table.back();		}
		ElementType		type()						const { return ELSTRING;			}
		Element			element(unsigned int n)		{ Element e; e._string = &(_table[n]); return e;	}
		unsigned int	position(Element,ElementType)	const;

		// Debugging
		string to_string() const;

};

/** Domain contains both numbers and strings **/

class MixedSortTable : public UserSortTable {
	
	private:
		vector<double>	_numtable;
		vector<string>	_strtable;
		vector<string*>	_numstrmem;

	public:

		// Constructors
		MixedSortTable() : _numtable(0), _strtable(0), _numstrmem(0) { }
		MixedSortTable(const vector<string>& t) : _numtable(0), _strtable(t), _numstrmem(0) { }
		MixedSortTable(const vector<double>& t) : _numtable(t), _strtable(0), _numstrmem(t.size(),0) { }

		// Destructor
		~MixedSortTable() { for(unsigned int n = 0; n < _numstrmem.size(); ++n) { if(_numstrmem[n]) delete(_numstrmem[n]); } }

		// Mutators
		UserSortTable*	add(int);
		UserSortTable*	add(const string&);
		UserSortTable*	add(double);
		UserSortTable*	add(int,int);
		UserSortTable*	add(char,char);

		// Cleanup
		void			sortunique();

		// Inspectors
		unsigned int	size()						const { return _numtable.size() + _strtable.size();			}
		bool			empty()						const { return (_numtable.empty() && _strtable.empty());	}
		bool			contains(const string&)		const;
		bool			contains(int)				const;
		bool			contains(double)			const;
		ElementType		type()						const { return ELSTRING;	}
		Element			element(unsigned int n); 
		unsigned int	position(Element,ElementType)	const;

		// Debugging
		string to_string() const;

};


/*************************************
	Interpretations for predicates
*************************************/

class PredTable {

	protected:
		vector<ElementType>	_types;
	
	public:
		
		// Constructors
		PredTable(const vector<ElementType>& t) : _types(t) { }

		// Destructor
		virtual ~PredTable() { }

		// Mutators
		virtual void	sortunique()	{ }	// Sort and remove doubles

		// Inspectors
		virtual bool				finite()								const = 0;	// true iff the table is finite
		virtual	unsigned int		size()									const = 0;	// the size of the table
		virtual	bool				empty()									const = 0;	// true iff the table is empty
		virtual	bool				contains(const vector<Element>&)		const = 0;
				bool				contains(const vector<TypedElement>&)	const;
		virtual	vector<Element>		tuple(unsigned int n)					const = 0;	// the n'th tuple
		virtual Element				element(unsigned int r,unsigned int c)	const = 0;	// the element at position (r,c)
				unsigned int				arity()							const { return _types.size();	}	
				ElementType					type(unsigned int n)			const { return _types[n];		}
				const vector<ElementType>&	types()							const { return _types;			}

		// Debugging
		virtual string to_string(unsigned int spaces = 0)	const = 0;
};

typedef vector<vector<Element> > VVE;

/** Finite tables **/

class FinitePredTable : public PredTable {

	public:
		
		// Constructors
		FinitePredTable(const vector<ElementType>& t) : PredTable(t) { }

		// Destructor
		virtual ~FinitePredTable() { }

		// Mutators
		virtual void	sortunique()												= 0;	// Sort and remove doubles
		virtual void	addRow(const vector<Element>&, const vector<ElementType>&)	= 0;	// Add a tuple

		// Inspectors
				bool				finite()								const { return true;	}
		virtual	unsigned int		size()									const = 0;	// the size of the table
		virtual	bool				empty()									const = 0;	// true iff the table is empty
		virtual	bool				contains(const vector<Element>&)		const = 0;
		virtual	vector<Element>		tuple(unsigned int n)					const = 0;	// the n'th tuple
		virtual Element				element(unsigned int r,unsigned int c)	const = 0;	// the element at position (r,c)

		// Debugging
		virtual string to_string(unsigned int spaces = 0)	const = 0;

};

/** Tables where all tuples are enumerated **/

class UserPredTable : public FinitePredTable {
	
	private:
		vector<vector<Element> >	_table;	
		ElementWeakOrdering			_order;
		ElementEquality				_equality;

	public:

		// Constructors 
		UserPredTable(const vector<ElementType>& t) : FinitePredTable(t), _table(0), _order(t), _equality(t) { }
		UserPredTable(const UserPredTable&);

		// Destructor
		virtual ~UserPredTable();

		// Mutators
		void			sortunique();		// Sort and remove doubles

		// Parsing
		void				addRow()								{ _table.push_back(vector<Element>(_types.size()));	}
		void				addRow(const vector<Element>& ve, const vector<ElementType>&);
		void				addColumn(ElementType);
		void				changeElType(unsigned int,ElementType);
		vector<Element>&	operator[](unsigned int n)				{ return _table[n];	}

		// Iterators
		VVE::iterator		begin()									{ return _table.begin();	}
		VVE::iterator		end()									{ return _table.end();		}

		// Inspectors
		unsigned int			size()									const { return _table.size();	}
		bool					empty()									const { return _table.empty();	}
		bool					contains(const vector<Element>&)		const;
		const vector<Element>&	operator[](unsigned int n)				const { return _table[n];		}
		vector<Element>			tuple(unsigned int n)					const { return _table[n];		}
		Element					element(unsigned int r,unsigned int c)	const { return _table[r][c];	}
		
		// Debugging
		string to_string(unsigned int spaces = 0)	const;
};

/** Tables with arity 1 **/

class SortPredTable : public FinitePredTable {
	
	private:
		UserSortTable*	_table;

	public:

		// Constructors
		SortPredTable(UserSortTable* t);

		// Destructor
		virtual ~SortPredTable() { delete(_table);	}

		// Mutators
		void sortunique()						{ _table->sortunique();	}
		void addRow(const vector<Element>&, const vector<ElementType>&);
		void table(UserSortTable* ust)			{ _table = ust;			}

		// Inspectors
		unsigned int	size()									const { return _table->size();	}
		bool			empty()									const { return _table->empty();	}
		bool			contains(const vector<Element>&)		const;
		vector<Element>	tuple(unsigned int n)					const { return vector<Element>(1,_table->element(n));	}
		Element			element(unsigned int r,unsigned int c)	const { assert(!c);	return _table->element(r);			}
		UserSortTable*	table()									const { return _table;									}

		// Debugging
		string to_string(unsigned int spaces = 0)	const;
};

/*
 * Four-valued predicate interpretation, represented by two pointers to tables.
 *	If the two pointers are equal and _ct != _cf, the interpretation is certainly two-valued.
 */ 
class PredInter {
	
	private:
		PredTable*	_ctpf;	// stores certainly true or possibly false tuples
		PredTable*	_cfpt;	// stores certainly false or possibly true tuples
		bool		_ct;	// true iff _ctpf stores certainly true tuples, false iff _ctpf stores possibly false tuples
		bool		_cf;	// ture iff _cfpt stores certainly false tuples, false iff _cfpt stores possibly true tuples

	public:
		
		// Constructors
		PredInter(PredTable* p1,PredTable* p2,bool b1, bool b2) : _ctpf(p1), _cfpt(p2), _ct(b1), _cf(b2) { }
		PredInter(PredTable* p, bool b) : _ctpf(p), _cfpt(p), _ct(b), _cf(!b) { }

		// Destructor
		virtual ~PredInter();

		// Mutators
		void replace(PredTable* pt,bool ctpf, bool c);	// If ctpf is true, replace _ctpf by pt and set _ct to c
														// Else, replace cfpt by pt and set _cf to c
		void sortunique()	{ _ctpf->sortunique(); if(_ctpf != _cfpt) _cfpt->sortunique();	}

		// Inspectors
		PredTable*	ctpf()	const	{ return _ctpf;	}
		PredTable*	cfpt()	const	{ return _cfpt;	}
		bool		ct()	const	{ return _ct;	}
		bool		cf()	const	{ return _cf;	}
		bool		istrue(const vector<Element>& vi)	const { return (_ct ? _ctpf->contains(vi) : !(_ctpf->contains(vi)));	}
		bool		isfalse(const vector<Element>& vi)	const { return (_cf ? _cfpt->contains(vi) : !(_cfpt->contains(vi)));	}
		bool		istrue(const vector<TypedElement>& vi)	const;
		bool		isfalse(const vector<TypedElement>& vi)	const;

		// Visitor
		void accept(Visitor*);

		// Debugging
		string to_string(unsigned int spaces = 0) const;

};


/************************************
	Interpretations for functions 
************************************/

class FuncInter {

	protected:
		vector<ElementType>	_intypes;
		ElementType			_outtype;

	public:
		
		// Constructors
		FuncInter(const vector<ElementType>& in, ElementType out) : _intypes(in), _outtype(out) { }

		// Destructor
		virtual ~FuncInter() { }

		// Mutators
		virtual void sortunique() { }

		// Inspectors
<<<<<<< HEAD
		virtual const Element& 	operator[](const vector<Element>& vi)			const = 0;
		virtual const Element& 	operator[](const vector<TypedElement>& vi)		const = 0;
		virtual PredInter*		predinter()										const = 0;
				ElementType		outtype()										const { return _outtype;	}
=======
		virtual Element		operator[](const vector<Element>& vi)		const = 0;
				Element		operator[](const vector<TypedElement>& vi)	const;
		virtual PredInter*	predinter()									const = 0;
				ElementType	outtype()									const { return _outtype;	}
>>>>>>> 38483f1c
		
		// Visitor
		void accept(Visitor*);

		// Debugging
		virtual string to_string(unsigned int spaces = 0) const = 0;

};

class UserFuncInter : public FuncInter {

	private:
		UserPredTable*		_ftable;	// the function table, if the function is 2-valued
		PredInter*			_ptable;	// interpretation of the associated predicate
		ElementWeakOrdering	_order;
		ElementEquality		_equality;

	public:
		
		// Constructors
		UserFuncInter(const vector<ElementType>& t, ElementType out, PredInter* pt) : 
			FuncInter(t,out), _ftable(0), _ptable(pt), _order(t), _equality(t) { }
		UserFuncInter(const vector<ElementType>& t, ElementType out, PredInter* pt, UserPredTable* ft) : 
			FuncInter(t,out), _ftable(ft), _ptable(pt), _order(t), _equality(t) { }

		// Destructor
		virtual ~UserFuncInter() { delete(_ptable); } // NOTE: _ftable is also deleted because it is part of _ptable

		// Mutators
		void sortunique() { _ptable->sortunique();	}

		// Inspectors
		bool			istrue(const vector<Element>& vi)			const { return _ptable->istrue(vi);		}
		bool			isfalse(const vector<Element>& vi)			const { return _ptable->isfalse(vi);	}
		Element			operator[](const vector<Element>& vi)		const;
		PredInter*		predinter()									const { return _ptable;					}
		UserPredTable*	ftable()									const { return _ftable;					}

		// Debugging
		string to_string(unsigned int spaces = 0) const;

};

/************************
	Auxiliary methods
************************/

namespace TableUtils {
	PredInter*	leastPredInter(unsigned int n);	// construct a new, least precise predicate interpretation with arity n
	FuncInter*	leastFuncInter(unsigned int n);	// construct a new, least precise function interpretation with arity n
	PredTable*	intersection(PredTable*,PredTable*);
	PredTable*	difference(PredTable*,PredTable*);
}

/*****************
	Structures
*****************/

class AbstractStructure {

	protected:

		string				_name;			// The name of the structure
		ParseInfo*			_pi;			// The place where this structure was parsed.
		Vocabulary*			_vocabulary;	// The vocabulary of the structure.

	public:

		// Constructors
		AbstractStructure(string name, ParseInfo* pi) : _name(name), _pi(pi), _vocabulary(0) { }

		// Destructor
		virtual ~AbstractStructure() { if(_pi) delete(_pi);	}

		// Mutators
		virtual void	vocabulary(Vocabulary* v) = 0;			// set the vocabulary

		// Inspectors
		const string&	name()						const { return _name;		}
		ParseInfo*		pi()						const { return _pi;			}
		Vocabulary*		vocabulary()				const { return _vocabulary;	}

		// Debugging
		virtual string	to_string(unsigned int spaces = 0) const = 0;

};

class Structure : public AbstractStructure {

	private:

		vector<SortTable*>	_sortinter;		// The domains of the structure. 
											// The domain for sort s is stored in _sortinter[n], 
											// where n is the index of s in _vocabulary.
											// If a sort has no domain, a null-pointer is stored.
		vector<PredInter*>	_predinter;		// The interpretations of the predicate symbols.
											// If a predicate has no interpretation, a null-pointer is stored.
		vector<FuncInter*>	_funcinter;		// The interpretations of the function symbols.
											// If a function has no interpretation, a null-pointer is stored.
	
	public:
		
		// Constructors
		Structure(string name, ParseInfo* pi) : AbstractStructure(name,pi) { }

		// Destructor
		~Structure();

		// Mutators
		void	vocabulary(Vocabulary* v);			// set the vocabulary
		void	inter(Sort* s,SortTable* d);		// set the domain of s to d.
		void	inter(Predicate* p, PredInter* i);	// set the interpretation of p to i.
		void	inter(Function* f, FuncInter* i);	// set the interpretation of f to i.
		void	close();							// set the interpretation of all predicates and functions that 
													// do not yet have an interpretation to the least precise 
													// interpretation.

		// Inspectors
		Vocabulary*		vocabulary()				const { return AbstractStructure::vocabulary();	}
		SortTable*		inter(Sort* s)				const;	// Return the domain of s.
		PredInter*		inter(Predicate* p)			const;	// Return the interpretation of p.
		FuncInter*		inter(Function* f)			const;	// Return the interpretation of f.
		PredInter*		inter(PFSymbol* s)			const;  // Return the interpretation of s.
		SortTable*		sortinter(unsigned int n)	const { return _sortinter[n];	}
		PredInter*		predinter(unsigned int n)	const { return _predinter[n];	}
		FuncInter*		funcinter(unsigned int n)	const { return _funcinter[n];	}
		bool			hasInter(Sort* s)			const;	// True iff s has an interpretation
		bool			hasInter(Predicate* p)		const;	// True iff p has an interpretation
		bool			hasInter(Function* f)		const;	// True iff f has an interpretation

		// Visitor
<<<<<<< HEAD
		void accept(Visitor*);
=======
		void accept(Visitor* v)	{ v->visit(this);	}
>>>>>>> 38483f1c

		// Debugging
		string	to_string(unsigned int spaces = 0) const;

};

class Theory;
namespace StructUtils {
	Theory*	convert_to_theory(Structure*);	// Make a theory containing all literals that are true according to the given structure
	PredTable*	complement(PredTable*,const vector<Sort*>&, Structure*);	// Compute the complement of the given table 
}

#endif<|MERGE_RESOLUTION|>--- conflicted
+++ resolved
@@ -549,17 +549,10 @@
 		virtual void sortunique() { }
 
 		// Inspectors
-<<<<<<< HEAD
-		virtual const Element& 	operator[](const vector<Element>& vi)			const = 0;
-		virtual const Element& 	operator[](const vector<TypedElement>& vi)		const = 0;
-		virtual PredInter*		predinter()										const = 0;
-				ElementType		outtype()										const { return _outtype;	}
-=======
 		virtual Element		operator[](const vector<Element>& vi)		const = 0;
 				Element		operator[](const vector<TypedElement>& vi)	const;
 		virtual PredInter*	predinter()									const = 0;
 				ElementType	outtype()									const { return _outtype;	}
->>>>>>> 38483f1c
 		
 		// Visitor
 		void accept(Visitor*);
@@ -691,11 +684,7 @@
 		bool			hasInter(Function* f)		const;	// True iff f has an interpretation
 
 		// Visitor
-<<<<<<< HEAD
-		void accept(Visitor*);
-=======
 		void accept(Visitor* v)	{ v->visit(this);	}
->>>>>>> 38483f1c
 
 		// Debugging
 		string	to_string(unsigned int spaces = 0) const;
