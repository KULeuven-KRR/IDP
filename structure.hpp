/************************************
	structure.hpp
	this file belongs to GidL 2.0
	(c) K.U.Leuven
************************************/

#ifndef STRUCTURE_HPP
#define STRUCTURE_HPP

#include <string>
#include <vector>
#include <set>
#include <map>
#include <cassert>
#include <ostream>
#include <limits>
#include <cstdlib>
#include "parseinfo.hpp"

/**
 * \file structure.hpp
 *
 *		This file contains the classes concerning structures:
 *		- domain elements
 *		- tables and interpretations for sorts, predicate, and function symbols
 *		- classes to represent a structure, i.e., a mapping from symbols of a 
 *		  vocabulary to corresponding interpretations of the correct type.
 *
 * NAMING CONVENTION
 *		- 'Interpretation' means a possibly three-valued, or even four-valued interpretation for a symbol.
 *		- 'Table' means a two-value table
 *		- if a name of a methods begins with 'approx', the method is fast, but provides a under approximation of
 *		  the desired result.
 */

/**********************
	Domain elements
**********************/

class Compound;
class DomainElementFactory;

/**
 *	The different types of domain elements
 *	- DET_INT: integers
 *	- DET_DOUBLE: floating point numbers
 *	- DET_STRING: strings
 *	- DET_COMPOUND: a function applied to domain elements
 */
enum DomainElementType { DET_INT, DET_DOUBLE, DET_STRING, DET_COMPOUND };

std::ostream& operator<< (std::ostream&,const DomainElementType&);

/**
 *	A value for a single domain element.
 */
union DomainElementValue {
	int					_int;		//!< Value if the domain element is an integer
	double				_double;	//!< Value if the domain element is a floating point number
	const std::string*	_string;	//!< Value if the domain element is a string
	const Compound*		_compound;	//!< Value if the domain element is a function applied to domain elements
};

/**
 *	A domain element
 */
class DomainElement {
	private:
		DomainElementType	_type;		//!< The type of the domain element
		DomainElementValue	_value;		//!< The value of the domain element

		DomainElement(int value);
		DomainElement(double value);
		DomainElement(const std::string* value);
		DomainElement(const Compound* value);

	public:
		~DomainElement();	//!< Destructor (does not delete the value of the domain element)

		DomainElementType	type()	const;	//!< Returns the type of the element
		DomainElementValue	value()	const;	//!< Returns the value of the element

		std::ostream& 	put(std::ostream&)	const;
		std::string 	toString()			const;

		friend class DomainElementFactory;
};

bool operator<(const DomainElement&, const DomainElement&);
bool operator>(const DomainElement&, const DomainElement&);
bool operator==(const DomainElement&, const DomainElement&);
bool operator!=(const DomainElement&, const DomainElement&);
bool operator<=(const DomainElement&, const DomainElement&);
bool operator>=(const DomainElement&, const DomainElement&);

std::ostream& operator<<(std::ostream&, const DomainElement&);

typedef std::vector<const DomainElement*>	ElementTuple;
typedef std::vector<ElementTuple>			ElementTable;

std::ostream& operator<<(std::ostream&, const ElementTuple&);

template<class T>
struct Compare {
	bool operator()(const T& t1, const T& t2) const{
		if(t1.size()<t2.size()){
			return true;
		}
		for(unsigned int n = 0; n < t1.size(); ++n) {
			if(*(t1[n]) < *(t2[n])){
				return true;
			}else if(*(t1[n]) > *(t2[n])){
				return false;
			}
		}
		return false;
	}
	bool operator()(const T* t1, const T* t2) const{
		return *t1 < *t2;
	}
};

typedef std::set<ElementTuple,Compare<ElementTuple> > SortedElementTable;
typedef std::set<const DomainElement*,Compare<DomainElement> > SortedElementTuple; // FIXME naam trekt er niet op?
typedef std::map<ElementTuple,const DomainElement*,Compare<ElementTuple> > Tuple2Elem;

struct StrictWeakNTupleEquality {
	unsigned int _arity;
	StrictWeakNTupleEquality(unsigned int arity) : _arity(arity) { }
	bool operator()(const ElementTuple&, const ElementTuple&) const;
};

struct StrictWeakNTupleOrdering {
	unsigned int _arity;
	StrictWeakNTupleOrdering(unsigned int arity) : _arity(arity) { }
	bool operator()(const ElementTuple&, const ElementTuple&) const;
};

class Function;

/**
 *	The value of a domain element that consists of a function applied to domain elements.
 */
class Compound {
	private:
		Function*		_function;
		ElementTuple	_arguments;

		Compound(Function* function, const ElementTuple& arguments);

	public:
		~Compound();

		Function*				function()				const;	//!< Returns the function of the compound
		const DomainElement*	arg(unsigned int n)		const;	//!< Returns the n'th argument of the compound
		const ElementTuple&		args()					const { return _arguments;	}

		std::ostream&	put(std::ostream&)	const;
		std::string		toString()			const;

		friend class DomainElementFactory;
};

bool operator< (const Compound&,const Compound&);
bool operator> (const Compound&,const Compound&);
bool operator==(const Compound&,const Compound&);
bool operator!=(const Compound&,const Compound&);
bool operator<=(const Compound&,const Compound&);
bool operator>=(const Compound&,const Compound&);

std::ostream& operator<< (std::ostream&,const Compound&);

/**
 *	Class to create domain elements. This class is a singleton class that ensures all domain elements
 *	with the same value are stored at the same address in memory. As a result, two domain elements are equal
 *	iff they have the same address. It also ensures that all Compounds with the same function and arguments are
 *	stored at the same address.
 *
 *	Obtaining the address of a domain element with a given value and type should take logaritmic time in the number
 *	of created domain elements of that type. For a specified integer range, obtaining the address is optimized to
 *	constant time.
 */
class DomainElementFactory {
	private:
		static DomainElementFactory*	_instance;			//!< The single instance of DomainElementFactory

		std::map<Function*,std::map<ElementTuple,Compound*> >	_compounds;
			//!< Maps a function and tuple of elements to the corresponding compound.

		int							_firstfastint;		//!< The first integer in the optimized range
		int							_lastfastint;		//!< One past the last integer in the optimized range
		std::vector<DomainElement*>	_fastintelements;	//!< Stores pointers to integers in the optimized range.
														//!< The domain element with value n is stored at
														//!< _fastintelements[n+_firstfastint]

		std::map<int,DomainElement*>				_intelements;
			//!< Maps an integer outside of the optimized range to its corresponding doman element address.
		std::map<double,DomainElement*>				_doubleelements;
			//!< Maps a floating point number to its corresponding domain element address.
		std::map<const std::string*,DomainElement*>	_stringelements;
			//!< Maps a string pointer to its corresponding domain element address.
		std::map<const Compound*,DomainElement*>	_compoundelements;
			//!< Maps a compound pointer to its corresponding domain element address.

		DomainElementFactory(int firstfastint = 0, int lastfastint = 10001);


	public:
		~DomainElementFactory();

		static DomainElementFactory*	instance();

		const DomainElement*	create(int value);
		const DomainElement*	create(double value, bool certnotint = false);
		const DomainElement*	create(const std::string* value, bool certnotdouble = false);
		const DomainElement*	create(const Compound* value);
		const DomainElement*	create(Function*,const ElementTuple&);

		const Compound*		compound(Function*,const ElementTuple&);
};

/*******************
	Domain atoms
*******************/

class DomainAtomFactory;
class PFSymbol;
class Variable;
class Vocabulary;
class AbstractStructure;

class DomainAtom {
	private:
		PFSymbol*		_symbol;
		ElementTuple	_args;

		DomainAtom(PFSymbol* symbol, const ElementTuple& args) : _symbol(symbol), _args(args) { }

	public:
		~DomainAtom() { }

		PFSymbol*			symbol()	const { return _symbol;	}
		const ElementTuple&	args()		const { return _args;	}

		std::ostream&	put(std::ostream&)	const;
		std::string		toString()			const;

		friend class DomainAtomFactory;
<<<<<<< HEAD
=======

>>>>>>> 82508f53
};

class DomainAtomFactory {
	private:
		static DomainAtomFactory*								_instance;
		std::map<PFSymbol*,std::map<ElementTuple,DomainAtom*> >	_atoms;
		DomainAtomFactory() { }

	public:
		~DomainAtomFactory();
		static	DomainAtomFactory*	instance();
				const DomainAtom*	create(PFSymbol*,const ElementTuple&);
};

/****************
	Iterators
****************/

class InternalTableIterator;
class InternalSortIterator;

/**
 * Constant iterator over tables for sorts, predicate, and function symbols.
 */
class TableIterator {
	private:
		InternalTableIterator*	_iterator;
	public:
		TableIterator() : _iterator(0) { }
		TableIterator(const TableIterator&);
		TableIterator(InternalTableIterator* iter) : _iterator(iter) { }
		TableIterator& operator=(const TableIterator&);
		bool					hasNext()	const;
		const ElementTuple&		operator*()	const;
		void					operator++();
		~TableIterator();
		const InternalTableIterator*	iterator()	const { return _iterator;	}
};

class SortIterator {
	private:
		InternalSortIterator*	_iterator;
	public:
		SortIterator(InternalSortIterator* iter) : _iterator(iter) { }
		SortIterator(const SortIterator&);
		SortIterator& operator=(const SortIterator&);
		bool					hasNext()	const;
		const DomainElement*	operator*()	const;
		SortIterator&			operator++();
		~SortIterator();
		const InternalSortIterator*	iterator()	const { return _iterator;	}
};

class InternalTableIterator {
	private:
		virtual bool					hasNext()	const = 0;
		virtual const ElementTuple&		operator*()	const = 0;
		virtual void					operator++() = 0;
	public:
		virtual ~InternalTableIterator() { }
		virtual InternalTableIterator*	clone()	const = 0;
	friend class TableIterator;
};

class CartesianInternalTableIterator : public InternalTableIterator {
	private:
		std::vector<SortIterator>	_iterators;
		std::vector<SortIterator>	_lowest;
		mutable ElementTable		_deref;
		bool						_hasNext;
		bool						hasNext()	const;
		const ElementTuple&			operator*()	const;
		void						operator++();
	public:
		CartesianInternalTableIterator(const std::vector<SortIterator>& vsi, const std::vector<SortIterator>& low, bool h = true);
		~CartesianInternalTableIterator() { }
		CartesianInternalTableIterator*	clone()	const;
};

class InstGenerator;

class GeneratorInternalTableIterator : public InternalTableIterator {
	private:
		InstGenerator*						_generator;
		std::vector<const DomainElement**>	_vars;
		bool								_hasNext;
		mutable ElementTable				_deref;
		bool								hasNext()	const { return _hasNext;	}
		const ElementTuple&					operator*()	const;
		void								operator++();
	public:
		GeneratorInternalTableIterator(InstGenerator* generator, const std::vector<const DomainElement**>& vars, bool reset = true, bool h = true);
		~GeneratorInternalTableIterator() { }	// FIXME: creates memory leak
		GeneratorInternalTableIterator* clone() const { return new GeneratorInternalTableIterator(_generator,_vars,false,_hasNext);	}
};

class SortInternalTableIterator : public InternalTableIterator {
	private:
		InternalSortIterator*	_iter;
		mutable ElementTable	_deref;
		bool					hasNext()	const;
		const ElementTuple&		operator*()	const;
		void					operator++();
	public:
		SortInternalTableIterator(InternalSortIterator* isi) : _iter(isi) { }
		~SortInternalTableIterator();
		SortInternalTableIterator*	clone()	const;
};

class EnumInternalIterator : public InternalTableIterator {
	private:
		SortedElementTable::const_iterator	_iter;
		SortedElementTable::const_iterator	_end;
		bool					hasNext()	const	{ return _iter != _end;	}
		const ElementTuple&		operator*()	const	{ return *_iter;		}
		void					operator++()		{ ++_iter;				}
	public:
		EnumInternalIterator(SortedElementTable::const_iterator it, SortedElementTable::const_iterator end) : _iter(it), _end(end) { }
		~EnumInternalIterator() { }
		EnumInternalIterator*	clone()	const;
};

class EnumInternalFuncIterator : public InternalTableIterator {
	private:
		Tuple2Elem::const_iterator _iter;
		Tuple2Elem::const_iterator _end;
		mutable ElementTable	_deref;
		bool	hasNext()	const { return _iter != _end;	}
		const ElementTuple&	operator*()	const;
		void	operator++()	{ ++_iter;	}
	public:
		EnumInternalFuncIterator(Tuple2Elem::const_iterator it, Tuple2Elem::const_iterator end) :
			_iter(it), _end(end) { }
		~EnumInternalFuncIterator() { }
		EnumInternalFuncIterator*	clone()	const;
};

class SortTable;
class PredTable;
class InternalPredTable;

enum TableSizeType { TST_APPROXIMATED, TST_INFINITE, TST_EXACT, TST_UNKNOWN };
struct tablesize {
	TableSizeType	_type;
	unsigned int	_size;
	tablesize(TableSizeType tp,unsigned int sz) : _type(tp), _size(sz) { }
	tablesize() : _type(TST_UNKNOWN), _size(0) { }
};

class Universe {
	private:
		std::vector<SortTable*>		_tables;
	public:
		Universe() { }
		Universe(const std::vector<SortTable*>& tables) : _tables(tables) { }
		Universe(const Universe& univ) : _tables(univ.tables()) { }
		~Universe() { }

		const std::vector<SortTable*>& tables() const { return _tables;	}
		unsigned int					arity()	const { return _tables.size();	}

		bool		empty()							const;
		bool		finite()						const;
		bool		approxEmpty()					const;
		bool		approxFinite()					const;
		bool		contains(const ElementTuple&)	const;
		tablesize	size()							const;
};

class InternalFuncTable;

class InternalFuncIterator : public InternalTableIterator {
	private:
		TableIterator					_curr;
		mutable ElementTable			_deref;
		const InternalFuncTable*		_function;
		bool							hasNext()	const { return _curr.hasNext();	}
		const ElementTuple&				operator*()	const;
		void							operator++();
	public:
		InternalFuncIterator(const InternalFuncTable* f, const Universe& univ);
		InternalFuncIterator(const InternalFuncTable* f, const TableIterator& c) :
			_curr(c), _function(f) { }
		~InternalFuncIterator() {	}
		InternalFuncIterator* clone() const { return new InternalFuncIterator(_function,_curr);	}
<<<<<<< HEAD
=======

>>>>>>> 82508f53
};

class InternalPredTable;

class ProcInternalTableIterator : public InternalTableIterator {
	private:
		TableIterator					_curr;
		Universe						_univ;
		mutable ElementTable			_deref;
		const InternalPredTable*		_predicate;
		bool							hasNext()	const { return _curr.hasNext();	}
		const ElementTuple&				operator*()	const;
		void							operator++();
	public:
		ProcInternalTableIterator(const InternalPredTable* p, const Universe& univ);
		ProcInternalTableIterator(const InternalPredTable* p, const TableIterator& c, const Universe& univ) :
			_curr(c), _univ(univ), _predicate(p) { }
		~ProcInternalTableIterator() {	}
		ProcInternalTableIterator* clone() const { return new ProcInternalTableIterator(_predicate,_curr,_univ);	}
<<<<<<< HEAD
=======

>>>>>>> 82508f53
};

class UnionInternalIterator : public InternalTableIterator {
	private:
		std::vector<TableIterator>				_iterators;
		Universe								_universe;
		std::vector<InternalPredTable*>			_outtables;
		std::vector<TableIterator>::iterator	_curriterator;

		bool contains(const ElementTuple&)	const;
		void setcurriterator();

		bool					hasNext()	const;
		const ElementTuple&		operator*()	const;
		void					operator++();
	public:
		UnionInternalIterator(const std::vector<TableIterator>&, const std::vector<InternalPredTable*>&, const Universe&);
		~UnionInternalIterator() { }
		UnionInternalIterator*	clone() const;
};

class UNAInternalIterator : public InternalTableIterator {
	private:
		std::vector<SortIterator>	_curr;
		std::vector<SortIterator>	_lowest;
		Function*					_function;
		mutable bool						_end;
		mutable ElementTuple				_currtuple;
		mutable std::vector<ElementTuple>	_deref;

		bool					hasNext()	const;
		const ElementTuple&		operator*()	const;
		void					operator++();
		UNAInternalIterator(const std::vector<SortIterator>&, const std::vector<SortIterator>&, Function*, bool);
	public:
		UNAInternalIterator(const std::vector<SortIterator>&, Function*);
		~UNAInternalIterator() { }
		UNAInternalIterator* clone() const;
};

class InverseInternalIterator : public InternalTableIterator {
	private:
		std::vector<SortIterator>	_curr;
		std::vector<SortIterator>	_lowest;
		Universe					_universe;
		InternalPredTable*			_outtable;
		mutable bool						_end;
		mutable ElementTuple				_currtuple;
		mutable std::vector<ElementTuple>	_deref;

		bool					hasNext()	const;
		const ElementTuple&		operator*()	const;
		void					operator++();
		InverseInternalIterator(const std::vector<SortIterator>&, const std::vector<SortIterator>&, InternalPredTable*, const Universe&, bool);
	public:
		InverseInternalIterator(const std::vector<SortIterator>&, InternalPredTable*, const Universe&);
		~InverseInternalIterator() { }
		InverseInternalIterator* clone() const;
};

class EqualInternalIterator : public InternalTableIterator {
	private:
		SortIterator			_iterator;
		mutable	ElementTable	_deref;
		bool					hasNext()	const;
		const ElementTuple&		operator*()	const;
		void					operator++();
	public:
		EqualInternalIterator(const SortIterator& iter);
		~EqualInternalIterator() { }
		EqualInternalIterator*	clone()	const;
};

class StrLessThanInternalIterator : public InternalTableIterator {
	private:
		SortIterator			_leftiterator;
		SortIterator			_rightiterator;
		mutable	ElementTable	_deref;

		bool					hasNext()	const;
		const ElementTuple&		operator*()	const;
		void					operator++();
	public:
		StrLessThanInternalIterator(const SortIterator& si);
		StrLessThanInternalIterator(const SortIterator& l, const SortIterator& r) :
			_leftiterator(l), _rightiterator(r) { }
		~StrLessThanInternalIterator() { }
		StrLessThanInternalIterator*	clone()	const;
};

class StrGreaterThanInternalIterator : public InternalTableIterator {
	private:
		SortIterator			_leftiterator;
		SortIterator			_rightiterator;
		SortIterator			_lowest;
		mutable	ElementTable	_deref;

		bool					hasNext()	const;
		const ElementTuple&		operator*()	const;
		void					operator++();
	public:
		StrGreaterThanInternalIterator(const SortIterator& si);
		StrGreaterThanInternalIterator(const SortIterator& l, const SortIterator& r, const SortIterator& m) :
			_leftiterator(l), _rightiterator(r), _lowest(m) { }
		~StrGreaterThanInternalIterator() { }
		StrGreaterThanInternalIterator*	clone()	const;
};

class InternalSortIterator {
	public:
		virtual bool					hasNext()	const = 0;
		virtual const DomainElement*	operator*()	const = 0;
		virtual void					operator++() = 0;
		virtual ~InternalSortIterator() { }
		virtual InternalSortIterator*	clone()	const = 0;
	friend class SortIterator;
	friend class SortInternalTableIterator;
};

class UnionInternalSortIterator : public InternalSortIterator {
	private:
		std::vector<SortIterator>				_iterators;
		std::vector<SortTable*>					_outtables;
		std::vector<SortIterator>::iterator		_curriterator;

		bool contains(const DomainElement*)	const;
		void setcurriterator();

		bool					hasNext()	const;
		const DomainElement*	operator*()	const;
		void					operator++();
	public:
		UnionInternalSortIterator(const std::vector<SortIterator>&, const std::vector<SortTable*>&);
		~UnionInternalSortIterator() { }
		UnionInternalSortIterator*	clone() const;
};

class NatInternalSortIterator : public InternalSortIterator {
	private:
		int	_iter;
		bool					hasNext()		const	{ return true;	}
		const DomainElement*	operator*()		const	{ return DomainElementFactory::instance()->create(_iter);	}
		void					operator++()			{ ++_iter;		}
	public:
		NatInternalSortIterator(int iter = 0) : _iter(iter) { }
		~NatInternalSortIterator() { }
		NatInternalSortIterator* clone()	const { return new NatInternalSortIterator(_iter);	}
};

class IntInternalSortIterator : public InternalSortIterator {
	private:
		int _iter;
		bool					hasNext()	const { return true;	}
		const DomainElement*	operator*()		const	{ return DomainElementFactory::instance()->create(_iter);	}
		void					operator++()			{ ++_iter;		}
	public:
		IntInternalSortIterator(int iter = std::numeric_limits<int>::min()) : _iter(iter) { }
		~IntInternalSortIterator() { }
		IntInternalSortIterator* clone()	const { return new IntInternalSortIterator(_iter);	}
};

class FloatInternalSortIterator : public InternalSortIterator {
	private:
		double _iter;
		bool					hasNext()		const { return true;	}
		const DomainElement*	operator*()		const	{ return DomainElementFactory::instance()->create(_iter);	}
		void					operator++()	{ ++_iter;	}
	public:
		FloatInternalSortIterator(double iter = std::numeric_limits<double>::min()) : _iter(iter) { }
		~FloatInternalSortIterator() { }
		FloatInternalSortIterator* clone()	const { return new FloatInternalSortIterator(_iter);	}
};

class StringInternalSortIterator : public InternalSortIterator {
	private:
		std::string _iter;
		bool					hasNext()		const { return true;	}
		const DomainElement*	operator*()		const;
		void					operator++();
	public:
		StringInternalSortIterator(const std::string& iter = "") : _iter(iter) { }
		~StringInternalSortIterator() { }
		StringInternalSortIterator* clone()	const { return new StringInternalSortIterator(_iter);	}
};

class CharInternalSortIterator : public InternalSortIterator {
	private:
		char _iter;
		bool _end;
		bool					hasNext()		const { return !_end;	}
		const DomainElement*	operator*()		const;
		void					operator++();
	public:
		CharInternalSortIterator(char iter = std::numeric_limits<char>::min(), bool end = false) : _iter(iter), _end(end) { }
		~CharInternalSortIterator() { }
		CharInternalSortIterator* clone()	const { return new CharInternalSortIterator(_iter);	}
};

class EnumInternalSortIterator : public InternalSortIterator {
	private:
		SortedElementTuple::const_iterator	_iter;
		SortedElementTuple::const_iterator	_end;
		bool					hasNext()	const	{ return _iter != _end;	}
		const DomainElement*	operator*()	const	{ return *_iter;		}
		void					operator++()		{ ++_iter;				}
	public:
		EnumInternalSortIterator(SortedElementTuple::iterator it, SortedElementTuple::iterator end) : _iter(it), _end(end) { }
		~EnumInternalSortIterator() { }
		EnumInternalSortIterator* clone()	const { return new EnumInternalSortIterator(_iter,_end);	}
};

class RangeInternalSortIterator : public InternalSortIterator {
	private:
		int	_current;
		int _last;
		bool					hasNext()	const	{ return _current <= _last;	}
		const DomainElement*	operator*()	const	{ return DomainElementFactory::instance()->create(_current);	}
		void					operator++()		{ ++_current;				}
	public:
		RangeInternalSortIterator(int current, int last) : _current(current), _last(last) { }
		~RangeInternalSortIterator() { }
		RangeInternalSortIterator* clone()	const { return new RangeInternalSortIterator(_current,_last);	}
};


/********************************************
	Internal tables for predicate symbols
********************************************/

class StructureVisitor;

/**
 *	This class implements a concrete two-dimensional table
 */
class InternalPredTable {
	protected:
		// Attributes
		unsigned int	_nrRefs;	//!< The number of references to this table

	public:
		// Inspectors
		virtual bool	finite(const Universe&)		const = 0;	//!< Returns true iff the table is finite
		virtual	bool	empty(const Universe&)		const = 0;	//!< Returns true iff the table is empty

		virtual bool	approxFinite(const Universe&)	const = 0;
			//!< Returns false if the table size is infinite. May return true if the table size is finite.
		virtual bool	approxEmpty(const Universe&)	const = 0;
			//!< Returns false if the table is non-empty. May return true if the table is empty.

		virtual	bool	contains(const ElementTuple& tuple, const Universe&) const = 0;
			//!< Returns true iff the table contains the tuple.
		virtual tablesize	size(const Universe&)	const = 0;


		// Mutators
		virtual InternalPredTable*	add(const ElementTuple& tuple) = 0;		//!< Add a tuple to the table
		virtual InternalPredTable*	remove(const ElementTuple& tuple) = 0;	//!< Remove a tuple from the table

		void decrementRef();	//!< Delete one reference. Deletes the table if the number of references becomes zero.
		void incrementRef();	//!< Add one reference

		// Iterators
		virtual InternalTableIterator*		begin(const Universe&)	const = 0;

		InternalPredTable() : _nrRefs(0)	{ }
		virtual ~InternalPredTable()		{ }

		// Visitor
		virtual void accept(StructureVisitor* v)	const = 0;

	friend class PredTable;
	friend class SortTable;
};

class ProcInternalPredTable : public InternalPredTable {
	private:
		std::string*	_procedure;
	public:
		ProcInternalPredTable(std::string* proc) :
			InternalPredTable(), _procedure(proc) { }

		~ProcInternalPredTable();

		bool			finite(const Universe&)			const;
		bool			empty(const Universe&)			const;
		bool			approxFinite(const Universe&)	const;
		bool			approxEmpty(const Universe&)	const;
		tablesize		size(const Universe& univ)		const; 

		bool	contains(const ElementTuple& tuple,const Universe&)		const;

		InternalPredTable*	add(const ElementTuple& tuple);		//!< Add a tuple to the table
		InternalPredTable*	remove(const ElementTuple& tuple);	//!< Remove a tuple from the table

		InternalTableIterator*	begin(const Universe&)	const;

		// Visitor
		void accept(StructureVisitor* v)	const;
};

class FOBDDManager;
class FOBDD;
class AbstractStructure;

class BDDInternalPredTable : public InternalPredTable {
	private:
		FOBDDManager*			_manager;
		const FOBDD*			_bdd;
		std::vector<Variable*>	_vars;
		AbstractStructure*		_structure;
	public:
		BDDInternalPredTable(const FOBDD*, FOBDDManager*, const std::vector<Variable*>&, AbstractStructure*);
		~BDDInternalPredTable() { }

		FOBDDManager*					manager()	const	{ return _manager;		}
		const FOBDD*					bdd()		const	{ return _bdd;			}
		const std::vector<Variable*>&	vars()		const	{ return _vars;			}
		AbstractStructure*				structure()	const	{ return _structure;	}

		bool		finite(const Universe&)			const;
		bool		empty(const Universe&)			const;
		bool		approxFinite(const Universe&)	const;
		bool		approxEmpty(const Universe&)	const;
		tablesize	size(const Universe&)			const;

		bool	contains(const ElementTuple& tuple, const Universe&)	const;

		InternalPredTable*	add(const ElementTuple& tuple);
		InternalPredTable*	remove(const ElementTuple& tuple);

		InternalTableIterator*	begin(const Universe&)	const;

		// Visitor
		void accept(StructureVisitor* v)	const;
};

class FullInternalPredTable : public InternalPredTable {
	private:
	public:
		FullInternalPredTable() : InternalPredTable() { }

		bool			finite(const Universe&)			const;
		bool			empty(const Universe&)			const;
		bool			approxFinite(const Universe&)	const;
		bool			approxEmpty(const Universe&)	const;
		tablesize		size(const Universe& univ)		const { return univ.size();	}

		bool	contains(const ElementTuple& tuple,const Universe&)		const;

		InternalPredTable*	add(const ElementTuple& tuple);		//!< Add a tuple to the table
		InternalPredTable*	remove(const ElementTuple& tuple);	//!< Remove a tuple from the table

		InternalTableIterator*	begin(const Universe&)	const;

		~FullInternalPredTable();

		// Visitor
		void accept(StructureVisitor* v)	const;
};

class FuncTable;

class FuncInternalPredTable : public InternalPredTable {
	private:
		FuncTable*	_table;
		bool		_linked;
	public:
		FuncInternalPredTable(FuncTable* table, bool linked);

		bool			finite(const Universe&)			const;
		bool			empty(const Universe&)			const;
		bool			approxFinite(const Universe&)	const;
		bool			approxEmpty(const Universe&)	const;
		tablesize		size(const Universe& univ)		const;

		bool		contains(const ElementTuple& tuple,const Universe&)		const;
		FuncTable*	table()	const { return _table;	}

		InternalPredTable*	add(const ElementTuple& tuple);		//!< Add a tuple to the table
		InternalPredTable*	remove(const ElementTuple& tuple);	//!< Remove a tuple from the table

		InternalTableIterator*	begin(const Universe&)	const;

		~FuncInternalPredTable();

		// Visitor
		void accept(StructureVisitor* v)	const;
};

class PredTable;

/**
 *	This class implements table that consists of all tuples that belong to the union of a set of tables,
 *	but not to the union of another set of tables.
 *
 *	INVARIANT: the first table of _intables and of _outtables has an enumerated internal table
 */
class UnionInternalPredTable : public InternalPredTable {
	private:
		std::vector<InternalPredTable*>	_intables;
			//!< a tuple of the table does belong to at least one of the tables in _intables
		std::vector<InternalPredTable*>	_outtables;
			//!< a tuple of the table does not belong to any of the tables in _outtables

		bool			finite(const Universe&)			const;
		bool			empty(const Universe&)			const;
		bool			approxFinite(const Universe&)	const;
		bool			approxEmpty(const Universe&)	const;
		tablesize		size(const Universe&)			const;

		bool	contains(const ElementTuple& tuple,const Universe&) const;

		InternalTableIterator*	begin(const Universe&)	const;

	public:
		UnionInternalPredTable();
		UnionInternalPredTable(const std::vector<InternalPredTable*>& in, const std::vector<InternalPredTable*>& out);
		~UnionInternalPredTable();
		void	addInTable(InternalPredTable* t)	{ _intables.push_back(t); t->incrementRef();	}
		void	addOutTable(InternalPredTable* t)	{ _outtables.push_back(t); t->incrementRef();	}
<<<<<<< HEAD
		InternalPredTable*	add(const ElementTuple& tuple);		
		InternalPredTable*	remove(const ElementTuple& tuple);	
=======
		InternalPredTable*	add(const ElementTuple& tuple);
		InternalPredTable*	remove(const ElementTuple& tuple);

>>>>>>> 82508f53

		// Visitor
		void accept(StructureVisitor* v)	const;
};


/**
 *	This class implements a finite, enumerated InternalPredTable
 */
class EnumeratedInternalPredTable : public InternalPredTable {
	private:
		SortedElementTable	_table;		//!< the actual table

		bool			finite(const Universe&)			const { return true;			}
		bool			empty(const Universe&)			const { return _table.empty();	}
		bool			approxFinite(const Universe&)	const { return true;			}
		bool			approxEmpty(const Universe&)	const { return _table.empty();	}
		tablesize		size(const Universe&)			const { return tablesize(TST_EXACT,_table.size());	}

		bool			contains(const ElementTuple& tuple, const Universe&) const;

		InternalTableIterator*		begin(const Universe&) const;

	public:
		EnumeratedInternalPredTable(const SortedElementTable& tab) :
			InternalPredTable(), _table(tab) { }
		EnumeratedInternalPredTable() : InternalPredTable() { }
		~EnumeratedInternalPredTable() { }
		EnumeratedInternalPredTable*	add(const ElementTuple& tuple);
		EnumeratedInternalPredTable*	remove(const ElementTuple& tuple);

		// Visitor
		void accept(StructureVisitor* v)	const;
};

class InternalSortTable;

/**
 *	Abstract base class for implementing InternalPredTable for '=/2', '</2', and '>/2'
 */
class ComparisonInternalPredTable : public InternalPredTable {
	protected:
	public:
		ComparisonInternalPredTable();
		virtual ~ComparisonInternalPredTable();
		InternalPredTable*	add(const ElementTuple& tuple);
		InternalPredTable*	remove(const ElementTuple& tuple);
};

/**
 *	Internal table for '=/2'
 */
class EqualInternalPredTable : public ComparisonInternalPredTable {
	public:
		EqualInternalPredTable() : ComparisonInternalPredTable() { }
		~EqualInternalPredTable() { }

		bool		contains(const ElementTuple&, const Universe&)	const;
		bool		finite(const Universe&)							const;
		bool		empty(const Universe&)							const;
		bool		approxFinite(const Universe&)					const;
		bool		approxEmpty(const Universe&)					const;
		tablesize	size(const Universe&)							const;

		InternalTableIterator*		begin(const Universe&) const;

		// Visitor
		void accept(StructureVisitor* v)	const;
};

/**
 *	Internal table for '</2'
 */
class StrLessInternalPredTable : public ComparisonInternalPredTable {
	public:
		StrLessInternalPredTable() : ComparisonInternalPredTable() { }
		~StrLessInternalPredTable() { }

		bool		contains(const ElementTuple&, const Universe&)	const;
		bool		finite(const Universe&)							const;
		bool		empty(const Universe&)							const;
		bool		approxFinite(const Universe&)					const;
		bool		approxEmpty(const Universe&)					const;
		tablesize	size(const Universe&)							const;

		InternalTableIterator*		begin(const Universe&) const;

		// Visitor
		void accept(StructureVisitor* v)	const;
};

/**
 *	Internal table for '>/2'
 */
class StrGreaterInternalPredTable : public ComparisonInternalPredTable {
	public:
		StrGreaterInternalPredTable() : ComparisonInternalPredTable() { }
		~StrGreaterInternalPredTable() { }

		bool		contains(const ElementTuple&, const Universe&)	const;
		bool		finite(const Universe&)							const;
		bool		empty(const Universe&)							const;
		bool		approxFinite(const Universe&)					const;
		bool		approxEmpty(const Universe&)					const;
		tablesize	size(const Universe&)							const;

		InternalTableIterator*		begin(const Universe&) const;

		// Visitor
		void accept(StructureVisitor* v)	const;

};

/**
 *	This class implements the complement of an internal predicate table
 */
class InverseInternalPredTable : public InternalPredTable {
	private:
		InternalPredTable*	_invtable;		//!< the inverse of the actual table

	public:
		InverseInternalPredTable(InternalPredTable* inv) :
			InternalPredTable(), _invtable(inv) { inv->incrementRef(); }
		~InverseInternalPredTable();

		bool				finite(const Universe&)					const;
		bool				empty(const Universe&)					const;
		bool				approxFinite(const Universe&)			const;
		bool				approxEmpty(const Universe&)			const;
		tablesize			size(const Universe&)					const;
		InternalPredTable*	table()									const { return _invtable;	}

		bool	contains(const ElementTuple& tuple, const Universe&) const;

		InternalPredTable*	add(const ElementTuple& tuple);
		InternalPredTable*	remove(const ElementTuple& tuple);

		InternalTableIterator*	begin(const Universe&) const;

		void	internTable(InternalPredTable*);

		// Visitor
		void accept(StructureVisitor* v)	const;
};

/********************************
	Internal tables for sorts
********************************/

/**
 *	This class implements a concrete one-dimensional table
 */
class InternalSortTable : public InternalPredTable {
	protected:

	public:
		InternalSortTable() { }

		unsigned int arity()	const	{ return 1;	}

		virtual bool	contains(const DomainElement*) const = 0;
				bool	contains(const ElementTuple& tuple)						const { return contains(tuple[0]);	}
				bool	contains(const ElementTuple& tuple, const Universe&)	const { return contains(tuple[0]);	}

		virtual bool		empty()			const = 0;
		virtual bool		finite()		const = 0;
		virtual bool		approxEmpty()	const = 0;
		virtual bool		approxFinite()	const = 0;
		virtual tablesize	size()			const = 0;
				bool		empty(const Universe&)			const { return empty();			}
				bool		finite(const Universe&)			const { return finite();		}
				bool		approxEmpty(const Universe&)	const { return approxEmpty();	}
				bool		approxFinite(const Universe&)	const { return approxFinite();	}
				tablesize	size(const Universe&)			const { return size();			}

		virtual InternalSortTable*	add(const DomainElement*)			= 0;
				InternalSortTable*	add(const ElementTuple& tuple)		{ return add(tuple[0]);		}
		virtual InternalSortTable*	remove(const DomainElement*)		= 0;
				InternalSortTable*	remove(const ElementTuple& tuple)	{ return remove(tuple[0]);	}
		virtual InternalSortTable*	add(int i1, int i2)					= 0;

		virtual InternalSortIterator*	sortBegin()				const = 0;
		virtual InternalSortIterator*	sortIterator(const DomainElement*)	const = 0;
				InternalTableIterator*	begin()					const;
				InternalTableIterator*	begin(const Universe&)	const { return begin();	}

		virtual	const DomainElement*	first()		const = 0;
		virtual	const DomainElement*	last()		const = 0;
		virtual bool					isRange()	const = 0;

		virtual ~InternalSortTable() { }

		// Visitor
		virtual void accept(StructureVisitor* v)	const = 0;


};

class UnionInternalSortTable : public InternalSortTable {
	public:
		std::vector<SortTable*>	_intables;
			//!< an element of the table does belong to at least one of the tables in _intables
		std::vector<SortTable*>	_outtables;
			//!< an element of the table does not belong to any of the tables in _outtables

		bool		finite()		const;
		bool		empty()			const;
		bool		approxFinite()	const;
		bool		approxEmpty()	const;
		tablesize	size()			const;

		bool	contains(const DomainElement*) const;

		InternalSortIterator*	sortBegin()	const;
		InternalSortIterator*	sortIterator(const DomainElement*)	const;

	public:
		UnionInternalSortTable();
		UnionInternalSortTable(const std::vector<SortTable*>& in, const std::vector<SortTable*>& out) :
			_intables(in), _outtables(out) { }
		~UnionInternalSortTable();
		void	addInTable(SortTable* t)	{ _intables.push_back(t);	}
		void	addOutTable(SortTable* t)	{ _outtables.push_back(t);	}
		InternalSortTable*	add(const DomainElement*);
		InternalSortTable*	remove(const DomainElement*);
		InternalSortTable*	add(int i1, int i2);

		const DomainElement*	first()		const;
		const DomainElement*	last()		const;
		bool					isRange()	const;
<<<<<<< HEAD
=======

>>>>>>> 82508f53

		// Visitor
		void accept(StructureVisitor* v)	const;
};

class InfiniteInternalSortTable : public InternalSortTable {
	private:
		InternalSortTable*	add(const DomainElement*);
		InternalSortTable*	remove(const DomainElement*);
		bool		finite()		const { return false;	}
		bool		empty()			const { return false;	}
		bool		approxFinite()	const { return false;	}
		bool		approxEmpty()	const { return false;	}
		tablesize	size()			const { return tablesize(TST_INFINITE,0);	}
	protected:
		virtual ~InfiniteInternalSortTable() { }
};

/**
 *	All natural numbers
 */
class AllNaturalNumbers : public InfiniteInternalSortTable {
	private:
		bool					contains(const DomainElement*)	const;
		InternalSortIterator*	sortBegin()	const;
		InternalSortIterator*	sortIterator(const DomainElement*)	const;

	protected:
		~AllNaturalNumbers() { }
		InternalSortTable*	add(int i1, int i2);
		const DomainElement*	first()	const;
		const DomainElement*	last()	const;
		bool					isRange()	const { return true;	}

		// Visitor
		void accept(StructureVisitor* v)	const;
};

/**
 * All integers
 */
class AllIntegers : public InfiniteInternalSortTable {
	private:
		bool					contains(const DomainElement*)	const;
		InternalSortIterator*	sortBegin()	const;
		InternalSortIterator*	sortIterator(const DomainElement*)	const;

	protected:
		~AllIntegers() { }
		InternalSortTable*	add(int i1, int i2);
		const DomainElement*	first()	const;
		const DomainElement*	last()	const;
		bool					isRange()	const { return true;	}

		// Visitor
		void accept(StructureVisitor* v)	const;
};

/**
 * All floating point numbers
 */
class AllFloats : public InfiniteInternalSortTable {
	private:
		bool					contains(const DomainElement*)	const;
		InternalSortIterator*	sortBegin()	const;
		InternalSortIterator*	sortIterator(const DomainElement*)	const;

	protected:
		~AllFloats() { }
		InternalSortTable*	add(int i1, int i2);
		const DomainElement*	first()	const;
		const DomainElement*	last()	const;
		bool					isRange()	const { return true;	}

		// Visitor
		void accept(StructureVisitor* v)	const;
};

/**
 * All strings
 */
class AllStrings : public InfiniteInternalSortTable {
	private:
		bool					contains(const DomainElement*)	const;
		InternalSortIterator*	sortBegin()	const;
		InternalSortIterator*	sortIterator(const DomainElement*)	const;

	protected:
		~AllStrings() { }
		InternalSortTable*	add(int i1, int i2);
		const DomainElement*	first()	const;
		const DomainElement*	last()	const;
		bool					isRange()	const { return true;	}

		// Visitor
		void accept(StructureVisitor* v)	const;
};

/**
 * All characters
 */
class AllChars : public InternalSortTable {
	private:
		bool					contains(const DomainElement*)	const;
		InternalSortTable*		add(const DomainElement*);
		InternalSortTable*		remove(const DomainElement*);
		InternalSortTable*		add(int i1, int i2);

		InternalSortIterator*	sortBegin()	const;
		InternalSortIterator*	sortIterator(const DomainElement*)	const;

		bool		finite()		const { return true;	}
		bool		empty()			const { return false;	}
		bool		approxFinite()	const { return true;	}
		bool		approxEmpty()	const { return false;	}
		tablesize	size()			const;
	protected:
		~AllChars() { }
		const DomainElement*	first()	const;
		const DomainElement*	last()	const;
		bool					isRange()	const { return true;	}

		// Visitor
		void accept(StructureVisitor* v)	const;
};

/**
 *	A finite, enumerated SortTable
 */
class EnumeratedInternalSortTable : public InternalSortTable {
	private:
		SortedElementTuple	_table;

		bool					contains(const DomainElement*)	const;

		InternalSortIterator*	sortBegin()	const;
		InternalSortIterator*	sortIterator(const DomainElement*)	const;

<<<<<<< HEAD
		bool		finite()		const { return approxFinite();	}
		bool		empty()			const { return approxEmpty();	}
		bool 		approxFinite()	const { return true;			}
		bool 		approxEmpty()	const { return _table.empty();	}
		tablesize	size()			const { return tablesize(TST_EXACT,_table.size());	}
=======
		bool finite()		const { return true;			}
		bool empty()		const { return _table.empty();	}
		bool approxfinite()	const { return true;			}
		bool approxempty()	const { return _table.empty();	}
		tablesize	size()	const { return tablesize(true,_table.size());	}
>>>>>>> 82508f53
	protected:
	public:
		EnumeratedInternalSortTable() { }
		~EnumeratedInternalSortTable() { }
		EnumeratedInternalSortTable(const SortedElementTuple& d) : _table(d) { }
		InternalSortTable*		add(const DomainElement*);
		InternalSortTable*		remove(const DomainElement*);
		InternalSortTable*		add(int i1, int i2);
		const DomainElement*	first()		const;
		const DomainElement*	last()		const;
		bool					isRange()	const;

		// Visitor
		void accept(StructureVisitor* v)	const;
};

/**
 *		A range of integers
 */
class IntRangeInternalSortTable : public InternalSortTable {
	private:
		int _first;		//!< first element in the range
		int _last;		//!< last element in the range
	public:
		IntRangeInternalSortTable(int f, int l) : _first(f), _last(l) { }
		bool				finite()		const	{ return approxFinite();	}
		bool				empty()			const	{ return approxEmpty();		}
		bool				approxFinite()	const	{ return true;				}
		bool				approxEmpty()	const	{ return _first > _last;	}
		tablesize			size()			const	{ return tablesize(TST_EXACT,_last - _first + 1);	}
		InternalSortTable*	add(const DomainElement*);
		InternalSortTable*	remove(const DomainElement*);
		InternalSortTable*	add(int i1, int i2);
		const DomainElement*	first()	const;
		const DomainElement*	last()	const;

		bool contains(const DomainElement*) const;
		bool isRange()						const { return true;	}

		InternalSortIterator*	sortBegin()	const;
		InternalSortIterator*	sortIterator(const DomainElement*)	const;

		// Visitor
		void accept(StructureVisitor* v)	const;
};

/************************************
	Internal tables for functions
************************************/

/**
 *		This class implements a concrete associative array mapping tuples of elements to elements
 */
class InternalFuncTable {
	protected:
		unsigned int	_nrRefs;
	public:
		InternalFuncTable() : _nrRefs(0) { }
		virtual ~InternalFuncTable() { }

		void decrementRef();	//!< Delete one reference. Deletes the table if the number of references becomes zero.
		void incrementRef();	//!< Add one reference

		virtual bool			finite(const Universe&)		const = 0;	//!< Returns true iff the table is finite
		virtual	bool			empty(const Universe&)		const = 0;	//!< Returns true iff the table is empty

		virtual bool			approxFinite(const Universe&)			const = 0;
			//!< Returns false if the table size is infinite. May return true if the table size is finite.
		virtual bool			approxEmpty(const Universe&)			const = 0;
			//!< Returns false if the table is non-empty. May return true if the table is empty.
		virtual tablesize		size(const Universe&)					const = 0;

				bool				 contains(const ElementTuple& tuple,const Universe&)	const;
<<<<<<< HEAD
		virtual const DomainElement* operator[](const ElementTuple& tuple)					const = 0;	
=======
		virtual const DomainElement* operator[](const ElementTuple& tuple)	const = 0;
>>>>>>> 82508f53
			//!< Returns the value of the tuple according to the array.

		virtual	InternalFuncTable*	add(const ElementTuple&)	= 0;	//!< Add a tuple to the table
		virtual InternalFuncTable*	remove(const ElementTuple&)	= 0;	//!< Remove a tuple from the table

		virtual InternalTableIterator*	begin(const Universe&)	const = 0;

		// Visitor
		virtual void accept(StructureVisitor* v)	const = 0;
};

class ProcInternalFuncTable : public InternalFuncTable {
	private:
		std::string*			_procedure;
	public:
		ProcInternalFuncTable(std::string* proc) :
			InternalFuncTable(), _procedure(proc) { }

		~ProcInternalFuncTable();

		bool		finite(const Universe&)			const;
<<<<<<< HEAD
		bool		empty(const Universe&)			const; 
		bool		approxFinite(const Universe&)	const;
		bool		approxEmpty(const Universe&)	const; 
		tablesize	size(const Universe&)			const;
		
=======
		bool		empty(const Universe&)			const;
		bool		approxfinite(const Universe&)	const;
		bool		approxempty(const Universe&)	const;
		tablesize	size(const Universe&)			const { return tablesize(false,0);	}

>>>>>>> 82508f53
		const DomainElement*	operator[](const ElementTuple& tuple) const;
		InternalFuncTable*		add(const ElementTuple&);
		InternalFuncTable*		remove(const ElementTuple&);

		InternalTableIterator*	begin(const Universe&)	const;

		// Visitor
		void accept(StructureVisitor* v)	const;
};

class UNAInternalFuncTable : public InternalFuncTable {
	private:
		Function*	_function;
	public:
		UNAInternalFuncTable(Function* f) :
			InternalFuncTable(), _function(f) { }

		~UNAInternalFuncTable() { }

		bool		finite(const Universe&)			const;
<<<<<<< HEAD
		bool		empty(const Universe&)			const; 
		bool		approxFinite(const Universe&)	const;
		bool		approxEmpty(const Universe&)	const; 
=======
		bool		empty(const Universe&)			const;
		bool		approxfinite(const Universe&)	const;
		bool		approxempty(const Universe&)	const;
>>>>>>> 82508f53
		tablesize	size(const Universe&)			const;

		const DomainElement*	operator[](const ElementTuple& tuple) const;
		InternalFuncTable*		add(const ElementTuple&);
		InternalFuncTable*		remove(const ElementTuple&);

		InternalTableIterator*	begin(const Universe&)	const;

		// Visitor
		void accept(StructureVisitor* v)	const;
};

/**
 *		A finite, enumerated InternalFuncTable
 */
class EnumeratedInternalFuncTable : public InternalFuncTable {
	private:
		Tuple2Elem	_table;
	public:
		EnumeratedInternalFuncTable() : InternalFuncTable() { }
		EnumeratedInternalFuncTable(const Tuple2Elem& tab) :
			InternalFuncTable(), _table(tab) { }
		virtual ~EnumeratedInternalFuncTable() { }

		bool		finite(const Universe&)			const { return true;							}
		bool		empty(const Universe&)			const { return _table.empty();					}
<<<<<<< HEAD
		bool		approxFinite(const Universe&)	const { return true;							}
		bool		approxEmpty(const Universe&)	const { return _table.empty();					}
		tablesize	size(const Universe&)			const { return tablesize(TST_EXACT,_table.size());	}
		
=======
		bool		approxfinite(const Universe&)	const { return true;							}
		bool		approxempty(const Universe&)	const { return _table.empty();					}
		tablesize	size(const Universe&)			const { return tablesize(true,_table.size());	}

>>>>>>> 82508f53
		const DomainElement*	operator[](const ElementTuple& tuple) const;
		InternalFuncTable*		add(const ElementTuple&);
		InternalFuncTable*		remove(const ElementTuple&);

		InternalTableIterator*	begin(const Universe&)	const;

		// Visitor
		void accept(StructureVisitor* v)	const;
};

class IntFloatInternalFuncTable : public InternalFuncTable {
	protected:
		bool	_int;
	public:

		IntFloatInternalFuncTable(bool i) : _int(i) { }

		bool		finite(const Universe&)			const { return false;	}
		bool		empty(const Universe&)			const { return false;	}
		bool		approxFinite(const Universe&)	const { return false;	}
		bool		approxEmpty(const Universe&)	const { return false;	}
		tablesize	size(const Universe&)			const { return tablesize(TST_INFINITE,0);	}

		bool		isInt()	const { return _int;	}

		InternalFuncTable*	add(const ElementTuple&);
		InternalFuncTable*	remove(const ElementTuple&);

		virtual InternalTableIterator*	begin(const Universe&)	const = 0;
};

class PlusInternalFuncTable : public IntFloatInternalFuncTable {
	public:
		PlusInternalFuncTable(bool i) : IntFloatInternalFuncTable(i) { }
		const DomainElement*	operator[](const ElementTuple&)	const;
		InternalTableIterator*	begin(const Universe&)	const;

		// Visitor
		void accept(StructureVisitor* v)	const;
};

class MinusInternalFuncTable : public IntFloatInternalFuncTable {
	public:
		MinusInternalFuncTable(bool i) : IntFloatInternalFuncTable(i) { }
		const DomainElement*	operator[](const ElementTuple&)	const;
		InternalTableIterator*	begin(const Universe&)	const;

		// Visitor
		void accept(StructureVisitor* v)	const;
};

class TimesInternalFuncTable : public IntFloatInternalFuncTable {
	public:
		TimesInternalFuncTable(bool i) : IntFloatInternalFuncTable(i) { }
		const DomainElement*	operator[](const ElementTuple&)	const;
		InternalTableIterator*	begin(const Universe&)	const;

		// Visitor
		void accept(StructureVisitor* v)	const;
};

class DivInternalFuncTable : public IntFloatInternalFuncTable {
	public:
		DivInternalFuncTable(bool i) : IntFloatInternalFuncTable(i) { }
		const DomainElement*	operator[](const ElementTuple&)	const;
		InternalTableIterator*	begin(const Universe&)	const;

		// Visitor
		void accept(StructureVisitor* v)	const;
};

class AbsInternalFuncTable : public IntFloatInternalFuncTable {
	public:
		AbsInternalFuncTable(bool i) : IntFloatInternalFuncTable(i) { }
		const DomainElement*	operator[](const ElementTuple&)	const;
		InternalTableIterator*	begin(const Universe&)	const;

		// Visitor
		void accept(StructureVisitor* v)	const;
};

class UminInternalFuncTable : public IntFloatInternalFuncTable {
	public:
		UminInternalFuncTable(bool i) : IntFloatInternalFuncTable(i) { }
		const DomainElement*	operator[](const ElementTuple&)	const;
		InternalTableIterator*	begin(const Universe&)	const;

		// Visitor
		void accept(StructureVisitor* v)	const;
};

class ExpInternalFuncTable : public InternalFuncTable {
	public:
		bool		finite(const Universe&)			const { return false;	}
		bool		empty(const Universe&)			const { return false;	}
		bool		approxFinite(const Universe&)	const { return false;	}
		bool		approxEmpty(const Universe&)	const { return false;	}
		tablesize	size(const Universe&)			const { return tablesize(TST_INFINITE,0);	}
		const DomainElement*	operator[](const ElementTuple&)	const;

		InternalFuncTable*	add(const ElementTuple&);
		InternalFuncTable*	remove(const ElementTuple&);

		InternalTableIterator*	begin(const Universe&)	const;

		ExpInternalFuncTable() { }
		~ExpInternalFuncTable() { }

		// Visitor
		void accept(StructureVisitor* v)	const;
};

class ModInternalFuncTable : public InternalFuncTable {
	public:
		ModInternalFuncTable() { }
		~ModInternalFuncTable() { }
		bool		finite(const Universe&)			const { return false;	}
		bool		empty(const Universe&)			const { return false;	}
		bool		approxFinite(const Universe&)	const { return false;	}
		bool		approxEmpty(const Universe&)	const { return false;	}
		tablesize	size(const Universe&)			const { return tablesize(TST_INFINITE,0);	}
		const DomainElement*	operator[](const ElementTuple&)	const;

		InternalFuncTable*	add(const ElementTuple&);
		InternalFuncTable*	remove(const ElementTuple&);

		InternalTableIterator*	begin(const Universe&)	const;

		// Visitor
		void accept(StructureVisitor* v)	const;
};



/*********************************************************
	Tables for sorts, predicates, and function symbols
*********************************************************/

/**
 *	This class implements the common functionality of tables for sorts, predicate, and function symbols.
 */
class AbstractTable {
	public:
		virtual ~AbstractTable() { }

		virtual bool			finite()	const = 0;	//!< Returns true iff the table is finite
		virtual	bool			empty()		const = 0;	//!< Returns true iff the table is empty
		virtual	unsigned int	arity()		const = 0;	//!< Returns the number of columns in the table

		virtual bool	approxFinite()		const = 0;	
			//!< Returns false if the table size is infinite. May return true if the table size is finite.
		virtual bool	approxEmpty()		const = 0;
			//!< Returns false if the table is non-empty. May return true if the table is empty.

		virtual	bool	contains(const ElementTuple& tuple)	const = 0;	
			//!< Returns true iff the table contains the tuple. 

		virtual AbstractTable* materialize() const = 0;	//!< Try to replace a symbolic table by an enumerated one. 
														//!< Returns 0 in case this is impossible, or the table was
														//!< already enumerated
			
		virtual void	add(const ElementTuple& tuple)		= 0;	//!< Add a tuple to the table
		virtual void	remove(const ElementTuple& tuple)	= 0;	//!< Remove a tuple from the table

		virtual TableIterator		begin()	const = 0;
};


/**
 *	This class implements tables for predicate symbols.
 */
class PredTable : public AbstractTable {
	private:
		InternalPredTable*	_table;	//!< Points to the actual table
		Universe			_universe;
	public:
		PredTable(InternalPredTable* table, const Universe&);
		~PredTable();

		bool				finite()							const	{ return _table->finite(_universe);			}
		bool				empty()								const	{ return _table->empty(_universe);			}
		unsigned int		arity()								const	{ return _universe.arity();					}
		bool				approxFinite()						const	{ return _table->approxFinite(_universe);	}
		bool				approxEmpty()						const	{ return _table->approxEmpty(_universe);	}
		bool				contains(const ElementTuple& tuple)	const	{ return _table->contains(tuple,_universe);	}
		tablesize			size()								const	{ return _table->size(_universe);			}
		void				add(const ElementTuple& tuple);
		void				remove(const ElementTuple& tuple);

		TableIterator		begin() const;

		InternalPredTable*	internTable()	const { return _table;	}

		const Universe&		universe()		const { return _universe;	}
		PredTable*			materialize()	const;
};

/**
 *		This class implements tables for sorts
 */
class SortTable : public AbstractTable {
	private:
		InternalSortTable*	_table;	//!< Points to the actual table
	public:
		SortTable(InternalSortTable* table); 
		~SortTable();

		void	internTable(InternalSortTable*);

		bool			finite()							const	{ return _table->finite();			}
		bool			empty()								const	{ return _table->empty();			}
		bool			approxFinite()						const	{ return _table->approxFinite();	}
		bool			approxEmpty()						const	{ return _table->approxEmpty();		}
		unsigned int	arity()								const	{ return 1;							}
		tablesize		size()								const	{ return _table->size();			}
		bool			contains(const ElementTuple& tuple)	const	{ return _table->contains(tuple);	}
		bool			contains(const DomainElement* el)	const	{ return _table->contains(el);		}
		void			add(const ElementTuple& tuple);	
		void			add(const DomainElement* el);	
		void			add(int i1, int i2);			
		void			remove(const ElementTuple& tuple);	
		void			remove(const DomainElement* el);	
		TableIterator 	begin()								const;
		SortIterator 	sortBegin()							const;
		SortIterator	sortIterator(const DomainElement*)	const;

		const DomainElement*	first()		const { return _table->first();	}
		const DomainElement*	last()		const { return _table->last();	}
		bool					isRange()	const { return _table->isRange();	}

		InternalSortTable*	internTable()	const { return _table;	}
		SortTable*			materialize()	const;
};

/**
 *	This class implements tables for function symbols
 */
class FuncTable : public AbstractTable {
	private:
		InternalFuncTable*	_table;	//!< Points to the actual table
		Universe			_universe;
	public:
		FuncTable(InternalFuncTable* table, const Universe&);
		~FuncTable();

		bool			finite()				const	{ return _table->finite(_universe);			}
		bool			empty()					const	{ return _table->empty(_universe);			}
		unsigned int	arity()					const	{ return _universe.arity() - 1;				}
		bool			approxFinite()			const	{ return _table->approxFinite(_universe);	}
		bool			approxEmpty()			const	{ return _table->approxEmpty(_universe);	}
		tablesize		size()					const	{ return _table->size(_universe);			}

		const DomainElement* operator[](const ElementTuple& tuple) const {
			return _table->operator[](tuple);
		}
		bool	contains(const ElementTuple& tuple)	const;
		void	add(const ElementTuple& tuple);	
		void	remove(const ElementTuple& tuple);

		TableIterator	begin()	const;

		InternalFuncTable*	internTable()	const { return _table;	}

		const Universe&		universe()		const { return _universe;	}
		FuncTable*			materialize()	const;
};


/**********************
	Interpretations
*********************/

/**
 *	Class to represent a four-valued interpretation for a predicate
 */
class PredInter {
	private:
		PredTable*	_ct;	//!< stores certainly true tuples
		PredTable*	_cf;	//!< stores certainly false tuples
		PredTable*	_pt;	//!< stores possibly true tuples
		PredTable*	_pf;	//!< stores possibly false tuples

	public:
		PredInter(PredTable* ctpf, PredTable* cfpt, bool ct, bool cf);
		PredInter(PredTable* ctpf, bool ct);

		// Destructor
		~PredInter();

		// Mutators
		void ct(PredTable*);		//!< Replace the certainly true (and possibly false) tuples
		void cf(PredTable*);		//!< Replace the certainly false (and possibly true) tuples
		void pt(PredTable*);		//!< Replace the possibly true (and certainly false) tuples
		void pf(PredTable*);        //!< Replace the possibly false (and certainly true) tuples
		void ctpt(PredTable*);		//!< Replace the certainly and possibly true tuples
		void materialize();			//!< Replace symbolic tables by enumerated ones if possible

		void makeTrue(const ElementTuple&);		//!< Make the given tuple true
		void makeFalse(const ElementTuple&);	//!< Make the given tuple false
		void makeUnknown(const ElementTuple&);	//!< Make the given tuple unknown

		// Inspectors
		const PredTable*	ct()										const { return _ct;		}
		const PredTable*	cf()										const { return _cf;		}
		const PredTable*	pt()										const { return _pt;		}
		const PredTable*	pf()										const { return _pf;		}
		bool				isTrue(const ElementTuple& tuple)			const;
		bool				isFalse(const ElementTuple& tuple)			const;
		bool				isUnknown(const ElementTuple& tuple)		const;
		bool				isInconsistent(const ElementTuple& tuple)	const;
		bool				approxTwoValued()							const;
		const Universe&		universe()									const { return _ct->universe();	}
		PredInter*			clone(const Universe&)						const;
};

class AbstractStructure;

class PredInterGenerator {
	public:
		virtual PredInter* get(const AbstractStructure* structure) = 0;
};

class SinglePredInterGenerator : public PredInterGenerator {
	private:
		PredInter*	_inter;
	public:
		SinglePredInterGenerator(PredInter* inter) : _inter(inter) { }
		~SinglePredInterGenerator() { delete(_inter);	}
		PredInter* get(const AbstractStructure* ) { return _inter;	}
};

class Sort;

class EqualInterGenerator : public PredInterGenerator {
	private:
		Sort*	_sort;
	public:
		EqualInterGenerator(Sort* sort) : _sort(sort) { }
		PredInter* get(const AbstractStructure* structure);
};

class StrLessThanInterGenerator : public PredInterGenerator {
	private:
		Sort*	_sort;
	public:
		StrLessThanInterGenerator(Sort* sort) : _sort(sort) { }
		PredInter* get(const AbstractStructure* structure);
};

class StrGreaterThanInterGenerator : public PredInterGenerator {
	private:
		Sort*	_sort;
	public:
		StrGreaterThanInterGenerator(Sort* sort) : _sort(sort) { }
		PredInter* get(const AbstractStructure* structure);
};

class PredInterGeneratorGenerator {
	public:
		virtual PredInterGenerator* get(const std::vector<Sort*>&) = 0;
};

class EqualInterGeneratorGenerator : public PredInterGeneratorGenerator {
	public:
		 EqualInterGenerator* get(const std::vector<Sort*>&);
};

class StrGreaterThanInterGeneratorGenerator : public PredInterGeneratorGenerator {
	public:
		 StrGreaterThanInterGenerator* get(const std::vector<Sort*>&);
};

class StrLessThanInterGeneratorGenerator : public PredInterGeneratorGenerator {
	public:
		 StrLessThanInterGenerator* get(const std::vector<Sort*>&);
};

/**
 *	Class to represent a four-valued interpretation for functions
 */
class FuncInter {
	private:
		FuncTable*	_functable;		//!< the function table (if the interpretation is two-valued, nullpointer otherwise).
		PredInter*	_graphinter;	//!< the interpretation for the graph of the function

	public:
		FuncInter(FuncTable* ft);
		FuncInter(PredInter* pt) : _functable(0), _graphinter(pt) { }

		~FuncInter();

		void	graphInter(PredInter*);
		void	funcTable(FuncTable*);
		void	makeTrue(const ElementTuple&);
		void	makeFalse(const ElementTuple&);
		void	materialize();			//!< Replace symbolic tables by enumerated ones if possible

		PredInter*	graphInter()		const { return _graphinter;			}
		FuncTable*	funcTable()			const { return _functable;			}
		bool		approxTwoValued()	const { return _functable != 0;		}

		const Universe&	universe()	const { return _graphinter->universe();	}
		FuncInter*	clone(const Universe&)	const;
};

class FuncInterGenerator {
	public:
		virtual FuncInter* get(const AbstractStructure* structure) = 0;
		virtual ~FuncInterGenerator() { }
};

class SingleFuncInterGenerator : public FuncInterGenerator {
	private:
		FuncInter*	_inter;
	public:
		SingleFuncInterGenerator(FuncInter* inter) : _inter(inter) { }
		~SingleFuncInterGenerator() { delete(_inter);	}
		FuncInter* get(const AbstractStructure* ) { return _inter;	}
};

class OneSortInterGenerator : public FuncInterGenerator {
	protected:
		Sort*	_sort;
	public:
		OneSortInterGenerator(Sort* sort) : _sort(sort) { }
};

class MinInterGenerator : public OneSortInterGenerator {
	public:
		MinInterGenerator(Sort* sort) : OneSortInterGenerator(sort) { }
		FuncInter* get(const AbstractStructure* structure);
};

class MaxInterGenerator : public OneSortInterGenerator {
	public:
		MaxInterGenerator(Sort* sort) : OneSortInterGenerator(sort) { }
		FuncInter* get(const AbstractStructure* structure);
};

class SuccInterGenerator : public OneSortInterGenerator {
	public:
		SuccInterGenerator(Sort* sort) : OneSortInterGenerator(sort) { }
		FuncInter* get(const AbstractStructure* structure);
};

class InvSuccInterGenerator : public OneSortInterGenerator {
	public:
		InvSuccInterGenerator(Sort* sort) : OneSortInterGenerator(sort) { }
		FuncInter* get(const AbstractStructure* structure);
};

class FuncInterGeneratorGenerator {
	public:
		virtual FuncInterGenerator* get(const std::vector<Sort*>&) = 0;
};

class MinInterGeneratorGenerator : public FuncInterGeneratorGenerator {
	public:
		 MinInterGenerator* get(const std::vector<Sort*>&);
};

class MaxInterGeneratorGenerator : public FuncInterGeneratorGenerator {
	public:
		 MaxInterGenerator* get(const std::vector<Sort*>&);
};

class SuccInterGeneratorGenerator : public FuncInterGeneratorGenerator {
	public:
		 SuccInterGenerator* get(const std::vector<Sort*>&);
};

class InvSuccInterGeneratorGenerator : public FuncInterGeneratorGenerator {
	public:
		 InvSuccInterGenerator* get(const std::vector<Sort*>&);
};

/*****************
	Structures
*****************/

/** Abstract base class **/

class Predicate;

class AbstractStructure {
	protected:

		std::string		_name;			// The name of the structure
		ParseInfo		_pi;			// The place where this structure was parsed.
		Vocabulary*		_vocabulary;	// The vocabulary of the structure.

	public:
		// Constructors
		AbstractStructure(std::string name, const ParseInfo& pi) : _name(name), _pi(pi), _vocabulary(0) { }

		// Destructor
		virtual ~AbstractStructure() { }

		// Mutators
		virtual void	vocabulary(Vocabulary* v) { _vocabulary = v;	}	// set the vocabulary

		virtual void	inter(Predicate* p, PredInter* i) = 0;	//!< set the interpretation of p to i
		virtual void	inter(Function* f, FuncInter* i) = 0;	//!< set the interpretation of f to i
		virtual void	clean()	= 0;							//!< make three-valued interpretations that are in fact
																//!< two-valued, two-valued.
		virtual void	materialize() = 0;						//!< Convert symbolic tables containing a finite number of tuples to enumerated tables.

		// Inspectors
				const std::string&	name()						const { return _name;		}
				ParseInfo			pi()						const { return _pi;			}
				Vocabulary*			vocabulary()				const { return _vocabulary;	}
		virtual SortTable*			inter(Sort* s)				const = 0;	// Return the domain of s.
		virtual PredInter*			inter(Predicate* p)			const = 0;	// Return the interpretation of p.
		virtual FuncInter*			inter(Function* f)			const = 0;	// Return the interpretation of f.
		virtual PredInter*			inter(PFSymbol* s)			const = 0;	// Return the interpretation of s.

		virtual AbstractStructure*	clone() const = 0;	// take a clone of this structure

		virtual Universe	universe(const PFSymbol*)	const = 0;

};

/** Structures as constructed by the parser **/

class Structure : public AbstractStructure {
	private:
		std::map<Sort*,SortTable*>		_sortinter;		//!< The domains of the structure. 
		std::map<Predicate*,PredInter*>	_predinter;		//!< The interpretations of the predicate symbols.
		std::map<Function*,FuncInter*>	_funcinter;		//!< The interpretations of the function symbols.

	public:
		// Constructors
		Structure(const std::string& name, const ParseInfo& pi) : AbstractStructure(name,pi) { }

		// Destructor
		~Structure();

		// Mutators
		void	vocabulary(Vocabulary* v);			//!< set the vocabulary of the structure
		void	inter(Predicate* p, PredInter* i);	//!< set the interpretation of p to i
		void	inter(Function* f, FuncInter* i);	//!< set the interpretation of f to i
		void	addStructure(AbstractStructure*);	

		void	clean();		//!< Try to represent two-valued interpretations by one table instead of two.
		void	materialize();	//!< Convert symbolic tables containing a finite number of tuples to enumerated tables.

		void	functionCheck();	//!< check the correctness of the function tables
		void	autocomplete();		//!< make the domains consistent with the predicate and function tables				

		// Inspectors
		SortTable*		inter(Sort* s)				const; //!< Return the domain of s.
		PredInter*		inter(Predicate* p)			const; //!< Return the interpretation of p.
		FuncInter*		inter(Function* f)			const; //!< Return the interpretation of f.
		PredInter*		inter(PFSymbol* s)			const; //!< Return the interpretation of s.
		Structure*		clone()						const; //!< take a clone of this structure

		Universe	universe(const PFSymbol*)	const;
};

/************************
	Auxiliary methods
************************/

namespace TableUtils {
	PredInter*	leastPredInter(const Universe& univ);	
		//!< construct a new, least precise predicate interpretation
	FuncInter*	leastFuncInter(const Universe& univ);		
		//!< construct a new, least precise function interpretation
	Universe	fullUniverse(unsigned int arity);

	bool		approxTotalityCheck(const FuncInter*);
		//!< Check whether there is a value for every tuple in the given function interpretation.
}

/**************
	Visitor
**************/

class StructureVisitor {
	public:
		virtual void visit(const PredTable* pt)					{ pt->internTable()->accept(this);	}
		virtual void visit(const FuncTable* ft)					{ ft->internTable()->accept(this);	}
		virtual void visit(const SortTable* st)					{ st->internTable()->accept(this);	}
		virtual void visit(const ProcInternalPredTable*)		{	}
		virtual void visit(const BDDInternalPredTable*)			{	}
		virtual void visit(const FullInternalPredTable*)		{	}
		virtual void visit(const FuncInternalPredTable*)		{	}
		virtual void visit(const UnionInternalPredTable*)		{	}
		virtual void visit(const EnumeratedInternalPredTable*)	{	}
		virtual void visit(const EqualInternalPredTable*)		{	}
		virtual void visit(const StrLessInternalPredTable*)		{	}
		virtual void visit(const StrGreaterInternalPredTable*)	{	}
		virtual void visit(const InverseInternalPredTable*)		{	}
		virtual void visit(const UnionInternalSortTable*)		{	}
		virtual void visit(const AllNaturalNumbers*)			{	}
		virtual void visit(const AllIntegers*)					{	}
		virtual void visit(const AllFloats*)					{	}
		virtual void visit(const AllChars*)						{	}
		virtual void visit(const AllStrings*)					{	}
		virtual void visit(const EnumeratedInternalSortTable*)	{	}
		virtual void visit(const IntRangeInternalSortTable*)	{	}
		virtual void visit(const ProcInternalFuncTable*)		{	}
		virtual void visit(const UNAInternalFuncTable*)			{	}
		virtual void visit(const EnumeratedInternalFuncTable*)	{	}
		virtual void visit(const PlusInternalFuncTable*)		{	}
		virtual void visit(const MinusInternalFuncTable*)		{	}
		virtual void visit(const TimesInternalFuncTable*)		{	}
		virtual void visit(const DivInternalFuncTable*)			{	}
		virtual void visit(const AbsInternalFuncTable*)			{	}
		virtual void visit(const UminInternalFuncTable*)		{	}
		virtual void visit(const ExpInternalFuncTable*)			{	}
		virtual void visit(const ModInternalFuncTable*)			{	}
};

#endif<|MERGE_RESOLUTION|>--- conflicted
+++ resolved
@@ -246,10 +246,6 @@
 		std::string		toString()			const;
 
 		friend class DomainAtomFactory;
-<<<<<<< HEAD
-=======
-
->>>>>>> 82508f53
 };
 
 class DomainAtomFactory {
@@ -435,10 +431,6 @@
 			_curr(c), _function(f) { }
 		~InternalFuncIterator() {	}
 		InternalFuncIterator* clone() const { return new InternalFuncIterator(_function,_curr);	}
-<<<<<<< HEAD
-=======
-
->>>>>>> 82508f53
 };
 
 class InternalPredTable;
@@ -458,10 +450,6 @@
 			_curr(c), _univ(univ), _predicate(p) { }
 		~ProcInternalTableIterator() {	}
 		ProcInternalTableIterator* clone() const { return new ProcInternalTableIterator(_predicate,_curr,_univ);	}
-<<<<<<< HEAD
-=======
-
->>>>>>> 82508f53
 };
 
 class UnionInternalIterator : public InternalTableIterator {
@@ -882,14 +870,8 @@
 		~UnionInternalPredTable();
 		void	addInTable(InternalPredTable* t)	{ _intables.push_back(t); t->incrementRef();	}
 		void	addOutTable(InternalPredTable* t)	{ _outtables.push_back(t); t->incrementRef();	}
-<<<<<<< HEAD
 		InternalPredTable*	add(const ElementTuple& tuple);		
 		InternalPredTable*	remove(const ElementTuple& tuple);	
-=======
-		InternalPredTable*	add(const ElementTuple& tuple);
-		InternalPredTable*	remove(const ElementTuple& tuple);
-
->>>>>>> 82508f53
 
 		// Visitor
 		void accept(StructureVisitor* v)	const;
@@ -1120,10 +1102,6 @@
 		const DomainElement*	first()		const;
 		const DomainElement*	last()		const;
 		bool					isRange()	const;
-<<<<<<< HEAD
-=======
-
->>>>>>> 82508f53
 
 		// Visitor
 		void accept(StructureVisitor* v)	const;
@@ -1262,19 +1240,11 @@
 		InternalSortIterator*	sortBegin()	const;
 		InternalSortIterator*	sortIterator(const DomainElement*)	const;
 
-<<<<<<< HEAD
 		bool		finite()		const { return approxFinite();	}
 		bool		empty()			const { return approxEmpty();	}
 		bool 		approxFinite()	const { return true;			}
 		bool 		approxEmpty()	const { return _table.empty();	}
 		tablesize	size()			const { return tablesize(TST_EXACT,_table.size());	}
-=======
-		bool finite()		const { return true;			}
-		bool empty()		const { return _table.empty();	}
-		bool approxfinite()	const { return true;			}
-		bool approxempty()	const { return _table.empty();	}
-		tablesize	size()	const { return tablesize(true,_table.size());	}
->>>>>>> 82508f53
 	protected:
 	public:
 		EnumeratedInternalSortTable() { }
@@ -1348,11 +1318,7 @@
 		virtual tablesize		size(const Universe&)					const = 0;
 
 				bool				 contains(const ElementTuple& tuple,const Universe&)	const;
-<<<<<<< HEAD
 		virtual const DomainElement* operator[](const ElementTuple& tuple)					const = 0;	
-=======
-		virtual const DomainElement* operator[](const ElementTuple& tuple)	const = 0;
->>>>>>> 82508f53
 			//!< Returns the value of the tuple according to the array.
 
 		virtual	InternalFuncTable*	add(const ElementTuple&)	= 0;	//!< Add a tuple to the table
@@ -1374,19 +1340,11 @@
 		~ProcInternalFuncTable();
 
 		bool		finite(const Universe&)			const;
-<<<<<<< HEAD
 		bool		empty(const Universe&)			const; 
 		bool		approxFinite(const Universe&)	const;
 		bool		approxEmpty(const Universe&)	const; 
 		tablesize	size(const Universe&)			const;
 		
-=======
-		bool		empty(const Universe&)			const;
-		bool		approxfinite(const Universe&)	const;
-		bool		approxempty(const Universe&)	const;
-		tablesize	size(const Universe&)			const { return tablesize(false,0);	}
-
->>>>>>> 82508f53
 		const DomainElement*	operator[](const ElementTuple& tuple) const;
 		InternalFuncTable*		add(const ElementTuple&);
 		InternalFuncTable*		remove(const ElementTuple&);
@@ -1407,15 +1365,9 @@
 		~UNAInternalFuncTable() { }
 
 		bool		finite(const Universe&)			const;
-<<<<<<< HEAD
 		bool		empty(const Universe&)			const; 
 		bool		approxFinite(const Universe&)	const;
 		bool		approxEmpty(const Universe&)	const; 
-=======
-		bool		empty(const Universe&)			const;
-		bool		approxfinite(const Universe&)	const;
-		bool		approxempty(const Universe&)	const;
->>>>>>> 82508f53
 		tablesize	size(const Universe&)			const;
 
 		const DomainElement*	operator[](const ElementTuple& tuple) const;
@@ -1442,17 +1394,10 @@
 
 		bool		finite(const Universe&)			const { return true;							}
 		bool		empty(const Universe&)			const { return _table.empty();					}
-<<<<<<< HEAD
 		bool		approxFinite(const Universe&)	const { return true;							}
 		bool		approxEmpty(const Universe&)	const { return _table.empty();					}
 		tablesize	size(const Universe&)			const { return tablesize(TST_EXACT,_table.size());	}
 		
-=======
-		bool		approxfinite(const Universe&)	const { return true;							}
-		bool		approxempty(const Universe&)	const { return _table.empty();					}
-		tablesize	size(const Universe&)			const { return tablesize(true,_table.size());	}
-
->>>>>>> 82508f53
 		const DomainElement*	operator[](const ElementTuple& tuple) const;
 		InternalFuncTable*		add(const ElementTuple&);
 		InternalFuncTable*		remove(const ElementTuple&);
