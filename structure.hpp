--- conflicted
+++ resolved
@@ -16,9 +16,11 @@
 #include "element.hpp"
 #include "parseinfo.hpp"
 #include "visitor.hpp"
+#include "lua.hpp"
 
 class PFSymbol;
 class Variable;
+class TypedInfArg;
 
 typedef std::vector<std::vector<Element> > VVE;
 
@@ -838,9 +840,8 @@
 		~FiniteFuncTable() { }
 
 		// Inspectors
-<<<<<<< HEAD
 		bool					finite()									const { return true;					}
-		bool					empty()										const { return _ftable->finite();		}
+		bool					empty()										const { return _ftable->empty();		}
 		unsigned int			arity()										const { return _ftable->arity() - 1;	}
 		unsigned int			size()										const { return _ftable->size();			}
 		FinitePredTable*		ftable()									const { return _ftable;					}
@@ -848,18 +849,6 @@
 		std::vector<Element>	tuple(unsigned int n)						const { return _ftable->tuple(n);		}
 		Element					element(unsigned int r,unsigned int c)		const { return _ftable->element(r,c);	}
 		Element					operator[](const std::vector<Element>& vi)	const;
-=======
-		bool				finite()								const { return true;					}
-		bool				empty()									const { return _ftable->empty();		}
-		unsigned int		arity()									const { return _ftable->arity() - 1;	}
-		unsigned int		size()									const { return _ftable->size();			}
-		FinitePredTable*	ftable()								const { return _ftable;					}
-		ElementType			type(unsigned int n)					const { return _ftable->type(n);		}
-		vector<Element>		tuple(unsigned int n)					const { return _ftable->tuple(n);		}
-		Element				element(unsigned int r,unsigned int c)	const { return _ftable->element(r,c);	}
-
-		Element		operator[](const vector<Element>& vi)		const;
->>>>>>> a1946758
 
 		// Debugging
 		std::string to_string(unsigned int spaces = 0) const;
