/************************************
	tptpprinter.hpp
	this file belongs to GidL 2.0
	(c) K.U.Leuven
************************************/

#ifndef TPTPPRINTER_HPP_
#define TPTPPRINTER_HPP_

#include "printers/print.hpp"
#include "theory.hpp"
#include "vocabulary.hpp"
#include "namespace.hpp"

#include <iostream>

#include "groundtheories/GroundPolicy.hpp"

template<typename Stream>
class TPTPPrinter: public StreamPrinter<Stream> {
private:
	bool						_conjecture;
	bool						_arithmetic;
	bool						_nats;
	bool						_ints;
	bool						_floats;
	unsigned int				_count;
	std::set<DomainTerm*>		_typedDomainTerms;
	std::set<DomainElement*>	_typedDomainElements;
	std::set<Sort*>				_types;
	std::stringstream*			_os;
	std::stringstream			_typeStream; // The types. (for TFF)
	std::stringstream			_typeAxiomStream; // The type predicates (defining what atomic symbols have what type,
												  // and which functions/predicates take which types)
	std::stringstream			_axiomStream; // The first theory as axioms
	std::stringstream			_conjectureStream; // The second theory as conjectures

	using StreamPrinter<Stream>::output;

public:
	TPTPPrinter(bool arithmetic, Stream& stream):
			StreamPrinter<Stream>(stream),
			_conjecture(false),
			_arithmetic(arithmetic),
			_count(0),
			_nats(false),
			_ints(false),
			_floats(false) { }
	
	bool conjecture() {
		return _conjecture;
	}

	void conjecture(bool conjecture) {
		_conjecture = conjecture;
	}

	void visit(const AbstractStructure* structure) {
	}

	void visit(const Vocabulary* v) {
		for(std::map<std::string,std::set<Sort*> >::const_iterator it = v->firstSort(); it != v->lastSort(); ++it) {
			for(std::set<Sort*>::iterator jt = it->second.begin(); jt != it->second.end(); ++jt) {
				if(not (*jt)->builtin() || v == Vocabulary::std()) { visit(*jt); }
			}
		}
		for(std::map<std::string,Predicate*>::const_iterator it = v->firstPred(); it != v->lastPred(); ++it) {
			if(not it->second->builtin() || v == Vocabulary::std()) { visit(it->second); }
		}
		for(std::map<std::string,Function*>::const_iterator it = v->firstFunc(); it != v->lastFunc(); ++it) {
			if(not it->second->builtin() || v == Vocabulary::std()) { visit(it->second); }
		}
	}

	void visit(const Theory* t) {
		if(!_conjecture) {
			for(auto it = t->sentences().begin(); it != t->sentences().end(); ++it) {
				startAxiom("a");
				(*it)->accept(this);
				endAxiom();
				_count ++;
			}
		} else if (t->sentences().begin() != t->sentences().end()) {
			// Output a conjecture as a conjunction.
			startAxiom("cnj");
			auto it = t->sentences().begin();
			while(it != t->sentences().end()) {
				_conjectureStream << "(";
				(*it)->accept(this);
				_conjectureStream << ")";
				++ it;
				if(it != t->sentences().end()) {
					_conjectureStream << " & ";
				}
			}
			endAxiom();
		}
		// Do nothing with definitions or fixpoint definitions
		if (_conjecture) {
			outputDomainTermTypeAxioms();
			writeStreams();
		}
	}

	/** Formulas **/

	void visit(const PredForm* f) {
<<<<<<< HEAD
		if(isNeg(f->sign())){
			(*_os) << "~";
		}
		if(f->symbol()->to_string(false) == "=") {
=======
		if(not f->sign()) { (*_os) << "~"; }
		if(f->symbol()->toString(false) == "=") {
>>>>>>> e6159901
			(*_os) << "(";
			f->subterms()[0]->accept(this);
			(*_os) << " = ";
			f->subterms()[1]->accept(this);
			(*_os) << ")";
		} else if(f->symbol()->toString(false) == ">") {
			(*_os) << "$greater(";
			f->subterms()[0]->accept(this);
			(*_os) << ",";
			f->subterms()[1]->accept(this);
			(*_os) << ")";
		} else if(f->symbol()->toString(false) == "<") {
			(*_os) << "$less(";
			f->subterms()[0]->accept(this);
			(*_os) << ",";
			f->subterms()[1]->accept(this);
			(*_os) << ")";
		} else if(f->symbol()->toString(false) == "+") {
			(*_os) << "($sum(";
			f->subterms()[0]->accept(this);
			(*_os) << ",";
			f->subterms()[1]->accept(this);
			(*_os) << ") = ";
			f->subterms()[2]->accept(this);
			(*_os) << ")";
		} else if(f->symbol()->toString(false) == "-" && f->subterms().size() == 3) {
			(*_os) << "($difference(";
			f->subterms()[0]->accept(this);
			(*_os) << ",";
			f->subterms()[1]->accept(this);
			(*_os) << ") = ";
			f->subterms()[2]->accept(this);
			(*_os) << ")";
		} else if(f->symbol()->toString(false) == "-" && f->subterms().size() == 2) {
			(*_os) << "($uminus(";
			f->subterms()[0]->accept(this);
			(*_os) << ") = ";
			f->subterms()[1]->accept(this);
			(*_os) << ")";
		} else if(f->symbol()->toString(false) == "*") {
			(*_os) << "($product(";
			f->subterms()[0]->accept(this);
			(*_os) << ",";
			f->subterms()[1]->accept(this);
			(*_os) << ") = ";
			f->subterms()[2]->accept(this);
			(*_os) << ")";
		} else if(f->symbol()->toString(false) == "PRED") {
			(*_os) << "($difference(";
			f->subterms()[0]->accept(this);
			(*_os) << ",1) = ";
			f->subterms()[1]->accept(this);
			(*_os) << ")";
		} else if(f->symbol()->toString(false) == "SUCC") {
			(*_os) << "($sum(";
			f->subterms()[0]->accept(this);
			(*_os) << ",1) = ";
			f->subterms()[1]->accept(this);
			(*_os) << ")";
		} else if(f->symbol()->toString(false) == "MAX") {
			// NOTE: $itett is often unsupported
			(*_os) << "($itett($greater(";
			f->subterms()[0]->accept(this);
			(*_os) << ",";
			f->subterms()[1]->accept(this);
			(*_os) << "),";
			f->subterms()[0]->accept(this);
			(*_os) << ",";
			f->subterms()[1]->accept(this);
			(*_os) << ") = ";
			f->subterms()[2]->accept(this);
			(*_os) << ")";
		} else if(f->symbol()->toString(false) == "MIN") {
			// NOTE: $itett is often unsupported
			(*_os) << "($itett($less(";
			f->subterms()[0]->accept(this);
			(*_os) << ",";
			f->subterms()[1]->accept(this);
			(*_os) << "),";
			f->subterms()[0]->accept(this);
			(*_os) << ",";
			f->subterms()[1]->accept(this);
			(*_os) << ") = ";
			f->subterms()[2]->accept(this);
			(*_os) << ")";
		} else if(f->symbol()->toString(false) == "abs") {
			// NOTE: $itett is often unsupported
			(*_os) << "($itett($greater(";
			f->subterms()[0]->accept(this);
			(*_os) << ",$uminus(";
			f->subterms()[0]->accept(this);
			(*_os) << ")),";
			f->subterms()[0]->accept(this);
			(*_os) << ",$uminus(";
			f->subterms()[0]->accept(this);
			(*_os) << ")) = ";
			f->subterms()[1]->accept(this);
			(*_os) << ")";
		} else {
			(*_os) << "p_" << rewriteLongname(f->symbol()->toString(true));
			if(!f->subterms().empty()) {
				(*_os) << "(";
				f->subterms()[0]->accept(this);
				for(unsigned int n = 1; n < f->subterms().size(); ++n) {
					(*_os) << ",";
					f->subterms()[n]->accept(this);
				}
				(*_os) << ")";
			}
		}
	}

	void visit(const EqChainForm* f) {
		if(isNeg(f->sign())){
			(*_os) << "~";
		}
		(*_os) << "(";
		f->subterms()[0]->accept(this);
		for(unsigned int n = 0; n < f->comps().size(); ++n) {
			if(f->comps()[n] == CompType::EQ)
				(*_os) << " = ";
			else if(f->comps()[n] == CompType::NEQ)
				(*_os) << " != ";
			f->subterms()[n+1]->accept(this);
			if(n+1 < f->comps().size()) {
				if(f->conj())
					(*_os) << " & ";
				else
					(*_os) << " | ";
				f->subterms()[n+1]->accept(this);
			}
		}
		(*_os) << ")";
	}

	void visit(const EquivForm* f) {
		if(isNeg(f->sign())){
			(*_os) << "~";
		}
		(*_os) << "(";
		f->left()->accept(this);
		(*_os) << " <=> ";
		f->right()->accept(this);
		(*_os) << ")";
	}

	void visit(const BoolForm* f) {
		if(f->subformulas().empty()) {
			if(f->isConjWithSign()){
				(*_os) << "$true";
			}else{
				(*_os) << "$false";
			}
		}
		else {
			if(isNeg(f->sign())){
				(*_os) << "~";
			}
			(*_os) << "(";
			f->subformulas()[0]->accept(this);
			for(unsigned int n = 1; n < f->subformulas().size(); ++n) {
				if(f->conj())
					(*_os) << " & ";
				else
					(*_os) << " | ";
				f->subformulas()[n]->accept(this);
			}
			(*_os) << ")";
		}
	}

	void visit(const QuantForm* f) {
		if(isNeg(f->sign())){
			(*_os) << "~";
		}
		(*_os) << "(";
		if(f->isUniv())
			(*_os) << "! [";
		else
			(*_os) << "? [";
		auto it = f->quantVars().begin();
		(*_os) << "V_" << (*it)->name();
		if(_arithmetic && (*it)->sort()) {
			(*_os) << ": ";
			(*_os) << TFFTypeString((*it)->sort());
		}
		++ it;
		for(; it != f->quantVars().end(); ++it) {
			(*_os) << ",";
			(*_os) << "V_" << (*it)->name();
			if(_arithmetic && (*it)->sort()) {
				(*_os) << ": ";
				(*_os) << TFFTypeString((*it)->sort());
			}
		}
		(*_os) << "] : (";
		
		// When quantifying over types, add these.
		it = f->quantVars().begin();
		while(it != f->quantVars().end() && !(*it)->sort())
			++ it;
<<<<<<< HEAD
		if (it != f->quantvars().end()) {
		 	if(f->isUniv()){
=======
		if (it != f->quantVars().end()) {
		 	if(f->univ())
>>>>>>> e6159901
				(*_os) << "~";
		 	}
			(*_os) << "(";
			if(_types.find((*it)->sort()) == _types.end()) {
				_types.insert((*it)->sort());
			}
			if(SortUtils::isSubsort((*it)->sort(),VocabularyUtils::natsort())) {
				_nats = true;
			}
			else if(SortUtils::isSubsort((*it)->sort(),VocabularyUtils::intsort())) {
				_ints = true;
			}
			else if(SortUtils::isSubsort((*it)->sort(),VocabularyUtils::floatsort())) {
				_floats = true;
			}
			(*_os) << "t_" << (*it)->sort()->name() << "(V_" << (*it)->name() << ")";
			++ it;
			for(; it != f->quantVars().end(); ++it) {
				if((*it)->sort()) {
					(*_os) << " & ";
					(*_os) << "t_" << (*it)->sort()->name() << "(V_" << (*it)->name() << ")";
				}
			}
			(*_os) << ")";
			if(f->isUniv()){
				(*_os) << " | ";
			}else{
				(*_os) << " & ";
			}
		}
		
		(*_os) << "(";
		f->subformulas()[0]->accept(this);
		(*_os) << ")))";
	}

	/** Terms **/

	void visit(const VarTerm* t) {
		(*_os) << "V_" << t->var()->name();
	}

	void visit(const FuncTerm* t) {
		// Functions have been replaced by predicates
	}

	void visit(const DomainTerm* t) {
		if(t->sort() && _typedDomainElements.find(const_cast<DomainElement*>(t->value())) == _typedDomainElements.end()) {
			_typedDomainElements.insert(const_cast<DomainElement*>(t->value()));
			_typedDomainTerms.insert(const_cast<DomainTerm*>(t));
			if(SortUtils::isSubsort(t->sort(),VocabularyUtils::natsort())) {
				_nats = true;
			}
			else if(SortUtils::isSubsort(t->sort(),VocabularyUtils::intsort())) {
				_ints = true;
			}
			else if(SortUtils::isSubsort(t->sort(),VocabularyUtils::floatsort())) {
				_floats = true;
			}
		}
		if(t->sort() && _types.find(t->sort()) == _types.end()) {
			_types.insert(t->sort());
		}
		(*_os) << domainTermNameString(t);
	}

	void visit(const Sort* s) {
		if (!(s->parents().empty())) {
			startAxiom("ta", &_typeAxiomStream);
			(*_os) << "! [X";
			if (_arithmetic) {
				(*_os) << ": ";
				(*_os) << TFFTypeString(s);
			}
			(*_os) << "] : (~" << "t_" << s->name() << "(X) | ";
			auto it = s->parents().begin();
			(*_os) << "(" << "t_" << (*it)->name() << "(X)";
			++it;
			for(; it != s->parents().end(); ++it) {
				(*_os) << " & " << "t_" << (*it)->name() << "(X)";
			}
			(*_os) << "))";
			endAxiom();
			_count ++;
		}
	}

	void visit(const Predicate* p) {
		outputPFSymbolType(p);
		if (!p->overloaded() && p->arity() > 0) {
			_count ++;
		}
	}
	
	void visit(const Function* f) {
		outputPFSymbolType(f);
		if (!f->overloaded()) {
			outputFuncAxiom(f);
			_count ++;
		}
	}

	// Unimplemented virtual methods
	void visit(const GroundSet*) { }
	void visit(const Namespace*) { }
	void visit(const GroundFixpDef*) { }
	void visit(const GroundClause&) { }
	void visit(const AggGroundRule*) { }
	void visit(const GroundAggregate*) { }
	void visit(const CPReification*) { }
	void visit(const PCGroundRule*) { }
	void startTheory() { }
	void endTheory() { }

private:
	void startAxiom(std::string prefix) {
		if (_conjecture)
			startAxiom(prefix, "conjecture", &_conjectureStream);
		else
			startAxiom(prefix, "axiom", &_axiomStream);
	}
	
	void startAxiom(std::string prefix, std::stringstream* output) {
		startAxiom(prefix, "axiom", output);
	}
	
	void startAxiom(std::string prefix, std::string type, std::stringstream* output) {
		_os = output;
		if(_arithmetic)
			(*_os) << "tff";
		else
			(*_os) << "fof";
		(*_os) << "(" << prefix << _count << "," << type << ",(";
	}
	
	void endAxiom() {
		(*_os) << ")).\n";
	}
	
	void outputPFSymbolType(const PFSymbol* pfs) {
		if (!pfs->overloaded() && pfs->nrSorts() > 0) {
			startAxiom("ta", &_typeAxiomStream);
			(*_os) << "! [";
			(*_os) << "V0";
			if(_arithmetic) {
				(*_os) << ": ";
				(*_os) << TFFTypeString(pfs->sort(0));
			}
			for(unsigned int n = 1; n < pfs->nrSorts(); ++n) {
				(*_os) << ",V" << n;
				if (_arithmetic) {
					(*_os) << ": ";
					(*_os) << TFFTypeString(pfs->sort(n));
				}
			}
			(*_os) << "] : (";
			if(pfs->nrSorts() != 1 || pfs->toString(false) != pfs->sort(0)->name())
				(*_os) << "~";
			(*_os) << "p_" << rewriteLongname(pfs->toString(true)) << "(";
			(*_os) << "V0";
			for(unsigned int n = 1; n < pfs->nrSorts(); ++n) {
				(*_os) << ",V" << n;
			}
			if(pfs->nrSorts() == 1 && pfs->toString(false) == pfs->sort(0)->name())
				(*_os) << ") <=> (";
			else
				(*_os) << ") | (";
			(*_os) << "t_" << pfs->sort(0)->name() << "(V0)";
			for(unsigned int n = 1; n < pfs->nrSorts(); ++n) {
				(*_os) << " & " << "t_" << pfs->sort(n)->name() << "(V" << n << ")";
			}
			(*_os) << "))";
			if (_arithmetic) {
				outputTFFPFSymbolType(pfs);
			}
			endAxiom();
		}
	}
	
	void outputTFFPFSymbolType(const PFSymbol* pfs) {
		//_typeStream << "tff(t" << _count;
		//_typeStream << ",type,(";
		startAxiom("t", "type", &_typeStream);
		(*_os) << "p_" << rewriteLongname(pfs->toString(true));
		(*_os) << ": ";
		if (pfs->nrSorts() > 1) {
			(*_os) << "(";
		}
		for(unsigned int n = 0; n < pfs->nrSorts(); ++ n) {
			if(pfs->sort(n)) {
				(*_os) << TFFTypeString(pfs->sort(n));
			}
			else {
				(*_os) << "$i";
			}
			if (n + 1 < pfs->nrSorts()) {
				(*_os) << " * ";
			}
		}
		if (pfs->nrSorts() > 1)
			(*_os) << ")";
		(*_os) << " > $o";
		//_typeStream << ")).\n";
		endAxiom();
	}
	
	void outputDomainTermTypeAxioms() {
		std::vector<DomainTerm*> strings;
		for(auto it = _typedDomainTerms.begin(); it != _typedDomainTerms.end(); ++ it) {
			startAxiom("dtta", &_typeAxiomStream);
			std::string sortName = (*it)->sort()->name();
			(*_os) << "t_" << sortName << "(";
			(*_os) << domainTermNameString(*it);
			(*_os) << ")";
			endAxiom();
			if(SortUtils::isSubsort((*it)->sort(),VocabularyUtils::stringsort())) {
				strings.push_back((*it));
			}
			_count ++;
			// if(_arithmetic && sortName != "int" && sortName != "nat" && sortName != "float" && sortName != "string") {
			// 	_typeStream << "tff(dtt" << _count << ",type,(";
			// 	_typeStream << domainTermNameString(*it) << ": ";
			// 	_typeStream << "$tType";
			// 	_typeStream << ")).\n";
			// }
			// _count ++;
		}
		if(_arithmetic) {
			for(auto it = _types.begin(); it != _types.end(); ++ it) {
 				_typeStream << "tff(";
 				_typeStream << "dtt";
 				_typeStream << _count << ",type,(";
 				_typeStream << "t_" << (*it)->name() << ": ";
 				_typeStream << TFFTypeString(*it);
 				_typeStream << " > $o";
 				_typeStream << ")).\n";
				_count ++;
	 		}
		}
		if (strings.size() >= 2) {
			startAxiom("stringineqa", &_typeAxiomStream);
			for(unsigned int i = 0; i < strings.size() - 1; i++) {
				for(unsigned int j = i + 1; j < strings.size(); j++) {
					(*_os) << domainTermNameString(strings[i]) << " != " << domainTermNameString(strings[j]);
					if(!(i == strings.size() - 2 && j == strings.size() - 1)) {
						(*_os) << " & ";
					}
				}
			}
			endAxiom();
		}
		_typedDomainElements.clear();
		_typedDomainTerms.clear();
		_types.clear();
	}
	
	std::string rewriteLongname(const std::string& longname) {
		// Fancy stuff here.
		std::string result = longname;
		
		// Remove types
		auto pos = result.find("[");
		if (pos != std::string::npos)
			result.erase(pos);
		
		// Append 1 more '_' to sequences of 3 or more '_'s
		pos = result.find("___");
		while(pos != std::string::npos) {
			while(result[pos + 3] == '_')
				++ pos;
			result.replace(pos, 3, "____");
			pos = result.find("___", pos + 3);
		}
		
		// Replace :: with ___
		pos = result.find("::");
		while(pos != std::string::npos) {
			result.replace(pos, 2, "___");
			pos = result.find("::", pos + 3);
		}
		return result;
	}

	std::string TFFTypeString(const Sort* s) {
		if(SortUtils::isSubsort(const_cast<Sort*>(s),VocabularyUtils::natsort())) {
			return "$int";
		}
		else if(SortUtils::isSubsort(const_cast<Sort*>(s),VocabularyUtils::intsort())) {
			return "$int";
		}
		else if(SortUtils::isSubsort(const_cast<Sort*>(s),VocabularyUtils::floatsort())) {
			return "$float";
		}
		else {
			return "$i";
		}
	}

	std::string domainTermNameString(const DomainTerm* t) {
		std::string str = t->value()->toString();
		if(t->sort()) {
			if(SortUtils::isSubsort(t->sort(),VocabularyUtils::stringsort())) {
				std::stringstream result;
				result << "str_" << t->value()->value()._string;
				return result.str();
			}
			else if(SortUtils::isSubsort(t->sort(),VocabularyUtils::floatsort())) {
				return str;
			}
			else {
				return "tt_" + str;
			}
		}
		else return "utt_" + str;
	}

	void outputFuncAxiom(const Function* f) {
		startAxiom("fa", &_typeAxiomStream);
		if(f->arity() > 0) {
			(*_os) << "! [";
			(*_os) << "V0";
			if(_arithmetic) {
				(*_os) << ": ";
				(*_os) << TFFTypeString(f->sort(0));
			}
			for(unsigned int n = 1; n < f->arity(); ++n) {
				(*_os) << ",V" << n;
				if (_arithmetic) {
					(*_os) << ": ";
					(*_os) << TFFTypeString(f->sort(n));
				}
			}
			(*_os) << "] : (";
			(*_os) << "~(";
			(*_os) << "t_" << f->sort(0)->name() << "(V0)";
			for(unsigned int n = 1; n < f->arity(); ++n) {
				(*_os) << " & " << "t_" << f->sort(n)->name() << "(V" << n << ")";
			}
			(*_os) << ") | ";
		}
		(*_os) << "(? [X1";
		if(_arithmetic) {
			(*_os) << ": ";
			(*_os) << TFFTypeString(f->outsort());
		}
		(*_os) << "] : (";
		(*_os) << "t_" << f->outsort()->name() << "(X1) & ";
		(*_os) << "(! [X2";
		if(_arithmetic) {
			(*_os) << ": ";
			(*_os) << TFFTypeString(f->outsort());
		}
		(*_os) << "] : (";
		if(f->partial())
			(*_os) << "~";
		(*_os) << "p_" << rewriteLongname(f->toString(true)) << "(";
		if(f->arity() > 0) {
			(*_os) << "V0";
			for(unsigned int n = 1; n < f->arity(); ++n) {
				(*_os) << ",V" << n;
			}
			(*_os) << ",";
		}
		(*_os) << "X2)";
		if(f->partial())
			(*_os) << " | ";
		else
			(*_os) << " <=> ";
		(*_os) << "X1 = X2";
		(*_os) << "))))";
		if(f->arity() > 0)
			(*_os) << ")";
		endAxiom();
	}

	void writeStreams() {
		output() << _typeStream.str();
		// Add t_nat > t_int > t_float hierarchy
		output() << _typeAxiomStream.str();
		if (_arithmetic) {
			if (_nats && _ints)
				output() << "tff(nat_is_int,axiom,(! [X: $int] : (~t_nat(X) | t_int(X)))).\n";
			if (_ints && _floats)
				output() << "tff(int_is_float,axiom,(! [X: $int] : (~t_int(X) | t_float(X)))).\n";
			if (_nats && _floats)
				output() << "tff(nat_is_float,axiom,(! [X: $int] : (~t_nat(X) | t_float(X)))).\n";
		}
		startAxiom("char_is_string", &_axiomStream);
		(*_os) << "! [X] : (~t_char(X) | t_string(X))";
		endAxiom();
		output() << _axiomStream.str();
		output() << _conjectureStream.str();
		_typeStream.str(std::string());
		_typeAxiomStream.str(std::string());
		_axiomStream.str(std::string());
		_conjectureStream.str(std::string());
	}
};

#endif /* TPTPPRINTER_HPP_ */<|MERGE_RESOLUTION|>--- conflicted
+++ resolved
@@ -105,15 +105,10 @@
 	/** Formulas **/
 
 	void visit(const PredForm* f) {
-<<<<<<< HEAD
 		if(isNeg(f->sign())){
 			(*_os) << "~";
 		}
-		if(f->symbol()->to_string(false) == "=") {
-=======
-		if(not f->sign()) { (*_os) << "~"; }
 		if(f->symbol()->toString(false) == "=") {
->>>>>>> e6159901
 			(*_os) << "(";
 			f->subterms()[0]->accept(this);
 			(*_os) << " = ";
@@ -315,13 +310,8 @@
 		it = f->quantVars().begin();
 		while(it != f->quantVars().end() && !(*it)->sort())
 			++ it;
-<<<<<<< HEAD
-		if (it != f->quantvars().end()) {
+		if (it != f->quantVars().end()) {
 		 	if(f->isUniv()){
-=======
-		if (it != f->quantVars().end()) {
-		 	if(f->univ())
->>>>>>> e6159901
 				(*_os) << "~";
 		 	}
 			(*_os) << "(";
