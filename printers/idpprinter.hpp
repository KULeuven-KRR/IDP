--- conflicted
+++ resolved
@@ -205,22 +205,13 @@
 		for(size_t n = 0; n < g->nrClauses(); ++n) {
 			visit(g->clause(n));
 		}
-<<<<<<< HEAD
-		for(size_t n = 0; n < g->nrDefinitions(); ++n){
-			openDefinition(g->definition(n)->id());
-			g->definition(n)->accept(this);
-			closeDefinition();
-		}
-		for(size_t n = 0; n < g->nrSets(); ++n){
-=======
 		for(auto i=g->definitions().begin(); i!=g->definitions().end(); i++){
 			openDefinition((*i).second->id());
 			(*i).second->accept(this);
 			closeDefinition();
 		}
 
-		for(unsigned int n = 0; n < g->nrSets(); ++n){
->>>>>>> eb54d1d3
+		for(size_t n = 0; n < g->nrSets(); ++n){
 			g->set(n)->accept(this);
 		}
 		for(size_t n = 0; n < g->nrAggregates(); ++n){
