/************************************
	idpprinter.hpp
	this file belongs to GidL 2.0
	(c) K.U.Leuven
************************************/

#ifndef IDPPRINTER_HPP_
#define IDPPRINTER_HPP_

#include "printers/print.hpp"
#include "ground.hpp"
#include "theory.hpp"
#include "vocabulary.hpp"
#include "ecnf.hpp"
#include "namespace.hpp"

#include "groundtheories/AbstractGroundTheory.hpp"
#include "groundtheories/GroundPolicy.hpp"

//TODO is not guaranteed to generate correct idp files!
//TODO usage of stored parameters might be incorrect in some cases.

template<typename Stream>
class IDPPrinter: public StreamPrinter<Stream> {
private:
	bool						_longnames;
	const GroundTranslator*		_translator;
	const GroundTermTranslator*	_termtranslator;

	using StreamPrinter<Stream>::output;
	using StreamPrinter<Stream>::printTab;
	using StreamPrinter<Stream>::unindent;
	using StreamPrinter<Stream>::indent;
	using StreamPrinter<Stream>::isDefClosed;
	using StreamPrinter<Stream>::isDefOpen;
	using StreamPrinter<Stream>::closeDef;
	using StreamPrinter<Stream>::openDef;
	using StreamPrinter<Stream>::isTheoryOpen;
	using StreamPrinter<Stream>::closeTheory;
	using StreamPrinter<Stream>::openTheory;

public:
	IDPPrinter(bool longnames, Stream& stream):
			StreamPrinter<Stream>(stream),
			_longnames(longnames),
			_translator(NULL),
			_termtranslator(NULL){ }

	virtual void setLongNames(bool longnames){ _longnames = longnames; }
	virtual void setTranslator(GroundTranslator* t){ _translator = t; }
	virtual void setTermTranslator(GroundTermTranslator* t){ _termtranslator = t; }

	virtual void startTheory(){
		openTheory();
	}
	virtual void endTheory(){
		closeTheory();
	}

	void visit(const AbstractStructure* structure) {
		assert(isTheoryOpen());
		Vocabulary* voc = structure->vocabulary();

		for(std::map<std::string,std::set<Sort*> >::const_iterator it = voc->firstsort(); it != voc->lastsort(); ++it) {
			for(std::set<Sort*>::const_iterator jt = it->second.begin(); jt != it->second.end(); ++jt) {
				Sort* s = *jt;
				if(!s->builtin()) {
					output() << *s << " = ";
					SortTable* st = structure->inter(s);
					visit(st);
					output() << '\n';
				}
			}
		}
		for(std::map<std::string,Predicate*>::const_iterator it = voc->firstpred(); it != voc->lastpred(); ++it) {
			std::set<Predicate*> sp = it->second->nonbuiltins();
			for(std::set<Predicate*>::iterator jt = sp.begin(); jt != sp.end(); ++jt) {
				Predicate* p = *jt;
				if(p->arity() != 1 || p->sorts()[0]->pred() != p) {
					PredInter* pi = structure->inter(p);
					if(pi->approxTwoValued()) {
						output() << *p << " = ";
						const PredTable* pt = pi->ct();
						visit(pt);
						output() << '\n';
					}
					else {
						const PredTable* ct = pi->ct();
						output() << *p << "<ct> = ";
						visit(ct);
						output() << '\n';
						const PredTable* cf = pi->cf();
						output() << *p << "<cf> = ";
						visit(cf);
						output() << '\n';
					}
				}
			}
		}
		for(std::map<std::string,Function*>::const_iterator it = voc->firstfunc(); it != voc->lastfunc(); ++it) {
			std::set<Function*> sf = it->second->nonbuiltins();
			for(std::set<Function*>::iterator jt = sf.begin(); jt != sf.end(); ++jt) {
				Function* f = *jt;
				FuncInter* fi = structure->inter(f);
				if(fi->approxTwoValued()) {
					FuncTable* ft = fi->functable();
					output() << *f << " = ";
					visit(ft);
					output() << '\n';
				}
				else {
					PredInter* pi = fi->graphinter();
					const PredTable* ct = pi->ct();
					output() << *f << "<ct> = ";
					printAsFunc(ct);
					output() << '\n';
					const PredTable* cf = pi->cf();
					output() << *f << "<cf> = ";
					printAsFunc(cf);
					output() << '\n';
				}
			}
		}
	}

	void visit(const Vocabulary* v) {
		assert(isTheoryOpen());
		for(std::map<std::string,std::set<Sort*> >::const_iterator it = v->firstsort(); it != v->lastsort(); ++it) {
			for(std::set<Sort*>::iterator jt = it->second.begin(); jt != it->second.end(); ++jt) {
				if(!(*jt)->builtin() || v == Vocabulary::std()) visit(*jt);
			}
		}
		for(std::map<std::string,Predicate*>::const_iterator it = v->firstpred(); it != v->lastpred(); ++it) {
			if(!it->second->builtin() || v == Vocabulary::std()) visit(it->second);
		}
		for(std::map<std::string,Function*>::const_iterator it = v->firstfunc(); it != v->lastfunc(); ++it) {
			if(!it->second->builtin() || v == Vocabulary::std()) visit(it->second);
		}
	}

	void visit(const Namespace* s) {
		assert(isTheoryOpen());
		for(auto i=s->vocabularies().begin(); i!=s->vocabularies().end(); ++i) {
			printTab();
			output() << "vocabulary " << (*i).second->name() << " {\n";
			indent();
			visit((*i).second);
			unindent();
			printTab();
			output() << "}\n";
		}
		for(auto i=s->theories().begin(); i!=s->theories().end(); ++i) {
			printTab();
			output() << "theory " << (*i).second->name() <<" : " << (*i).second->vocabulary()->name() << " {\n";
			indent();
			Printer::visit((*i).second);
			unindent();
			printTab();
			output() << "}\n";
		}
		for(auto i=s->structures().begin(); i!=s->structures().end(); ++i) {
			printTab();
			output() << "structure " << (*i).second->name();
			output() << " : " << (*i).second->vocabulary()->name() << " {\n";
			indent();
			visit((*i).second);
			unindent();
			printTab();
			output() << "}\n";
		}
		for(auto i=s->subspaces().begin(); i!=s->subspaces().end(); ++i) {
			printTab();
			output() << "namespace " << (*i).second->name() << " {\n";
			indent();
			visit((*i).second);
			unindent();
			printTab();
			output() << "}\n";
		}
	}

	void visit(const GroundFixpDef*) {
		assert(isTheoryOpen());
		/*TODO not implemented yet*/
		output() <<"(printing fixpoint definitions is not yet implemented)\n";
	}

	void visit(const Theory* t) {
		assert(isTheoryOpen());
		for(auto it = t->sentences().begin(); it != t->sentences().end(); ++it) {
			(*it)->accept(this); output() << ".\n";
		}
		for(auto it = t->definitions().begin(); it != t->definitions().end(); ++it) {
			(*it)->accept(this);
		}
		for(auto it = t->fixpdefs().begin(); it != t->fixpdefs().end(); ++it) {
			(*it)->accept(this);
		}
	}

	void visit(const GroundTheory<GroundPolicy>* g) {
		assert(isTheoryOpen());
		_translator = g->translator();
		_termtranslator = g->termtranslator();
		for(unsigned int n = 0; n < g->nrClauses(); ++n) {
			visit(g->clause(n));
		}
		for(unsigned int n = 0; n < g->nrDefinitions(); ++n){
			openDefinition(g->definition(n)->id());
			g->definition(n)->accept(this);
			closeDefinition();
		}
		for(unsigned int n = 0; n < g->nrSets(); ++n){
			g->set(n)->accept(this);
		}
		for(unsigned int n = 0; n < g->nrAggregates(); ++n){
			g->aggregate(n)->accept(this);
		}
		for(unsigned int n = 0; n < g->nrFixpDefs(); ++n){
			g->fixpdef(n)->accept(this);
		}
		for(unsigned int n = 0; n < g->nrCPReifications(); ++n){
			g->cpreification(n)->accept(this);
		}
	}

	/** Formulas **/

	void visit(const PredForm* f) {
		assert(isTheoryOpen());
		if(not f->sign()) { output() << "~"; }
		output() << f->symbol()->toString(_longnames);
		if(not f->subterms().empty()) {
			output() << '(';
			f->subterms()[0]->accept(this);
			for(size_t n = 1; n < f->subterms().size(); ++n) {
				output() << ',';
				f->subterms()[n]->accept(this);
			}
			output() << ')';
		}
	}

	void visit(const EqChainForm* f) {
		assert(isTheoryOpen());
		if(not f->sign()) { output() << "~"; }
		output() << "(";
		f->subterms()[0]->accept(this);
		for(size_t n = 0; n < f->comps().size(); ++n) {
			output() << ' ' << toString(f->comps()[n]) << ' ';
			f->subterms()[n+1]->accept(this);
			if(not f->conj() && (n+1 < f->comps().size())) {
				output() << " | ";
				f->subterms()[n+1]->accept(this);
			}
		}
		output() << ')';
	}

	void visit(const EquivForm* f) {
		assert(isTheoryOpen());
		if(not f->sign()) { output() << "~"; }
		output() << "(";
		f->left()->accept(this);
		output() << " <=> ";
		f->right()->accept(this);
		output() << ')';
	}

	void visit(const BoolForm* f) {
		assert(isTheoryOpen());
		if(f->subformulas().empty()) {
			if(f->sign() == f->conj()) {
				output() << "true";
			}
			else {
				output() << "false";
			}
		}
		else {
			if(not f->sign()) {
				output() << '~';
			}
			output() << '(';
			f->subformulas()[0]->accept(this);
			for(unsigned int n = 1; n < f->subformulas().size(); ++n) {
				if(f->conj()) {
					output() << " & ";
				}
				else {
					output() << " | ";
				}
				f->subformulas()[n]->accept(this);
			}
			output() << ')';
		}
	}

	void visit(const QuantForm* f) {
		assert(isTheoryOpen());
		if(not f->sign()) {
			output() << '~';
		}
		output() << '(';
		if(f->univ()) {
			output() << '!';
		}
		else {
			output() << '?';
		}
		for(std::set<Variable*>::const_iterator it = f->quantvars().begin(); it != f->quantvars().end(); ++it) {
			output() << ' ';
			output() << (*it)->name();
			if((*it)->sort()) {
				output() << '[' << *((*it)->sort()) << ']';
			}
		}
		output() << " : ";
		f->subformulas()[0]->accept(this);
		output() << ')';
	}

	void visit(const AggForm* f) {
		if(not f->sign()) {
			output() << '~';
		}
		output() << '(';
		f->left()->accept(this);
		output() << ' ' << toString(f->comp()) << ' ';
		f->right()->accept(this);
		output() << ')';
	}


	/** Definitions **/

	void visit(const Rule* r) {
		assert(isTheoryOpen());
		printTab();
		if(not r->quantvars().empty()) {
			output() << "!";
			for(std::set<Variable*>::const_iterator it = r->quantvars().begin(); it != r->quantvars().end(); ++it) {
				output() << " " << *(*it);
			}
			output() << " : ";
		}
		r->head()->accept(this);
		output() << " <- ";
		r->body()->accept(this);
		output() << ".";
	}

	void visit(const Definition* d) {
		assert(isTheoryOpen());
		printTab();
		output() << "{\n";
		indent();
		for(std::vector<Rule*>::const_iterator it = d->rules().begin(); it != d->rules().end(); ++it) {
			(*it)->accept(this);
			output() << "\n";
		}
		unindent();
		printTab();
		output() << "}\n";
	}

	void visit(const FixpDef* d) {
		assert(isTheoryOpen());
		printTab();
		output() << (d->lfp() ? "LFD" : "GFD") << " [\n";
		indent();
		for(std::vector<Rule*>::const_iterator it = d->rules().begin(); it != d->rules().end(); ++it) {
			(*it)->accept(this);
			output() << "\n";
		}
		for(std::vector<FixpDef*>::const_iterator it = d->defs().begin(); it != d->defs().end(); ++it) {
			(*it)->accept(this);
		}
		unindent();
		printTab();
		output() << "]\n";
	}

	/** Terms **/

	void visit(const VarTerm* t) {
		assert(isTheoryOpen());
		output() << t->var()->name();
	}

	void visit(const FuncTerm* t) {
		assert(isTheoryOpen());
		output() << t->function()->toString(_longnames);
		if(not t->subterms().empty()) {
			output() << "(";
			t->subterms()[0]->accept(this);
			for(unsigned int n = 1; n < t->subterms().size(); ++n) {
				output() << ",";
				t->subterms()[n]->accept(this);
			}
			output() << ")";
		}
	}

	void visit(const DomainTerm* t) {
		assert(isTheoryOpen());
		std::string str = t->value()->toString();
		if(t->sort()) {
			if(SortUtils::isSubsort(t->sort(),VocabularyUtils::charsort())) {
				output() << '\'' << str << '\'';
			}
			else if(SortUtils::isSubsort(t->sort(),VocabularyUtils::stringsort())) {
				output() << '\"' << str << '\"';
			}
			else {
				output() << str;
			}
		}
		else output() << '@' << str;
	}

	void visit(const AggTerm* t) {
		assert(isTheoryOpen());
		switch(t->function()) {
			case AGG_CARD: output() << '#'; break;
			case AGG_SUM: output() << "sum"; break;
			case AGG_PROD: output() << "prod"; break;
			case AGG_MIN: output() << "min"; break;
			case AGG_MAX: output() << "max"; break;
		}
		t->set()->accept(this);
	}

	/** Set expressions **/

<<<<<<< HEAD
	void visit(const EnumSetExpr* s) {
		output() << "[ ";
		if(not s->subformulas().empty()) {
			s->subformulas()[0]->accept(this);
			for(unsigned int n = 1; n < s->subformulas().size(); ++n) {
				output() << ";";
				s->subformulas()[n]->accept(this);
=======
		// The sign of the literal is handled on higher level.
		atomnr = abs(atomnr);
		// Get the atom's symbol from the translator.
		PFSymbol* pfs = _translator->symbol(atomnr);
		if(pfs) {
			// Print the symbol's name.
			output() << pfs->name().substr(0,pfs->name().find('/'));
			// Print the symbol's sorts.
//			if(pfs->nrSorts()) {
//				output() << '[';
//				for(unsigned int n = 0; n < pfs->nrSorts(); ++n) {
//					if(pfs->sort(n)) {
//						output() << pfs->sort(n)->name();
//						if(n != pfs->nrSorts()-1) output() << ',';
//					}
//				}
//				output() << ']';
//			}
			// Get the atom's arguments for the translator.
			const std::vector<const DomainElement*>& args = _translator->args(atomnr);
			// Print the atom's arguments.
			if(typeid(*pfs) == typeid(Predicate)) {
				if(not args.empty()) {
					output() << "(";
					for(unsigned int n = 0; n < args.size(); ++n) {
						output() << args[n]->to_string();
						if(n != args.size()-1) output() << ",";
					}
					output() << ")";
				}
			}
			else {
				assert(typeid(*pfs) == typeid(Function));
				if(args.size() > 1) {
					output() << "(";
					for(unsigned int n = 0; n < args.size()-1; ++n) {
						output() << args[n]->to_string();
						if(n != args.size()-2) output() << ",";
					}
					output() << ")";
				}
				output() << " = " << args.back()->to_string();
>>>>>>> a5cfdf77
			}
		}
		output() << " ]";
	}
	
	void visit(const QuantSetExpr* s) {
		output() << "{";
		for(std::set<Variable*>::const_iterator it = s->quantvars().begin(); it != s->quantvars().end(); ++it) {
			output() << " ";
			output() << (*it)->name();
			if((*it)->sort()) {
				output() << "[" << (*it)->sort()->name() << "]";
			}
		}
		output() << " : ";
		s->subformulas()[0]->accept(this);
		if(not s->subterms().empty()) {
			output() << " : ";
			s->subterms()[0]->accept(this);
		}
		output() << " }";
	}

	void visit(const GroundClause& g){
		if(g.empty()) {
			output() << "false";
		}
		else {
			for(unsigned int m = 0; m < g.size(); ++m) {
				if(g[m] < 0) output() << '~';
				printAtom(g[m]);
				if(m < g.size()-1) output() << " | ";
			}
		}
		output() << "." <<"\n";
	}

	void openDefinition(int defid){
		assert(isDefClosed());
		openDef(defid);
		printTab();
		output() << "{\n";
		indent();
	}

	void closeDefinition(){
		assert(not isDefClosed());
		closeDef();
		unindent();
		output() << "}\n";
	}

	void visit(GroundDefinition* d){
		assert(isTheoryOpen());
		for(auto it=d->begin(); it!=d->end(); ++it) {
			(*it).second->accept(this);
		}
	}

	void visit(const PCGroundRule* b) {
		assert(isTheoryOpen());
		printAtom(b->head());
		output() << " <- ";
		char c = (b->type() == RT_CONJ ? '&' : '|');
		if(not b->empty()) {
			for(unsigned int n = 0; n < b->size(); ++n) {
				if(b->literal(n) < 0) { output() << '~'; }
				printAtom(b->literal(n));
				if(n != b->size()-1) { output() << ' ' << c << ' '; }
			}
		}
		else {
			assert(b->empty());
			if(b->type() == RT_CONJ)
				output() << "true";
			else
				output() << "false";
		}
		output() << ".\n";
	}

	void visit(const AggGroundRule* b) {
		assert(isTheoryOpen());
		printAtom(b->head());
		output() << " <- ";
		printAggregate(b->bound(),b->lower(),b->aggtype(),b->setnr());
		output() << ".\n";
	}

	void visit(const GroundAggregate* a) {
		assert(isTheoryOpen());
		printAtom(a->head());
		switch(a->arrow()) {
			case TS_IMPL: 	output() << " => "; break;
			case TS_RIMPL: 	output() << " <= "; break;
			case TS_EQ: 	output() << " <=> "; break;
			case TS_RULE: break;
		}
		printAggregate(a->bound(),a->lower(),a->type(),a->setnr());
	}

	void visit(const CPReification* cpr) {
		assert(isTheoryOpen());
		printAtom(cpr->_head);
		switch(cpr->_body->type()) {
			case TS_RULE: 	output() << " <- "; break;
			case TS_IMPL: 	output() << " => "; break;
			case TS_RIMPL: 	output() << " <= "; break;
			case TS_EQ: 	output() << " <=> "; break;
		}
		cpr->_body->left()->accept(this);
		switch(cpr->_body->comp()) {
			case CT_EQ:		output() << " = "; break;
			case CT_NEQ:	output() << " ~= "; break;
			case CT_LEQ:	output() << " =< "; break;
			case CT_GEQ:	output() << " >= "; break;
			case CT_LT:		output() << " < "; break;
			case CT_GT:		output() << " > "; break;
		}
		CPBound right = cpr->_body->right();
		if(right._isvarid) printTerm(right._varid);
		else output() << right._bound;
		output() << ".\n";
	}

	void visit(const CPSumTerm* cpt) {
		assert(isTheoryOpen());
		output() << "sum[ ";
		for(std::vector<unsigned int>::const_iterator vit = cpt->_varids.begin(); vit != cpt->_varids.end(); ++vit) {
			printTerm(*vit);
			if(*vit != cpt->_varids.back()) output() << "; ";
		}
		output() << " ]";
	}

	void visit(const CPWSumTerm* cpt) {
		assert(isTheoryOpen());
		std::vector<unsigned int>::const_iterator vit;
		std::vector<int>::const_iterator wit;
		output() << "wsum[ ";
		for(vit = cpt->_varids.begin(), wit = cpt->_weights.begin(); vit != cpt->_varids.end() && wit != cpt->_weights.end(); ++vit, ++wit) {
			output() << '('; printTerm(*vit); output() << ',' << *wit << ')';
			if(*vit != cpt->_varids.back()) output() << "; ";
		}
		output() << " ]";
	}

	void visit(const CPVarTerm* cpt) {
		assert(isTheoryOpen());
		printTerm(cpt->_varid);
	}

	void visit(const PredTable* table) {
		assert(isTheoryOpen());
		if(table->approxFinite()) {
			TableIterator kt = table->begin();
			if(table->arity()) {
				output() << "{ ";
				if(kt.hasNext()) {
					ElementTuple tuple = *kt;
					output() << tuple[0]->toString();
					for(ElementTuple::const_iterator lt = ++tuple.begin(); lt != tuple.end(); ++lt) {
						output() << ',' << (*lt)->toString();
					}
					++kt;
					for(; kt.hasNext(); ++kt) {
						output() << "; ";
						tuple = *kt;
						output() << tuple[0]->toString();
						for(ElementTuple::const_iterator lt = ++tuple.begin(); lt != tuple.end(); ++lt) {
							output() << ',' << (*lt)->toString();
						}
					}
				}
				output() << " }";
			}
			else if(kt.hasNext()) output() << "true";
			else output() << "false";
		}
		else output() << "possibly infinite table";
	}

	void printasfunc(const PredTable* table) {
		assert(isTheoryOpen());
		if(table->approxFinite()) {
			TableIterator kt = table->begin();
			output() << "{ ";
			if(kt.hasNext()) {
				ElementTuple tuple = *kt;
				if(tuple.size() > 1) { output() << tuple[0]->toString(); }
				for(size_t n = 1; n < tuple.size() - 1; ++n) {
					output() << ',' << tuple[n]->toString();
				}
				output() << "->" << tuple.back()->toString();
				++kt;
				for(; kt.hasNext(); ++kt) {
					output() << "; ";
					tuple = *kt;
					if(tuple.size() > 1) { output() << tuple[0]->toString(); }
					for(size_t n = 1; n < tuple.size() - 1; ++n) {
						output() << ',' << tuple[n]->toString();
					}
					output() << "->" << tuple.back()->toString();
				}
			}
			output() << " }";
		}
		else output() << "possibly infinite table";
	}

	void visit(FuncTable* table) {
		assert(isTheoryOpen());
		std::vector<SortTable*> vst = table->universe().tables();
		vst.pop_back();
		Universe univ(vst);
		if(univ.approxFinite()) {
			TableIterator kt = table->begin();
			if(table->arity() != 0) {
				output() << "{ ";
				if(kt.hasNext()) {
					ElementTuple tuple = *kt;
					output() << tuple[0]->toString();
					for(unsigned int n = 1; n < tuple.size() - 1; ++n) {
						output() << ',' << tuple[n]->toString();
					}
					output() << "->" << tuple.back()->toString();
					++kt;
					for(; kt.hasNext(); ++kt) {
						output() << "; ";
						tuple = *kt;
						output() << tuple[0]->toString();
						for(unsigned int n = 1; n < tuple.size() - 1; ++n) {
							output() << ',' << tuple[n]->toString();
						}
						output() << "->" << tuple.back()->toString();
					}
				}
				output() << " }";
			}
			else if(kt.hasNext()) output() << (*kt)[0]->toString();
			else output() << "{ }";
		}
		else output() << "possibly infinite table";
	}

	void visit(const Sort* s) {
		assert(isTheoryOpen());
		printTab();
		output() << "type " << s->name();
		if(not s->parents().empty()) {
			output() << " isa " << (*(s->parents().begin()))->name();
			std::set<Sort*>::const_iterator it = s->parents().begin(); ++it;
			for(; it != s->parents().end(); ++it)
				output() << "," << (*it)->name();
		}
		output() << "\n";
	}

	void visit(const Predicate* p) {
		assert(isTheoryOpen());
		printTab();
		if(p->overloaded()) {
			output() << "overloaded predicate " << p->name() << '\n';
		}
		else {
			output() << p->name().substr(0,p->name().find('/'));
			if(p->arity() > 0) {
				output() << "(" << p->sort(0)->name();
				for(unsigned int n = 1; n < p->arity(); ++n)
					output() << "," << p->sort(n)->name();
				output() << ")";
			}
			output() << "\n";
		}
	}

	void visit(const Function* f) {
		assert(isTheoryOpen());
		printTab();
		if(f->overloaded()) {
			output() << "overloaded function " << f->name() << '\n';
		}
		else {
			if(f->partial())
				output() << "partial ";
			output() << f->name().substr(0,f->name().find('/'));
			if(f->arity() > 0) {
				output() << "(" << f->insort(0)->name();
				for(unsigned int n = 1; n < f->arity(); ++n)
					output() << "," << f->insort(n)->name();
				output() << ")";
			}
			output() << " : " << f->outsort()->name() << "\n";
		}
	}

	void visit(SortTable* table) {
		assert(isTheoryOpen());
		SortIterator it = table->sortbegin();
		output() << "{ ";
		if(it.hasNext()) {
			output() << (*it)->toString();
			++it;
			for(; it.hasNext(); ++it) {
				output() << "; " << (*it)->toString();
			}
		}
		output() << " }";
	}

	void visit(const GroundSet* s) {
		assert(isTheoryOpen());
		output() << "set_" << s->setnr() << " = [ ";
		for(unsigned int n = 0; n < s->size(); ++n) {
				if(s->weighted()) output() << '(';
				printAtom(s->literal(n));
				if(s->weighted()) output() << ',' << s->weight(n) << ')';
				if(n < s->size()-1) output() << "; ";
		}
		output() << " ]\n";
	}


private:
	std::string toString(CompType comp){
		switch (comp) {
			case CT_EQ: return "=";
			case CT_NEQ: return "~=";
			case CT_LEQ: return "=<";
			case CT_GEQ: return ">=";
			case CT_GT: return ">";
			case CT_LT: return "<";
		}
		assert(false);
		return "";
	}

	void printAtom(int atomnr) {
		if(_translator==NULL){
			assert(false);
			return;
		}

		// The sign of the literal is handled on higher level.
		atomnr = abs(atomnr);
		// Get the atom's symbol from the translator.
		PFSymbol* pfs = _translator->atom2symbol(atomnr);
		if(pfs) {
			// Print the symbol's name.
			output() << pfs->name().substr(0,pfs->name().find('/'));
			// Print the symbol's sorts.
			if(pfs->nrSorts()) {
				output() << '[';
				for(unsigned int n = 0; n < pfs->nrSorts(); ++n) {
					if(pfs->sort(n)) {
						output() << pfs->sort(n)->name();
						if(n != pfs->nrSorts()-1) { output() << ','; }
					}
				}
				output() << ']';
			}
			// Get the atom's arguments for the translator.
			const std::vector<const DomainElement*>& args = _translator->args(atomnr);
			// Print the atom's arguments.
			if(typeid(*pfs) == typeid(Predicate)) {
				if(not args.empty()) {
					output() << "(";
					for(unsigned int n = 0; n < args.size(); ++n) {
						output() << args[n]->toString();
						if(n != args.size()-1) { output() << ","; }
					}
					output() << ")";
				}
			}
			else {
				assert(typeid(*pfs) == typeid(Function));
				if(args.size() > 1) {
					output() << "(";
					for(unsigned int n = 0; n < args.size()-1; ++n) {
						output() << args[n]->toString();
						if(n != args.size()-2) { output() << ","; }
					}
					output() << ")";
				}
				output() << " = " << args.back()->toString();
			}
		}
		else {
			// If there was no symbol, then the atom is a tseitin.
			assert(!pfs);
			output() << "tseitin_" << atomnr;
		}
	}

	void printTerm(unsigned int termnr) {
		// Make sure there is a translator.
		assert(_termtranslator);
		// Get information from the term translator.
		const Function* func = _termtranslator->function(termnr);
		if(func) {
			// Print the symbol's name.
			output() << func->name().substr(0,func->name().find('/'));
			// Print the symbol's sorts.
			if(func->nrSorts()) {
				output() << '[';
				for(unsigned int n = 0; n < func->nrSorts(); ++n) {
					if(func->sort(n)) {
						output() << func->sort(n)->name();
						if(n != func->nrSorts()-1) { output() << ','; }
					}
				}
				output() << ']';
			}
			// Get the arguments from the translator.
			const std::vector<GroundTerm>& args = _termtranslator->args(termnr);
			// Print the arguments.
			if(not args.empty()) {
				output() << "(";
				bool begin = true;
				for(std::vector<GroundTerm>::const_iterator gtit = args.begin(); gtit != args.end(); ++gtit) {
					if(!begin){
						output() << ",";
					}
					begin = false;
					if((*gtit)._isvarid) {
						printTerm((*gtit)._varid);
					} else {
						output() << (*gtit)._domelement->toString();
					}
				}
				output() << ")";
			}
		} else {
			output() << "var_" << termnr;
	//		CPTsBody* cprelation = _termtranslator->cprelation(varid);
	//		CPReification(1,cprelation).accept(this);
		}
	}

	void printAggregate(double bound, bool lower, AggFunction aggtype, unsigned int setnr) {
		output() << bound << (lower ? " =< " : " >= ");
		switch(aggtype) {
			case AGG_CARD: 	output() << "card("; break;
			case AGG_SUM: 	output() << "sum("; break;
			case AGG_PROD: 	output() << "prod("; break;
			case AGG_MIN: 	output() << "min("; break;
			case AGG_MAX: 	output() << "max("; break;
		}
		output() << "set_" << setnr << ")." <<"\n";
	}

	void printAsFunc(const PredTable* table) {
		if(table->approxFinite()) {
			TableIterator kt = table->begin();
			output() << "{ ";
			if(kt.hasNext()) {
				ElementTuple tuple = *kt;
				if(tuple.size() > 1) output() << tuple[0]->toString();
				for(unsigned int n = 1; n < tuple.size() - 1; ++n) {
					output() << ',' << tuple[n]->toString();
				}
				output() << "->" << tuple.back()->toString();
				++kt;
				for(; kt.hasNext(); ++kt) {
					output() << "; ";
					tuple = *kt;
					if(tuple.size() > 1) output() << tuple[0]->toString();
					for(unsigned int n = 1; n < tuple.size() - 1; ++n) {
						output() << ',' << tuple[n]->toString();
					}
					output() << "->" << tuple.back()->toString();
				}
			}
			output() << " }";
		}
		else output() << "possibly infinite table";
	}

};

#endif /* IDPPRINTER_HPP_ */<|MERGE_RESOLUTION|>--- conflicted
+++ resolved
@@ -61,7 +61,7 @@
 		assert(isTheoryOpen());
 		Vocabulary* voc = structure->vocabulary();
 
-		for(std::map<std::string,std::set<Sort*> >::const_iterator it = voc->firstsort(); it != voc->lastsort(); ++it) {
+		for(std::map<std::string,std::set<Sort*> >::const_iterator it = voc->firstSort(); it != voc->lastSort(); ++it) {
 			for(std::set<Sort*>::const_iterator jt = it->second.begin(); jt != it->second.end(); ++jt) {
 				Sort* s = *jt;
 				if(!s->builtin()) {
@@ -72,7 +72,7 @@
 				}
 			}
 		}
-		for(std::map<std::string,Predicate*>::const_iterator it = voc->firstpred(); it != voc->lastpred(); ++it) {
+		for(std::map<std::string,Predicate*>::const_iterator it = voc->firstPred(); it != voc->lastPred(); ++it) {
 			std::set<Predicate*> sp = it->second->nonbuiltins();
 			for(std::set<Predicate*>::iterator jt = sp.begin(); jt != sp.end(); ++jt) {
 				Predicate* p = *jt;
@@ -97,19 +97,19 @@
 				}
 			}
 		}
-		for(std::map<std::string,Function*>::const_iterator it = voc->firstfunc(); it != voc->lastfunc(); ++it) {
+		for(std::map<std::string,Function*>::const_iterator it = voc->firstFunc(); it != voc->lastFunc(); ++it) {
 			std::set<Function*> sf = it->second->nonbuiltins();
 			for(std::set<Function*>::iterator jt = sf.begin(); jt != sf.end(); ++jt) {
 				Function* f = *jt;
 				FuncInter* fi = structure->inter(f);
 				if(fi->approxTwoValued()) {
-					FuncTable* ft = fi->functable();
+					FuncTable* ft = fi->funcTable();
 					output() << *f << " = ";
 					visit(ft);
 					output() << '\n';
 				}
 				else {
-					PredInter* pi = fi->graphinter();
+					PredInter* pi = fi->graphInter();
 					const PredTable* ct = pi->ct();
 					output() << *f << "<ct> = ";
 					printAsFunc(ct);
@@ -125,15 +125,15 @@
 
 	void visit(const Vocabulary* v) {
 		assert(isTheoryOpen());
-		for(std::map<std::string,std::set<Sort*> >::const_iterator it = v->firstsort(); it != v->lastsort(); ++it) {
+		for(std::map<std::string,std::set<Sort*> >::const_iterator it = v->firstSort(); it != v->lastSort(); ++it) {
 			for(std::set<Sort*>::iterator jt = it->second.begin(); jt != it->second.end(); ++jt) {
 				if(!(*jt)->builtin() || v == Vocabulary::std()) visit(*jt);
 			}
 		}
-		for(std::map<std::string,Predicate*>::const_iterator it = v->firstpred(); it != v->lastpred(); ++it) {
+		for(std::map<std::string,Predicate*>::const_iterator it = v->firstPred(); it != v->lastPred(); ++it) {
 			if(!it->second->builtin() || v == Vocabulary::std()) visit(it->second);
 		}
-		for(std::map<std::string,Function*>::const_iterator it = v->firstfunc(); it != v->lastfunc(); ++it) {
+		for(std::map<std::string,Function*>::const_iterator it = v->firstFunc(); it != v->lastFunc(); ++it) {
 			if(!it->second->builtin() || v == Vocabulary::std()) visit(it->second);
 		}
 	}
@@ -270,26 +270,15 @@
 	void visit(const BoolForm* f) {
 		assert(isTheoryOpen());
 		if(f->subformulas().empty()) {
-			if(f->sign() == f->conj()) {
-				output() << "true";
-			}
-			else {
-				output() << "false";
-			}
+			if(f->sign() == f->conj()) { output() << "true"; }
+			else { output() << "false"; }
 		}
 		else {
-			if(not f->sign()) {
-				output() << '~';
-			}
+			if(not f->sign()) { output() << '~'; }
 			output() << '(';
 			f->subformulas()[0]->accept(this);
 			for(unsigned int n = 1; n < f->subformulas().size(); ++n) {
-				if(f->conj()) {
-					output() << " & ";
-				}
-				else {
-					output() << " | ";
-				}
+				output() << (f->conj() ? " & " : " | ");
 				f->subformulas()[n]->accept(this);
 			}
 			output() << ')';
@@ -298,22 +287,13 @@
 
 	void visit(const QuantForm* f) {
 		assert(isTheoryOpen());
-		if(not f->sign()) {
-			output() << '~';
-		}
+		if(not f->sign()) { output() << '~'; }
 		output() << '(';
-		if(f->univ()) {
-			output() << '!';
-		}
-		else {
-			output() << '?';
-		}
-		for(std::set<Variable*>::const_iterator it = f->quantvars().begin(); it != f->quantvars().end(); ++it) {
+		output() << (f->univ() ? '!' : '?');
+		for(std::set<Variable*>::const_iterator it = f->quantVars().begin(); it != f->quantVars().end(); ++it) {
 			output() << ' ';
 			output() << (*it)->name();
-			if((*it)->sort()) {
-				output() << '[' << *((*it)->sort()) << ']';
-			}
+			if((*it)->sort()) { output() << '[' << (*it)->sort()->name() << ']'; }
 		}
 		output() << " : ";
 		f->subformulas()[0]->accept(this);
@@ -321,9 +301,7 @@
 	}
 
 	void visit(const AggForm* f) {
-		if(not f->sign()) {
-			output() << '~';
-		}
+		if(not f->sign()) { output() << '~'; }
 		output() << '(';
 		f->left()->accept(this);
 		output() << ' ' << toString(f->comp()) << ' ';
@@ -337,9 +315,9 @@
 	void visit(const Rule* r) {
 		assert(isTheoryOpen());
 		printTab();
-		if(not r->quantvars().empty()) {
+		if(not r->quantVars().empty()) {
 			output() << "!";
-			for(std::set<Variable*>::const_iterator it = r->quantvars().begin(); it != r->quantvars().end(); ++it) {
+			for(std::set<Variable*>::const_iterator it = r->quantVars().begin(); it != r->quantVars().end(); ++it) {
 				output() << " " << *(*it);
 			}
 			output() << " : ";
@@ -433,7 +411,6 @@
 
 	/** Set expressions **/
 
-<<<<<<< HEAD
 	void visit(const EnumSetExpr* s) {
 		output() << "[ ";
 		if(not s->subformulas().empty()) {
@@ -441,63 +418,17 @@
 			for(unsigned int n = 1; n < s->subformulas().size(); ++n) {
 				output() << ";";
 				s->subformulas()[n]->accept(this);
-=======
-		// The sign of the literal is handled on higher level.
-		atomnr = abs(atomnr);
-		// Get the atom's symbol from the translator.
-		PFSymbol* pfs = _translator->symbol(atomnr);
-		if(pfs) {
-			// Print the symbol's name.
-			output() << pfs->name().substr(0,pfs->name().find('/'));
-			// Print the symbol's sorts.
-//			if(pfs->nrSorts()) {
-//				output() << '[';
-//				for(unsigned int n = 0; n < pfs->nrSorts(); ++n) {
-//					if(pfs->sort(n)) {
-//						output() << pfs->sort(n)->name();
-//						if(n != pfs->nrSorts()-1) output() << ',';
-//					}
-//				}
-//				output() << ']';
-//			}
-			// Get the atom's arguments for the translator.
-			const std::vector<const DomainElement*>& args = _translator->args(atomnr);
-			// Print the atom's arguments.
-			if(typeid(*pfs) == typeid(Predicate)) {
-				if(not args.empty()) {
-					output() << "(";
-					for(unsigned int n = 0; n < args.size(); ++n) {
-						output() << args[n]->to_string();
-						if(n != args.size()-1) output() << ",";
-					}
-					output() << ")";
-				}
-			}
-			else {
-				assert(typeid(*pfs) == typeid(Function));
-				if(args.size() > 1) {
-					output() << "(";
-					for(unsigned int n = 0; n < args.size()-1; ++n) {
-						output() << args[n]->to_string();
-						if(n != args.size()-2) output() << ",";
-					}
-					output() << ")";
-				}
-				output() << " = " << args.back()->to_string();
->>>>>>> a5cfdf77
 			}
 		}
 		output() << " ]";
 	}
 	
 	void visit(const QuantSetExpr* s) {
-		output() << "{";
-		for(std::set<Variable*>::const_iterator it = s->quantvars().begin(); it != s->quantvars().end(); ++it) {
-			output() << " ";
+		output() << '{';
+		for(std::set<Variable*>::const_iterator it = s->quantVars().begin(); it != s->quantVars().end(); ++it) {
+			output() << ' ';
 			output() << (*it)->name();
-			if((*it)->sort()) {
-				output() << "[" << (*it)->sort()->name() << "]";
-			}
+			if((*it)->sort()) { output() << '[' << (*it)->sort()->name() << ']'; }
 		}
 		output() << " : ";
 		s->subformulas()[0]->accept(this);
@@ -783,7 +714,7 @@
 
 	void visit(SortTable* table) {
 		assert(isTheoryOpen());
-		SortIterator it = table->sortbegin();
+		SortIterator it = table->sortBegin();
 		output() << "{ ";
 		if(it.hasNext()) {
 			output() << (*it)->toString();
