/************************************
	ecnfprinter.hpp
	this file belongs to GidL 2.0
	(c) K.U.Leuven
************************************/

#ifndef ECNFPRINTER_HPP_
#define ECNFPRINTER_HPP_

#include "printers/print.hpp"
#include "theory.hpp"
#include "ground.hpp"
#include "ecnf.hpp"
#include "common.hpp"

#include "groundtheories/AbstractGroundTheory.hpp"
#include "groundtheories/GroundPolicy.hpp"

// FIXME rewrite the printers to correctly handle visiting incrementally, making sure all arguments are instantiated, ...

template<typename Stream>
class EcnfPrinter : public StreamPrinter<Stream> {
private:
	int							_currenthead;
	unsigned int 				_currentdefnr;
	AbstractStructure*			_structure;
	const GroundTermTranslator*	_termtranslator;
	std::set<unsigned int> 		_printedvarids;
	bool 						writeTranslation_;

	bool writeTranlation() const { return writeTranslation_; }

	using StreamPrinter<Stream>::output;
	using StreamPrinter<Stream>::printTab;
	using StreamPrinter<Stream>::unindent;
	using StreamPrinter<Stream>::indent;
	using StreamPrinter<Stream>::isDefClosed;
	using StreamPrinter<Stream>::isDefOpen;
	using StreamPrinter<Stream>::closeDef;
	using StreamPrinter<Stream>::openDef;
	using StreamPrinter<Stream>::isTheoryOpen;
	using StreamPrinter<Stream>::closeTheory;
	using StreamPrinter<Stream>::openTheory;

public:
	EcnfPrinter(bool writetranslation, Stream& stream):
			StreamPrinter<Stream>(stream),
			_currenthead(-1),
			_currentdefnr(0),
			_structure(NULL),
			_termtranslator(NULL),
			writeTranslation_(writetranslation){

	}

	virtual void startTheory(){
		if(!isTheoryOpen()){
			output() << "p ecnf\n";
			openTheory();
		}
	}
	virtual void endTheory(){
		if(isTheoryOpen()){
			closeTheory();
		}
	}

	virtual void setStructure(AbstractStructure* t){ _structure = t; }
	virtual void setTermTranslator(GroundTermTranslator* t){ _termtranslator = t; }

	void visit(const Vocabulary* ) {
		output() <<"(vocabulary cannot be printed in ecnf)";
	}

	void visit(const Namespace* ) {
		output() << "(namespace cannot be printed in ecnf)";
	}

	void visit(const AbstractStructure* ) {
		output() <<"(structure cannot be printed in ecnf)";
	}

	void visit(const GroundClause& g){
		assert(isTheoryOpen());
		for(unsigned int m = 0; m < g.size(); ++m){
			output() << g[m] << ' ';
		}
		output() << '0' << "\n";
	}

	void visit(const GroundTheory<GroundPolicy>* g) {
		assert(isTheoryOpen());
		setStructure(g->structure());
		setTermTranslator(g->termtranslator());
		startTheory();
		for(unsigned int n = 0; n < g->nrClauses(); ++n) {
			visit(g->clause(n));
		}
<<<<<<< HEAD

		for(auto i=g->definitions().begin(); i!=g->definitions().end(); i++){
=======
//		for(unsigned int n = 0; n < g->nrDefinitions(); ++n) {
//			_currentdefnr = g->definition(n)->id();//TODO REMOVE ONE OF TWO FIXME
//			openDefinition(_currentdefnr);
//			g->definition(n)->accept(this);
//			closeDefinition();
//		}
		for(auto i=g->definitions().cbegin(); i!=g->definitions().cend(); i++){
>>>>>>> ab4cb297
			_currentdefnr= (*i).second->id();
			openDefinition(_currentdefnr);
			(*i).second->accept(this);
			closeDefinition();
		}
		for(unsigned int n = 0; n < g->nrSets(); ++n){ //IMPORTANT: Print sets before aggregates!!
			g->set(n)->accept(this);
		}
		for(unsigned int n = 0; n < g->nrAggregates(); ++n){
			g->aggregate(n)->accept(this);
		}
		for(unsigned int n = 0; n < g->nrFixpDefs(); ++n){
			g->fixpdef(n)->accept(this);
		}
		for(unsigned int n = 0; n < g->nrCPReifications(); ++n) {
			g->cpreification(n)->accept(this);
		}

		if(writeTranlation()){
			output() <<"=== Atomtranslation ===" << "\n";
			GroundTranslator* translator = g->translator();
			int atom = 1;
			while(translator->isStored(atom)){
				if(translator->isInputAtom(atom)){
					output() << atom <<"|" <<translator->printAtom(atom, false) <<"\n"; // TODO longnames?
				}
				atom++;
			}
			output() <<"==== ====" <<"\n";
		}
		endTheory();
	}

	void visit(const GroundFixpDef*) {
		/*TODO not implemented*/
		output() <<"c Warning, fixpoint definitions are not printed yet\n";
	}

	void openDefinition(int defid){
		assert(isDefClosed());
		openDef(defid);
	}

	void closeDefinition(){
		assert(!isDefClosed());
		closeDef();
	}

	//FIXME a visitor for definitions does not work!
	void visit(const GroundDefinition* d) {
		assert(isTheoryOpen());
		for(auto it = d->begin(); it != d->end(); ++it) {
			(*it).second->accept(this);
		}
	}

	void visit(const PCGroundRule* b) {
		assert(isTheoryOpen());
		output() << (b->type() == RT_CONJ ? "C " : "D ");
		output() << "<- " << _currentdefnr << ' ' << b->head() << ' ';
		for(unsigned int n = 0; n < b->size(); ++n){
			output() << b->literal(n) << ' ';
		}
		output() << "0\n";
	}

	void visit(const AggGroundRule* a) {
		assert(isTheoryOpen());
		printAggregate(a->aggtype(),TsType::RULE,_currentdefnr,a->lower(),a->head(),a->setnr(),a->bound());
	}

	void visit(const GroundAggregate* b) {
		assert(isTheoryOpen());
		//FIXME -1 should be the minisatid undefined
		printAggregate(b->type(),b->arrow(),-1,b->lower(),b->head(),b->setnr(),b->bound());
	}

	void visit(const GroundSet* s) {
		assert(isTheoryOpen());
		output() << (s->weighted() ? "WSet" : "Set") << ' ' << s->setnr();
		for(unsigned int n = 0; n < s->size(); ++n) {
			output() << ' ' << s->literal(n);
			if(s->weighted()) output() << '=' << s->weight(n);
		}
		output() << " 0\n";
	}

	void visit(const CPReification* cpr) {
		assert(isTheoryOpen());
		CompType comp = cpr->_body->comp();
		CPTerm* left = cpr->_body->left();
		CPBound right = cpr->_body->right();
		if(typeid(*left) == typeid(CPVarTerm)) {
			CPVarTerm* term = dynamic_cast<CPVarTerm*>(left);
			printCPVariable(term->varid());
			if(right._isvarid) { // CPBinaryRelVar
				printCPVariable(right._varid);
				printCPReification("BINTRT",cpr->_head,term->varid(),comp,right._varid);
			}
			else { // CPBinaryRel
				printCPReification("BINTRI",cpr->_head,term->varid(),comp,right._bound);
			}
		} else if(typeid(*left) == typeid(CPSumTerm)) {
			CPSumTerm* term = dynamic_cast<CPSumTerm*>(left);
			std::vector<int> weights;
			weights.resize(term->varids().size(), 1);

			if(right._isvarid) {
				std::vector<VarId> varids = term->varids();
				int bound = 0;
				varids.push_back(right._varid);
				weights.push_back(-1);

				addWeightedSum(cpr->_head, varids, weights, bound, comp);
			} else {
				addWeightedSum(cpr->_head, term->varids(), weights, right._bound, comp);
			}
		} else {
			assert(typeid(*left) == typeid(CPWSumTerm));
			CPWSumTerm* term = dynamic_cast<CPWSumTerm*>(left);
			if(right._isvarid) {
				std::vector<VarId> varids = term->varids();
				std::vector<int> weights = term->weights();

				int bound = 0;
				varids.push_back(right._varid);
				weights.push_back(-1);

				addWeightedSum(cpr->_head, varids, weights, bound, comp);
			} else {
				addWeightedSum(cpr->_head, term->varids(), term->weights(), right._bound, comp);
			}
		}
	}

private:

	void addWeightedSum(int head, const std::vector<VarId>& varids, const std::vector<int> weights, const int& bound, CompType rel){
		assert(varids.size()==weights.size());
		for(auto i=varids.cbegin(); i<varids.cend(); ++i){
			printCPVariable(*i);
		}
		printCPReification("SUMSTSIRI",head,varids,weights,rel,bound);
	}

	void printAggregate(AggFunction aggtype, TsType arrow, unsigned int defnr, bool lower, int head, unsigned int setnr, double bound) {
		switch(aggtype) {
			case AggFunction::CARD: 	output() << "Card "; break;
			case AggFunction::SUM: 	output() << "Sum "; break;
			case AggFunction::PROD: 	output() << "Prod "; break;
			case AggFunction::MIN: 	output() << "Min "; break;
			case AggFunction::MAX: 	output() << "Max "; break;
		}
		#warning "Replacing implication by equivalence in ecnfprinter, should change in future.";
		switch(arrow) {
			case TsType::EQ: case TsType::IMPL: case TsType::RIMPL:  // (Reverse) implication is not supported by solver (yet)
				output() << "C ";
				break;
			case TsType::RULE:
				assert(isDefOpen(defnr));
				output() << "<- " << defnr << ' ';
				break;
		}
		output() << (lower ? 'G' : 'L') << ' ' << head << ' ' << setnr << ' ' << bound << " 0" <<"\n";
	}

	void printCPVariables(std::vector<unsigned int> varids) {
		for(auto it = varids.cbegin(); it != varids.cend(); ++it) {
			printCPVariable(*it);
		}
	}

	void printCPVariable(unsigned int varid) {
		if(_printedvarids.find(varid) == _printedvarids.cend()) {
			_printedvarids.insert(varid);
			SortTable* domain = _termtranslator->domain(varid);
			if(domain->isRange()) {
				int minvalue = domain->first()->value()._int;
				int maxvalue = domain->last()->value()._int;
				output() << "INTVAR " << varid << ' ' << minvalue << ' ' << maxvalue << ' ';
			} else {
				output() << "INTVARDOM " << varid << ' ';
				for(SortIterator it = domain->sortBegin(); it.hasNext(); ++it) {
					int value = (*it)->value()._int;
					output() << value << ' ';
				}
			}
			output() << '0' << "\n";
		}
	}

	std::string toString(CompType comp){
		switch (comp) {
			case CompType::EQ: return "=";
			case CompType::NEQ: return "~=";
			case CompType::LEQ: return "=<";
			case CompType::GEQ: return ">=";
			case CompType::GT: return ">";
			case CompType::LT: return "<";
		}
		assert(false);
		return "";
	}

	void printCPReification(std::string type, int head, unsigned int left, CompType comp, long right) {
		output() << type << ' ' << head << ' ' << left << ' ' << toString(comp) << ' ' << right << " 0" << "\n";
	}

	void printCPReification(std::string type, int head, std::vector<unsigned int> varids, std::vector<int> weights, CompType comp, long right) {
		output() << type << ' ' << head << ' ';
		for(auto it = varids.cbegin(); it != varids.cend(); ++it){
			output() << *it << ' ';
		}
		output() << " | ";
		for(auto it = weights.cbegin(); it != weights.cend(); ++it){
			output() << *it << ' ';
		}
		output() << toString(comp) << ' ' << right << " 0" << "\n";
	}
};

#endif /* ECNFPRINTER_HPP_ */<|MERGE_RESOLUTION|>--- conflicted
+++ resolved
@@ -96,18 +96,7 @@
 		for(unsigned int n = 0; n < g->nrClauses(); ++n) {
 			visit(g->clause(n));
 		}
-<<<<<<< HEAD
-
-		for(auto i=g->definitions().begin(); i!=g->definitions().end(); i++){
-=======
-//		for(unsigned int n = 0; n < g->nrDefinitions(); ++n) {
-//			_currentdefnr = g->definition(n)->id();//TODO REMOVE ONE OF TWO FIXME
-//			openDefinition(_currentdefnr);
-//			g->definition(n)->accept(this);
-//			closeDefinition();
-//		}
 		for(auto i=g->definitions().cbegin(); i!=g->definitions().cend(); i++){
->>>>>>> ab4cb297
 			_currentdefnr= (*i).second->id();
 			openDefinition(_currentdefnr);
 			(*i).second->accept(this);
