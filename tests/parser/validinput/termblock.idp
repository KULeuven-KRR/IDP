--- conflicted
+++ resolved
@@ -6,9 +6,5 @@
 	C
 }
 procedure main(){
-<<<<<<< HEAD
-	return 1
-=======
 	return 1	
->>>>>>> 9db31f85
 }