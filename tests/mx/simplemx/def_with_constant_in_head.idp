--- conflicted
+++ resolved
@@ -20,13 +20,4 @@
 
 procedure getExpectedNbOfModels() {
 	return 2
-<<<<<<< HEAD
-}
-=======
-}
-
-procedure getExpectedAModel() {
-	return true
-}
-
->>>>>>> ecfadbcc
+}