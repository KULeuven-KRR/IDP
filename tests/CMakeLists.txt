cmake_minimum_required(VERSION 2.8)
		
OPTION(USEINTERACTIVE "allow user-interaction" ON)
		
set(CMAKE_CXX_FLAGS "${CMAKE_CXX_FLAGS} -std=gnu++0x") # necessary for gtest!
if(USEINTERACTIVE)
set(CMAKE_CXX_FLAGS "${CMAKE_CXX_FLAGS} -D USEINTERACTIVE")
endif()

include_directories ("
	"${PROJECT_SOURCE_DIR}/lib/loki/include"
	"${PROJECT_SOURCE_DIR}/lib/tinythread/source"
	"${PROJECT_SOURCE_DIR}/lib/minisatid/src/external"
	"${PROJECT_SOURCE_DIR}/lib/linenoise/include"
	"${PROJECT_SOURCE_DIR}/lib/lua/src"
	"${PROJECT_SOURCE_DIR}/src"
	"${PROJECT_BUILD_DIR}/lua/src"
	"${PROJECT_SOURCE_DIR}/lib/pluscallback1.7/"
	"${PROJECT_SOURCE_DIR}/lib/gtest-1.6.0/include/"
	"${PROJECT_SOURCE_DIR}/lib/linenoise/"
") 

if(${BUILDTESTS})
	set(CMAKE_CXX_FLAGS "${CMAKE_CXX_FLAGS} -D TESTDIR=\\\"${PROJECT_SOURCE_DIR}/tests\\\" ")
	add_executable(idptests
		simpletests.cpp
		generatortests.cpp
		bddtests.cpp
		grounderfactorytests.cpp
		parsertests.cpp
		overflowtests.cpp
<<<<<<< HEAD
		insertiontests.cpp
=======
		transformationtests.cpp
>>>>>>> 7ad2c8d6
		commandtests.cpp
		internalmxtests.cpp
		mxtests.cpp
		mxoptimtests.cpp
		querytests.cpp		
		definitiontests.cpp
		propagationtests.cpp
		testingtools.hpp testingtools.cpp		
		TestUtils.hpp TestUtils.cpp
		testsuite.cpp
	)
	add_executable(lazytests
		lazymxtests.cpp
		testingtools.hpp testingtools.cpp
		TestUtils.hpp TestUtils.cpp
		testsuite.cpp
	)
	add_executable(slowtests
		slowmxtests.cpp
		testingtools.hpp testingtools.cpp
		TestUtils.hpp TestUtils.cpp
		testsuite.cpp
	)
	target_link_libraries(idptests idp gtest)
	target_link_libraries(lazytests idp gtest)
	target_link_libraries(slowtests idp gtest)
	if(${CMAKE_SYSTEM_NAME} MATCHES "Linux")
		set_target_properties(idptests PROPERTIES LINK_FLAGS "-pthread ")
		set_target_properties(lazytests PROPERTIES LINK_FLAGS "-pthread ")
		set_target_properties(slowtests PROPERTIES LINK_FLAGS "-pthread ")
	endif()
	add_test(idptests idptests "--gtest_color=yes")
	add_test(lazytests lazytests "--gtest_color=yes")
	add_test(slowtests slowtests "--gtest_color=yes")
	add_custom_target(check COMMAND idptests -V DEPENDS idptests)
	add_custom_target(lazycheck COMMAND lazytests -V DEPENDS lazytests)
	add_custom_target(fullcheck COMMAND ${CMAKE_CTEST_COMMAND} -V DEPENDS idptests lazytests slowtests)
endif()<|MERGE_RESOLUTION|>--- conflicted
+++ resolved
@@ -29,11 +29,7 @@
 		grounderfactorytests.cpp
 		parsertests.cpp
 		overflowtests.cpp
-<<<<<<< HEAD
-		insertiontests.cpp
-=======
 		transformationtests.cpp
->>>>>>> 7ad2c8d6
 		commandtests.cpp
 		internalmxtests.cpp
 		mxtests.cpp
