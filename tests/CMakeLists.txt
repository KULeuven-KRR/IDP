--- conflicted
+++ resolved
@@ -21,11 +21,11 @@
 ") 
 
 if(${BUILDTESTS})
-<<<<<<< HEAD
 	set(CMAKE_CXX_FLAGS "${CMAKE_CXX_FLAGS} -D TESTDIR=\\\"${PROJECT_SOURCE_DIR}/tests\\\" ")
 	add_executable(idptests
 			testsuite.cpp
 			mxtests.cpp
+			simpletests.cpp
 			testingtools.hpp testingtools.cpp
 			TestUtils.hpp TestUtils.cpp
 	)
@@ -35,18 +35,4 @@
 	endif()
 	add_test(idptests idptests "--gtest_color=yes")
 	add_custom_target(check COMMAND ${CMAKE_CTEST_COMMAND} -V DEPENDS idptests)
-=======
-set(CMAKE_CXX_FLAGS "${CMAKE_CXX_FLAGS} -D TESTDIR=\\\"${PROJECT_SOURCE_DIR}/tests\\\" ")
-add_executable(idptests
-		testsuite.cpp
-		mxtests.cpp
-		simpletests.cpp
-		testingtools.hpp testingtools.cpp
-		TestUtils.hpp TestUtils.cpp
-)
-target_link_libraries(idptests idp gtest)
-set_target_properties(idptests PROPERTIES LINK_FLAGS "-pthread ")
-add_test(idptests idptests "--gtest_color=yes")
-add_custom_target(check COMMAND ${CMAKE_CTEST_COMMAND} -V DEPENDS idptests)
->>>>>>> bcb2919e
 endif()