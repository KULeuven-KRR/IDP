vocabulary V {
	type x isa int
	type y isa int
	a:x
	b:y
}

theory T:V {
	a~=b.
}

structure S:V {
	x = {1..5}
	y = {0..3}
}

<<<<<<< HEAD
procedure getExpectedNbOfModels() {
	return 20-3
=======
procedure getExpectedNbOfModels(){
	return 17
>>>>>>> b1d30f12
}<|MERGE_RESOLUTION|>--- conflicted
+++ resolved
@@ -14,11 +14,6 @@
 	y = {0..3}
 }
 
-<<<<<<< HEAD
-procedure getExpectedNbOfModels() {
-	return 20-3
-=======
 procedure getExpectedNbOfModels(){
 	return 17
->>>>>>> b1d30f12
 }