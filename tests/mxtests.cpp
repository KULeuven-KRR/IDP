--- conflicted
+++ resolved
@@ -115,21 +115,16 @@
 	ASSERT_EQ(result, Status::SUCCESS);
 }
 
-<<<<<<< HEAD
-TEST_P(MXTest, DoesMXWithBounds) {
-	string testfile(string(TESTDIR) + "mxnbofmodelstestwithbounds.idp"); // TODO TESTDIR should be one HIGHER
+TEST_P(MXnbTest, DoesMXWithBounds) {
+	string testfile(string(TESTDIR) + "mxnbofmodelstestwithbounds.idp");
 	cerr << "Testing " << string(TESTDIR) + GetParam() << "\n";
 	Status result = Status::FAIL;
 	ASSERT_NO_THROW( result = test( { string(TESTDIR) + GetParam(), testfile }););
 	ASSERT_EQ(result, Status::SUCCESS);
 }
 
-TEST_P(LazyMXTest, DoesMX) {
-	string testfile(string(TESTDIR) + "mxlazynbofmodelstest.idp"); // TODO TESTDIR should be one HIGHER
-=======
 TEST_P(MXsatTest, DoesMX) {
 	string testfile(string(TESTDIR) + "mxsattest.idp");
->>>>>>> 07a63baf
 	cerr << "Testing " << string(TESTDIR) + GetParam() << "\n";
 	Status result = Status::FAIL;
 	ASSERT_NO_THROW( result = test( { string(TESTDIR) + GetParam(), testfile }););
