[submodule "pcsolver"]
	path = pcsolver
<<<<<<< HEAD
	url = server:/repos/minisatid
=======
	url = broes+git@server:/repos/minisatid
[submodule "autotoolized-lua"]
	path = autotoolized-lua
	url = https://github.com/akheron/autotoolized-lua.git
[submodule "lib/lua"]
	path = lib/lua
	url = https://github.com/akheron/autotoolized-lua.git
>>>>>>> f7b156f2
<|MERGE_RESOLUTION|>--- conflicted
+++ resolved
@@ -1,13 +1,9 @@
 [submodule "pcsolver"]
 	path = pcsolver
-<<<<<<< HEAD
 	url = server:/repos/minisatid
-=======
-	url = broes+git@server:/repos/minisatid
 [submodule "autotoolized-lua"]
 	path = autotoolized-lua
 	url = https://github.com/akheron/autotoolized-lua.git
 [submodule "lib/lua"]
 	path = lib/lua
-	url = https://github.com/akheron/autotoolized-lua.git
->>>>>>> f7b156f2
+	url = https://github.com/akheron/autotoolized-lua.git