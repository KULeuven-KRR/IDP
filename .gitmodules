[submodule "pcsolver"]
	path = pcsolver
<<<<<<< HEAD
	url = stef+git@server:/repos/minisatid
=======
	url = broes+git@server:/repos/minisatid
>>>>>>> 6e0b50b4
<|MERGE_RESOLUTION|>--- conflicted
+++ resolved
@@ -1,7 +1,3 @@
 [submodule "pcsolver"]
 	path = pcsolver
-<<<<<<< HEAD
-	url = stef+git@server:/repos/minisatid
-=======
-	url = broes+git@server:/repos/minisatid
->>>>>>> 6e0b50b4
+	url = server:/repos/minisatid