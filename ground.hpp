--- conflicted
+++ resolved
@@ -261,18 +261,7 @@
 		int				nextNumber();
 		unsigned int	addSymbol(PFSymbol* pfs);
 
-<<<<<<< HEAD
 		bool										isSymbol(int nr)			const	{ return 0<nr && nr<_backsymbtable.size(); }
-		PFSymbol*									symbol(int nr)				const	{ return _backsymbtable[abs(nr)];		}
-		const std::vector<const DomainElement*>&	args(int nr)				const	{ return _backargstable[abs(nr)];		}
-		bool										isTseitin(int l)			const	{ return symbol(l) == 0;				}
-		TsBody*										tsbody(int l)				const	{ return _tsbodies.find(abs(l))->second;}
-		const TsSet&								groundset(int nr)			const	{ return _sets[nr];						}
-		TsSet&										groundset(int nr)					{ return _sets[nr];						}
-		unsigned int								nrOffsets()					const	{ return _symboffsets.size();			}
-		PFSymbol*									getSymbol(unsigned int n)	const	{ return _symboffsets[n];				}
-		const std::map<std::vector<const DomainElement*>,int,StrictWeakTupleOrdering>&	getTuples(unsigned int n)	const	{ return _table[n];						}
-=======
 		PFSymbol*				symbol(int nr)				const	{ return _backsymbtable[abs(nr)];			}
 		const ElementTuple&		args(int nr)				const	{ return _backargstable[abs(nr)];			}
 		bool					isTseitin(int l)			const	{ return symbol(l) == 0;					}
@@ -283,7 +272,6 @@
 		PFSymbol*				getSymbol(unsigned int n)	const	{ return _symboffsets[n];					}
 		const std::map<ElementTuple,int,StrictWeakTupleOrdering>&	
 								getTuples(unsigned int n)	const	{ return _table[n];							}
->>>>>>> 9e932a84
 
 		std::string	printAtom(int nr)	const;
 };
@@ -366,6 +354,7 @@
 
 /** Grounding context **/
 enum CompContext { CC_SENTENCE, CC_HEAD, CC_FORMULA };
+enum PosContext { PC_POSITIVE, PC_NEGATIVE, PC_BOTH };
 
 struct GroundingContext {
 	bool				_truegen;		// Indicates whether the variables are instantiated in order to obtain
