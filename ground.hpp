/************************************
 ground.hpp
 this file belongs to GidL 2.0
 (c) K.U.Leuven
 ************************************/

#ifndef GROUND_HPP
#define GROUND_HPP

#include <string>
#include <vector>
#include <map>
#include <set>
#include <queue>
#include <stack>
#include <typeinfo>
#include <cstdlib>
#include "theory.hpp"
#include "structure.hpp"
#include "commontypes.hpp"
#include "pcsolver/src/external/ExternalInterface.hpp"

class PFSymbol;
class Variable;
class FuncTable;
class AbstractStructure;
class AbstractGroundTheory;
class InstGenerator;
class InstChecker;
class InstanceChecker;
class SortTable;
class DomainElement;
class Options;

typedef unsigned int VarId;

/**********************************************
 Translate from ground atoms to numbers
 **********************************************/

/**
 * Set corresponding to a tseitin.
 */
class TsSet {
private:
	std::vector<int> _setlits; // All literals in the ground set
	std::vector<double> _litweights; // For each literal a corresponding weight
	std::vector<double> _trueweights; // The weights of the true literals in the set
public:
	// Modifiers
	void setWeight(unsigned int n, double w) {
		_litweights[n] = w;
	}
	// Inspectors
	std::vector<int> literals() const {
		return _setlits;
	}
	std::vector<double> weights() const {
		return _litweights;
	}
	std::vector<double> trueweights() const {
		return _trueweights;
	}
	unsigned int size() const {
		return _setlits.size();
	}
	bool empty() const {
		return _setlits.empty();
	}
	int literal(unsigned int n) const {
		return _setlits[n];
	}
	double weight(unsigned int n) const {
		return _litweights[n];
	}
	friend class GroundTranslator;
};

/**
 * A complete definition of a tseitin atom.
 */
class TsBody {
protected:
	const TsType _type; // the type of "tseitin definition"
	TsBody(TsType type) :
			_type(type) {
	}
public:
	virtual ~TsBody() {
	}
	TsType type() const {
		return _type;
	}

	virtual bool operator==(const TsBody& rhs) const;
	virtual bool operator<(const TsBody& rhs) const;
	bool operator>(const TsBody& rhs) const {
		return not (*this == rhs && *this < rhs);
	}
};

class PCTsBody: public TsBody {
private:
	std::vector<int> _body; // the literals in the subformula replaced by the tseitin
	bool _conj; // if true, the replaced subformula is the conjunction of the literals in _body,
				// if false, the replaced subformula is the disjunction of the literals in _body
public:
	PCTsBody(TsType type, const std::vector<int>& body, bool conj) :
			TsBody(type), _body(body), _conj(conj) {
	}
	std::vector<int> body() const {
		return _body;
	}
	unsigned int size() const {
		return _body.size();
	}
	int literal(unsigned int n) const {
		return _body[n];
	}
	bool conj() const {
		return _conj;
	}
	bool operator==(const TsBody& rhs) const;
	bool operator<(const TsBody& rhs) const;
};

class AggTsBody: public TsBody {
private:
	int _setnr;
	AggFunction _aggtype;
	bool _lower;
	double _bound;
public:
	AggTsBody(TsType type, double bound, bool lower, AggFunction at, int setnr) :
			TsBody(type), _setnr(setnr), _aggtype(at), _lower(lower), _bound(bound) {
	}
	int setnr() const {
		return _setnr;
	}
	AggFunction aggtype() const {
		return _aggtype;
	}
	bool lower() const {
		return _lower;
	}
	double bound() const {
		return _bound;
	}
	void setBound(double bound) {
		_bound = bound;
	}
	bool operator==(const TsBody& rhs) const;
	bool operator<(const TsBody& rhs) const;
};

class CPTerm;

/**
 * A bound in a CP constraint can be an integer or a CP variable.
 */
struct CPBound {
public:
	bool _isvarid;
	union {
		int _bound;
		VarId _varid;
	};
	CPBound(const int& bound) :
			_isvarid(false), _bound(bound) {
	}
	CPBound(const VarId& varid) :
			_isvarid(true), _varid(varid) {
	}
	bool operator==(const CPBound& rhs) const;
	bool operator<(const CPBound& rhs) const;
};

/**
 * Tseitin body consisting of a CP constraint.
 */
class CPTsBody: public TsBody {
private:
	CPTerm* _left;
	CompType _comp;
	CPBound _right;
public:
	CPTsBody(TsType type, CPTerm* left, CompType comp, const CPBound& right) :
			TsBody(type), _left(left), _comp(comp), _right(right) {
	}
	CPTerm* left() const {
		return _left;
	}
	CompType comp() const {
		return _comp;
	}
	CPBound right() const {
		return _right;
	}
	bool operator==(const TsBody& rhs) const;
	bool operator<(const TsBody& rhs) const;
};

class LazyQuantGrounder;
typedef std::pair<const DomElemContainer*, const DomainElement*> dominst;
typedef std::vector<dominst> dominstlist;

struct ResidualAndFreeInst {
	Lit residual;
	dominstlist freevarinst;

	bool operator==(const ResidualAndFreeInst& rhs) const {
		return rhs.residual == residual && freevarinst == rhs.freevarinst;
	}
};

class LazyTsBody: public TsBody {
private:
	unsigned int id_;
	LazyQuantGrounder const* const grounder_;
	ResidualAndFreeInst* inst;

public:
	LazyTsBody(int id, LazyQuantGrounder const* const grounder, ResidualAndFreeInst* inst, TsType type) :
			TsBody(type), id_(id), grounder_(grounder), inst(inst) {
	}
	bool operator==(const TsBody& rhs) const;
	bool operator<(const TsBody& rhs) const;

	unsigned int id() const {
		return id_;
	}

	void notifyTheoryOccurence();
};

/* Sets and terms that will be handled by a constraint solver */

/**
 * Abstract CP term class.
 */
class CPTerm {
protected:
	CPTerm() {
	}
public:
	virtual ~CPTerm() {
	}
	virtual void accept(TheoryVisitor*) const = 0;
	virtual bool operator==(const CPTerm& body) const;
	virtual bool operator<(const CPTerm& body) const;
	bool operator>(const CPTerm& rhs) const {
		return not (*this == rhs && *this < rhs);
	}
};

/**
 * CP term consisting of one CP variable.
 */
class CPVarTerm: public CPTerm {
private:
	VarId _varid;
public:
	CPVarTerm(const VarId& varid) :
			_varid(varid) {
	}

	const VarId& varid() const {
		return _varid;
	}

	bool operator==(const CPTerm&) const;
	bool operator<(const CPTerm&) const;

	void accept(TheoryVisitor* v) const {
		v->visit(this);
	}
};

/**
 * CP term consisting of a sum of CP variables.
 */
class CPSumTerm: public CPTerm {
private:
	std::vector<VarId> _varids;
public:
	CPSumTerm(const VarId& left, const VarId& right) :
			_varids(2) {
		_varids[0] = left;
		_varids[1] = right;
	}
	CPSumTerm(const std::vector<VarId>& varids) :
			_varids(varids) {
	}

	const std::vector<VarId>& varids() const {
		return _varids;
	}
	void varids(const std::vector<VarId>& newids) {
		_varids = newids;
	}

	bool operator==(const CPTerm&) const;
	bool operator<(const CPTerm&) const;

	void accept(TheoryVisitor* v) const {
		v->visit(this);
	}
};

/**
 * CP term consisting of a weighted sum of CP variables.
 */
class CPWSumTerm: public CPTerm {
private:
	std::vector<VarId> _varids;
	std::vector<int> _weights;
public:
	CPWSumTerm(const std::vector<VarId>& varids, const std::vector<int>& weights) :
			_varids(varids), _weights(weights) {
	}

	const std::vector<VarId>& varids() const {
		return _varids;
	}
	const std::vector<int>& weights() const {
		return _weights;
	}

	bool operator==(const CPTerm&) const;
	bool operator<(const CPTerm&) const;

	void accept(TheoryVisitor* v) const {
		v->visit(this);
	}
};

class LazyQuantGrounder;
class LazyRuleGrounder;

typedef std::pair<ElementTuple, Lit> Tuple2Atom;
typedef std::map<ElementTuple, Lit, Compare<ElementTuple> > Tuple2AtomMap;
typedef std::map<TsBody*, Lit, Compare<TsBody> > Ts2Atom;
typedef std::pair<Lit, TsBody*> tspair;

/**
 * Translator stores:
 * 		for a tseitin atom, what its interpretation is
 * 		for an input atom, what symbol it refers to and what elementtuple
 * 		for an atom which is neither, should not store anything, except that it is not stored.
 */

struct SymbolAndAtomMap {
	PFSymbol* symbol;
	Tuple2AtomMap tuple2atom;

	SymbolAndAtomMap(PFSymbol* symbol) :
			symbol(symbol) {
	}
};

enum class AtomType {
	INPUT, TSEITINWITHSUBFORMULA, LONETSEITIN
};

struct SymbolAndTuple {
	PFSymbol* symbol;
	ElementTuple tuple;

	SymbolAndTuple() {
	}
	SymbolAndTuple(PFSymbol* symbol, const ElementTuple& tuple) :
			symbol(symbol), tuple(tuple) {
	}
};

class GroundTranslator {
private:
	std::vector<SymbolAndAtomMap> symbols; // Each symbol added to the translated is associated a unique number, the index into this vector, at which the symbol is also stored

	std::vector<AtomType> atomtype;
	std::vector<SymbolAndTuple*> atom2Tuple; // Pointers manager by the translator!
	std::vector<tspair> atom2TsBody; // Pointers manager by the translator!

	std::map<uint, std::vector<LazyRuleGrounder*> > symbol2rulegrounder; // map a symbol to the rulegrounders in which the symbol occurs as a head

	std::queue<int> _freenumbers; // keeps atom numbers that were freed and can be used again
	std::queue<int> _freesetnumbers; // keeps set numbers that were freed and can be used again

	std::vector<TsSet> _sets; // keeps mapping between Set numbers and sets

	Lit addTseitinBody(TsBody* body);
	Lit nextNumber(AtomType type);

public:
	GroundTranslator() :
			atomtype(1, AtomType::LONETSEITIN), atom2Tuple(1, NULL), atom2TsBody(1, tspair(0, (TsBody*) NULL)), _sets(1) {
	}
	~GroundTranslator();

	Lit translate(unsigned int, const ElementTuple&);
	Lit translate(const std::vector<int>& cl, bool conj, TsType tp);
	Lit translate(const Lit& head, const std::vector<Lit>& clause, bool conj, TsType tstype);
	Lit translate(double bound, CompType comp, bool strict, AggFunction aggtype, int setnr, TsType tstype);
	Lit translate(PFSymbol*, const ElementTuple&);
	Lit translate(CPTerm*, CompType, const CPBound&, TsType);
	Lit translateSet(const std::vector<int>&, const std::vector<double>&, const std::vector<double>&);
	void translate(LazyQuantGrounder const* const lazygrounder, ResidualAndFreeInst* instance, TsType type);

	void notifyDefined(PFSymbol* pfs, LazyRuleGrounder* const grounder);

	unsigned int addSymbol(PFSymbol* pfs);

	bool isStored(int atom) const {
		return atom > 0 && atomtype.size() > atom;
	}
	AtomType getType(int atom) const {
		return atomtype[atom];
	}

	bool isInputAtom(int atom) const {
		return isStored(atom) && getType(atom) == AtomType::INPUT;
	}
	PFSymbol* getSymbol(int atom) const {
		assert(isInputAtom(atom) && atom2Tuple[atom]->symbol!=NULL);
		return atom2Tuple[atom]->symbol;
	}
	const ElementTuple& getArgs(int atom) const {
		assert(isInputAtom(atom) && atom2Tuple[atom]->symbol!=NULL);
		return atom2Tuple[atom]->tuple;
	}

	bool isTseitinWithSubformula(int atom) const {
		return isStored(atom) && getType(atom) == AtomType::TSEITINWITHSUBFORMULA;
	}
	TsBody* getTsBody(int atom) const {
		assert(isTseitinWithSubformula(atom));
		return atom2TsBody[atom].second;
	}

	int createNewUninterpretedNumber() {
		return nextNumber(AtomType::LONETSEITIN);
	}

	bool isSet(int setID) const {
		return _sets.size() > setID;
	}

	const TsSet& groundset(int setID) const {
		assert(isSet(setID));
		return _sets[setID];
	}
	TsSet& groundset(int setID) {
		assert(isSet(setID));
		return _sets[setID];
	}

	bool isManagingSymbol(uint n) const {
		return symbols.size() > n;
	}
	unsigned int nbManagedSymbols() const {
		return symbols.size();
	}
	PFSymbol* getManagedSymbol(uint n) const {
		assert(isManagingSymbol(n));
		return symbols[n].symbol;
	}
	const Tuple2AtomMap& getTuples(uint n) const {
		assert(isManagingSymbol(n));
		return symbols[n].tuple2atom;
	}

	std::string printAtom(const Lit& atom, bool longnames) const;
};

/**
 * Ground terms
 */
struct GroundTerm {
	bool isVariable;
	union {
		const DomainElement* _domelement;
		VarId _varid;
	};
	GroundTerm() {
	}
	GroundTerm(const DomainElement* domel) :
			isVariable(false), _domelement(domel) {
	}
	GroundTerm(const VarId& varid) :
			isVariable(true), _varid(varid) {
	}
	friend bool operator==(const GroundTerm&, const GroundTerm&);
	friend bool operator<(const GroundTerm&, const GroundTerm&);
};

/**
 * Ground term translator.
 */
class GroundTermTranslator {
private:
	AbstractStructure* _structure;

	std::vector<std::map<std::vector<GroundTerm>, VarId> > _functerm2varid_table; //!< map function term to CP variable identifier
	std::vector<Function*> _varid2function; //!< map CP varid to the symbol of its corresponding term
	std::vector<std::vector<GroundTerm> > _varid2args; //!< map CP varid to the terms of its corresponding term

	std::vector<Function*> _offset2function;
	std::map<Function*, size_t> _function2offset;

	std::map<VarId, CPTsBody*> _varid2cprelation;

	std::vector<SortTable*> _varid2domain;

public:
	GroundTermTranslator(AbstractStructure* str) :
			_structure(str), _varid2function(1), _varid2args(1), _varid2domain(1) {
	}

	// Methods for translating terms to variable identifiers
	VarId translate(size_t offset, const std::vector<GroundTerm>&);
	VarId translate(Function*, const std::vector<GroundTerm>&);
	VarId translate(CPTerm*, SortTable*);
	VarId translate(const DomainElement*);

	// Adding variable identifiers and functions
	size_t nextNumber();
	size_t addFunction(Function*);

	// Containment checking
	//bool	isInternalVarId(const VarId& varid)					const { return _function(varid) == 0; }

	// Methods for translating variable identifiers to terms
	Function* function(const VarId& varid) const {
		return _varid2function[varid];
	}
	const std::vector<GroundTerm>& args(const VarId& varid) const {
		return _varid2args[varid];
	}
	CPTsBody* cprelation(const VarId& varid) const {
		return _varid2cprelation.find(varid)->second;
	}
	SortTable* domain(const VarId& varid) const {
		return _varid2domain[varid];
	}

	size_t nrOffsets() const {
		return _offset2function.size();
	}
	size_t getOffset(Function* func) const {
		return _function2offset.at(func);
	}
	const Function* getFunction(size_t offset) const {
		return _offset2function[offset];
	}

	// Debugging
	std::string printTerm(const VarId&, bool longnames) const;
};

/************************************
 Optimized grounding algorithm
 ************************************/

enum class CompContext {
	SENTENCE, HEAD, FORMULA
};
enum class GenType {
	CANMAKETRUE, CANMAKEFALSE
};

GenType operator not(GenType orig);

struct GroundingContext {
	GenType gentype; // if a certainly checker succeeds, then this type applies. if a possible checker fails, then the formula is irrelevant
	Context _funccontext;
	Context _monotone;
	CompContext _component; // Indicates the context of the visited formula
	TsType _tseitin; // Indicates the type of tseitin definition that needs to be used.
	std::set<PFSymbol*> _defined; // Indicates whether the visited rule is recursive.
};

<<<<<<< HEAD
=======
/*** Top level grounders ***/

class TopLevelGrounder {
protected:
	AbstractGroundTheory* _grounding;
	int _verbosity;
public:
	TopLevelGrounder(AbstractGroundTheory* gt, int verb) :
			_grounding(gt), _verbosity(verb) {
	}
	virtual ~TopLevelGrounder() {
	}

	virtual bool run() const = 0;
	AbstractGroundTheory* grounding() const {
		return _grounding;
	}
};

class TheoryGrounder: public TopLevelGrounder {
private:
	std::vector<TopLevelGrounder*> _grounders;
public:
	TheoryGrounder(AbstractGroundTheory* gt, const std::vector<TopLevelGrounder*>& fgs, int verb) :
			TopLevelGrounder(gt, verb), _grounders(fgs) {
	}
	bool run() const;
};

class FormulaGrounder;

class SentenceGrounder: public TopLevelGrounder {
private:
	FormulaGrounder* _subgrounder;
public:
	SentenceGrounder(AbstractGroundTheory* gt, FormulaGrounder* sub, int verb) :
			TopLevelGrounder(gt, verb), _subgrounder(sub) {
	}
	bool run() const;
};

>>>>>>> 20021cb5
/***********************
 Grounder Factory
 ***********************/

/*
 * Class to produce grounders 
 */

class InteractivePrintMonitor;
class TermGrounder;
class SetGrounder;
class HeadGrounder;
class RuleGrounder;
class SymbolicStructure;

typedef std::vector<Variable*> varlist;
typedef std::map<Variable*, const DomElemContainer*> var2dommap;

class Grounder;

class GrounderFactory: public TheoryVisitor {
private:
	// Data
	AbstractStructure* _structure; //!< The structure that will be used to reduce the grounding
	SymbolicStructure* _symstructure; //!< Used approximation
	AbstractGroundTheory* _grounding; //!< The ground theory that will be produced

	// Options
	Options* _options;
	int _verbosity;
	bool _cpsupport;
	bool _longnames;

	// Context
	GroundingContext _context;
	std::stack<GroundingContext> _contextstack;

	void InitContext(); // Initialize the context
	void AggContext();
	void SaveContext(); // Push the current context onto the stack
	void RestoreContext(); // Set _context to the top of the stack and pop the stack
	void DeeperContext(SIGN sign);

	// Descend in the parse tree while taking care of the context
	void descend(Formula* f);
	void descend(Term* t);
	void descend(Rule* r);
	void descend(SetExpr* s);

	// Symbols passed to CP solver
	std::set<const PFSymbol*> _cpsymbols;

	// Variable mapping
	var2dommap _varmapping; // Maps variables to their counterpart during grounding.
							// That is, the corresponding const DomElemContainer* acts as a variable+value.

							// Return values
	FormulaGrounder* _formgrounder;
	TermGrounder* _termgrounder;
	SetGrounder* _setgrounder;
	HeadGrounder* _headgrounder;
	RuleGrounder* _rulegrounder;

	AbstractStructure* structure() const {
		return _structure;
	}

	const var2dommap& varmapping() const {
		return _varmapping;
	}
	//var2dommap& varmapping() { return _varmapping; }

	const DomElemContainer* createVarMapping(Variable * const var);
	template<class VarList>
	InstGenerator* createVarMapAndGenerator(const VarList& vars);

	struct GenAndChecker {
		InstGenerator* _generator;
		InstChecker* _checker;

		GenAndChecker(InstGenerator* generator, InstChecker* checker) :
				_generator(generator), _checker(checker) {
		}
	};
	template<typename OrigConstruct>
	GenAndChecker createVarsAndGenerators(Formula* subformula, OrigConstruct* orig, TruthType generatortype, TruthType checkertype);

	const FOBDD* improve_generator(const FOBDD*, const std::vector<Variable*>&, double);
	const FOBDD* improve_checker(const FOBDD*, double);

public:
	GrounderFactory(AbstractStructure* structure, Options* opts, SymbolicStructure* symbstructure = NULL);
	virtual ~GrounderFactory() {
	}

	// Factory method
	Grounder* create(const AbstractTheory*);
	Grounder* create(const AbstractTheory*, MinisatID::WrappedPCSolver*);
	Grounder* create(const AbstractTheory* theory, InteractivePrintMonitor* monitor, Options* opts);

	// Determine what should be passed to CP solver
	std::set<const PFSymbol*> findCPSymbols(const AbstractTheory*);
	bool isCPSymbol(const PFSymbol*) const;

	// Recursive check
	bool recursive(const Formula*);

	// Visitors
	void visit(const Theory*);

	void visit(const PredForm*);
	void visit(const BoolForm*);
	void visit(const QuantForm*);
	void visit(const EquivForm*);
	void visit(const EqChainForm*);
	void visit(const AggForm*);

	void visit(const VarTerm*);
	void visit(const DomainTerm*);
	void visit(const FuncTerm*);
	void visit(const AggTerm*);

	void visit(const EnumSetExpr*);
	void visit(const QuantSetExpr*);

	void visit(const Definition*);
	void visit(const Rule*);
};

#endif<|MERGE_RESOLUTION|>--- conflicted
+++ resolved
@@ -579,50 +579,7 @@
 	std::set<PFSymbol*> _defined; // Indicates whether the visited rule is recursive.
 };
 
-<<<<<<< HEAD
-=======
-/*** Top level grounders ***/
-
-class TopLevelGrounder {
-protected:
-	AbstractGroundTheory* _grounding;
-	int _verbosity;
-public:
-	TopLevelGrounder(AbstractGroundTheory* gt, int verb) :
-			_grounding(gt), _verbosity(verb) {
-	}
-	virtual ~TopLevelGrounder() {
-	}
-
-	virtual bool run() const = 0;
-	AbstractGroundTheory* grounding() const {
-		return _grounding;
-	}
-};
-
-class TheoryGrounder: public TopLevelGrounder {
-private:
-	std::vector<TopLevelGrounder*> _grounders;
-public:
-	TheoryGrounder(AbstractGroundTheory* gt, const std::vector<TopLevelGrounder*>& fgs, int verb) :
-			TopLevelGrounder(gt, verb), _grounders(fgs) {
-	}
-	bool run() const;
-};
-
-class FormulaGrounder;
-
-class SentenceGrounder: public TopLevelGrounder {
-private:
-	FormulaGrounder* _subgrounder;
-public:
-	SentenceGrounder(AbstractGroundTheory* gt, FormulaGrounder* sub, int verb) :
-			TopLevelGrounder(gt, verb), _subgrounder(sub) {
-	}
-	bool run() const;
-};
-
->>>>>>> 20021cb5
+
 /***********************
  Grounder Factory
  ***********************/
