/************************************
	ground.hpp
	this file belongs to GidL 2.0
	(c) K.U.Leuven
************************************/

#ifndef GROUND_HPP
#define GROUND_HPP

#include <string>
#include <vector>
#include <map>
#include <set>
#include <queue>
#include <stack>
#include <cstdlib>
#include "theory.hpp"
#include "structure.hpp"
#include "commontypes.hpp"
#include "pcsolver/src/external/ExternalInterface.hpp"

class PFSymbol;
class Variable;
class FuncTable;
class AbstractStructure;
class AbstractGroundTheory;
class InstGenerator;
class InstanceChecker;
class SortTable;
class DomainElement;
class Options;

typedef unsigned int VarId;

/**********************************************
	Translate from ground atoms to numbers
**********************************************/

/**
 * Set corresponding to a tseitin.
 */ 
class TsSet {
	private:
		std::vector<int>	_setlits;		// All literals in the ground set
		std::vector<double>	_litweights;	// For each literal a corresponding weight
		std::vector<double>	_trueweights;	// The weights of the true literals in the set
	public:
		// Modifiers
		void	setWeight(unsigned int n, double w)	{ _litweights[n] = w;	}
		// Inspectors
		std::vector<int>	literals()				const { return _setlits; 			}
		std::vector<double>	weights()				const { return _litweights;			}
		std::vector<double>	trueweights()			const { return _trueweights;		}
		unsigned int		size() 					const { return _setlits.size();		}
		bool				empty()					const { return _setlits.empty();	}
		int					literal(unsigned int n)	const { return _setlits[n];			}
		double				weight(unsigned int n)	const { return _litweights[n];		}
	friend class GroundTranslator;
};

/**
 * A complete definition of a tseitin atom.
 */
class TsBody {
	protected:
		const TsType _type;	// the type of "tseitin definition"
		TsBody(TsType type): _type(type) { }
	public:
		virtual ~TsBody() { }
		TsType type() const { return _type; }
		friend bool operator==(const TsBody&, const TsBody&);
		friend bool operator<(const TsBody&, const TsBody&);
	friend class GroundTranslator;
};

class PCTsBody : public TsBody {
	private:
		std::vector<int> 	_body;	// the literals in the subformula replaced by the tseitin
		bool				_conj;	// if true, the replaced subformula is the conjunction of the literals in _body,
									// if false, the replaced subformula is the disjunction of the literals in _body
		//bool equal(const TsBody&) const;
		//bool compare(const TsBody&) const;
	public:
		PCTsBody(TsType type, const std::vector<int>& body, bool conj):
			TsBody(type), _body(body), _conj(conj) { }
		std::vector<int>	body() 					const { return _body; 			}
		unsigned int		size()					const { return _body.size();	}
		int					literal(unsigned int n)	const { return _body[n];		}
		bool				conj()					const { return _conj; 			}
	friend class GroundTranslator;
};

class AggTsBody : public TsBody {
	private:
		int			_setnr;
		AggFunction	_aggtype;
		bool		_lower;
		double		_bound;
		//bool equal(const TsBody&) const;
		//bool compare(const TsBody&) const;
	public:
		AggTsBody(TsType type, double bound, bool lower, AggFunction at, int setnr):
			TsBody(type), _setnr(setnr), _aggtype(at), _lower(lower), _bound(bound) { }
		int			setnr()		const { return _setnr; 		}
		AggFunction	aggtype()	const { return _aggtype;	}
		bool		lower()		const { return _lower;		}
		double		bound()		const { return _bound;		}
	friend class GroundTranslator;
};

class LazyQuantGrounder;
typedef std::pair<const DomElemContainer*, const DomainElement*> dominst;
typedef std::vector<dominst> dominstlist;

struct ResidualAndFreeInst{
	Lit residual;
	dominstlist freevarinst;
};

class LazyTsBody: public TsBody{
private:
	unsigned int id_;
	LazyQuantGrounder const*const grounder_;
	ResidualAndFreeInst* inst;

public:
	LazyTsBody(int id, LazyQuantGrounder const*const grounder, ResidualAndFreeInst* inst, TsType type):
			TsBody(type), id_(id), grounder_(grounder), inst(inst){}

	unsigned int id() const { return id_; }

	void notifyTheoryOccurence();
};

/* Sets and terms that will be handled by a constraint solver */

/**
 * Set of CP variable identifiers.
 */
class CPSet {
	public:
		std::vector<VarId> 		_varids;
};

/**
 * Abstract CP term class.
 */
class CPTerm {
	protected:
		virtual ~CPTerm() {	}
	private:
		virtual bool equal(const CPTerm&) const = 0;
		virtual bool compare(const CPTerm&) const = 0;
	public:
		virtual void accept(TheoryVisitor*) const = 0;
		friend bool operator==(const CPTerm&, const CPTerm&);
		friend bool operator<(const CPTerm&, const CPTerm&);
};

/**
 * CP term consisting of one CP variable.
 */
class CPVarTerm : public CPTerm {
	private:
		bool equal(const CPTerm&) const;
		bool compare(const CPTerm&) const;
	public:
		VarId 		_varid;
		CPVarTerm(const VarId& varid) : _varid(varid) { }
		void accept(TheoryVisitor* v) const { v->visit(this);	}
};

/**
 * CP term consisting of a sum of CP variables.
 */
class CPSumTerm : public CPTerm {
	private:
		bool equal(const CPTerm&) const;
		bool compare(const CPTerm&) const;
	public:
		std::vector<VarId> 		_varids;
		CPSumTerm(const VarId& left, const VarId& right) : _varids(2) { _varids[0] = left; _varids[1] = right; }
		CPSumTerm(const std::vector<VarId>& varids) : _varids(varids) { }
		void accept(TheoryVisitor* v) const { v->visit(this);	}
};

/**
 * CP term consisting of a weighted sum of CP variables.
 */
class CPWSumTerm : public CPTerm {
	private:
		bool equal(const CPTerm&) const;
		bool compare(const CPTerm&) const;
	public:
		std::vector<VarId> 		_varids; 
		std::vector<int>		_weights;
		CPWSumTerm(const std::vector<VarId>& varids, const std::vector<int>& weights) : _varids(varids), _weights(weights) { }
		void accept(TheoryVisitor* v) const { v->visit(this);	}
};

/**
 * A bound in a CP constraint can be an integer or a CP variable.
 */
struct CPBound {
	bool 		_isvarid;
	union { 
		int 	_bound;
		VarId 	_varid;
	};
	CPBound(const int& bound): _isvarid(false), _bound(bound) { }
	CPBound(const VarId& varid): _isvarid(true), _varid(varid) { }
	friend bool operator==(const CPBound&, const CPBound&);
	friend bool operator<(const CPBound&, const CPBound&);
};

/**
 * Tseitin body consisting of a CP constraint.
 */
class CPTsBody : public TsBody {
	private:
		CPTerm*		_left;
		CompType	_comp;
		CPBound		_right;
	public:
		CPTsBody(TsType type, CPTerm* left, CompType comp, const CPBound& right) :
			TsBody(type), _left(left), _comp(comp), _right(right) { }
		CPTerm*		left()	const { return _left;	}
		CompType	comp()	const { return _comp;	}
		CPBound		right()	const { return _right;	}
	friend class GroundTranslator;
};

class LazyQuantGrounder;
class LazyRuleGrounder;

typedef std::map<ElementTuple,Lit,Compare<ElementTuple> > Tuple2Atom;
typedef std::map<TsBody*,Lit,Compare<TsBody> > Ts2Atom;
typedef std::pair<Lit, TsBody*> tspair;

/**
 * Translator stores:
 * 		for a tseitin atom, what its interpretation is
 * 		for an input atom, what symbol it refers to and what elementtuple
 * 		for an atom which is neither, should not store anything, except that it is not stored.
 */

struct SymbolAndAtomMap{
	PFSymbol* symbol;
	Tuple2Atom tuple2atom;

	SymbolAndAtomMap(PFSymbol* symbol): symbol(symbol){}
};

enum class AtomType{
	INPUT, TSEITINWITHSUBFORMULA, LONETSEITIN
};

struct SymbolAndTuple{
	PFSymbol* symbol;
	ElementTuple tuple;

	SymbolAndTuple(){}
	SymbolAndTuple(PFSymbol* symbol, const ElementTuple& tuple): symbol(symbol), tuple(tuple){}
};

class GroundTranslator {
private:
	std::vector<SymbolAndAtomMap>	symbols; // Each symbol added to the translated is associated a unique number, the index into this vector, at which the symbol is also stored

	std::vector<AtomType>			atomtype;
	std::vector<SymbolAndTuple*>	atom2Tuple;	// Pointers manager by the translator!
	std::vector<tspair>				atom2TsBody; // Pointers manager by the translator!

	//FIXME moet een vector worden! (als er meer dan 1 rule per head kan zijn)
	std::map<uint, LazyRuleGrounder*> symbol2rulegrounder; // map a symbol to a rulegrounder if the symbol is defined

	std::queue<int>		_freenumbers;		// keeps atom numbers that were freed and can be used again
	std::queue<int>		_freesetnumbers;	// keeps set numbers that were freed and can be used again

	std::vector<TsSet>	_sets;	// keeps mapping between Set numbers and sets

<<<<<<< HEAD
	Lit addTseitinBody(TsBody* body);
	Lit	nextNumber(AtomType type);

public:
	GroundTranslator() : atomtype(1, AtomType::LONETSEITIN),atom2Tuple(1, NULL), atom2TsBody(1, tspair(0,NULL)), _sets(1) { }
	~GroundTranslator();

	Lit	translate(unsigned int,const ElementTuple&);
	Lit	translate(const std::vector<int>& cl, bool conj, TsType tp);
	Lit translate(const Lit& head, const std::vector<Lit>& clause, bool conj, TsType tstype);
	Lit	translate(double bound, char comp, bool strict, AggFunction aggtype, int setnr, TsType tstype);
	Lit	translate(PFSymbol*,const ElementTuple&);
	Lit	translate(CPTerm*, CompType, const CPBound&, TsType);
	Lit	translateSet(const std::vector<int>&,const std::vector<double>&,const std::vector<double>&);
	void translate(LazyQuantGrounder const* const lazygrounder, ResidualAndFreeInst* instance, TsType type);
=======
	public:
		GroundTranslator() : atomtype(1, AtomType::LONETSEITIN),atom2Tuple(1, NULL), atom2TsBody(1, tspair(0,(TsBody*)NULL)), _sets(1) { }
		~GroundTranslator();
>>>>>>> 340f7edd

	void			notifyDefined(PFSymbol* pfs, LazyRuleGrounder* const grounder);

	unsigned int	addSymbol(PFSymbol* pfs);

	bool 		isStored(int atom)	const { return atom>0 && atomtype.size()>atom; }
	AtomType 	getType	(int atom)	const { return atomtype[atom]; }

	bool		isInputAtom	(int atom) 	const	{ return isStored(atom) && getType(atom)==AtomType::INPUT; }
	PFSymbol*	getSymbol	(int atom) 	const	{ assert(isInputAtom(atom) && atom2Tuple[atom]->symbol!=NULL); return atom2Tuple[atom]->symbol; }
	const ElementTuple& getArgs(int atom) const { assert(isInputAtom(atom) && atom2Tuple[atom]->symbol!=NULL); return atom2Tuple[atom]->tuple; }

	bool		isTseitinWithSubformula	(int atom)	const	{ return isStored(atom) && getType(atom)==AtomType::TSEITINWITHSUBFORMULA; }
	TsBody*		getTsBody				(int atom)	const	{ assert(isTseitinWithSubformula(atom)); return atom2TsBody[atom].second;	}

	int			createNewUninterpretedNumber(){	return nextNumber(AtomType::LONETSEITIN); }

	bool		isSet		(int setID) const	{ return _sets.size()>setID; }
	TsSet&		groundset	(int setID)			{ assert(isSet(setID)); return _sets[setID];	} //FIXME check why cannot be const?

	bool				isManagingSymbol(uint n) 	const	{ return symbols.size()>n; }
	unsigned int		nbManagedSymbols()			const	{ return symbols.size(); }
	PFSymbol*			getManagedSymbol(uint n)	const	{ assert(isManagingSymbol(n)); return symbols[n].symbol;	}
	const Tuple2Atom&	getTuples(uint n)			const	{ assert(isManagingSymbol(n)); return symbols[n].tuple2atom;	}

	std::string	printAtom(const Lit& atom, bool longnames)	const;
};

/**
 * Ground terms
 */
struct GroundTerm {
	bool _isvarid;
	union {
		const DomainElement*	_domelement;
		VarId					_varid;
	};
	GroundTerm() { }
	GroundTerm(const DomainElement* domel): _isvarid(false), _domelement(domel) { }
	GroundTerm(const VarId& varid): _isvarid(true), _varid(varid) { }
	friend bool operator==(const GroundTerm&, const GroundTerm&);
	friend bool operator<(const GroundTerm&, const GroundTerm&);
};

/**
 * Ground term translator.
 */
class GroundTermTranslator {
	private:
		AbstractStructure*	_structure;

		std::vector<std::map<std::vector<GroundTerm>,VarId> >	_functerm2varid_table;	//!< map function term to CP variable identifier
		std::vector<Function*>									_varid2function;		//!< map CP varid to the symbol of its corresponding term
		std::vector<std::vector<GroundTerm> >					_varid2args;			//!< map CP varid to the terms of its corresponding term
		
		std::vector<Function*>		_offset2function;
		std::map<Function*,size_t>	_function2offset;

		std::map<VarId,CPTsBody*>	_varid2cprelation;

		std::vector<SortTable*>		_varid2domain;

	public:
		GroundTermTranslator(AbstractStructure* str) : _structure(str), _varid2function(1), _varid2args(1), _varid2domain(1) { }

		// Methods for translating terms to variable identifiers
		VarId	translate(size_t offset, const std::vector<GroundTerm>&);
		VarId	translate(Function*, const std::vector<GroundTerm>&);
		VarId	translate(CPTerm*, SortTable*);
		VarId	translate(const DomainElement*);
		
		// Adding variable identifiers and functions
		size_t	nextNumber();
		size_t	addFunction(Function*);

		// Containment checking
		//bool	isInternalVarId(const VarId& varid)					const { return _function(varid) == 0; }

		// Methods for translating variable identifiers to terms
		Function*						function(const VarId& varid)	const { return _varid2function[varid];					}
		const std::vector<GroundTerm>&	args(const VarId& varid)		const { return _varid2args[varid];						}
		CPTsBody*						cprelation(const VarId& varid)	const { return _varid2cprelation.find(varid)->second;	}
		SortTable*						domain(const VarId& varid)		const { return _varid2domain[varid];					}

		size_t			nrOffsets()					const { return _offset2function.size();		}
		size_t			getOffset(Function* func)	const { return _function2offset.at(func);	}
		const Function*	getFunction(size_t offset)	const { return _offset2function[offset];	}


		// Debugging
		std::string		printTerm(const VarId&, bool longnames)		const;
};

/************************************
	Optimized grounding algorithm
************************************/

enum CompContext { CC_SENTENCE, CC_HEAD, CC_FORMULA };

struct GroundingContext {
	bool				_truegen;		// Indicates whether the variables are instantiated in order to obtain
										// a ground formula that is possibly true.
	Context				_funccontext;
	Context				_monotone;
	CompContext			_component;		// Indicates the context of the visited formula
	TsType				_tseitin;		// Indicates the type of tseitin definition that needs to be used.
	std::set<PFSymbol*>	_defined;		// Indicates whether the visited rule is recursive.
};


/*** Top level grounders ***/

class TopLevelGrounder {
	protected:
		AbstractGroundTheory*	_grounding;
		int						_verbosity;
	public:
		TopLevelGrounder(AbstractGroundTheory* gt, int verb) : _grounding(gt), _verbosity(verb) { }
		virtual ~TopLevelGrounder() { }

		virtual bool					run()		const = 0;
				AbstractGroundTheory*	grounding()	const { return _grounding;	}
};

class CopyGrounder : public TopLevelGrounder {
	private:
		const AbstractGroundTheory*		_original;
	public:
		CopyGrounder(AbstractGroundTheory* gt, const AbstractGroundTheory* orig, int verb) : TopLevelGrounder(gt,verb), _original(orig) { }
		bool run() const;
};

class TheoryGrounder : public TopLevelGrounder {
	private:
		std::vector<TopLevelGrounder*>	_grounders;
	public:
		TheoryGrounder(AbstractGroundTheory* gt, const std::vector<TopLevelGrounder*>& fgs, int verb) :
			TopLevelGrounder(gt,verb), _grounders(fgs) { }
		bool run() const;
};

class FormulaGrounder;

class SentenceGrounder : public TopLevelGrounder {
	private:
		bool				_conj;	
		FormulaGrounder*	_subgrounder;
	public:
		SentenceGrounder(AbstractGroundTheory* gt, FormulaGrounder* sub, bool conj, int verb) : 
			TopLevelGrounder(gt,verb), _conj(conj), _subgrounder(sub) { }
		bool run() const;
};

class UnivSentGrounder : public TopLevelGrounder {
	private:
		TopLevelGrounder*	_subgrounder;
		InstGenerator*		_generator;	
	public:
		UnivSentGrounder(AbstractGroundTheory* gt, TopLevelGrounder* sub, InstGenerator* gen, int verb) : 
			TopLevelGrounder(gt,verb), _subgrounder(sub), _generator(gen) { }
		bool run() const;
};


/***********************
	Grounder Factory
***********************/

/*
 * Class to produce grounders 
 */

class InteractivePrintMonitor;
class TermGrounder;
class SetGrounder;
class HeadGrounder;
class RuleGrounder;

typedef std::vector<Variable*> varlist;
typedef std::map<Variable*,const DomElemContainer*> var2dommap;

class GrounderFactory : public TheoryVisitor {
	private:
		// Data
		AbstractStructure*		_structure;		// The structure that will be used to reduce the grounding
		AbstractGroundTheory*	_grounding;		// The ground theory that will be produced

		// Options
		Options*	_options;
		int			_verbosity;
		bool		_cpsupport;

		// Context
		GroundingContext				_context;
		std::stack<GroundingContext>	_contextstack;

		void	InitContext();		// Initialize the context 
		void	AggContext();	
		void	SaveContext();		// Push the current context onto the stack
		void	RestoreContext();	// Set _context to the top of the stack and pop the stack
		void	DeeperContext(SIGN sign);

		// Descend in the parse tree while taking care of the context
		void	descend(Formula* f); 
		void	descend(Term* t);
		void	descend(Rule* r);
		void	descend(SetExpr* s);
		
		// Symbols passed to CP solver
		std::set<const PFSymbol*>	_cpsymbols;

		// Variable mapping
		var2dommap	_varmapping; // Maps variables to their counterpart during grounding.
								// That is, the corresponding const DomElemContainer* acts as a variable+value.

		// Return values
		FormulaGrounder*		_formgrounder;
		TermGrounder*			_termgrounder;
		SetGrounder*			_setgrounder;
		TopLevelGrounder*		_toplevelgrounder;
		HeadGrounder*			_headgrounder;
		RuleGrounder*			_rulegrounder;

		AbstractStructure* structure() const { return _structure; }

		const var2dommap& varmapping() const { return _varmapping; }
		//var2dommap& varmapping() { return _varmapping; }

		const DomElemContainer*	createVarMapping(Variable * const var);
		template<class VarList> InstGenerator* 	createVarMapAndGenerator(const VarList& vars);

	public:
		GrounderFactory(AbstractStructure* structure, Options* opts);
		virtual ~GrounderFactory(){}

		// Factory method
		TopLevelGrounder* create(const AbstractTheory*);
		TopLevelGrounder* create(const AbstractTheory*, MinisatID::WrappedPCSolver*);
		TopLevelGrounder* create(const AbstractTheory* theory, InteractivePrintMonitor* monitor, Options* opts);

		// Determine what should be passed to CP solver
		std::set<const PFSymbol*> 	findCPSymbols(const AbstractTheory*);
		bool 						isCPSymbol(const PFSymbol*) const;

		// Recursive check
		bool recursive(const Formula*);

		// Visitors
		void visit(const AbstractGroundTheory*);
		void visit(const Theory*);

		void visit(const PredForm*);
		void visit(const BoolForm*);
		void visit(const QuantForm*);
		void visit(const EquivForm*);
		void visit(const EqChainForm*);
		void visit(const AggForm*);

		void visit(const VarTerm*);
		void visit(const DomainTerm*);
		void visit(const FuncTerm*);
		void visit(const AggTerm*);

		void visit(const EnumSetExpr*);
		void visit(const QuantSetExpr*);

		void visit(const Definition*);
		void visit(const Rule*);
};

#endif<|MERGE_RESOLUTION|>--- conflicted
+++ resolved
@@ -279,12 +279,11 @@
 
 	std::vector<TsSet>	_sets;	// keeps mapping between Set numbers and sets
 
-<<<<<<< HEAD
 	Lit addTseitinBody(TsBody* body);
 	Lit	nextNumber(AtomType type);
 
 public:
-	GroundTranslator() : atomtype(1, AtomType::LONETSEITIN),atom2Tuple(1, NULL), atom2TsBody(1, tspair(0,NULL)), _sets(1) { }
+	GroundTranslator() : atomtype(1, AtomType::LONETSEITIN),atom2Tuple(1, NULL), atom2TsBody(1, tspair(0,(TsBody*)NULL)), _sets(1) { }
 	~GroundTranslator();
 
 	Lit	translate(unsigned int,const ElementTuple&);
@@ -295,11 +294,6 @@
 	Lit	translate(CPTerm*, CompType, const CPBound&, TsType);
 	Lit	translateSet(const std::vector<int>&,const std::vector<double>&,const std::vector<double>&);
 	void translate(LazyQuantGrounder const* const lazygrounder, ResidualAndFreeInst* instance, TsType type);
-=======
-	public:
-		GroundTranslator() : atomtype(1, AtomType::LONETSEITIN),atom2Tuple(1, NULL), atom2TsBody(1, tspair(0,(TsBody*)NULL)), _sets(1) { }
-		~GroundTranslator();
->>>>>>> 340f7edd
 
 	void			notifyDefined(PFSymbol* pfs, LazyRuleGrounder* const grounder);
 
