/************************************
	ground.hpp
	this file belongs to GidL 2.0
	(c) K.U.Leuven
************************************/

#ifndef GROUND_HPP
#define GROUND_HPP

#include <string>
#include <vector>
#include <map>
#include <set>
#include <queue>
#include <stack>
#include <cstdlib>
#include "theory.hpp"
#include "structure.hpp"
#include "commontypes.hpp"
#include "pcsolver/src/external/ExternalInterface.hpp"

class PFSymbol;
class Variable;
class FuncTable;
class AbstractStructure;
class AbstractGroundTheory;
class InstGenerator;
class InstanceChecker;
class SortTable;
class DomainElement;
class Options;

typedef unsigned int VarId;

/**********************************************
	Translate from ground atoms to numbers
**********************************************/

/**
 * Set corresponding to a tseitin.
 */ 
class TsSet {
	private:
		std::vector<int>	_setlits;		// All literals in the ground set
		std::vector<double>	_litweights;	// For each literal a corresponding weight
		std::vector<double>	_trueweights;	// The weights of the true literals in the set
	public:
		// Modifiers
		void	setWeight(unsigned int n, double w)	{ _litweights[n] = w;	}
		// Inspectors
		std::vector<int>	literals()				const { return _setlits; 			}
		std::vector<double>	weights()				const { return _litweights;			}
		std::vector<double>	trueweights()			const { return _trueweights;		}
		unsigned int		size() 					const { return _setlits.size();		}
		bool				empty()					const { return _setlits.empty();	}
		int					literal(unsigned int n)	const { return _setlits[n];			}
		double				weight(unsigned int n)	const { return _litweights[n];		}
	friend class GroundTranslator;
};

/**
 * A complete definition of a tseitin atom.
 */
class TsBody {
	protected:
		const TsType _type;	// the type of "tseitin definition"
		TsBody(TsType type): _type(type) { }
	public:
		virtual ~TsBody() { }
		TsType type() const { return _type; }
		friend bool operator==(const TsBody&, const TsBody&);
		friend bool operator<(const TsBody&, const TsBody&);
	friend class GroundTranslator;
};

class PCTsBody : public TsBody {
	private:
		std::vector<int> 	_body;	// the literals in the subformula replaced by the tseitin
		bool				_conj;	// if true, the replaced subformula is the conjunction of the literals in _body,
									// if false, the replaced subformula is the disjunction of the literals in _body
		//bool equal(const TsBody&) const;
		//bool compare(const TsBody&) const;
	public:
		PCTsBody(TsType type, const std::vector<int>& body, bool conj):
			TsBody(type), _body(body), _conj(conj) { }
		std::vector<int>	body() 					const { return _body; 			}
		unsigned int		size()					const { return _body.size();	}
		int					literal(unsigned int n)	const { return _body[n];		}
		bool				conj()					const { return _conj; 			}
	friend class GroundTranslator;
};

class AggTsBody : public TsBody {
	private:
		int			_setnr;
		AggFunction	_aggtype;
		bool		_lower;
		double		_bound;
		//bool equal(const TsBody&) const;
		//bool compare(const TsBody&) const;
	public:
		AggTsBody(TsType type, double bound, bool lower, AggFunction at, int setnr):
			TsBody(type), _setnr(setnr), _aggtype(at), _lower(lower), _bound(bound) { }
		int			setnr()		const { return _setnr; 		}
		AggFunction	aggtype()	const { return _aggtype;	}
		bool		lower()		const { return _lower;		}
		double		bound()		const { return _bound;		}
	friend class GroundTranslator;
};

class LazyQuantGrounder;
typedef std::pair<const DomElemContainer*, const DomainElement*> dominst;
typedef std::vector<dominst> dominstlist;

struct ResidualAndFreeInst{
	Lit residual;
	dominstlist freevarinst;
};

class LazyTsBody: public TsBody{
private:
	unsigned int id_;
	LazyQuantGrounder const*const grounder_;
	ResidualAndFreeInst* inst;

public:
	LazyTsBody(int id, LazyQuantGrounder const*const grounder, ResidualAndFreeInst* inst, TsType type):
			TsBody(type), id_(id), grounder_(grounder), inst(inst){}

	unsigned int id() const { return id_; }

	void notifyTheoryOccurence();
};

/* Sets and terms that will be handled by a constraint solver */

/**
 * Set of CP variable identifiers.
 */
class CPSet {
	public:
		std::vector<VarId> 		_varids;
};

/**
 * Abstract CP term class.
 */
class CPTerm {
	protected:
		virtual ~CPTerm() {	}
	private:
		virtual bool equal(const CPTerm&) const = 0;
		virtual bool compare(const CPTerm&) const = 0;
	public:
		virtual void accept(TheoryVisitor*) const = 0;
		friend bool operator==(const CPTerm&, const CPTerm&);
		friend bool operator<(const CPTerm&, const CPTerm&);
};

/**
 * Ordering class for CP terms.
 */
struct StrictWeakCPTermOrdering {
	bool operator()(const CPTerm* a, const CPTerm* b) const { return *a < *b; }
};

/**
 * CP term consisting of one CP variable.
 */
class CPVarTerm : public CPTerm {
	private:
		bool equal(const CPTerm&) const;
		bool compare(const CPTerm&) const;
	public:
		VarId 		_varid;
		CPVarTerm(const VarId& varid) : _varid(varid) { }
		void accept(TheoryVisitor* v) const { v->visit(this);	}
};

/**
 * CP term consisting of a sum of CP variables.
 */
class CPSumTerm : public CPTerm {
	private:
		bool equal(const CPTerm&) const;
		bool compare(const CPTerm&) const;
	public:
		std::vector<VarId> 		_varids;
		CPSumTerm(const VarId& left, const VarId& right) : _varids(2) { _varids[0] = left; _varids[1] = right; }
		CPSumTerm(const std::vector<VarId>& varids) : _varids(varids) { }
		void accept(TheoryVisitor* v) const { v->visit(this);	}
};

/**
 * CP term consisting of a weighted sum of CP variables.
 */
class CPWSumTerm : public CPTerm {
	private:
		bool equal(const CPTerm&) const;
		bool compare(const CPTerm&) const;
	public:
		std::vector<VarId> 		_varids; 
		std::vector<int>		_weights;
		CPWSumTerm(const std::vector<VarId>& varids, const std::vector<int>& weights) : _varids(varids), _weights(weights) { }
		void accept(TheoryVisitor* v) const { v->visit(this);	}
};

/**
 * A bound in a CP constraint can be an integer or a CP variable.
 */
struct CPBound {
	bool 		_isvarid;
	union { 
		int 	_bound;
		VarId 	_varid;
	};
	CPBound(const int& bound): _isvarid(false), _bound(bound) { }
	CPBound(const VarId& varid): _isvarid(true), _varid(varid) { }
	friend bool operator==(const CPBound&, const CPBound&);
	friend bool operator<(const CPBound&, const CPBound&);
};

/**
 * Tseitin body consisting of a CP constraint.
 */
class CPTsBody : public TsBody {
	private:
		CPTerm*		_left;
		CompType	_comp;
		CPBound		_right;
	public:
		CPTsBody(TsType type, CPTerm* left, CompType comp, const CPBound& right) :
			TsBody(type), _left(left), _comp(comp), _right(right) { }
		CPTerm*		left()	const { return _left;	}
		CompType	comp()	const { return _comp;	}
		CPBound		right()	const { return _right;	}
	friend class GroundTranslator;
};

<<<<<<< HEAD
class LazyQuantGrounder;
class LazyRuleGrounder;

class GroundTranslator {
private:
	std::vector<std::map<ElementTuple,int,StrictWeakTupleOrdering> >
									_table;			// map atoms to integers
	std::vector<PFSymbol*>			_symboffsets;	// map integer to symbol
	std::vector<PFSymbol*>			_backsymbtable;	// map integer to the symbol of its corresponding atom
	std::vector<ElementTuple>		_backargstable;	// map integer to the terms of its corresponding atom
=======
/**
 * Ground translator 
 */
typedef std::map<ElementTuple,int,Compare<ElementTuple> > Tuple2Atom;
typedef std::map<TsBody*,int,Compare<TsBody> > Ts2Atom;
typedef std::pair<uint, TsBody*> tspair;

/**
 * Translator stores:
 * 		for a tseitin atom, what its interpretation is
 * 		for an input atom, what symbol it refers to and what elementtuple
 * 		for an atom which is neither, should not store anything, except that it is not stored.
 */

struct SymbolAndAtomMap{
	PFSymbol* symbol;
	Tuple2Atom tuple2atom;

	SymbolAndAtomMap(PFSymbol* symbol): symbol(symbol){}
};

enum class AtomType{
	INPUT, TSEITINWITHSUBFORMULA, LONETSEITIN
};

struct SymbolAndTuple{
	PFSymbol* symbol;
	ElementTuple tuple;

	SymbolAndTuple(){}
	SymbolAndTuple(PFSymbol* symbol, const ElementTuple& tuple): symbol(symbol), tuple(tuple){}
};

class GroundTranslator {
	private:
		std::vector<SymbolAndAtomMap>	symbols; // Each symbol added to the translated is associated a unique number, the index into this vector, at which the symbol is also stored

		std::vector<AtomType>			atomtype;
		std::vector<SymbolAndTuple*>	atom2Tuple;	// Pointers manager by the translator!
		std::vector<tspair>				atom2TsBody; // Pointers manager by the translator!
>>>>>>> 646b16d1

	std::map<uint, LazyRuleGrounder*> symbol2rulegrounder; // map a symbol to a rulegrounder if the symbol is defined

<<<<<<< HEAD
	std::queue<int>		_freenumbers;		// keeps atom numbers that were freed and can be used again
	std::queue<int>		_freesetnumbers;	// keeps set numbers that were freed and can be used again

	std::map<int,TsBody*>							_nr2tsbodies;	// keeps mapping between Tseitin numbers and bodies
	std::map<TsBody*,int,StrictWeakTsBodyOrdering>	_tsbodies2nr;	// keeps mapping between Tseitin bodies and numbers

	std::vector<TsSet>	_sets;	// keeps mapping between Set numbers and sets

	Lit addTseitinBody(TsBody* body);

public:
	GroundTranslator() : _backsymbtable(1), _backargstable(1), _sets(1) { }
	~GroundTranslator();

	Lit	translate(unsigned int,const ElementTuple&);
	Lit	translate(const std::vector<int>& cl, bool conj, TsType tp);
	Lit translate(const Lit& head, const std::vector<Lit>& clause, bool conj, TsType tstype);
	Lit	translate(double bound, char comp, bool strict, AggFunction aggtype, int setnr, TsType tstype);
	Lit	translate(PFSymbol*,const ElementTuple&);
	Lit	translate(CPTerm*, CompType, const CPBound&, TsType);
	Lit	translateSet(const std::vector<int>&,const std::vector<double>&,const std::vector<double>&);
	void translate(LazyQuantGrounder const* const lazygrounder, ResidualAndFreeInst* instance, TsType type);

	void			notifyDefined(PFSymbol* pfs, LazyRuleGrounder* const grounder);

	Lit				nextNumber();
	unsigned int	addSymbol(PFSymbol* pfs);

	bool				hasSymbolFor(int atom)	const	{ return 0<atom && (uint)atom<_backsymbtable.size(); }
	PFSymbol*			atom2symbol(int atom)	const	{ return _backsymbtable[abs(atom)];			}
	const ElementTuple&	args(int nr)			const	{ return _backargstable[abs(nr)];			}

	// FIXME orig code was a hack by checking whether there was NO first-order symbol for the atom, in that case it was surely a tseitin
	// now, it might just be a literal which has no symbol and is not (yet) a tseitin (during lazy grounding), so should take this into account!
	// FIXME is not constant time, but should be! REPAIR
	bool				isTseitin(int atom)		const	{ return _nr2tsbodies.find(abs(atom)) != _nr2tsbodies.end(); }

	TsBody*			tsbody(int l)				const	{ return _nr2tsbodies.find(abs(l))->second;	}
	const TsSet&	groundset(int nr)			const	{ return _sets[nr];							}
	TsSet&			groundset(int nr)					{ return _sets[nr];							}
	unsigned int	nbSymbols()					const	{ return _symboffsets.size();				}
	PFSymbol*		getSymbol(unsigned int n)	const	{ return _symboffsets[n];					}
	const std::map<ElementTuple,int,StrictWeakTupleOrdering>&
					getTuples(unsigned int n)	const	{ return _table[n];							}

	std::string	printAtom(Lit atom)	const;
=======
		std::vector<TsSet>	_sets;	// keeps mapping between Set numbers and sets

		int	nextNumber(AtomType type);

	public:
		GroundTranslator() : atomtype(1, AtomType::LONETSEITIN),atom2Tuple(1, NULL), atom2TsBody(1, tspair(0,NULL)), _sets(1) { }
		~GroundTranslator();

		int	translate(unsigned int,const ElementTuple&);
		int	translate(const std::vector<int>& cl, bool conj, TsType tp);
		int	translate(double bound, char comp, bool strict, AggFunction aggtype, int setnr, TsType tstype);
		int	translate(PFSymbol*,const ElementTuple&);
		int	translate(CPTerm*, CompType, const CPBound&, TsType);
		int	translateSet(const std::vector<int>&,const std::vector<double>&,const std::vector<double>&);

		unsigned int	addSymbol(PFSymbol* pfs);

		bool 		isStored(int atom)	const { return atom>0 && atomtype.size()>atom; }
		AtomType 	getType	(int atom)	const { return atomtype[atom]; }

		bool		isInputAtom	(int atom) 	const	{ return isStored(atom) && getType(atom)==AtomType::INPUT; }
		PFSymbol*	getSymbol	(int atom) 	const	{ assert(isInputAtom(atom) && atom2Tuple[atom]->symbol!=NULL); return atom2Tuple[atom]->symbol; }
		const ElementTuple& getArgs(int atom) const { assert(isInputAtom(atom) && atom2Tuple[atom]->symbol!=NULL); return atom2Tuple[atom]->tuple; }

		bool		isTseitinWithSubformula	(int atom)	const	{ return isStored(atom) && getType(atom)==AtomType::TSEITINWITHSUBFORMULA; }
		TsBody*		getTsBody				(int atom)	const	{ assert(isTseitinWithSubformula(atom)); return atom2TsBody[atom].second;	}

		int			createNewUninterpretedNumber(){
			return nextNumber(AtomType::LONETSEITIN);
		}

		bool		isSet		(int setID) const	{ return _sets.size()>setID; }
		TsSet&		groundset	(int setID)			{ assert(isSet(setID)); return _sets[setID];	} //FIXME check why cannot be const?

		bool				isManagingSymbol(uint n) 	const	{ return symbols.size()>n; }
		unsigned int		nbManagedSymbols()			const	{ return symbols.size(); }
		PFSymbol*			getManagedSymbol(uint n)	const	{ assert(isManagingSymbol(n)); return symbols[n].symbol;	}
		const Tuple2Atom&	getTuples(uint n)			const	{ assert(isManagingSymbol(n)); return symbols[n].tuple2atom;	}

		std::string	printAtom(int nr, bool longnames)	const;
>>>>>>> 646b16d1
};

/**
 * Ground terms
 */
struct GroundTerm {
	bool _isvarid;
	union {
		const DomainElement*	_domelement;
		VarId					_varid;
	};
	GroundTerm() { }
	GroundTerm(const DomainElement* domel): _isvarid(false), _domelement(domel) { }
	GroundTerm(const VarId& varid): _isvarid(true), _varid(varid) { }
	friend bool operator==(const GroundTerm&, const GroundTerm&);
	friend bool operator<(const GroundTerm&, const GroundTerm&);
};

/**
 * Ground term translator.
 */
class GroundTermTranslator {
	private:
		AbstractStructure*	_structure;

		std::vector<std::map<std::vector<GroundTerm>,VarId> >	_functerm2varid_table;	//!< map function term to CP variable identifier
		std::vector<Function*>									_varid2function;		//!< map CP varid to the symbol of its corresponding term
		std::vector<std::vector<GroundTerm> >					_varid2args;			//!< map CP varid to the terms of its corresponding term
		
		std::vector<Function*>		_offset2function;
		std::map<Function*,size_t>	_function2offset;

		std::map<VarId,CPTsBody*>	_varid2cprelation;

		std::vector<SortTable*>		_varid2domain;

	public:
		GroundTermTranslator(AbstractStructure* str) : _structure(str), _varid2function(1), _varid2args(1), _varid2domain(1) { }

		// Methods for translating terms to variable identifiers
		VarId	translate(size_t offset, const std::vector<GroundTerm>&);
		VarId	translate(Function*, const std::vector<GroundTerm>&);
		VarId	translate(CPTerm*, SortTable*);
		VarId	translate(const DomainElement*);
		
		// Adding variable identifiers and functions
		size_t	nextNumber();
		size_t	addFunction(Function*);

		// Containment checking
		//bool	isInternalVarId(const VarId& varid)					const { return _function(varid) == 0; }

		// Methods for translating variable identifiers to terms
		Function*						function(const VarId& varid)	const { return _varid2function[varid];					}
		const std::vector<GroundTerm>&	args(const VarId& varid)		const { return _varid2args[varid];						}
		CPTsBody*						cprelation(const VarId& varid)	const { return _varid2cprelation.find(varid)->second;	}
		SortTable*						domain(const VarId& varid)		const { return _varid2domain[varid];					}

		size_t			nrOffsets()					const { return _offset2function.size();		}
		size_t			getOffset(Function* func)	const { return _function2offset.at(func);	}
		const Function*	getFunction(size_t offset)	const { return _offset2function[offset];	}


		// Debugging
		std::string		printTerm(const VarId&, bool longnames)		const;
};

/************************************
	Optimized grounding algorithm
************************************/

enum CompContext { CC_SENTENCE, CC_HEAD, CC_FORMULA };

struct GroundingContext {
	bool				_truegen;		// Indicates whether the variables are instantiated in order to obtain
										// a ground formula that is possibly true.
	Context				_funccontext;
	Context				_monotone;
	CompContext			_component;		// Indicates the context of the visited formula
	TsType				_tseitin;		// Indicates the type of tseitin definition that needs to be used.
	std::set<PFSymbol*>	_defined;		// Indicates whether the visited rule is recursive.
};


/*** Top level grounders ***/

class TopLevelGrounder {
	protected:
		AbstractGroundTheory*	_grounding;
		int						_verbosity;
	public:
		TopLevelGrounder(AbstractGroundTheory* gt, int verb) : _grounding(gt), _verbosity(verb) { }
		virtual ~TopLevelGrounder() { }

		virtual bool					run()		const = 0;
				AbstractGroundTheory*	grounding()	const { return _grounding;	}
};

class CopyGrounder : public TopLevelGrounder {
	private:
		const AbstractGroundTheory*		_original;
	public:
		CopyGrounder(AbstractGroundTheory* gt, const AbstractGroundTheory* orig, int verb) : TopLevelGrounder(gt,verb), _original(orig) { }
		bool run() const;
};

class TheoryGrounder : public TopLevelGrounder {
	private:
		std::vector<TopLevelGrounder*>	_grounders;
	public:
		TheoryGrounder(AbstractGroundTheory* gt, const std::vector<TopLevelGrounder*>& fgs, int verb) :
			TopLevelGrounder(gt,verb), _grounders(fgs) { }
		bool run() const;
};

class FormulaGrounder;

class SentenceGrounder : public TopLevelGrounder {
	private:
		bool				_conj;	
		FormulaGrounder*	_subgrounder;
	public:
		SentenceGrounder(AbstractGroundTheory* gt, FormulaGrounder* sub, bool conj, int verb) : 
			TopLevelGrounder(gt,verb), _conj(conj), _subgrounder(sub) { }
		bool run() const;
};

class UnivSentGrounder : public TopLevelGrounder {
	private:
		TopLevelGrounder*	_subgrounder;
		InstGenerator*		_generator;	
	public:
		UnivSentGrounder(AbstractGroundTheory* gt, TopLevelGrounder* sub, InstGenerator* gen, int verb) : 
			TopLevelGrounder(gt,verb), _subgrounder(sub), _generator(gen) { }
		bool run() const;
};


/***********************
	Grounder Factory
***********************/

/*
 * Class to produce grounders 
 */

class InteractivePrintMonitor;
class TermGrounder;
class SetGrounder;
class HeadGrounder;
class RuleGrounder;

typedef std::vector<Variable*> varlist;
typedef std::map<Variable*,const DomElemContainer*> var2dommap;

class GrounderFactory : public TheoryVisitor {
	private:
		// Data
		AbstractStructure*		_structure;		// The structure that will be used to reduce the grounding
		AbstractGroundTheory*	_grounding;		// The ground theory that will be produced

		// Options
		Options*	_options;
		int			_verbosity;
		bool		_cpsupport;

		// Context
		GroundingContext				_context;
		std::stack<GroundingContext>	_contextstack;

		void	InitContext();		// Initialize the context 
		void	AggContext();	
		void	SaveContext();		// Push the current context onto the stack
		void	RestoreContext();	// Set _context to the top of the stack and pop the stack
		void	DeeperContext(SIGN sign);

		// Descend in the parse tree while taking care of the context
		void	descend(Formula* f); 
		void	descend(Term* t);
		void	descend(Rule* r);
		void	descend(SetExpr* s);
		
		// Symbols passed to CP solver
		std::set<const PFSymbol*>	_cpsymbols;

		// Variable mapping
		var2dommap	_varmapping; // Maps variables to their counterpart during grounding.
								// That is, the corresponding const DomElemContainer* acts as a variable+value.

		// Return values
		FormulaGrounder*		_formgrounder;
		TermGrounder*			_termgrounder;
		SetGrounder*			_setgrounder;
		TopLevelGrounder*		_toplevelgrounder;
		HeadGrounder*			_headgrounder;
		RuleGrounder*			_rulegrounder;

		AbstractStructure* structure() const { return _structure; }

		const var2dommap& varmapping() const { return _varmapping; }
		//var2dommap& varmapping() { return _varmapping; }

		const DomElemContainer*	createVarMapping(Variable * const var);
		template<class VarList> InstGenerator* 	createVarMapAndGenerator(const VarList& vars);

	public:
		// Constructor
		GrounderFactory(AbstractStructure* structure, Options* opts);

		// Factory method
		TopLevelGrounder* create(const AbstractTheory*);
		TopLevelGrounder* create(const AbstractTheory*, MinisatID::WrappedPCSolver*);
		TopLevelGrounder* create(const AbstractTheory* theory, InteractivePrintMonitor* monitor, Options* opts);

		// Determine what should be passed to CP solver
		std::set<const PFSymbol*> 	findCPSymbols(const AbstractTheory*);
		bool 						isCPSymbol(const PFSymbol*) const;

		// Recursive check
		bool recursive(const Formula*);

		// Visitors
		void visit(const AbstractGroundTheory*);
		void visit(const Theory*);

		void visit(const PredForm*);
		void visit(const BoolForm*);
		void visit(const QuantForm*);
		void visit(const EquivForm*);
		void visit(const EqChainForm*);
		void visit(const AggForm*);

		void visit(const VarTerm*);
		void visit(const DomainTerm*);
		void visit(const FuncTerm*);
		void visit(const AggTerm*);

		void visit(const EnumSetExpr*);
		void visit(const QuantSetExpr*);

		void visit(const Definition*);
		void visit(const Rule*);
};

#endif<|MERGE_RESOLUTION|>--- conflicted
+++ resolved
@@ -158,13 +158,6 @@
 };
 
 /**
- * Ordering class for CP terms.
- */
-struct StrictWeakCPTermOrdering {
-	bool operator()(const CPTerm* a, const CPTerm* b) const { return *a < *b; }
-};
-
-/**
  * CP term consisting of one CP variable.
  */
 class CPVarTerm : public CPTerm {
@@ -237,24 +230,12 @@
 	friend class GroundTranslator;
 };
 
-<<<<<<< HEAD
 class LazyQuantGrounder;
 class LazyRuleGrounder;
 
-class GroundTranslator {
-private:
-	std::vector<std::map<ElementTuple,int,StrictWeakTupleOrdering> >
-									_table;			// map atoms to integers
-	std::vector<PFSymbol*>			_symboffsets;	// map integer to symbol
-	std::vector<PFSymbol*>			_backsymbtable;	// map integer to the symbol of its corresponding atom
-	std::vector<ElementTuple>		_backargstable;	// map integer to the terms of its corresponding atom
-=======
-/**
- * Ground translator 
- */
-typedef std::map<ElementTuple,int,Compare<ElementTuple> > Tuple2Atom;
-typedef std::map<TsBody*,int,Compare<TsBody> > Ts2Atom;
-typedef std::pair<uint, TsBody*> tspair;
+typedef std::map<ElementTuple,Lit,Compare<ElementTuple> > Tuple2Atom;
+typedef std::map<TsBody*,Lit,Compare<TsBody> > Ts2Atom;
+typedef std::pair<Lit, TsBody*> tspair;
 
 /**
  * Translator stores:
@@ -283,29 +264,26 @@
 };
 
 class GroundTranslator {
-	private:
-		std::vector<SymbolAndAtomMap>	symbols; // Each symbol added to the translated is associated a unique number, the index into this vector, at which the symbol is also stored
-
-		std::vector<AtomType>			atomtype;
-		std::vector<SymbolAndTuple*>	atom2Tuple;	// Pointers manager by the translator!
-		std::vector<tspair>				atom2TsBody; // Pointers manager by the translator!
->>>>>>> 646b16d1
-
+private:
+	std::vector<SymbolAndAtomMap>	symbols; // Each symbol added to the translated is associated a unique number, the index into this vector, at which the symbol is also stored
+
+	std::vector<AtomType>			atomtype;
+	std::vector<SymbolAndTuple*>	atom2Tuple;	// Pointers manager by the translator!
+	std::vector<tspair>				atom2TsBody; // Pointers manager by the translator!
+
+	//FIXME moet een vector worden! (als er meer dan 1 rule per head kan zijn)
 	std::map<uint, LazyRuleGrounder*> symbol2rulegrounder; // map a symbol to a rulegrounder if the symbol is defined
 
-<<<<<<< HEAD
 	std::queue<int>		_freenumbers;		// keeps atom numbers that were freed and can be used again
 	std::queue<int>		_freesetnumbers;	// keeps set numbers that were freed and can be used again
 
-	std::map<int,TsBody*>							_nr2tsbodies;	// keeps mapping between Tseitin numbers and bodies
-	std::map<TsBody*,int,StrictWeakTsBodyOrdering>	_tsbodies2nr;	// keeps mapping between Tseitin bodies and numbers
-
 	std::vector<TsSet>	_sets;	// keeps mapping between Set numbers and sets
 
 	Lit addTseitinBody(TsBody* body);
+	Lit	nextNumber(AtomType type);
 
 public:
-	GroundTranslator() : _backsymbtable(1), _backargstable(1), _sets(1) { }
+	GroundTranslator() : atomtype(1, AtomType::LONETSEITIN),atom2Tuple(1, NULL), atom2TsBody(1, tspair(0,NULL)), _sets(1) { }
 	~GroundTranslator();
 
 	Lit	translate(unsigned int,const ElementTuple&);
@@ -319,69 +297,29 @@
 
 	void			notifyDefined(PFSymbol* pfs, LazyRuleGrounder* const grounder);
 
-	Lit				nextNumber();
 	unsigned int	addSymbol(PFSymbol* pfs);
 
-	bool				hasSymbolFor(int atom)	const	{ return 0<atom && (uint)atom<_backsymbtable.size(); }
-	PFSymbol*			atom2symbol(int atom)	const	{ return _backsymbtable[abs(atom)];			}
-	const ElementTuple&	args(int nr)			const	{ return _backargstable[abs(nr)];			}
-
-	// FIXME orig code was a hack by checking whether there was NO first-order symbol for the atom, in that case it was surely a tseitin
-	// now, it might just be a literal which has no symbol and is not (yet) a tseitin (during lazy grounding), so should take this into account!
-	// FIXME is not constant time, but should be! REPAIR
-	bool				isTseitin(int atom)		const	{ return _nr2tsbodies.find(abs(atom)) != _nr2tsbodies.end(); }
-
-	TsBody*			tsbody(int l)				const	{ return _nr2tsbodies.find(abs(l))->second;	}
-	const TsSet&	groundset(int nr)			const	{ return _sets[nr];							}
-	TsSet&			groundset(int nr)					{ return _sets[nr];							}
-	unsigned int	nbSymbols()					const	{ return _symboffsets.size();				}
-	PFSymbol*		getSymbol(unsigned int n)	const	{ return _symboffsets[n];					}
-	const std::map<ElementTuple,int,StrictWeakTupleOrdering>&
-					getTuples(unsigned int n)	const	{ return _table[n];							}
-
-	std::string	printAtom(Lit atom)	const;
-=======
-		std::vector<TsSet>	_sets;	// keeps mapping between Set numbers and sets
-
-		int	nextNumber(AtomType type);
-
-	public:
-		GroundTranslator() : atomtype(1, AtomType::LONETSEITIN),atom2Tuple(1, NULL), atom2TsBody(1, tspair(0,NULL)), _sets(1) { }
-		~GroundTranslator();
-
-		int	translate(unsigned int,const ElementTuple&);
-		int	translate(const std::vector<int>& cl, bool conj, TsType tp);
-		int	translate(double bound, char comp, bool strict, AggFunction aggtype, int setnr, TsType tstype);
-		int	translate(PFSymbol*,const ElementTuple&);
-		int	translate(CPTerm*, CompType, const CPBound&, TsType);
-		int	translateSet(const std::vector<int>&,const std::vector<double>&,const std::vector<double>&);
-
-		unsigned int	addSymbol(PFSymbol* pfs);
-
-		bool 		isStored(int atom)	const { return atom>0 && atomtype.size()>atom; }
-		AtomType 	getType	(int atom)	const { return atomtype[atom]; }
-
-		bool		isInputAtom	(int atom) 	const	{ return isStored(atom) && getType(atom)==AtomType::INPUT; }
-		PFSymbol*	getSymbol	(int atom) 	const	{ assert(isInputAtom(atom) && atom2Tuple[atom]->symbol!=NULL); return atom2Tuple[atom]->symbol; }
-		const ElementTuple& getArgs(int atom) const { assert(isInputAtom(atom) && atom2Tuple[atom]->symbol!=NULL); return atom2Tuple[atom]->tuple; }
-
-		bool		isTseitinWithSubformula	(int atom)	const	{ return isStored(atom) && getType(atom)==AtomType::TSEITINWITHSUBFORMULA; }
-		TsBody*		getTsBody				(int atom)	const	{ assert(isTseitinWithSubformula(atom)); return atom2TsBody[atom].second;	}
-
-		int			createNewUninterpretedNumber(){
-			return nextNumber(AtomType::LONETSEITIN);
-		}
-
-		bool		isSet		(int setID) const	{ return _sets.size()>setID; }
-		TsSet&		groundset	(int setID)			{ assert(isSet(setID)); return _sets[setID];	} //FIXME check why cannot be const?
-
-		bool				isManagingSymbol(uint n) 	const	{ return symbols.size()>n; }
-		unsigned int		nbManagedSymbols()			const	{ return symbols.size(); }
-		PFSymbol*			getManagedSymbol(uint n)	const	{ assert(isManagingSymbol(n)); return symbols[n].symbol;	}
-		const Tuple2Atom&	getTuples(uint n)			const	{ assert(isManagingSymbol(n)); return symbols[n].tuple2atom;	}
-
-		std::string	printAtom(int nr, bool longnames)	const;
->>>>>>> 646b16d1
+	bool 		isStored(int atom)	const { return atom>0 && atomtype.size()>atom; }
+	AtomType 	getType	(int atom)	const { return atomtype[atom]; }
+
+	bool		isInputAtom	(int atom) 	const	{ return isStored(atom) && getType(atom)==AtomType::INPUT; }
+	PFSymbol*	getSymbol	(int atom) 	const	{ assert(isInputAtom(atom) && atom2Tuple[atom]->symbol!=NULL); return atom2Tuple[atom]->symbol; }
+	const ElementTuple& getArgs(int atom) const { assert(isInputAtom(atom) && atom2Tuple[atom]->symbol!=NULL); return atom2Tuple[atom]->tuple; }
+
+	bool		isTseitinWithSubformula	(int atom)	const	{ return isStored(atom) && getType(atom)==AtomType::TSEITINWITHSUBFORMULA; }
+	TsBody*		getTsBody				(int atom)	const	{ assert(isTseitinWithSubformula(atom)); return atom2TsBody[atom].second;	}
+
+	int			createNewUninterpretedNumber(){	return nextNumber(AtomType::LONETSEITIN); }
+
+	bool		isSet		(int setID) const	{ return _sets.size()>setID; }
+	TsSet&		groundset	(int setID)			{ assert(isSet(setID)); return _sets[setID];	} //FIXME check why cannot be const?
+
+	bool				isManagingSymbol(uint n) 	const	{ return symbols.size()>n; }
+	unsigned int		nbManagedSymbols()			const	{ return symbols.size(); }
+	PFSymbol*			getManagedSymbol(uint n)	const	{ assert(isManagingSymbol(n)); return symbols[n].symbol;	}
+	const Tuple2Atom&	getTuples(uint n)			const	{ assert(isManagingSymbol(n)); return symbols[n].tuple2atom;	}
+
+	std::string	printAtom(const Lit& atom, bool longnames)	const;
 };
 
 /**
@@ -588,8 +526,8 @@
 		template<class VarList> InstGenerator* 	createVarMapAndGenerator(const VarList& vars);
 
 	public:
-		// Constructor
 		GrounderFactory(AbstractStructure* structure, Options* opts);
+		virtual ~GrounderFactory(){}
 
 		// Factory method
 		TopLevelGrounder* create(const AbstractTheory*);
