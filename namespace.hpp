--- conflicted
+++ resolved
@@ -94,21 +94,12 @@
 		void	add(LuaProcedure* l);
 
 		// Lua communication
-<<<<<<< HEAD
-		int 	tolua(lua_State*,const vector<string>&) const;
-		int		tolua(lua_State*) const;
-
-		void	toLuaGlobal(lua_State*) const;
-		void	toLuaLocal(lua_State*) const;
+		void		toLuaGlobal(lua_State*) const;
+		void		toLuaLocal(lua_State*) const;
+		TypedInfArg	getObject(const string& str, lua_State*) const;
 
 		// Visitors
 		void	accept(Visitor*) const;
-=======
-		void		toLuaGlobal(lua_State*) const;
-		void		toLuaLocal(lua_State*) const;
-		TypedInfArg	getObject(const string& str, lua_State*) const;
->>>>>>> d66b2506
 };
 
-
 #endif
