--- conflicted
+++ resolved
@@ -9,34 +9,6 @@
 #include "ecnf.hpp"
 #include "print.hpp"
 #include "data.hpp"
-<<<<<<< HEAD
-#include <iostream>
-
-void PrintTheory::execute(const vector<InfArg>& args, const string& res, Namespace*) const {
-	assert(args.size() == 1);
-	Printer* printer = Printer::create();
-	Theory* t = dynamic_cast<Theory*>(args[0]._theory);
-	printer->print(t);
-	delete(printer);
-}
-
-void PrintVocabulary::execute(const vector<InfArg>& args, const string& res, Namespace*) const {
-	assert(args.size() == 1);
-	Printer* printer = Printer::create();
-	printer->print(args[0]._vocabulary);
-	delete(printer);
-}
-
-void PrintStructure::execute(const vector<InfArg>& args, const string& res, Namespace*) const {
-	assert(args.size() == 1);
-	Printer* printer = Printer::create();
-	Structure* s = dynamic_cast<Structure*>(args[0]._structure);
-	printer->print(s);
-	delete(printer);
-}
-
-void PrintNamespace::execute(const vector<InfArg>& args, const string& res, Namespace*) const {
-=======
 #include "lua.hpp"
 #include "error.hpp"
 
@@ -398,33 +370,34 @@
 
 InfArg PrintTheory::execute(const vector<InfArg>& args) const {
 	assert(args.size() == 1);
-	// TODO
-	string s = (args[0]._theory)->to_string();
-	//cout << s;
-	InfArg a; a._string = IDPointer(s);
+	Printer* printer = Printer::create();
+	Theory* t = dynamic_cast<Theory*>(args[0]._theory);
+	string str = printer->print(t);
+	delete(printer);
+	InfArg a; a._string = IDPointer(str);
 	return a;
 }
 
 InfArg PrintVocabulary::execute(const vector<InfArg>& args) const {
 	assert(args.size() == 1);
-	// TODO
-	string s = (args[0]._vocabulary)->to_string();
-	// cout << s;
-	InfArg a; a._string = IDPointer(s);
+	Printer* printer = Printer::create();
+	string str = printer->print(args[0]._vocabulary);
+	delete(printer);
+	InfArg a; a._string = IDPointer(str);
 	return a;
 }
 
 InfArg PrintStructure::execute(const vector<InfArg>& args) const {
 	assert(args.size() == 1);
-	// TODO
-	string s = (args[0]._structure)->to_string();
-	// cout << s;
-	InfArg a; a._string = IDPointer(s);
+	Printer* printer = Printer::create();
+	Structure* s = dynamic_cast<Structure*>(args[0]._structure);
+	string str = printer->print(s);
+	delete(printer);
+	InfArg a; a._string = IDPointer(str);
 	return a;
 }
 
 InfArg PrintNamespace::execute(const vector<InfArg>& args) const {
->>>>>>> f7b156f2
 	assert(args.size() == 1);
 	// TODO
 	// string s = (args[0]._namespace)->to_string();
@@ -433,44 +406,28 @@
 	return a;
 }
 
-<<<<<<< HEAD
-void PushNegations::execute(const vector<InfArg>& args, const string& res, Namespace*) const {
-=======
 InfArg PushNegations::execute(const vector<InfArg>& args) const {
->>>>>>> f7b156f2
 	assert(args.size() == 1);
 	TheoryUtils::push_negations(args[0]._theory);
 	InfArg a;
 	return a;
 }
 
-<<<<<<< HEAD
-void RemoveEquivalences::execute(const vector<InfArg>& args, const string& res, Namespace*) const {
-=======
 InfArg RemoveEquivalences::execute(const vector<InfArg>& args) const {
->>>>>>> f7b156f2
 	assert(args.size() == 1);
 	TheoryUtils::remove_equiv(args[0]._theory);
 	InfArg a;
 	return a;
 }
 
-<<<<<<< HEAD
-void FlattenFormulas::execute(const vector<InfArg>& args, const string& res, Namespace*) const {
-=======
 InfArg FlattenFormulas::execute(const vector<InfArg>& args) const {
->>>>>>> f7b156f2
 	assert(args.size() == 1);
 	TheoryUtils::flatten(args[0]._theory);
 	InfArg a;
 	return a;
 }
 
-<<<<<<< HEAD
-void RemoveEqchains::execute(const vector<InfArg>& args, const string& res, Namespace*) const {
-=======
 InfArg RemoveEqchains::execute(const vector<InfArg>& args) const {
->>>>>>> f7b156f2
 	assert(args.size() == 1);
 	TheoryUtils::remove_eqchains(args[0]._theory);
 	InfArg a;
@@ -486,11 +443,7 @@
 	_reload = false;
 }
 
-<<<<<<< HEAD
-void GroundingInference::execute(const vector<InfArg>& args, const string& res, Namespace*) const {
-=======
 InfArg GroundingInference::execute(const vector<InfArg>& args) const {
->>>>>>> f7b156f2
 	assert(args.size() == 2);
 	AbstractTheory* t = args[0]._theory;
 	AbstractStructure* s = args[1]._structure;
@@ -519,11 +472,7 @@
 	_reload = false;
 }
 
-<<<<<<< HEAD
-void GroundingWithResult::execute(const vector<InfArg>& args, const string& res, Namespace* cn) const {
-=======
 InfArg GroundingWithResult::execute(const vector<InfArg>& args) const {
->>>>>>> f7b156f2
 	assert(args.size() == 2);
 	NaiveGrounder ng(args[1]._structure);
 	AbstractTheory* gr = ng.ground(args[0]._theory);
@@ -541,12 +490,7 @@
 	_reload = false;
 }
 
-<<<<<<< HEAD
-void ModelExpansionInference::execute(const vector<InfArg>& args, const string& res, Namespace* cn) const {
-	assert(args.size() == 2);
-=======
 InfArg ModelExpansionInference::execute(const vector<InfArg>& args) const {
->>>>>>> f7b156f2
 	AbstractTheory* t = args[0]._theory;
 	AbstractStructure* s = args[1]._structure;
 	InfOptions* opts = Namespace::global()->option("DefaultOptions");
@@ -597,32 +541,20 @@
 	return a;
 }
 
-<<<<<<< HEAD
-void StructToTheory::execute(const vector<InfArg>& args, const string& res, Namespace* cn) const {
-=======
 InfArg StructToTheory::execute(const vector<InfArg>& args) const {
->>>>>>> f7b156f2
 	assert(args.size() == 1);
 	AbstractTheory* t = StructUtils::convert_to_theory(args[0]._structure);
 	InfArg a; a._theory = t;
 	return a;
 }
 
-<<<<<<< HEAD
-void MoveQuantifiers::execute(const vector<InfArg>& args, const string& res, Namespace* cn) const {
-=======
 InfArg MoveQuantifiers::execute(const vector<InfArg>& args) const {
->>>>>>> f7b156f2
 	TheoryUtils::move_quantifiers(args[0]._theory);
 	InfArg a;
 	return a;
 }
 
-<<<<<<< HEAD
-void ApplyTseitin::execute(const vector<InfArg>& args, const string& res, Namespace* cn) const {
-=======
 InfArg ApplyTseitin::execute(const vector<InfArg>& args) const {
->>>>>>> f7b156f2
 	TheoryUtils::tseitin(args[0]._theory);
 	InfArg a;
 	return a;
@@ -637,21 +569,13 @@
 	_reload = false;
 }
 
-<<<<<<< HEAD
-void GroundReduce::execute(const vector<InfArg>& args, const string& res, Namespace* cn) const {
-=======
 InfArg GroundReduce::execute(const vector<InfArg>& args) const {
->>>>>>> f7b156f2
 	TheoryUtils::reduce(args[0]._theory,args[1]._structure);
 	InfArg a;
 	return a;
 }
 
-<<<<<<< HEAD
-void MoveFunctions::execute(const vector<InfArg>& args, const string& res, Namespace* cn) const {
-=======
 InfArg MoveFunctions::execute(const vector<InfArg>& args) const {
->>>>>>> f7b156f2
 	TheoryUtils::move_functions(args[0]._theory);
 	InfArg a;
 	return a;
