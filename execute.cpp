--- conflicted
+++ resolved
@@ -6,6 +6,8 @@
 
 #include "execute.hpp"
 #include "namespace.hpp"
+#include "element.hpp"
+#include "vocabulary.hpp"
 #include "structure.hpp"
 #include "ground.hpp"
 #include "ecnf.hpp"
@@ -15,13 +17,9 @@
 #include "lua.hpp"
 #include "error.hpp"
 #include "fobdd.hpp"
-
-<<<<<<< HEAD
+#include "external/MonitorInterface.hpp"
+
 using namespace std;
-=======
-
-#include "external/MonitorInterface.hpp"
->>>>>>> a1946758
 
 /*
 	Connection with lua
