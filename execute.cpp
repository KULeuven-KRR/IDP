/************************************
	execute.cpp
	this file belongs to GidL 2.0
	(c) K.U.Leuven
************************************/

#include "execute.hpp"
#include "ground.hpp"
#include "ecnf.hpp"
#include "print.hpp"
#include "data.hpp"
#include "lua.hpp"
#include "error.hpp"
#include "fobdd.hpp"


#include "external/MonitorInterface.hpp"

/*
	Connection with lua
*/

int LuaProcCompileNumber = 0;
int LuaArgProcNumber = 0;

namespace BuiltinProcs {

	map<string,vector<Inference*> >	_inferences;	// All inference methods

	void initialize() {
		_inferences["print"].push_back(new PrintTheory());
		_inferences["print"].push_back(new PrintVocabulary());
		_inferences["print"].push_back(new PrintStructure());
		_inferences["print"].push_back(new PrintNamespace());
		_inferences["push_negations"].push_back(new PushNegations());
		_inferences["remove_equivalences"].push_back(new RemoveEquivalences());
		_inferences["remove_eqchains"].push_back(new RemoveEqchains());
		_inferences["flatten"].push_back(new FlattenFormulas());
		_inferences["convert_to_theory"].push_back(new StructToTheory());
		_inferences["move_quantifiers"].push_back(new MoveQuantifiers());
		_inferences["tseitin"].push_back(new ApplyTseitin());
		_inferences["reduce"].push_back(new GroundReduce());
		_inferences["move_functions"].push_back(new MoveFunctions());
		_inferences["load_file"].push_back(new LoadFile());
		_inferences["clone"].push_back(new CloneStructure());
		_inferences["clone"].push_back(new CloneTheory());
		_inferences["fastground"].push_back(new FastGrounding());
		_inferences["fastmx"].push_back(new FastMXInference());

		_inferences["newoptions"].push_back(new NewOption());

		_inferences["forcetwovalued"].push_back(new ForceTwoValued());
		_inferences["changevoc"].push_back(new ChangeVoc());
		_inferences["getbdds"].push_back(new BDDPrinter());

		_inferences["delete"].push_back(new DeleteData(IAT_THEORY));
		_inferences["delete"].push_back(new DeleteData(IAT_STRUCTURE));
		_inferences["delete"].push_back(new DeleteData(IAT_VOCABULARY));
		_inferences["delete"].push_back(new DeleteData(IAT_NAMESPACE));
		_inferences["delete"].push_back(new DeleteData(IAT_OPTIONS));
		_inferences["delete"].push_back(new DeleteData(IAT_PREDICATE));
		_inferences["delete"].push_back(new DeleteData(IAT_FUNCTION));
		_inferences["delete"].push_back(new DeleteData(IAT_SORT));
		_inferences["delete"].push_back(new DeleteData(IAT_PREDINTER));
		_inferences["delete"].push_back(new DeleteData(IAT_FUNCINTER));
		_inferences["delete"].push_back(new DeleteData(IAT_PREDTABLE));
		_inferences["delete"].push_back(new DeleteData(IAT_TUPLE));

		_inferences["index"].push_back(new GetIndex(IAT_STRUCTURE,IAT_PREDICATE));
		_inferences["index"].push_back(new GetIndex(IAT_STRUCTURE,IAT_FUNCTION));
		_inferences["index"].push_back(new GetIndex(IAT_STRUCTURE,IAT_SORT));
		_inferences["index"].push_back(new GetIndex(IAT_NAMESPACE,IAT_STRING));
		_inferences["index"].push_back(new GetIndex(IAT_VOCABULARY,IAT_STRING));
		_inferences["index"].push_back(new GetIndex(IAT_OPTIONS,IAT_STRING));
		_inferences["index"].push_back(new GetIndex(IAT_PREDINTER,IAT_STRING));
		_inferences["index"].push_back(new GetIndex(IAT_FUNCINTER,IAT_STRING));
		_inferences["index"].push_back(new GetIndex(IAT_PREDTABLE,IAT_INT));
		_inferences["index"].push_back(new GetIndex(IAT_TUPLE,IAT_INT));

		_inferences["newindex"].push_back(new SetIndex(IAT_STRUCTURE,IAT_PREDICATE,IAT_TABLE));
		_inferences["newindex"].push_back(new SetIndex(IAT_STRUCTURE,IAT_FUNCTION,IAT_TABLE));
		_inferences["newindex"].push_back(new SetIndex(IAT_STRUCTURE,IAT_SORT,IAT_TABLE));
		_inferences["newindex"].push_back(new SetIndex(IAT_STRUCTURE,IAT_PREDICATE,IAT_PROCEDURE));
		_inferences["newindex"].push_back(new SetIndex(IAT_STRUCTURE,IAT_FUNCTION,IAT_PROCEDURE));
		_inferences["newindex"].push_back(new SetIndex(IAT_STRUCTURE,IAT_SORT,IAT_PROCEDURE));
		_inferences["newindex"].push_back(new SetIndex(IAT_OPTIONS,IAT_STRING,IAT_DOUBLE));
		_inferences["newindex"].push_back(new SetIndex(IAT_OPTIONS,IAT_STRING,IAT_BOOLEAN));
		_inferences["newindex"].push_back(new SetIndex(IAT_OPTIONS,IAT_STRING,IAT_STRING));

		_inferences["len"].push_back(new LenghtOperator(IAT_PREDTABLE));
		_inferences["len"].push_back(new LenghtOperator(IAT_TUPLE));

		_inferences["cast"].push_back(new CastOperator());
		_inferences["aritycast"].push_back(new ArityCastOperator(IAT_PREDICATE));
		_inferences["aritycast"].push_back(new ArityCastOperator(IAT_FUNCTION));
	}

	void cleanup() {
		for(map<string,vector<Inference*> >::iterator it = _inferences.begin(); it != _inferences.end(); ++it) {
			for(unsigned int n = 0; n < it->second.size(); ++n) {
				delete(it->second[n]);
			}
		}
	}

	string typestring(InfArgType t) {
		switch(t) {
			case IAT_THEORY: 
				return("theory");
			case IAT_STRUCTURE: 
				return("structure");
			case IAT_VOCABULARY: 
				return("vocabulary");
			case IAT_NAMESPACE: 
				return("namespace");
			case IAT_OPTIONS: 
				return("options");
			case IAT_NIL: 
				return("nil");
			case IAT_INT: 
				return("number");
			case IAT_DOUBLE:
				return("number");
			case IAT_BOOLEAN: 
				return("boolean");
			case IAT_STRING: 
				return("string");
			case IAT_TABLE: 
				return("table");
			case IAT_PROCEDURE: 
				return("function");
			case IAT_OVERLOADED: 
				return("overloaded");
			case IAT_SORT:
				return("sort");
			case IAT_PREDICATE: 
				return("predicate_symbol");
			case IAT_FUNCTION:
<<<<<<< HEAD
				return("function_symbol");
			case IAT_PREDTABLE:
				return("predicate_table");
			case IAT_PREDINTER:
				return("predicate_interpretation");
			case IAT_FUNCINTER:
				return("function_interpretation");
			case IAT_TUPLE:
				return("tuple");
=======
				return("idpfunction");
			case IAT_MULT:
				assert(false); return "mult";
			case IAT_REGISTRY:
				assert(false); return "registry";
>>>>>>> 5c709bc4
			default:
				assert(false);
		}
	}

	string typestring(lua_State* L, int index) {
		lua_getglobal(L,"type");
		lua_pushvalue(L,index);
		lua_call(L,1,1);
		string str = string(lua_tostring(L,-1));
		lua_pop(L,1);
		return str;
	}

	InfArgType typeenum(const string& strtype) {
		if(strtype == "theory") return IAT_THEORY;
		if(strtype == "structure") return IAT_STRUCTURE;
		if(strtype == "vocabulary") return IAT_VOCABULARY;
		if(strtype == "namespace") return IAT_NAMESPACE;
		if(strtype == "options") return IAT_OPTIONS;
		if(strtype == "nil") return IAT_NIL;
		if(strtype == "number") return IAT_DOUBLE;
		if(strtype == "boolean") return IAT_BOOLEAN;
		if(strtype == "string") return IAT_STRING;
		if(strtype == "table") return IAT_TABLE;
		if(strtype == "predicate_table") return IAT_PREDTABLE;
		if(strtype == "function") return IAT_PROCEDURE;
		if(strtype == "overloaded") return IAT_OVERLOADED;
		if(strtype == "sort") return IAT_SORT;
<<<<<<< HEAD
		if(strtype == "predicate_symbol") return IAT_PREDICATE;
		if(strtype == "function_symbol") return IAT_FUNCTION;
		if(strtype == "predicate_interpretation") return IAT_PREDINTER;
		if(strtype == "function_interpretation") return IAT_FUNCINTER;
		if(strtype == "tuple") return IAT_TUPLE;
=======
		if(strtype == "predicate") return IAT_PREDICATE;
		if(strtype == "idpfunction") return IAT_FUNCTION;
		if(strtype == "mult") return IAT_MULT;
		if(strtype == "registry") return IAT_REGISTRY;
>>>>>>> 5c709bc4
		assert(false); return IAT_INT;
	}

	InfArgType typeenum(lua_State* L, int index) {
		string strtype = typestring(L,index);
		return typeenum(strtype);
	}

	bool checkarg(lua_State* L, int n, InfArgType t) {
		string typestr = typestring(t);
		string nstr = typestring(L,n);
		if(nstr == typestr) return true;
		else if(nstr == "overloaded") {
			OverloadedObject* obj = *((OverloadedObject**)lua_touserdata(L,n));
			switch(t) {
				case IAT_THEORY:
					return obj->isTheory();
				case IAT_STRUCTURE:
					return obj->isStructure();
				case IAT_VOCABULARY:
					return obj->isVocabulary();
				case IAT_NAMESPACE:
					return obj->isNamespace();
				case IAT_OPTIONS:
					return obj->isOptions();
				case IAT_PROCEDURE:
					return (obj->isProcedure());
				case IAT_SORT:
					return (obj->isSort());
				case IAT_PREDICATE:
					return (obj->isPredicate());
				case IAT_FUNCTION:
					return (obj->isFunction());
				default:
					return false;
			}
		}
		else return false;
	}


	int converttolua(lua_State* L, InfArg res, InfArgType t) {
		switch(t) {
			case IAT_THEORY:
			{
				AbstractTheory** ptr = (AbstractTheory**) lua_newuserdata(L,sizeof(AbstractTheory*));
				(*ptr) = res._theory;
				luaL_getmetatable (L,"theory");
				lua_setmetatable(L,-2);
				break;
			}
			case IAT_VOCABULARY:
			{
				Vocabulary** ptr = (Vocabulary**) lua_newuserdata(L,sizeof(Vocabulary*));
				(*ptr) = res._vocabulary;
				luaL_getmetatable (L,"vocabulary");
				lua_setmetatable(L,-2);
				break;
			}
			case IAT_STRUCTURE:
			{
				AbstractStructure** ptr = (AbstractStructure**) lua_newuserdata(L,sizeof(AbstractStructure*));
				(*ptr) = res._structure;
				luaL_getmetatable (L,"structure");
				lua_setmetatable(L,-2);
				break;
			}
			case IAT_NAMESPACE:
			{
				Namespace** ptr = (Namespace**) lua_newuserdata(L,sizeof(Namespace*));
				(*ptr) = res._namespace;
				luaL_getmetatable (L,"namespace");
				lua_setmetatable(L,-2);
				break;
			}
			case IAT_OPTIONS:
			{
				InfOptions** ptr = (InfOptions**) lua_newuserdata(L,sizeof(InfOptions*));
				(*ptr) = res._options;
				luaL_getmetatable (L,"options");
				lua_setmetatable(L,-2);
				break;
			}
			case IAT_SORT:
			{
				set<Sort*>** ptr = (set<Sort*>**) lua_newuserdata(L,sizeof(set<Sort*>*));
				(*ptr) = res._sort;
				luaL_getmetatable (L,"sort");
				lua_setmetatable(L,-2);
				break;
			}
			case IAT_PREDICATE:
			{
				set<Predicate*>** ptr = (set<Predicate*>**) lua_newuserdata(L,sizeof(set<Predicate*>*));
				(*ptr) = res._predicate;
				luaL_getmetatable (L,"predicate_symbol");
				lua_setmetatable(L,-2);
				break;
			}
			case IAT_FUNCTION:
			{
				set<Function*>** ptr = (set<Function*>**) lua_newuserdata(L,sizeof(set<Function*>*));
				(*ptr) = res._function;
				luaL_getmetatable (L,"function_symbol");
				lua_setmetatable(L,-2);
				break;
			}
			case IAT_PREDINTER:
			{
				PredInter** ptr = (PredInter**) lua_newuserdata(L,sizeof(set<PredInter*>*));
				(*ptr) = res._predinter;
				luaL_getmetatable (L,"predicate_interpretation");
				lua_setmetatable(L,-2);
				break;
			}
			case IAT_FUNCINTER:
			{
				FuncInter** ptr = (FuncInter**) lua_newuserdata(L,sizeof(set<FuncInter*>*));
				(*ptr) = res._funcinter;
				luaL_getmetatable (L,"function_interpretation");
				lua_setmetatable(L,-2);
				break;
			}
			case IAT_PREDTABLE:
			{
				PredTable** ptr = (PredTable**) lua_newuserdata(L,sizeof(set<PredTable*>*));
				(*ptr) = res._predtable;
				luaL_getmetatable (L,"predicate_table");
				lua_setmetatable(L,-2);
				break;
			}
			case IAT_TUPLE:
			{
				PredTableTuple** ptr = (PredTableTuple**) lua_newuserdata(L,sizeof(set<PredTableTuple*>*));
				(*ptr) = res._tuple;
				luaL_getmetatable (L,"tuple");
				lua_setmetatable(L,-2);
				break;
			}
			case IAT_NIL:
				lua_pushnil(L);
				break;
			case IAT_INT:
				lua_pushnumber(L,double(res._int));
				break;
			case IAT_DOUBLE:
				lua_pushnumber(L,res._double);
				break;
			case IAT_BOOLEAN:
				lua_pushboolean(L,res._boolean);
				break;
			case IAT_STRING:
				lua_pushstring(L,res._string->c_str());
				break;
			case IAT_TABLE:
				lua_newtable(L);
				for(unsigned int n = 0; n < res._table->size(); ++n) {
					lua_pushinteger(L,n+1);
					converttolua(L,(*(res._table))[n]._value,(*(res._table))[n]._type);
					lua_settable(L,-3);
				}
				break;
			case IAT_PROCEDURE:
			{
				lua_getfield(L,LUA_REGISTRYINDEX,res._procedure->c_str());
				break;
			}
			case IAT_MULT:
			{
				int nrres = 0;
				for(unsigned int n = 0; n < res._table->size(); ++n) {
					nrres += converttolua(L,(*(res._table))[n]._value,(*(res._table))[n]._type);
				}
				return nrres;
			}
			case IAT_REGISTRY:
			{
				lua_getfield(L,LUA_REGISTRYINDEX,res._string->c_str());
				break;
			}
			case IAT_OVERLOADED:
			{
				OverloadedObject* obj = res._overloaded;
				if(obj->single()) {
					InfArg newarg;
					if(obj->isNamespace())	{ 
						newarg._namespace = obj->getNamespace(); 
						converttolua(L,newarg,IAT_NAMESPACE);	
					}
					if(obj->isVocabulary()) { 
						newarg._vocabulary = obj->getVocabulary(); 
						converttolua(L,newarg,IAT_VOCABULARY);	
					}
					if(obj->isTheory()) { 
						newarg._theory = obj->getTheory(); 
						converttolua(L,newarg,IAT_THEORY);	
					}
					if(obj->isStructure()) { 
						newarg._structure = obj->getStructure(); 
						converttolua(L,newarg,IAT_STRUCTURE);	
					}
					if(obj->isOptions()) { 
						newarg._options = obj->getOptions(); 
						converttolua(L,newarg,IAT_OPTIONS);	
					}
					if(obj->isProcedure()) {
						newarg._procedure = obj->getProcedure();
						converttolua(L,newarg,IAT_PROCEDURE);	
					}
					if(obj->isPredicate()) {
						newarg._predicate = obj->getPredicate();
						converttolua(L,newarg,IAT_PREDICATE);	
					}
					if(obj->isFunction()) {
						newarg._function = obj->getFunction();
						converttolua(L,newarg,IAT_FUNCTION);	
					}
					if(obj->isSort()) {
						newarg._sort = obj->getSort();
						converttolua(L,newarg,IAT_SORT);
					}
				}
				else {
					OverloadedObject** ptr = (OverloadedObject**) lua_newuserdata(L,sizeof(OverloadedObject*));
					(*ptr) = obj;
					luaL_getmetatable(L,"overloaded");
					lua_setmetatable(L,-2);
				}
				break;
			}
			default:
				assert(false);
		}
		return 1;
	}

	InfArg convertarg(lua_State* L, int n, InfArgType t);

	TypedInfArg convertarg(lua_State* L, int n) {
		TypedInfArg result;
		result._type = typeenum(L,n);
		if(result._type == IAT_DOUBLE) {
			if(isInt(lua_tonumber(L,n))) result._type = IAT_INT;
		}
		result._value = convertarg(L,n,result._type);
		return result;
	}

	InfArg convertarg(lua_State* L, int n, InfArgType t) {
		string nstr = typestring(L,n);
		InfArg a;
		if(nstr != "overloaded") {
			switch(t) {
				case IAT_THEORY:
					a._theory = *((AbstractTheory**)lua_touserdata(L,n));
					break;
				case IAT_STRUCTURE:
					a._structure = *((AbstractStructure**)lua_touserdata(L,n));
					break;
				case IAT_VOCABULARY:
					a._vocabulary = *((Vocabulary**)lua_touserdata(L,n));
					break;
				case IAT_NAMESPACE:
					a._namespace = *((Namespace**)lua_touserdata(L,n));
					break;
				case IAT_OPTIONS:
					a._options = *((InfOptions**)lua_touserdata(L,n));
					break;
				case IAT_INT:
					a._int = int(lua_tonumber(L,n));
					break;
				case IAT_DOUBLE:
					a._double = lua_tonumber(L,n);
					break;
				case IAT_BOOLEAN:
					a._boolean = lua_toboolean(L,n);
					break;
				case IAT_STRING:
					a._string = IDPointer(lua_tostring(L,n));
					break;
				case IAT_SORT:
					a._sort = *((set<Sort*>**)lua_touserdata(L,n));
					break;
				case IAT_PREDICATE:
					a._predicate = *((set<Predicate*>**)lua_touserdata(L,n));
					break;
				case IAT_FUNCTION:
					a._function = *((set<Function*>**)lua_touserdata(L,n));
					break;
				case IAT_PREDINTER:
					a._predinter = *((PredInter**)lua_touserdata(L,n));
					break;
				case IAT_FUNCINTER:
					a._funcinter = *((FuncInter**)lua_touserdata(L,n));
					break;
				case IAT_PREDTABLE:
					a._predtable = *((PredTable**)lua_touserdata(L,n));
					break;
				case IAT_TUPLE:
					a._tuple = *((PredTableTuple**)lua_touserdata(L,n));
					break;
				case IAT_TABLE:
				{
					a._table = new vector<TypedInfArg>;
					for(unsigned int i = 1; ; ++i) {
						lua_pushinteger(L,i);
						lua_gettable(L,n);
						if(lua_isnil(L,-1)) {
							lua_pop(L,1);
							break;
						}
						else {
							a._table->push_back(convertarg(L,-1));
							lua_pop(L,1);
						}
					}
					break;
				}
				case IAT_PROCEDURE:
				{
					string registryindex = "idp_argument_procedure" + itos(LuaArgProcNumber);
					++LuaArgProcNumber;
					lua_pushvalue(L,n);
					lua_setfield(L,LUA_REGISTRYINDEX,registryindex.c_str());
					break;
				}
				default:
					assert(false);
			}
		}
		else {
			OverloadedObject* obj = *((OverloadedObject**)lua_touserdata(L,n)); 
			switch(t) {
				case IAT_THEORY:
					a._theory = obj->getTheory();
					break;
				case IAT_STRUCTURE:
					a._structure = obj->getStructure();
					break;
				case IAT_VOCABULARY:
					a._vocabulary = obj->getVocabulary();
					break;
				case IAT_NAMESPACE:
					a._namespace = obj->getNamespace();
					break;
				case IAT_OPTIONS:
					a._options = obj->getOptions();
					break;
				case IAT_SORT:
					a._sort = obj->getSort();
					break;
				case IAT_PREDICATE:
					a._predicate = obj->getPredicate();
					break;
				case IAT_FUNCTION:
					a._function = obj->getFunction();
					break;
				case IAT_PROCEDURE:
					a._procedure = obj->getProcedure();
					break;
				case IAT_OVERLOADED:
					a._overloaded = obj;
					break;
				default:
					assert(false);
			}

		}
		return a;
	}

}

int overloaddiv(lua_State* L) {
	InfArg a = BuiltinProcs::convertarg(L,1,IAT_OVERLOADED);
	OverloadedObject* obj = a._overloaded;
	InfArg b = BuiltinProcs::convertarg(L,2,IAT_INT);
	int div = b._int;
	set<Predicate*>* sp = 0;
	set<Function*>* sf = 0;
	if(obj->isPredicate()) {
		for(set<Predicate*>::iterator it = obj->getPredicate()->begin(); it != obj->getPredicate()->end(); ++it) {
			if((*it)->arity() == div) {
				if(!sp) sp = new set<Predicate*>();
				sp->insert(*it);
			}
		}
	}
	if(obj->isFunction()) {
		for(set<Function*>::iterator it = obj->getFunction()->begin(); it != obj->getFunction()->end(); ++it) {
			if((*it)->arity() == div) {
				if(!sf) sf = new set<Function*>();
				sf->insert(*it);
			}
		}
	}
	if(sp) {
		if(sf) {
			OverloadedObject* newobj = new OverloadedObject();
			newobj->setpredicate(sp);
			newobj->setfunction(sf);
			InfArg res; res._overloaded = newobj;
			BuiltinProcs::converttolua(L,res,IAT_OVERLOADED);
		}
		else {
			InfArg res; res._predicate = sp;
			BuiltinProcs::converttolua(L,res,IAT_PREDICATE);
		}
	}
	else if(sf) {
		InfArg res; res._function = sf;
		BuiltinProcs::converttolua(L,res,IAT_FUNCTION);
	}
	else {
		lua_pushnil(L);
	}
	return 1;
}

int overloadcall(lua_State* L) {
	InfArg a = BuiltinProcs::convertarg(L,1,IAT_OVERLOADED);
	if(a._overloaded->isProcedure()) {
		lua_getfield(L,LUA_REGISTRYINDEX,a._overloaded->getProcedure()->c_str());
		lua_replace(L,1);
		int nrargs = lua_gettop(L) -1; 
		lua_call(L,nrargs,LUA_MULTRET);
		return lua_gettop(L);
	}
	else {
		Error::notcommand();
		return 0;
	}
}

int idppredcall(lua_State* L) {
	InfArg a = BuiltinProcs::convertarg(L,1,IAT_PREDTABLE);
	PredTable* pt = a._predtable;
	vector<TypedElement> args;
	lua_remove(L,1);
	unsigned int nrargs = lua_gettop(L);
	for(unsigned int n = 1; n <= nrargs; ++n) {
		TypedInfArg tia = BuiltinProcs::convertarg(L,n);
		TypedElement te;
		switch(tia._type) {
			case IAT_INT:
				te._type = ELINT;
				te._element._int = tia._value._int;
				break;
			case IAT_DOUBLE:
				te._type = ELDOUBLE;
				te._element._double = tia._value._double;
				break;
			case IAT_STRING:
				te._type = ELSTRING;
				te._element._string = tia._value._string;
				break;
			default:
				te._type = ELINT;
				te._element = ElementUtil::nonexist(ELINT);
				break;
		}
		args.push_back(te);
		}
		while(args.size() > pt->arity()) args.pop_back();
		while(args.size() < pt->arity()) {
			TypedElement te;
			te._type = ELINT;
			te._element = ElementUtil::nonexist(ELINT);
			args.push_back(te);
		}
		if(pt->contains(args)) lua_pushboolean(L,1);
		else lua_pushboolean(L,0);
		return 1;
}

int idpfunccall(lua_State* L) {
	InfArg a = BuiltinProcs::convertarg(L,1,IAT_FUNCINTER);
	FuncTable* ft = a._funcinter->functable();
	if(ft) {
		vector<TypedElement> args;
		lua_remove(L,1);
		unsigned int nrargs = lua_gettop(L);
		for(unsigned int n = 1; n <= nrargs; ++n) {
			TypedInfArg tia = BuiltinProcs::convertarg(L,n);
			TypedElement te;
			switch(tia._type) {
				case IAT_INT:
					te._type = ELINT;
					te._element._int = tia._value._int;
					break;
				case IAT_DOUBLE:
					te._type = ELDOUBLE;
					te._element._double = tia._value._double;
					break;
				case IAT_STRING:
					te._type = ELSTRING;
					te._element._string = tia._value._string;
					break;
				default:
					te._type = ELINT;
					te._element = ElementUtil::nonexist(ELINT);
					break;
			}
			args.push_back(te);
		}
		while(args.size() > ft->arity()) args.pop_back();
		while(args.size() < ft->arity()) {
			TypedElement te;
			te._type = ELINT;
			te._element = ElementUtil::nonexist(ELINT);
			args.push_back(te);
		}
		Element e = (*ft)[args];
		if(ElementUtil::exists(e,ft->outtype())) {
			switch(ft->outtype()) {
				case ELINT:
					lua_pushinteger(L,e._int);
					break;
				case ELDOUBLE:
					lua_pushnumber(L,e._double);
					break;
				case ELSTRING:
					lua_pushstring(L,e._string->c_str());
					break;
				case ELCOMPOUND:
					lua_pushstring(L,IDPointer(ElementUtil::ElementToString(e,ELCOMPOUND))->c_str());
					break;
				default:
					assert(false);
			}
		}
		else lua_pushnil(L);
	}
	else {
		Error::threevalcall();
		lua_pushnil(L);
	}
	return 1;
}

int idpcall(lua_State* L) {
	// Collect name
	string name = string(lua_tostring(L,1));
	lua_remove(L,1);

	// Try to find correct inference 
	vector<Inference*> pvi = BuiltinProcs::_inferences[name];
	unsigned int nrargs = lua_gettop(L); 
	vector<Inference*> vi;
	for(unsigned int n = 0; n < pvi.size(); ++n) {
		if(nrargs == pvi[n]->arity()) vi.push_back(pvi[n]);
	}
	if(vi.empty()) {
		name += "/" + itos(nrargs);
		Error::unkncommand(name);
		return 0;
	}
	vector<Inference*> vi2;
	for(unsigned int n = 0; n < vi.size(); ++n) {
		bool ok = true;
		for(unsigned int m = 1; m <= nrargs; ++m) {
			ok = BuiltinProcs::checkarg(L,m,(vi[n]->intypes())[m-1]);
			if(!ok) break;
		}
		if(ok) vi2.push_back(vi[n]);
	}
	if(vi2.empty()) {
		Error::wrongcommandargs(name + '/' + itos(nrargs));
		return 0;
	}
	else if(vi2.size() == 1) {
		vector<InfArg> via;
		for(unsigned int m = 1; m <= nrargs; ++m)
			via.push_back(BuiltinProcs::convertarg(L,m,(vi2[0]->intypes())[m-1]));
		TypedInfArg res = vi2[0]->execute(via,L);
		return BuiltinProcs::converttolua(L,res._value,res._type);
	}
	else {
		Error::ambigcommand(name + '/' + itos(nrargs));
		return 0;
	}
}



/*
	Built-in procedures
*/

extern void parsefile(const string&);
TypedInfArg LoadFile::execute(const vector<InfArg>& args, lua_State* L) const {
	parsefile(*(args[0]._string));
	Namespace::global()->toLuaGlobal(L);
	TypedInfArg a; a._type = IAT_NIL; 
	return a;
}

TypedInfArg DeleteData::execute(const vector<InfArg>& args, lua_State*) const {
	switch(_intypes[0]) {
		case IAT_THEORY:
			if(!(args[0]._theory->pi().line())) delete(args[0]._theory);
			break;
		case IAT_STRUCTURE:
			if(!(args[0]._structure->pi().line())) delete(args[0]._structure);
			break;
		case IAT_NAMESPACE:
			if(!(args[0]._namespace->pi().line())) delete(args[0]._namespace);
			break;
		case IAT_VOCABULARY:
			if(!(args[0]._vocabulary->pi().line())) {
				if(args[0]._vocabulary != Namespace::global()->vocabulary("std")) delete(args[0]._vocabulary);
			}
			break;
		case IAT_OPTIONS:
			if(!(args[0]._options->pi().line())) delete(args[0]._options);
			break;
		case IAT_PREDICATE: case IAT_FUNCTION: case IAT_SORT:
			// do nothing
			break;
		case IAT_TUPLE:
			delete(args[0]._tuple);
			break;
		case IAT_PREDINTER:
			// TODO
			break;
		case IAT_FUNCINTER:
			// TODO
			break;
		case IAT_PREDTABLE:
			// TODO
			break;
		default:
			assert(false);
	}
	TypedInfArg a; a._type = IAT_NIL;
	return a;
}

TypedInfArg NewOption::execute(const vector<InfArg>&, lua_State*) const {
	TypedInfArg a; a._type = IAT_OPTIONS;
	a._value._options = new InfOptions("",ParseInfo());
	return a;
}

TypedInfArg PrintTheory::execute(const vector<InfArg>& args, lua_State*) const {
	InfOptions* opts = args[1]._options;
	Printer* printer = Printer::create(opts);
	string str = printer->print(args[0]._theory);
	delete(printer);
	TypedInfArg a; a._type = IAT_STRING; a._value._string = IDPointer(str);
	return a;
}

TypedInfArg PrintVocabulary::execute(const vector<InfArg>& args, lua_State*) const {
	InfOptions* opts = args[1]._options;
	Printer* printer = Printer::create(opts);
	string str = printer->print(args[0]._vocabulary);
	delete(printer);
	TypedInfArg a; a._type = IAT_STRING; a._value._string = IDPointer(str);
	return a;
}

TypedInfArg PrintStructure::execute(const vector<InfArg>& args, lua_State*) const {
	InfOptions* opts = args[1]._options;
	Printer* printer = Printer::create(opts);
	string str = printer->print(args[0]._structure);
	delete(printer);
	TypedInfArg a; a._type = IAT_STRING; a._value._string = IDPointer(str);
	return a;
}

TypedInfArg PrintNamespace::execute(const vector<InfArg>& args, lua_State*) const {
	InfOptions* opts = args[1]._options;
	Printer* printer = Printer::create(opts);
	string str = printer->print(args[0]._namespace);
	TypedInfArg a; a._type = IAT_STRING; a._value._string = IDPointer(str);
	return a;
}

TypedInfArg PushNegations::execute(const vector<InfArg>& args, lua_State*) const {
	assert(args.size() == 1);
	TheoryUtils::push_negations(args[0]._theory);
	TypedInfArg a; a._type = IAT_NIL;
	return a;
}

TypedInfArg RemoveEquivalences::execute(const vector<InfArg>& args, lua_State*) const {
	assert(args.size() == 1);
	TheoryUtils::remove_equiv(args[0]._theory);
	TypedInfArg a; a._type = IAT_NIL;
	return a;
}

TypedInfArg FlattenFormulas::execute(const vector<InfArg>& args, lua_State*) const {
	assert(args.size() == 1);
	TheoryUtils::flatten(args[0]._theory);
	TypedInfArg a; a._type = IAT_NIL;
	return a;
}

TypedInfArg RemoveEqchains::execute(const vector<InfArg>& args, lua_State*) const {
	assert(args.size() == 1);
	TheoryUtils::remove_eqchains(args[0]._theory);
	TypedInfArg a; a._type = IAT_NIL;
	return a;
}

FastMXInference::FastMXInference() {
	_intypes = vector<InfArgType>(3);
	_intypes[0] = IAT_THEORY;
	_intypes[1] = IAT_STRUCTURE;
	_intypes[2] = IAT_OPTIONS;
	_description = "Performs model expansion on the structure given the theory it should satisfy.";
}

class TraceWriter {
	private:
		GroundTranslator*	_translator;
		lua_State*			L;
		string*				_registryindex;
		static int			_tracenr;
		int					_timepoint;

	public:
		TraceWriter(GroundTranslator* trans, lua_State* Ls) : _translator(trans), L(Ls), _timepoint(1) { 
			++_tracenr;
			_registryindex = IDPointer(string("trace") + itos(_tracenr));
			lua_newtable(L);
			lua_setfield(L,LUA_REGISTRYINDEX,_registryindex->c_str());
		}

		void backtrack(int a){
			lua_getfield(L,LUA_REGISTRYINDEX,_registryindex->c_str());
			lua_pushinteger(L,_timepoint);
			++_timepoint;
			lua_newtable(L);
			lua_pushstring(L,"backtrack");
			lua_setfield(L,-2,"type");
			lua_pushinteger(L,a);
			lua_setfield(L,-2,"dl");
			lua_settable(L,-3);
			lua_pop(L,1);
		}

		void propagate(MinisatID::Literal a, int b){
			lua_getfield(L,LUA_REGISTRYINDEX,_registryindex->c_str());
			lua_pushinteger(L,_timepoint);
			++_timepoint;
			lua_newtable(L);
			lua_pushstring(L,"assign");
			lua_setfield(L,-2,"type");
			lua_pushinteger(L,b);
			lua_setfield(L,-2,"dl");
			lua_pushboolean(L,!a.hasSign());
			lua_setfield(L,-2,"value");
			// TODO: change next two lines to push real atoms
			lua_pushstring(L,_translator->printatom(a.getAtom().getValue()).c_str());
			lua_setfield(L,-2,"atom");
			lua_settable(L,-3);
			lua_pop(L,1);
		}

		TypedInfArg trace() const {
			TypedInfArg trace; trace._type = IAT_REGISTRY; trace._value._string = _registryindex;	
			return trace;
		}
};

int TraceWriter::_tracenr = 0;

TypedInfArg FastMXInference::execute(const vector<InfArg>& args, lua_State* L) const {

	// Convert arguments
	AbstractTheory* theory = args[0]._theory;
	AbstractStructure* structure = args[1]._structure;
	InfOptions* opts = args[2]._options;
	
	// Create solver
	MinisatID::SolverOption modes;
	modes.nbmodels = opts->_nrmodels;
	modes.verbosity = opts->_satverbosity;
	modes.remap = false;
	SATSolver* solver = new SATSolver(modes);

	// Create grounder
	GrounderFactory gf(structure,opts->_usingcp);
	TopLevelGrounder* grounder = gf.create(theory,solver);

	// Ground
	grounder->run();
	assert(typeid(*(grounder->grounding())) == typeid(SolverTheory));
	SolverTheory* grounding = dynamic_cast<SolverTheory*>(grounder->grounding());

	// Create monitor
	TraceWriter tracewriter(grounding->translator(),L);
	if(opts->_trace) {
		cb::Callback1<void, int> callbackback(&tracewriter, &TraceWriter::backtrack);
		cb::Callback2<void, MinisatID::Literal, int> callbackprop(&tracewriter, &TraceWriter::propagate);
		MinisatID::Monitor* m = new MinisatID::Monitor();
		m->setBacktrackCB(callbackback);
		m->setPropagateCB(callbackprop);
		solver->addMonitor(m);
	}

	// Add function constraints
	grounding->addFuncConstraints();
	grounding->addFalseDefineds();

	// Solve
	vector<MinisatID::Literal> assumpts;
	MinisatID::ModelExpandOptions options;
	options.nbmodelstofind = modes.nbmodels;
	options.printmodels = MinisatID::PRINT_NONE;
	options.savemodels = MinisatID::SAVE_ALL;
	options.search = MinisatID::MODELEXPAND;
	MinisatID::Solution* sol = new MinisatID::Solution(options);
	solver->solve(sol);

	// Translate
	TypedInfArg a; a._type = IAT_TABLE; a._value._table = new vector<TypedInfArg>();
	if(sol->isSat()){
		for(unsigned int i=0; i<sol->getModels().size(); i++){
			AbstractStructure* mod = structure->clone();
			set<PredInter*>	tobesorted1;
			set<FuncInter*>	tobesorted2;
			for(unsigned int j=0; j<sol->getModels()[i].size(); j++) {
				PFSymbol* pfs = grounding->translator()->symbol((sol->getModels()[i][j].getAtom().getValue()));
				if(pfs && mod->vocabulary()->contains(pfs)) {
					vector<domelement> vd = grounding->translator()->args(sol->getModels()[i][j].getAtom().getValue());
					vector<TypedElement> args = ElementUtil::convert(vd);
					if(pfs->ispred()) {
						mod->inter(pfs)->add(args,!(sol->getModels()[i][j].hasSign()),true);
						tobesorted1.insert(mod->inter(pfs));
					}
					else {
						Function* f = dynamic_cast<Function*>(pfs);
						mod->inter(f)->add(args,!(sol->getModels()[i][j].hasSign()),true);
						tobesorted2.insert(mod->inter(f));
					}
				}
			}
			for(set<PredInter*>::const_iterator it=tobesorted1.begin(); it != tobesorted1.end(); ++it)
				(*it)->sortunique();
			for(set<FuncInter*>::const_iterator it=tobesorted2.begin(); it != tobesorted2.end(); ++it)
				(*it)->sortunique();

			if(opts->_modelformat == MF_TWOVAL) {
				mod->forcetwovalued();
				TypedInfArg b; b._value._structure = mod; b._type = IAT_STRUCTURE;
				a._value._table->push_back(b);
			}
			else if(opts->_modelformat == MF_ALL) {
				// TODO
				TypedInfArg b; b._value._structure = mod; b._type = IAT_STRUCTURE;
				a._value._table->push_back(b);
			}
			else {
				TypedInfArg b; b._value._structure = mod; b._type = IAT_STRUCTURE;
				a._value._table->push_back(b);
			}
		}
	}
	if(opts->_trace) {
		TypedInfArg b; b._type = IAT_MULT; b._value._table = new vector<TypedInfArg>(1,a);
		b._value._table->push_back(tracewriter.trace());
		return b;
	}
	else {
		return a;
	}
}

TypedInfArg StructToTheory::execute(const vector<InfArg>& args, lua_State*) const {
	assert(args.size() == 1);
	AbstractTheory* t = StructUtils::convert_to_theory(args[0]._structure);
	TypedInfArg a; a._type = IAT_THEORY; a._value._theory = t;
	return a;
}

TypedInfArg MoveQuantifiers::execute(const vector<InfArg>& args, lua_State*) const {
	TheoryUtils::move_quantifiers(args[0]._theory);
	TypedInfArg a; a._type = IAT_NIL;
	return a;
}

TypedInfArg ApplyTseitin::execute(const vector<InfArg>& args, lua_State*) const {
	TheoryUtils::tseitin(args[0]._theory);
	TypedInfArg a; a._type = IAT_NIL;
	return a;
}

GroundReduce::GroundReduce() {
	_intypes = vector<InfArgType>(2);
	_intypes[0] = IAT_THEORY;
	_intypes[1] = IAT_STRUCTURE;
	_description = "Replace ground atoms in the theory by their truth value in the structure";
}

TypedInfArg GroundReduce::execute(const vector<InfArg>& args, lua_State*) const {
	TheoryUtils::reduce(args[0]._theory,args[1]._structure);
	TypedInfArg a; a._type = IAT_NIL;
	return a;
}

TypedInfArg MoveFunctions::execute(const vector<InfArg>& args, lua_State*) const {
	TheoryUtils::move_functions(args[0]._theory);
	TypedInfArg a; a._type = IAT_NIL;
	return a;
}

TypedInfArg CloneStructure::execute(const vector<InfArg>& args, lua_State*) const {
	TypedInfArg a; 
	a._type = IAT_STRUCTURE; a._value._structure = args[0]._structure->clone();
	return a;
}

TypedInfArg CloneTheory::execute(const vector<InfArg>& args, lua_State*) const {
	TypedInfArg a;
	a._type = IAT_THEORY; a._value._theory = args[0]._theory->clone();
	return a;
}

FastGrounding::FastGrounding() {
	_intypes = vector<InfArgType>(3);
	_intypes[0] = IAT_THEORY; 
	_intypes[1] = IAT_STRUCTURE;
	_intypes[2] = IAT_OPTIONS;
	_description = "Ground the theory and structure and store the grounding";
}

TypedInfArg FastGrounding::execute(const vector<InfArg>& args, lua_State*) const {
	GrounderFactory factory(args[1]._structure,args[2]._options->_usingcp);
	TopLevelGrounder* g = factory.create(args[0]._theory);
	g->run();
	TypedInfArg a; a._type = IAT_THEORY;
	a._value._theory = g->grounding();
	return a;
}

TypedInfArg ForceTwoValued::execute(const vector<InfArg>& args, lua_State*) const {
	args[0]._structure->forcetwovalued();
	TypedInfArg a; a._type = IAT_NIL;
	return a;
}

ChangeVoc::ChangeVoc() {
	_intypes.push_back(IAT_STRUCTURE);
	_intypes.push_back(IAT_VOCABULARY);
	_description = "Change the vocabulary of a structure";
}

TypedInfArg ChangeVoc::execute(const vector<InfArg>& args, lua_State*) const {
	AbstractStructure* str = args[0]._structure;
	Vocabulary* v = args[1]._vocabulary;
	StructUtils::changevoc(str,v);
	TypedInfArg a; a._type = IAT_NIL;
	return a;
}

TypedInfArg GetIndex::execute(const vector<InfArg>& args, lua_State* L) const {
	TypedInfArg a;
	switch(_intypes[0]) {
		case IAT_STRUCTURE:
		{
			AbstractStructure* as = args[0]._structure;
			switch(_intypes[1]) {
				case IAT_SORT:
					a = as->getObject(args[1]._sort);
					break;
				case IAT_PREDICATE:
					a = as->getObject(args[1]._predicate);
					break;
				case IAT_FUNCTION:
					a = as->getObject(args[1]._function);
					break;
				default:
					assert(false);
			}
			break;
		}
		case IAT_NAMESPACE:
		{
			Namespace* nsp = args[0]._namespace;
			string str = *(args[1]._string);
			a = nsp->getObject(str,L);
			break;
		}
		case IAT_VOCABULARY:
		{
			Vocabulary* voc = args[0]._vocabulary;
			string str = *(args[1]._string);
			a = voc->getObject(str);
			break;
		}
		case IAT_OPTIONS:
			a = args[0]._options->get(*(args[1]._string));
			break;
		case IAT_PREDINTER:
		{
			PredInter* pinter = args[0]._predinter;
			string str = *(args[1]._string);
			a._type = IAT_PREDTABLE;
			if(str == "ct") {
				if(pinter->ct()) a._value._predtable = pinter->ctpf();
				else {
					// TODO
					assert(false);
				}
			}
			else if(str == "cf") {
				if(pinter->cf()) a._value._predtable = pinter->cfpt();
				else {
					// TODO
					assert(false);
				}
			}
			else if(str == "pt") {
				if(!(pinter->cf())) a._value._predtable = pinter->cfpt();
				else {
					// TODO
					assert(false);
				}
			}
			else if(str == "pf") {
				if(!(pinter->ct())) a._value._predtable = pinter->ctpf();
				else {
					// TODO
					assert(false);
				}
			}
			else {
				// TODO Error message
				a._type = IAT_NIL;
			}
			break;
		}
		case IAT_FUNCINTER:
		{
			FuncInter* finter = args[0]._funcinter;
			string str = *(args[1]._string);
			if(str == "graph") {
				a._type = IAT_PREDINTER;
				a._value._predinter = finter->predinter();
			}
			else {
				// TODO Error message
				a._type = IAT_NIL;
			}
			break;
		}
		case IAT_PREDTABLE:
		{
			PredTable* pt = args[0]._predtable;
			int index = args[1]._int - 1;
			if(pt->finite() && index < pt->size()) {
				if(pt->arity() == 1) {
					Element e = pt->element(index,0);
					switch(pt->type(0)) {
						case ELINT: 
							a._type = IAT_INT;
							a._value._int = e._int;
							break;
						case ELDOUBLE: 
							a._type = IAT_DOUBLE;
							a._value._int = e._double;
							break;
						case ELSTRING:
							a._type = IAT_STRING;
							a._value._string = e._string;
							break;
						case ELCOMPOUND:
							a._type = IAT_STRING;
							a._value._string = IDPointer(ElementUtil::ElementToString(e,ELCOMPOUND));
							break;
						default:
							assert(false);
					}
				}
				else {
					a._type = IAT_TUPLE;
					a._value._tuple = new PredTableTuple(pt,index);
				}
			}
			else {
				// TODO Error message
				a._type = IAT_NIL;
			}
			break;
		}
		case IAT_TUPLE:
		{
			PredTableTuple* ptt = args[0]._tuple;
			int column = args[1]._int - 1;
			if(column < ptt->_table->size()) {
				Element e = ptt->_table->element(ptt->_index,column);
				switch(ptt->_table->type(column)) {
					case ELINT: 
						a._type = IAT_INT;
						a._value._int = e._int;
						break;
					case ELDOUBLE: 
						a._type = IAT_DOUBLE;
						a._value._int = e._double;
						break;
					case ELSTRING:
						a._type = IAT_STRING;
						a._value._string = e._string;
						break;
					case ELCOMPOUND:
						a._type = IAT_STRING;
						a._value._string = IDPointer(ElementUtil::ElementToString(e,ELCOMPOUND));
						break;
					default:
						assert(false);
				}
			}
			else {
				// TODO Error message
				a._type = IAT_NIL;
			}
			break;
		}
		default:
			assert(false);
	}
	return a;
}

TypedInfArg BDDPrinter::execute(const vector<InfArg>& args, lua_State*) const {
	AbstractTheory* theory = args[0]._theory;
	FOBDDManager manager;
	FOBDDFactory factory(&manager,theory->vocabulary());
	FOBDD* result = manager.truebdd();
	for(unsigned int n = 0; n < theory->nrSentences(); ++n) {
		theory->sentence(n)->accept(&factory);
		result = manager.conjunction(result,factory.bdd());
	}
	// TODO: assert that there are no definitions and no fixpoint definitions
	TypedInfArg a; a._type = IAT_STRING;
	a._value._string = new string(manager.to_string(result));
	return a;
}

SetIndex::SetIndex(InfArgType table, InfArgType key, InfArgType value) {
	_intypes = vector<InfArgType>(3);
	_intypes[0] = table; _intypes[1] = key; _intypes[2] = value;
	_description = "newindex";
}

TypedInfArg SetIndex::execute(const vector<InfArg>& args, lua_State*) const {
	switch(_intypes[0]) {
		case IAT_OPTIONS:
			switch(_intypes[2]) {
				case IAT_DOUBLE:
					if(isInt(args[2]._double)) {
						args[0]._options->set(*(args[1]._string),int(args[2]._double));
					}
					else {
						args[0]._options->set(*(args[1]._string),args[2]._double);
					}
					break;
				case IAT_STRING:
					args[0]._options->set(*(args[1]._string),*(args[2]._string));
					break;
				case IAT_BOOLEAN:
					args[0]._options->set(*(args[1]._string),args[2]._boolean);
					break;
				default:
					assert(false);
			}
			break;
		case IAT_STRUCTURE:
			// TODO
			assert(false);
			break;
		default:
			assert(false);
	}
	TypedInfArg a; a._type = IAT_NIL;
	return a;
}

TypedInfArg LenghtOperator::execute(const vector<InfArg>& args, lua_State*) const {
	TypedInfArg a;
	a._type = IAT_INT;
	if(_intypes[0] == IAT_PREDTABLE) {
		if(args[0]._predtable->finite()) {
			a._value._int = args[0]._predtable->size();
		}
		else {
			a._value._string = IDPointer(string("infinite"));
			a._type = IAT_STRING;
		}
	}
	else {
		a._value._int = args[0]._tuple->_table->arity();
	}
	return a;
}

TypedInfArg ArityCastOperator::execute(const vector<InfArg>& args, lua_State*) const {
	TypedInfArg result; result._type = IAT_NIL;
	int arity = args[1]._int;
	switch(_intypes[0]) {
		case IAT_PREDICATE:
		{
			set<Predicate*>* preds = args[0]._predicate;
			set<Predicate*>* newpreds = 0;
			for(set<Predicate*>::iterator it = preds->begin(); it != preds->end(); ++it) {
				if((*it)->arity() == arity) {
					if(!newpreds) {
						newpreds = new set<Predicate*>();
						result._type = IAT_PREDICATE;
						result._value._predicate = newpreds;
					}
					newpreds->insert(*it);
				}
			}
			break;
		}
		case IAT_FUNCTION:
		{
			set<Function*>* funcs = args[0]._function;
			set<Function*>* newfuncs = 0;
			for(set<Function*>::iterator it = funcs->begin(); it != funcs->end(); ++it) {
				if((*it)->arity() == arity) {
					if(!newfuncs) {
						newfuncs = new set<Function*>();
						result._type = IAT_FUNCTION;
						result._value._function = newfuncs;
					}
					newfuncs->insert(*it);
				}
			}
			break;
		}
		default:
			break;
	}
	return result;
}

TypedInfArg CastOperator::execute(const vector<InfArg>& args, lua_State*) const {
	OverloadedObject* obj = args[0]._overloaded;
	InfArgType newtype = BuiltinProcs::typeenum(*(args[1]._string));
	TypedInfArg result;
	result._type = IAT_NIL;
	switch(newtype) {
		case IAT_THEORY:
			if(obj->isTheory()) {
				result._type = IAT_THEORY;
				result._value._theory = obj->getTheory();
			}
			break;
		case IAT_STRUCTURE: 
			if(obj->isTheory()) {
				result._type = IAT_STRUCTURE;
				result._value._structure = obj->getStructure();
			}
			break;
		case IAT_VOCABULARY:
			if(obj->isVocabulary()) {
				result._type = IAT_VOCABULARY;
				result._value._vocabulary = obj->getVocabulary();
			}
			break;
		case IAT_NAMESPACE: 
			if(obj->isNamespace()) {
				result._type = IAT_NAMESPACE;
				result._value._namespace = obj->getNamespace();
			}
			break;
		case IAT_OPTIONS:
			if(obj->isOptions()) {
				result._type = IAT_OPTIONS;
				result._value._options = obj->getOptions();
			}
			break;
		case IAT_PROCEDURE:
			if(obj->isProcedure()) {
				result._type = IAT_PROCEDURE;
				result._value._procedure = obj->getProcedure();
			}
			break;
		case IAT_SORT:
			if(obj->isSort()) {
				result._type = IAT_SORT;
				result._value._sort = obj->getSort();
			}
			break;
		case IAT_PREDICATE:
			if(obj->isPredicate()) {
				result._type = IAT_PREDICATE;
				result._value._predicate = obj->getPredicate();
			}
			break;
		case IAT_FUNCTION:
			if(obj->isFunction()) {
				result._type = IAT_FUNCTION;
				result._value._function = obj->getFunction();
			}
			break;
		default:
			break;
	}
	return result;
}

/*************************
	Overloaded objects
*************************/

void OverloadedObject::makepredicate(Predicate* p) {
	if(!_predicate) _predicate = new set<Predicate*>();
	_predicate->insert(p);
}

void OverloadedObject::makefunction(Function* f) {
	if(!_function) _function = new set<Function*>();
	_function->insert(f);
}

void OverloadedObject::makesort(Sort* s) {
	if(!_sort) _sort = new set<Sort*>();
	_sort->insert(s);
}

bool OverloadedObject::isPredicate() const {
	if(_predicate) return (!(_predicate->empty()));
	else return false;
}

bool OverloadedObject::isFunction() const {
	if(_function) return (!(_function->empty()));
	else return false;
}

bool OverloadedObject::isSort() const {
	if(_sort) return (!(_sort->empty()));
	else return false;
}

bool OverloadedObject::single() const {
	unsigned int count = 0;
	if(isNamespace()) ++count;
	if(isVocabulary()) ++count;
	if(isTheory()) ++count;	
	if(isStructure()) ++count;
	if(isOptions()) ++count;		
	if(isProcedure()) ++count;	
	if(isPredicate()) ++count;	
	if(isFunction()) ++count;	
	if(isSort()) ++count;		
	return count <= 1;
}

/*********************
	Lua Procedures
*********************/


void LuaProcedure::compile(lua_State* L) {
	if(!iscompiled()) {
		stringstream ss;
		ss << "local " << _name << " = ";
		ss << code() << "\n";
		ss << "return " << _name << "(...)\n";
		luaL_loadstring(L,ss.str().c_str());
		_registryindex = "idp_compiled_procedure_" + itos(LuaProcCompileNumber);
		++LuaProcCompileNumber;
		lua_setfield(L,LUA_REGISTRYINDEX,_registryindex.c_str());
	}
}

TypedInfArg InfOptions::get(const string& opt) const {
	TypedInfArg tia;
	if(opt == "language") {
		tia._type = IAT_STRING;
		switch(_format) {
			case OF_IDP: tia._value._string = IDPointer(string("idp")); break;
			case OF_TXT: tia._value._string = IDPointer(string("txt")); break;
			default: assert(false); tia._type = IAT_NIL; break;
		}
	}
	else if(opt == "modelformat") {
		tia._type = IAT_STRING;
		switch(_modelformat) {
			case MF_ALL: tia._value._string = IDPointer(string("all")); break;
			case MF_TWOVAL: tia._value._string = IDPointer(string("twovalued")); break;
			case MF_THREEVAL: tia._value._string = IDPointer(string("threevalued")); break;
			default: assert(false); tia._type = IAT_NIL; break;
		}
	}
	else if(opt == "nrmodels") {
		tia._type = IAT_INT;
		tia._value._int = _nrmodels;
	}
	else if(opt == "satverbosity") {
		tia._type = IAT_INT;
		tia._value._int = _satverbosity;
	}
	else if(opt == "printtypes") {
		tia._type = IAT_BOOLEAN;
		tia._value._boolean = _printtypes ? true : false;
	}
	else {
		Error::unknopt(opt,0);
		tia._type = IAT_NIL;
	}
	return tia;
}

TypedInfArg AbstractStructure::getObject(set<Sort*>* sort) const {
	TypedInfArg a;
	if(sort->size() == 1) {
		a._type = IAT_PREDTABLE;
		a._value._predtable = inter(*(sort->begin()));
	}
	else {
		Error::indexoverloadedsort();
		a._type = IAT_NIL;
	}
	return a;
}

TypedInfArg AbstractStructure::getObject(set<Predicate*>* predicate) const {
	TypedInfArg a;
	if(predicate->size() == 1) {
		a._type = IAT_PREDINTER;
		a._value._predinter = inter(*(predicate->begin()));
	}
	else {
		Error::indexoverloadedpred();
		a._type = IAT_NIL;
	}
	return a;
}

TypedInfArg AbstractStructure::getObject(set<Function*>* function) const {
	TypedInfArg a;
	if(function->size() == 1) {
		a._type = IAT_FUNCINTER;
		a._value._funcinter = inter(*(function->begin()));
	}
	else {
		Error::indexoverloadedfunc();
		a._type = IAT_NIL;
	}
	return a;
}

TypedInfArg Vocabulary::getObject(const string& str) const {
	TypedInfArg a;
	OverloadedObject* obj = new OverloadedObject();
	vector<Predicate*> vp = pred_no_arity(str);
	vector<Function*> vf = func_no_arity(str);
	const set<Sort*>* ss = sort(str);
	for(vector<Predicate*>::const_iterator it = vp.begin(); it != vp.end(); ++it) {
		obj->makepredicate(*it);
	}
	for(vector<Function*>::const_iterator it = vf.begin(); it != vf.end(); ++it) {
		obj->makefunction(*it);
	}
	if(ss) {
		for(set<Sort*>::const_iterator it = ss->begin(); it != ss->end(); ++it) {
			obj->makesort(*it);
		}
	}
	if(obj->single()) {
		if(obj->isPredicate()) {
			a._type = IAT_PREDICATE;
			a._value._predicate = obj->getPredicate();
		}
		else if(obj->isFunction()) {
			a._type = IAT_FUNCTION;
			a._value._function = obj->getFunction();
		}
		else if(obj->isSort()) {
			a._type = IAT_SORT;
			a._value._sort = obj->getSort();
		}
		else {
			a._type = IAT_NIL;
		}
		delete(obj);
	}
	else {
		a._type = IAT_OVERLOADED;
		a._value._overloaded = obj;
	}
	return a;
}

TypedInfArg Namespace::getObject(const string& str, lua_State* L) const {
	TypedInfArg a;
	OverloadedObject* obj = new OverloadedObject();
	if(isSubspace(str)) obj->makenamespace(subspace(str));
	if(isVocab(str)) obj->makevocabulary(vocabulary(str));
	if(isTheory(str)) obj->maketheory(theory(str));
	if(isStructure(str)) obj->makestructure(structure(str));
	if(isOption(str)) obj->makeoptions(option(str));
	if(isProc(str)) {
		LuaProcedure* proc = procedure(str);
		proc->compile(L);
		obj->makeprocedure(&(proc->registryindex()));
	}
	if(obj->single()) {
		if(obj->isTheory()) {
			a._type = IAT_THEORY;
			a._value._theory = obj->getTheory();
		}
		else if(obj->isVocabulary()) {
			a._type = IAT_VOCABULARY;
			a._value._vocabulary = obj->getVocabulary();
		}
		else if(obj->isStructure()) {
			a._type = IAT_STRUCTURE;
			a._value._structure = obj->getStructure();
		}
		else if(obj->isNamespace()) {
			a._type = IAT_NAMESPACE;
			a._value._namespace = obj->getNamespace();
		}
		else if(obj->isOptions()) {
			a._type = IAT_OPTIONS;
			a._value._options = obj->getOptions();
		}
		else if(obj->isProcedure()) {
			a._type = IAT_PROCEDURE;
			a._value._procedure = obj->getProcedure();
		}
		else {
			a._type = IAT_NIL;
		}
		delete(obj);
	}
	else {
		a._type = IAT_OVERLOADED;
		a._value._overloaded = obj;
	}
	return a;
}<|MERGE_RESOLUTION|>--- conflicted
+++ resolved
@@ -136,7 +136,6 @@
 			case IAT_PREDICATE: 
 				return("predicate_symbol");
 			case IAT_FUNCTION:
-<<<<<<< HEAD
 				return("function_symbol");
 			case IAT_PREDTABLE:
 				return("predicate_table");
@@ -146,13 +145,10 @@
 				return("function_interpretation");
 			case IAT_TUPLE:
 				return("tuple");
-=======
-				return("idpfunction");
 			case IAT_MULT:
 				assert(false); return "mult";
 			case IAT_REGISTRY:
 				assert(false); return "registry";
->>>>>>> 5c709bc4
 			default:
 				assert(false);
 		}
@@ -182,18 +178,13 @@
 		if(strtype == "function") return IAT_PROCEDURE;
 		if(strtype == "overloaded") return IAT_OVERLOADED;
 		if(strtype == "sort") return IAT_SORT;
-<<<<<<< HEAD
 		if(strtype == "predicate_symbol") return IAT_PREDICATE;
 		if(strtype == "function_symbol") return IAT_FUNCTION;
 		if(strtype == "predicate_interpretation") return IAT_PREDINTER;
 		if(strtype == "function_interpretation") return IAT_FUNCINTER;
 		if(strtype == "tuple") return IAT_TUPLE;
-=======
-		if(strtype == "predicate") return IAT_PREDICATE;
-		if(strtype == "idpfunction") return IAT_FUNCTION;
 		if(strtype == "mult") return IAT_MULT;
 		if(strtype == "registry") return IAT_REGISTRY;
->>>>>>> 5c709bc4
 		assert(false); return IAT_INT;
 	}
 
@@ -950,7 +941,7 @@
 			lua_pushboolean(L,!a.hasSign());
 			lua_setfield(L,-2,"value");
 			// TODO: change next two lines to push real atoms
-			lua_pushstring(L,_translator->printatom(a.getAtom().getValue()).c_str());
+			lua_pushstring(L,_translator->printAtom(a.getAtom().getValue()).c_str());
 			lua_setfield(L,-2,"atom");
 			lua_settable(L,-3);
 			lua_pop(L,1);
