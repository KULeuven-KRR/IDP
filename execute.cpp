--- conflicted
+++ resolved
@@ -501,38 +501,28 @@
 	TheoryUtils::reduce(gr,s);
 	TheoryUtils::tseitin(gr);
 	EcnfTheory* ecnfgr = TheoryUtils::convert_to_ecnf(gr);
-<<<<<<< HEAD
-	ECNF_mode modes;
+	MinisatID::SolverOption modes;
 	modes.nbmodels = opts->_nrmodels;
-=======
-	MinisatID::SolverOption modes;
-	modes.nbmodels = 1;
->>>>>>> 8ecc9e74
 	SATSolver* solver = new SATSolver(modes);
 	GroundPrinter* printer = new outputToSolver(solver);
 	ecnfgr->print(printer);
 	gr->recursiveDelete();
-<<<<<<< HEAD
-	vector<vector<Literal> > models;
+	vector<vector<MinisatID::Literal> > models;
 	InfArg a; a._setofstructures = new vector<AbstractStructure*>();
-	bool sat = solver->solve(models);
-=======
-	vector<vector<MinisatID::Literal> > models;
 	vector<MinisatID::Literal> assumpts;
-	MinisatID::Solution* sol = new MinisatID::Solution(true, false, true, modes.nbmodels, assumpts);
+	MinisatID::Solution* sol = new MinisatID::Solution(false, true, true, modes.nbmodels, assumpts);
 	bool sat = solver->solve(sol);
-	//example use
->>>>>>> 8ecc9e74
+
 	if(sat){
-		for(int i=0; i<models.size(); i++){
+		for(int i=0; i<sol->getModels().size(); i++){
 			AbstractStructure* mod = s->clone();
 			mod->forcetwovalued();
-			for(int j=0; j<models[i].size(); j++) {
-				if(!(models[i][j].getSign())) {
-					PFSymbol* pfs = ecnfgr->translator()->symbol((models[i][j].getAtom().getValue()));
+			for(int j=0; j<sol->getModels[i].size(); j++) {
+				if(!(sol->getModels[i][j].getSign())) {
+					PFSymbol* pfs = ecnfgr->translator()->symbol((sol->getModels[i][j].getAtom().getValue()));
 					if(pfs && mod->vocabulary()->contains(pfs)) {
 						//cout << pfs->to_string() << '(';
-						vector<TypedElement> args = ecnfgr->translator()->args(models[i][j].getAtom().getValue());
+						vector<TypedElement> args = ecnfgr->translator()->args(sol->getModels[i][j].getAtom().getValue());
 						for(unsigned int n = 0; n < args.size(); ++n) {
 						//	cout << args[n];
 						//	if(n < args.size()-1) cout << ',';
