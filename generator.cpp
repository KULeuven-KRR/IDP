--- conflicted
+++ resolved
@@ -764,22 +764,6 @@
 	else return false;
 }
 
-<<<<<<< HEAD
-bool TableInstGenerator::first() const {
-	if(_table->approxEmpty()) return false;
-	else {
-		_currpos = _table->begin();
-		if(_currpos.hasNext()) {
-			const ElementTuple& tuple = *_currpos;
-			for(unsigned int n = 0; n < _outvars.size(); ++n) *(_outvars[n]) = tuple[n];
-			return true;	
-		} 
-		else return false;
-	}
-}
-
-=======
->>>>>>> ba113625
 bool SortInstGenerator::first() const {
 	if(_table->approxEmpty()) return false;
 	else {
