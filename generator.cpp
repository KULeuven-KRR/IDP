--- conflicted
+++ resolved
@@ -932,11 +932,6 @@
 	}
 }
 
-<<<<<<< HEAD
-		InstGenerator* create(const FOBDD* bdd, const vector<bool>& pattern, const vector<const DomainElement**>& vars, const vector<FOBDDVariable*>& bddvars, AbstractStructure* structure) {
-			if(bdd == _manager->falsebdd()) {
-				return new EmptyGenerator();
-=======
 GeneratorNode* BDDToGenerator::createnode(const FOBDD* bdd, const vector<bool>& pattern, const vector<const DomainElement**>& vars, const vector<const FOBDDVariable*>& bddvars, AbstractStructure* structure) {
 	if(bdd == _manager->falsebdd()) {
 		EmptyGenerator* eg = new EmptyGenerator();
@@ -949,7 +944,6 @@
 			if(!pattern[n]) {
 				outvars.push_back(vars[n]);
 				tables.push_back(structure->inter(bddvars[n]->sort()));
->>>>>>> 9c50d540
 			}
 		}
 		GeneratorFactory gf;
