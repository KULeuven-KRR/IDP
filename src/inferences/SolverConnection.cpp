/****************************************************************
 * Copyright 2010-2012 Katholieke Universiteit Leuven
 *  
 * Use of this software is governed by the GNU LGPLv3.0 license
 * 
 * Written by Broes De Cat, Stef De Pooter, Johan Wittocx
 * and Bart Bogaerts, K.U.Leuven, Departement Computerwetenschappen,
 * Celestijnenlaan 200A, B-3001 Leuven, Belgium
 ****************************************************************/

#include "SolverConnection.hpp"

#include "groundtheories/GroundTheory.hpp"
#include "inferences/grounding/GroundTranslator.hpp"
#include "inferences/grounding/GroundTermTranslator.hpp"

using namespace std;

namespace SolverConnection {

typedef cb::Callback1<std::string, int> callbackprinting;

class CallBackTranslator: public PCPrinter{
private:
	callbackprinting cb;
public:
	CallBackTranslator(callbackprinting cb): cb(cb){

	}

	virtual bool hasTranslation(const MinisatID::Lit&) const {
		return true;
	}

	virtual std::string toString(const MinisatID::Lit& lit) const{
		std::stringstream ss;
		auto l = var(lit);
		if(lit.hasSign()){
			l = -l;
		}
		//ss <<(isPositive(lit)?"":"-") <<(isPositive(lit)?var(lit):-var(lit));
		ss <<cb(l);
		return ss.str();
	}
};



PCSolver* createsolver(int nbmodels) {
	auto options = GlobalData::instance()->getOptions();
	MinisatID::SolverOption modes;
	modes.nbmodels = nbmodels;
	modes.verbosity = options->getValue(IntType::SATVERBOSITY);

	modes.randomseed = getOption(IntType::RANDOMSEED);

	modes.polarity = MinisatID::Polarity::STORED;
	if(getOption(BoolType::MXRANDOMPOLARITYCHOICE)){
		modes.polarity = MinisatID::Polarity::RAND;
	}

	if (options->getValue(BoolType::GROUNDLAZILY)) {
		modes.lazy = true;
	}

	return new PCSolver(modes);
}

void setTranslator(PCSolver* solver, GroundTranslator* translator){
	auto trans = new CallBackTranslator(callbackprinting(translator, &GroundTranslator::print));
	solver->setTranslator(trans);
	// FIXME trans is not deleted anywhere
}

PCModelExpand* initsolution(PCSolver* solver, int nbmodels) {
	auto options = GlobalData::instance()->getOptions();
	MinisatID::ModelExpandOptions opts;
	opts.nbmodelstofind = nbmodels;
	opts.printmodels = MinisatID::Models::NONE;
	opts.savemodels = MinisatID::Models::ALL;
	return new PCModelExpand(solver, opts, {});
}

<<<<<<< HEAD
PCUnitPropagation* initpropsolution(PCSolver* solver, int nbmodels) {
	return new PCUnitPropagation(solver, {});
=======
PCUnitPropagate* initpropsolution(PCSolver* solver) {
	auto options = GlobalData::instance()->getOptions();
	return new PCUnitPropagate(solver, {});
>>>>>>> b1bb1d3a
}

void addLiterals(const MinisatID::Model& model, GroundTranslator* translator, AbstractStructure* init) {
	for (auto literal = model.literalinterpretations.cbegin(); literal != model.literalinterpretations.cend(); ++literal) {
		int atomnr = var(*literal);

		if (translator->isInputAtom(atomnr)) {
			PFSymbol* symbol = translator->getSymbol(atomnr);
			const ElementTuple& args = translator->getArgs(atomnr);
			if (sametypeid<Predicate>(*symbol)) {
				Predicate* pred = dynamic_cast<Predicate*>(symbol);
				if (literal->hasSign()) {
					init->inter(pred)->makeFalse(args);
				} else {
					init->inter(pred)->makeTrue(args);
				}
			} else {
				Assert(sametypeid<Function>(*symbol));
				Function* func = dynamic_cast<Function*>(symbol);
				if (literal->hasSign()) {
					init->inter(func)->graphInter()->makeFalse(args);
				} else {
					init->inter(func)->graphInter()->makeTrue(args);
				}
			}
		}
	}
}

void addTerms(const MinisatID::Model& model, GroundTermTranslator* termtranslator, AbstractStructure* init) {
	// Convert vector of variableassignments to a map
	map<VarId,int> variable2valuemap;
	for (auto cpvar = model.variableassignments.cbegin(); cpvar != model.variableassignments.cend(); ++cpvar) {
		variable2valuemap[cpvar->variable] = cpvar->value;
	}
	// Add terms to the output structure
	for (auto cpvar = model.variableassignments.cbegin(); cpvar != model.variableassignments.cend(); ++cpvar) {
		Function* function = termtranslator->function(cpvar->variable);
		if (function == NULL) {
			continue;
		}
		const auto& gtuple = termtranslator->args(cpvar->variable);
		ElementTuple tuple;
		for (auto it = gtuple.cbegin(); it != gtuple.cend(); ++it) {
			if (it->isVariable) {
				int value = variable2valuemap[it->_varid];
				tuple.push_back(createDomElem(value));
			} else {
				tuple.push_back(it->_domelement);
			}
		}
		tuple.push_back(createDomElem(cpvar->value));
		init->inter(function)->graphInter()->makeTrue(tuple);
	}
}
}<|MERGE_RESOLUTION|>--- conflicted
+++ resolved
@@ -81,14 +81,9 @@
 	return new PCModelExpand(solver, opts, {});
 }
 
-<<<<<<< HEAD
-PCUnitPropagation* initpropsolution(PCSolver* solver, int nbmodels) {
-	return new PCUnitPropagation(solver, {});
-=======
 PCUnitPropagate* initpropsolution(PCSolver* solver) {
 	auto options = GlobalData::instance()->getOptions();
 	return new PCUnitPropagate(solver, {});
->>>>>>> b1bb1d3a
 }
 
 void addLiterals(const MinisatID::Model& model, GroundTranslator* translator, AbstractStructure* init) {
