--- conflicted
+++ resolved
@@ -208,11 +208,7 @@
 			}
 		}
 		tuple.push_back(createDomElem(cpvar->value));
-<<<<<<< HEAD
-		//	cerr <<"Adding tuple " <<toString(tuple) <<" to " <<toString(function) <<"\n";
-=======
-	//	cerr <<"Adding tuple " <<toString(tuple) <<" to " <<toString(getFunction) <<"\n";
->>>>>>> c15ed596
+		//	cerr <<"Adding tuple " <<toString(tuple) <<" to " <<toString(getFunction) <<"\n";
 		init->inter(function)->graphInter()->makeTrue(tuple);
 	}
 }
