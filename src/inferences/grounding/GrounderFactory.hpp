--- conflicted
+++ resolved
@@ -38,14 +38,6 @@
 class Grounder;
 class FOBDD;
 
-<<<<<<< HEAD
-=======
-namespace MinisatID {
-class WrappedPCSolver;
-class FlatZincRewriter;
-}
-
->>>>>>> 37041fb1
 struct GenAndChecker {
 	const std::vector<const DomElemContainer*> _vars;
 	InstGenerator* const _generator;
