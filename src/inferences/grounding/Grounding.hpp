--- conflicted
+++ resolved
@@ -140,15 +140,6 @@
 		// Run grounder
 		_grounder->toplevelRun();
 		auto grounding = _grounder->getGrounding();
-<<<<<<< HEAD
-
-		// Create and run grounder for minimization if necessary
-		if (_minimizeterm != NULL) {
-			auto optimgrounder = GrounderFactory::create(_minimizeterm, _theory->vocabulary(), gi, grounding);
-			optimgrounder->toplevelRun();
-		}
-=======
->>>>>>> 63faae5c
 
 		// Execute symmetry breaking
 		addSymmetryBreaking(_theory, _structure, grounding, _minimizeterm);
