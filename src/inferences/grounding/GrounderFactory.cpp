--- conflicted
+++ resolved
@@ -64,8 +64,8 @@
 
 double MCPA = 1; // TODO: constant currently used when pruning bdds. Should be made context dependent
 
-GrounderFactory::GrounderFactory(AbstractStructure* structure, GenerateBDDAccordingToBounds* symstructure) :
-		_structure(structure), _symstructure(symstructure) {
+GrounderFactory::GrounderFactory(AbstractStructure* structure, GenerateBDDAccordingToBounds* symstructure)
+		: _structure(structure), _symstructure(symstructure) {
 
 	Assert(_symstructure!=NULL);
 
@@ -309,10 +309,7 @@
 
 	if (getOption(BoolType::GROUNDLAZILY)) { // TODO currently, no support for lazy grounding with (nested) functions and nested aggregates
 		tmptheory = FormulaUtils::unnestFuncsAndAggs(tmptheory, _structure);
-<<<<<<< HEAD
 		//tmptheory = FormulaUtils::mergeRulesOnSameSymbol(tmptheory);
-=======
->>>>>>> 2c6f40f9
 		tmptheory = FormulaUtils::graphFuncsAndAggs(tmptheory, _structure);
 	}
 
@@ -587,13 +584,9 @@
 		_topgrounder = _formgrounder;
 	}
 
-<<<<<<< HEAD
-	if (getOption(IntType::GROUNDVERBOSITY) > 3) poptab();
-=======
 	if (getOption(IntType::GROUNDVERBOSITY) > 3) {
 		poptab();
 	}
->>>>>>> 2c6f40f9
 }
 
 /**
@@ -783,8 +776,7 @@
 	_context._conjunctivePathFromRoot = _context._conjPathUntilNode;
 	_context._conjPathUntilNode = false;
 
-	Formula* transaf = FormulaUtils::unnestThreeValuedTerms(af->clone(), _structure, _context._funccontext, getOption(BoolType::CPSUPPORT),
-			_cpsymbols);
+	Formula* transaf = FormulaUtils::unnestThreeValuedTerms(af->clone(), _structure, _context._funccontext, getOption(BoolType::CPSUPPORT), _cpsymbols);
 	transaf = FormulaUtils::graphFuncsAndAggs(transaf, _structure, _context._funccontext);
 	if (recursive(transaf)) {
 		transaf = FormulaUtils::splitIntoMonotoneAgg(transaf);
