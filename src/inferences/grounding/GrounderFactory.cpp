--- conflicted
+++ resolved
@@ -235,30 +235,6 @@
  return g.getTopGrounder();
  }*/
 
-<<<<<<< HEAD
-Grounder* GrounderFactory::create(const Term* minimizeterm, const Vocabulary* vocabulary, const GroundInfo& data, AbstractGroundTheory* grounding) {
-	Assert(minimizeterm!=NULL);
-	auto term = dynamic_cast<const AggTerm*>(minimizeterm);
-	if (term == NULL) {
-		throw notyetimplemented("Optimization over non-aggregate terms.");
-	}
-	GrounderFactory g(data, grounding, data.nbModelsEquivalent);
-	if(term->function()==AggFunction::PROD){
-		for(auto i=term->set()->getSubSets().cbegin(); i!=term->set()->getSubSets().cend(); ++i){
-			auto sort = (*i)->getTerm()->sort();
-			if(not SortUtils::isSubsort(sort, get(STDSORT::NATSORT))
-				|| data.partialstructure->inter(sort)->contains(createDomElem(0))){
-				throw notyetimplemented("Minimization over a product aggregate with negative or zero weights is not yet supported.\n");
-			}
-		}
-	}
-	g.ground(term->set(), vocabulary);
-	auto optimgrounder = new AggregateOptimizationGrounder(grounding, term->function(), g.getSetGrounder(), g.getContext());
-	optimgrounder->setOrig(minimizeterm);
-	Grounder* grounder = optimgrounder;
-	if (g.getTopGrounder() != NULL) {
-		grounder = new BoolGrounder(g.getGrounding(), { optimgrounder, g.getTopGrounder() }, SIGN::POS, true, g.getContext());
-=======
 Grounder* GrounderFactory::ground() {
 	std::vector<Grounder*> grounders;
 
@@ -268,7 +244,6 @@
 	FormulaUtils::addFuncConstraints(_theory, _vocabulary, funcconstraints, getOption(BoolType::CPSUPPORT));
 	if(_minimizeterm!=NULL){
 		FormulaUtils::addFuncConstraints(_minimizeterm, _vocabulary, funcconstraints, getOption(BoolType::CPSUPPORT));
->>>>>>> 36e610f1
 	}
 
 	InitContext();
@@ -278,7 +253,16 @@
 	if (_minimizeterm != NULL) {
 		auto term = dynamic_cast<const AggTerm*>(_minimizeterm);
 		if (term == NULL) {
-			throw notyetimplemented("Optimization over non-aggregate terms.");
+			throw notyetimplemented("Optimization over non-aggregate terms");
+		}
+		if(term->function()==AggFunction::PROD){
+			for(auto i=term->set()->getSubSets().cbegin(); i!=term->set()->getSubSets().cend(); ++i){
+				auto sort = (*i)->getTerm()->sort();
+				if(not SortUtils::isSubsort(sort, get(STDSORT::NATSORT))
+					|| _structure->inter(sort)->contains(createDomElem(0))){
+					throw notyetimplemented("Minimization over a product aggregate with negative or zero weights");
+				}
+			}
 		}
 		InitContext();
 		descend(term->set());
