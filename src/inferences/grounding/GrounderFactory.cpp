/****************************************************************
 * Copyright 2010-2012 Katholieke Universiteit Leuven
 *
 * Use of this software is governed by the GNU LGPLv3.0 license
 *
 * Written by Broes De Cat, Stef De Pooter, Johan Wittocx
 * and Bart Bogaerts, K.U.Leuven, Departement Computerwetenschappen,
 * Celestijnenlaan 200A, B-3001 Leuven, Belgium
 ****************************************************************/

#include "GrounderFactory.hpp"
#include "IncludeComponents.hpp"

#include <limits>
#include <cmath>
#include <cstdlib>
#include <utility> // for relational operators (namespace rel_ops)
#include "options.hpp"
#include "generators/GeneratorFactory.hpp"
#include "generators/InstGenerator.hpp"
#include "monitors/interactiveprintmonitor.hpp"
#include "grounders/FormulaGrounders.hpp"
#include "grounders/TermGrounders.hpp"
#include "grounders/SetGrounders.hpp"
#include "grounders/DefinitionGrounders.hpp"
#include "grounders/LazyFormulaGrounders.hpp"
#include "grounders/LazyRuleGrounder.hpp"
#include "visitors/TheoryMutatingVisitor.hpp"

#include "generators/BasicGenerators.hpp"
#include "generators/TableGenerator.hpp"

#include "theory/TheoryUtils.hpp"

#include "fobdds/FoBdd.hpp"
#include "fobdds/FoBddManager.hpp"
#include "fobdds/FoBddVariable.hpp"
#include "fobdds/FoBddFactory.hpp"

#include "groundtheories/GroundPolicy.hpp"
#include "groundtheories/PrintGroundPolicy.hpp"
#include "groundtheories/SolverTheory.hpp"

using namespace std;
using namespace rel_ops;

GenType operator not(GenType orig) {
	GenType result = GenType::CANMAKEFALSE;
	switch (orig) {
	case GenType::CANMAKEFALSE:
		result = GenType::CANMAKETRUE;
		break;
	case GenType::CANMAKETRUE:
		result = GenType::CANMAKEFALSE;
		break;
	}
	return result;
}

int getIDForUndefined() {
	return -1;
}

double MCPA = 1; // TODO: constant currently used when pruning bdds. Should be made context dependent

template<typename Grounding>
GrounderFactory::GrounderFactory(const GroundStructureInfo& data, Grounding* grounding)
		: _structure(data.partialstructure), _symstructure(data.symbolicstructure), _grounding(grounding) {

	Assert(_symstructure != NULL);

	// Create a symbolic structure if no such structure is given
	if (getOption(IntType::GROUNDVERBOSITY) > 2) {
<<<<<<< HEAD
		clog << tabs() << "Using the following symbolic structure to ground:" << "\n";
		clog << tabs() << toString(_symstructure) << "\n";

=======
		clog << "Using the following symbolic structure to ground: " << nt();
		_symstructure->put(clog);
>>>>>>> f18d2107
	}
}

GrounderFactory::~GrounderFactory() {
}

set<const Function*> GrounderFactory::findCPSymbols(const AbstractTheory* theory) {
	Vocabulary* vocabulary = theory->vocabulary();
	for (auto funcit = vocabulary->firstFunc(); funcit != vocabulary->lastFunc(); ++funcit) {
		Function* function = funcit->second;
		bool passtocp = false;
		// Check whether the (user-defined) function's outsort is over integers
		if (function->overloaded()) {
			set<Function*> nonbuiltins = function->nonbuiltins();
			for (auto nbfit = nonbuiltins.cbegin(); nbfit != nonbuiltins.cend(); ++nbfit) {
				passtocp = FuncUtils::isIntFunc(*nbfit, vocabulary);
			}
		} else if (not function->builtin()) {
			passtocp = FuncUtils::isIntFunc(function, vocabulary);
		}
		if (passtocp) {
			_cpfuncsymbols.insert(function);
		}
	}
	if (getOption(IntType::GROUNDVERBOSITY) > 1) {
		clog << tabs() << "User-defined symbols that can be handled by the constraint solver: ";
		for (auto it = _cpfuncsymbols.cbegin(); it != _cpfuncsymbols.cend(); ++it) {
			clog << toString(*it) << " ";
		}
<<<<<<< HEAD
		clog << "\n";
=======
		clog << nt();
>>>>>>> f18d2107
	}
	return _cpfuncsymbols;
}

/**
 * 	Finds out whether a formula contains recursively defined symbols.
 */
bool GrounderFactory::recursive(const Formula* f) {
	for (auto it = _context._defined.cbegin(); it != _context._defined.cend(); ++it) {
		if (f->contains(*it)) {
			return true;
		}
	}
	return false;
}

/**
 *	Initializes the context of the GrounderFactory before visiting a sentence.
 */
void GrounderFactory::InitContext() {
	_context.gentype = GenType::CANMAKEFALSE;
	_context._funccontext = Context::POSITIVE;
	_context._monotone = Context::POSITIVE;
	_context._component = CompContext::SENTENCE;
	_context._tseitin = (getOption(NBMODELS) != 1) ? TsType::EQ : TsType::IMPL;
	_context.currentDefID = getIDForUndefined();
	_context._defined.clear();
	_context._conjunctivePathFromRoot = true; // NOTE: default true: needs to be set to false in each visit in grounderfactory in which it is no longer the case
	_context._conjPathUntilNode = true;
	_context._allowDelaySearch = true;

	_context._mappedvars.clear();
	_varmapping.clear();
}

void GrounderFactory::AggContext() {
	_context.gentype = GenType::CANMAKEFALSE;
	_context._funccontext = Context::POSITIVE;
	_context._tseitin = (_context._tseitin == TsType::RULE) ? TsType::RULE : TsType::EQ;
	_context._component = CompContext::FORMULA;
}

/**
 *	void GrounderFactory::SaveContext()
 *	DESCRIPTION
 *		Pushes the current context on a stack
 */
void GrounderFactory::SaveContext() {
	_contextstack.push(_context);
	_context._mappedvars.clear();
}

/**
 * void GrounderFactory::RestoreContext()
 * DESCRIPTION
 *		Restores the context to the top of the stack and pops the stack.
 */
void GrounderFactory::RestoreContext() {
	for (auto it = _context._mappedvars.begin(); it != _context._mappedvars.end(); ++it) {
		auto found = _varmapping.find(*it);
		if (found != _varmapping.end()) {
			_varmapping.erase(found);
		}
	}
	_context._mappedvars.clear();

	_context = _contextstack.top();
	_contextstack.pop();
}

/**
 * void GrounderFactory::DeeperContext(bool sign)
 * DESCRIPTION
 *		Adapts the context to go one level deeper, and inverting some values if sign is negative
 * PARAMETERS
 *		sign	- the sign
 */
void GrounderFactory::DeeperContext(SIGN sign) {
	// One level deeper
	if (_context._component == CompContext::SENTENCE) {
		_context._component = CompContext::FORMULA;
	}

	// If the parent was no longer conjunctive, the new node also won't be
	if (not _context._conjPathUntilNode) {
		_context._conjunctivePathFromRoot = false;
	}

	// Swap positive, truegen and tseitin according to sign
	if (isNeg(sign)) {
		_context.gentype = not _context.gentype;
		_context._funccontext = not _context._funccontext;
		_context._monotone = not _context._monotone;
		_context._tseitin = reverseImplication(_context._tseitin);
	}
}

/**
 * void GrounderFactory::descend(Term* t)
 * DESCRIPTION
 *		Visits a child and ensures the context is saved before the visit and restored afterwards.
 * PARAMETERS
 *		child	- the child to be visited.
 */
template<typename T>
void GrounderFactory::descend(T* child) {
	SaveContext();
	_formgrounder = NULL;
	_termgrounder = NULL;
	_setgrounder = NULL;
	_headgrounder = NULL;
	_rulegrounder = NULL;
	_topgrounder = NULL;
	child->accept(this);
	RestoreContext();
}

// TODO it would be useful to be able to guarantee, given some theory, what properties hold for it
// e.g., if pushnegations has been done, some flag might indicate that.

/**
 * TopLevelGrounder* GrounderFactory::create(const AbstractTheory* theory)
 * DESCRIPTION
 *		Creates a grounder for the given theory. The grounding produced by that grounder
 *		will be (partially) reduced with respect to the structure _structure of the GrounderFactory.
 *		The produced grounding is not passed to a solver, but stored internally as a EcnfTheory.
 * PARAMETERS
 *		theory	- the theory for which a grounder will be created
 * PRECONDITIONS
 *		The vocabulary of theory is a subset of the vocabulary of the structure of the GrounderFactory. TODO is this checked or guaranteed?
 * RETURNS
 *		A grounder such that calling run() on it produces a grounding.
 *		This grounding can then be obtained by calling grounding() on the grounder.
 */
Grounder* GrounderFactory::create(const GroundInfo& data) {
	auto groundtheory = new GroundTheory<GroundPolicy>(data.theory->vocabulary(), data.partialstructure->clone());
	GrounderFactory g( { data.partialstructure, data.symbolicstructure }, groundtheory);
	// Find functions that can be passed to CP solver.
	if (getOption(BoolType::CPSUPPORT)) {
		g.findCPSymbols(data.theory);
	}
	data.theory->accept(&g);
	return g.getTopGrounder();
}
Grounder* GrounderFactory::create(const GroundInfo& data, InteractivePrintMonitor* monitor) {
	auto groundtheory = new GroundTheory<PrintGroundPolicy>(data.partialstructure->clone());
	groundtheory->initialize(monitor, groundtheory->structure(), groundtheory->translator(), groundtheory->termtranslator());
	GrounderFactory g( { data.partialstructure, data.symbolicstructure }, groundtheory);
	// Find functions that can be passed to CP solver.
	if (getOption(BoolType::CPSUPPORT)) {
		g.findCPSymbols(data.theory);
	}
	data.theory->accept(&g);
	return g.getTopGrounder();
}

/**
 * TopLevelGrounder* GrounderFactory::create(const AbstractTheory* theory, SATSolver* solver)
 * DESCRIPTION
 *		Creates a grounder for the given theory. The grounding produced by that grounder
 *		will be (partially) reduced with respect to the structure _structure of the GrounderFactory.
 *		The produced grounding is directly passed to the given solver.
 * PARAMETERS
 *		theory	- the theory for which a grounder will be created.
 *		solver	- the solver to which the grounding will be passed.
 * PRECONDITIONS
 *		The vocabulary of theory is a subset of the vocabulary of the structure of the GrounderFactory.
 * RETURNS
 *		A grounder such that calling run() on it produces a grounding.
 *		This grounding can then be obtained by calling grounding() on the grounder.
 *		One or more models of the ground theory can be obtained by calling solve() on
 *		the solver.
 */
Grounder* GrounderFactory::create(const GroundInfo& data, MinisatID::WrappedPCSolver* solver) {
	auto groundtheory = new SolverTheory(data.theory->vocabulary(), data.partialstructure->clone());
	groundtheory->initialize(solver, getOption(IntType::GROUNDVERBOSITY), groundtheory->termtranslator());
	GrounderFactory g( { data.partialstructure, data.symbolicstructure }, groundtheory);
	// Find functions that can be passed to CP solver.
	if (getOption(BoolType::CPSUPPORT)) {
		g.findCPSymbols(data.theory);
	}
	data.theory->accept(&g);
	return g.getTopGrounder();
}
Grounder* GrounderFactory::create(const GroundInfo& data, MinisatID::FlatZincRewriter* printer) {
	auto groundtheory = new GroundTheory<SolverPolicy<MinisatID::FlatZincRewriter> >(data.theory->vocabulary(), data.partialstructure->clone());
	groundtheory->initialize(printer, getOption(IntType::GROUNDVERBOSITY), groundtheory->termtranslator());
	GrounderFactory g( { data.partialstructure, data.symbolicstructure }, groundtheory);
	// Find functions that can be passed to CP solver.
	if (getOption(BoolType::CPSUPPORT)) {
		g.findCPSymbols(data.theory);
	}
	data.theory->accept(&g);
	return g.getTopGrounder();
}

SetGrounder* GrounderFactory::create(const SetExpr* set, const GroundStructureInfo& data, AbstractGroundTheory* grounding) {
	GrounderFactory g(data, grounding);
	set->accept(&g);
	return g.getSetGrounder();
}

/**
 * void GrounderFactory::visit(const Theory* theory)
 * DESCRIPTION
 *		Creates a grounder for a non-ground theory.
 * PARAMETERS
 *		theory	- the non-ground theory
 * POSTCONDITIONS
 *		_toplevelgrounder is equal to the created grounder
 */
void GrounderFactory::visit(const Theory* theory) {
	AbstractTheory* tmptheory = theory->clone();
	tmptheory = FormulaUtils::splitComparisonChains(tmptheory, _structure->vocabulary());

	Assert(not getOption(BoolType::GROUNDLAZILY) || not getOption(BoolType::CPSUPPORT));
	// TODO currently not both

	if (getOption(BoolType::GROUNDLAZILY)) {
		//	tmptheory = FormulaUtils::pushQuantifiers(tmptheory);
		// FIXME this introduces sometimes a boolform with only one subformula. This is not wrong, but seems to be no longer treated as toplevel then when it IS a conjunction.
		// so fix it on both places (do not make the boolform, but also treat it correctly if it happens)
	}

	tmptheory = FormulaUtils::graphFuncsAndAggs(tmptheory, _structure);

	Assert(sametypeid<Theory>(*tmptheory));
	auto newtheory = dynamic_cast<Theory*>(tmptheory);

	// Collect all components (sentences, definitions, and fixpoint definitions) of the theory
	const auto& components = newtheory->components(); // NOTE: primitive reorder present: definitions first
	// NOTE: currently, definitions first is important for good lazy grounding
	//TODO Order components the components to optimize the grounding process

	// Create grounders for all components
	vector<Grounder*> children;
	for (size_t n = 0; n < components.size(); ++n) {
		InitContext();

		if (getOption(IntType::GROUNDVERBOSITY) > 0) {
<<<<<<< HEAD
			clog << tabs() << "Creating a grounder for " << toString(components[n]) << "\n";
=======
			clog << "Creating a grounder for " << toString(components[n]) << nt();
>>>>>>> f18d2107
		}
		components[n]->accept(this);
		children.push_back(_topgrounder);
	}

	_topgrounder = new BoolGrounder(_grounding, children, SIGN::POS, true, _context);

	// Clean up: delete the theory clone.
	//TODO newtheory->recursiveDelete();
}

/**
 * void GrounderFactory::visit(const PredForm* pf)
 * DESCRIPTION
 *		Creates a grounder for an atomic formula.
 * PARAMETERS
 *		pf	- the atomic formula
 * PRECONDITIONS
 *		Each free variable that occurs in pf occurs in varmapping().
 * POSTCONDITIONS
 *		According to _context, the created grounder is assigned to
 *			CompContext::SENTENCE:	_toplevelgrounder
 *			CompContext::HEAD:		_headgrounder
 *			CompContext::FORMULA:	_formgrounder
 */
void GrounderFactory::visit(const PredForm* pf) {
	if (getOption(IntType::GROUNDVERBOSITY) > 3) {
		clog << tabs() << "Grounderfactory visiting: " << toString(pf) << "\n";
		pushtab();
<<<<<<< HEAD
=======
		clog << nt();
>>>>>>> f18d2107
	}
	_context._conjunctivePathFromRoot = _context._conjPathUntilNode;
	_context._conjPathUntilNode = false;

	// Move all functions and aggregates that are three-valued according
	// to _structure outside the atom. To avoid changing the original atom,
	// we first clone it.
	Formula* temppf = pf->clone();
	Formula* transpf = FormulaUtils::unnestThreeValuedTerms(temppf, _structure, _context._funccontext);
	// TODO can we delete temppf here if different from transpf? APPARANTLY NOT!
	transpf = FormulaUtils::graphFuncsAndAggs(transpf, _structure, _context._funccontext);

	if (not sametypeid<PredForm>(*transpf)) { // The rewriting changed the atom
		Assert(_context._component != CompContext::HEAD);
<<<<<<< HEAD
=======
		if (getOption(IntType::GROUNDVERBOSITY) > 1) {
			clog << "Rewritten " << toString(pf) << " to " << toString(transpf) << nt();
		}
>>>>>>> f18d2107
		transpf->accept(this);
		transpf->recursiveDelete();
		if (getOption(IntType::GROUNDVERBOSITY) > 3) {
			poptab();
		}
		return;
	}

	PredForm* newpf = dynamic_cast<PredForm*>(transpf);

	// Create grounders for the subterms
	vector<TermGrounder*> subtermgrounders;
	vector<SortTable*> argsorttables;
	SaveContext();
	for (size_t n = 0; n < newpf->subterms().size(); ++n) {
		descend(newpf->subterms()[n]);
		subtermgrounders.push_back(_termgrounder);
		argsorttables.push_back(_structure->inter(newpf->symbol()->sorts()[n]));
	}
	RestoreContext();

	// Create checkers and grounder
	if (getOption(BoolType::CPSUPPORT) && VocabularyUtils::isIntComparisonPredicate(newpf->symbol(),_structure->vocabulary())) {
		string name = newpf->symbol()->name();
		CompType comp;
		if (name == "=/2") {
			comp = isPos(pf->sign()) ? CompType::EQ : CompType::NEQ;
		} else if (name == "</2") {
			comp = isPos(pf->sign()) ? CompType::LT : CompType::GEQ;
		} else {
			Assert(name == ">/2");
			comp = isPos(pf->sign()) ? CompType::GT : CompType::LEQ;
		}

		_formgrounder = new ComparisonGrounder(_grounding, _grounding->termtranslator(), subtermgrounders[0], comp, subtermgrounders[1], _context);
		_formgrounder->setOrig(newpf, varmapping());
		if (_context._component == CompContext::SENTENCE) { // TODO Refactor outside (also other occurences)
			_topgrounder = _formgrounder;
		}
		newpf->recursiveDelete();

		if (getOption(IntType::GROUNDVERBOSITY) > 3) {
			poptab();
		}
		return;
	}

	if (_context._component == CompContext::HEAD) {
		PredInter* inter = _structure->inter(newpf->symbol());
		_headgrounder = new HeadGrounder(_grounding, inter->ct(), inter->cf(), newpf->symbol(), subtermgrounders, argsorttables);
		if (getOption(IntType::GROUNDVERBOSITY) > 3) {
			poptab();
		}
		newpf->recursiveDelete();
		return;
	}

	// Grounding basic predform

	// Create instance checkers
	vector<Sort*> checksorts;
	vector<const DomElemContainer*> checkargs; // Set by grounder, then used by checkers
	vector<SortTable*> tables;
	// NOTE: order is important!
	for (auto it = newpf->subterms().cbegin(); it != newpf->subterms().cend(); ++it) {
		checksorts.push_back((*it)->sort());
		checkargs.push_back(new const DomElemContainer());
		tables.push_back(_structure->inter((*it)->sort()));
	}

	PredTable *certTrueTable = NULL, *possTrueTable = NULL;
	if (getOption(BoolType::GROUNDWITHBOUNDS) && checksorts.size() > 0) { //TODO: didn't work for size 0, i.e. for propositional symbols.  Fix this!
		auto fovars = VarUtils::makeNewVariables(checksorts);
		auto foterms = TermUtils::makeNewVarTerms(fovars);
		auto checkpf = new PredForm(newpf->sign(), newpf->symbol(), foterms, FormulaParseInfo());
		const FOBDD* possTrueBdd = _symstructure->evaluate(checkpf, TruthType::POSS_TRUE);
		const FOBDD* certTrueBdd = _symstructure->evaluate(checkpf, TruthType::CERTAIN_TRUE);
		;
		possTrueTable = new PredTable(new BDDInternalPredTable(possTrueBdd, _symstructure->manager(), fovars, _structure), Universe(tables));
		certTrueTable = new PredTable(new BDDInternalPredTable(certTrueBdd, _symstructure->manager(), fovars, _structure), Universe(tables));
	} else {
		possTrueTable = new PredTable(new FullInternalPredTable(), Universe(tables));
		certTrueTable = new PredTable(new EnumeratedInternalPredTable(), Universe(tables));
	}

	auto possTrueChecker = GeneratorFactory::create(possTrueTable, vector<Pattern>(checkargs.size(), Pattern::INPUT), checkargs, Universe(tables), pf);
	auto certTrueChecker = GeneratorFactory::create(certTrueTable, vector<Pattern>(checkargs.size(), Pattern::INPUT), checkargs, Universe(tables), pf);
	if (getOption(IntType::GROUNDVERBOSITY) > 3) {
<<<<<<< HEAD
		clog << tabs() << "Possible checker: \n" << tabs() << toString(possTrueChecker) << "\n";
		clog << tabs() << "Certain checker: \n" << tabs() << toString(certTrueChecker) << "\n";
=======
		clog << "Possibly true checker: " << nt() << toString(possTrueChecker) << nt();
		clog << "Certainly true checker: " << nt() << toString(certTrueChecker) << nt();
>>>>>>> f18d2107
	}

	_formgrounder = new AtomGrounder(_grounding, newpf->sign(), newpf->symbol(), subtermgrounders, checkargs, possTrueChecker, certTrueChecker,
			_structure->inter(newpf->symbol()), argsorttables, _context);

	_formgrounder->setOrig(newpf, varmapping());
	if (_context._component == CompContext::SENTENCE) {
		_topgrounder = _formgrounder;
	}
	//newpf->recursiveDelete(); //TODO: this is suspicious since the bdds use variables from newpf...
	if (getOption(IntType::GROUNDVERBOSITY) > 3) {
		poptab();
	}
}

/**
 * Recursively deletes an object AND sets its reference to NULL (causing sigsev when calling it later, instead of not failing at all)
 * TODO should use this throughout the system
 */
template<class T>
void deleteDeep(T& object) {
	object->recursiveDelete();
	object = NULL;
}

/**
 * void GrounderFactory::visit(const BoolForm* bf)
 * DESCRIPTION
 *		Creates a grounder for a conjunction or disjunction of formulas
 * PARAMETERS
 *		bf	- the conjunction or disjunction
 * PRECONDITIONS
 *		Each free variable that occurs in bf occurs in varmapping().
 * POSTCONDITIONS
 *		According to _context, the created grounder is assigned to
 *			CompContext::SENTENCE:	_toplevelgrounder
 *			CompContext::FORMULA:		_formgrounder
 *			CompContext::HEAD is not possible
 */
void GrounderFactory::visit(const BoolForm* bf) {
	if (getOption(IntType::GROUNDVERBOSITY) > 3) {
		clog << tabs() << "Grounderfactory visiting: " << toString(bf) << "\n";
		pushtab();
<<<<<<< HEAD
=======
		clog << nt();
>>>>>>> f18d2107
	}

	_context._conjunctivePathFromRoot = _context._conjPathUntilNode;
	_context._conjPathUntilNode = _context._conjunctivePathFromRoot && (bf->isConjWithSign() || bf->subformulas().size() == 1);

<<<<<<< HEAD
	if (_context._conjPathUntilNode) {
		createBoolGrounderConjPath(bf);
	} else {
		createBoolGrounderDisjPath(bf);
=======
	// If a disjunction or conj with one subformula, it's subformula can be treated as if it was the root of this formula
	if (isPos(bf->sign()) && bf->subformulas().size() == 1) {
		bf->subformulas()[0]->accept(this);
	} else {
		if (_context._conjPathUntilNode) {
			createBoolGrounderConjPath(bf);
		} else {
			createBoolGrounderDisjPath(bf);
		}
>>>>>>> f18d2107
	}

	if (getOption(IntType::GROUNDVERBOSITY) > 3) {
		poptab();
	}
}

ClauseGrounder* createB(AbstractGroundTheory* grounding, vector<Grounder*> sub, const set<Variable*>& freevars, SIGN sign, bool conj,
		const GroundingContext& context, bool trydelay) {
	bool mightdolazy = (not conj && context._monotone == Context::POSITIVE) || (conj && context._monotone == Context::NEGATIVE);
	if(context._tseitin==TsType::RULE){ // TODO currently, the many restarts of the SCC detection etc. are too expensive!
		mightdolazy = false;
	}
	if (context._monotone == Context::BOTH) {
		mightdolazy = true;
	}
	if(not trydelay){
		mightdolazy = false;
	}
	if (getOption(BoolType::GROUNDLAZILY) && sametypeid<SolverTheory>(*grounding) && mightdolazy) {
		auto solvertheory = dynamic_cast<SolverTheory*>(grounding);
		return new LazyBoolGrounder(freevars, solvertheory, sub, SIGN::POS, conj, context);
	} else {
		return new BoolGrounder(grounding, sub, sign, conj, context);
	}
}

// Handle a top-level conjunction without creating tseitin atoms
void GrounderFactory::createBoolGrounderConjPath(const BoolForm* bf) {
	// NOTE: to reduce the number of created tseitins, if bf is a negated disjunction, push the negation one level deeper.
	// Take a clone to avoid changing bf;
	auto newbf = bf->clone();
	if (not newbf->conj()) {
		newbf->conj(true);
		newbf->negate();
		for (auto it = newbf->subformulas().cbegin(); it != newbf->subformulas().cend(); ++it) {
			(*it)->negate();
		}
	}

	// Visit the subformulas
	vector<Grounder*> sub;
	for (auto it = newbf->subformulas().cbegin(); it != newbf->subformulas().cend(); ++it) {
		SaveContext();
		descend(*it);
		RestoreContext();
		sub.push_back(_topgrounder);
	}

	bool somequant = false;
	for(auto i=bf->subformulas().cbegin(); i<bf->subformulas().cend(); ++i){
		if(dynamic_cast<QuantForm*>(*i)!=NULL){
			somequant = true;
		}
	}

	auto boolgrounder = createB(_grounding, sub, newbf->freeVars(), newbf->sign(), true, _context, somequant);
	boolgrounder->setOrig(bf, varmapping());
	_topgrounder = boolgrounder;
	deleteDeep(newbf);
}

// Formula bf is not a top-level conjunction
void GrounderFactory::createBoolGrounderDisjPath(const BoolForm* bf) {
	// Create grounders for subformulas
	SaveContext();
	DeeperContext(bf->sign());
	vector<Grounder*> sub;
	for (auto it = bf->subformulas().cbegin(); it != bf->subformulas().cend(); ++it) {
		descend(*it);
		sub.push_back(_formgrounder);
		//TODO: here we could check for true/false formulas.  Useful?
	}
	RestoreContext();

	// Create grounder
	SaveContext();
	if (recursive(bf)) {
		_context._tseitin = TsType::RULE;
	}

	bool somequant = false;
	for(auto i=bf->subformulas().cbegin(); i<bf->subformulas().cend(); ++i){
		if(dynamic_cast<QuantForm*>(*i)!=NULL){
			somequant = true;
		}
	}

	_formgrounder = createB(_grounding, sub, bf->freeVars(), bf->sign(), bf->conj(), _context, somequant);
	RestoreContext();
	_formgrounder->setOrig(bf, varmapping());
	if (_context._component == CompContext::SENTENCE) {
		_topgrounder = _formgrounder;
	}
}

/**
 * void GrounderFactory::visit(const QuantForm* qf)
 * DESCRIPTION
 *		Creates a grounder for a quantified formula
 * PARAMETERS
 *		qf	- the quantified formula
 * PRECONDITIONS
 *		Each free variable that occurs in qf occurs in varmapping().
 * POSTCONDITIONS
 *		According to _context, the created grounder is assigned to
 *			CompContext::SENTENCE:	_toplevelgrounder
 *			CompContext::FORMULA:		_formgrounder
 *			CompContext::HEAD is not possible
 */
void GrounderFactory::visit(const QuantForm* qf) {
	if (getOption(IntType::GROUNDVERBOSITY) > 3) {
		clog << tabs() << "Grounderfactory visiting: " << toString(qf) << "\n";
		pushtab();
<<<<<<< HEAD
=======
		clog << nt();
>>>>>>> f18d2107
	}
	_context._conjunctivePathFromRoot = _context._conjPathUntilNode;
	_context._conjPathUntilNode = _context._conjunctivePathFromRoot && qf->isUnivWithSign();

	// Create instance generator
	Formula* newsubformula = qf->subformula()->clone();
	newsubformula = FormulaUtils::unnestThreeValuedTerms(newsubformula, _structure, _context._funccontext);
	newsubformula = FormulaUtils::graphFuncsAndAggs(newsubformula, _structure, _context._funccontext);

	// NOTE: if the checker return valid, then the value of the formula can be decided from the value of the checked instantiation
	//	for universal: checker valid => formula false, for existential: checker valid => formula true

	// !x phi(x) => generate all x possibly false
	// !x phi(x) => check for x certainly false
	GenAndChecker gc = createVarsAndGenerators(newsubformula, qf, qf->isUnivWithSign() ? TruthType::POSS_FALSE : TruthType::POSS_TRUE,
			qf->isUnivWithSign() ? TruthType::CERTAIN_FALSE : TruthType::CERTAIN_TRUE);

	// Handle a top-level conjunction without creating tseitin atoms
	_context.gentype = qf->isUnivWithSign() ? GenType::CANMAKEFALSE : GenType::CANMAKETRUE;
	if (_context._conjunctivePathFromRoot) {
		createTopQuantGrounder(qf, newsubformula, gc);
	} else {
		createNonTopQuantGrounder(qf, newsubformula, gc);
	}
	// TODO newsubformula->recursiveDelete();
	if (getOption(IntType::GROUNDVERBOSITY) > 3) {
		poptab();
	}
}

void checkGeneratorInfinite(InstChecker* gen) {
	if (gen->isInfiniteGenerator()) {
		/*if (original != NULL) { // TODO
		 Warning::possiblyInfiniteGrounding(original->pi().userDefined() ? toString(original->pi().originalobject()) : "", toString(original));
		 }*/
		throw IdpException("Infinite grounding");
	}
}

ClauseGrounder* createQ(AbstractGroundTheory* grounding, FormulaGrounder* subgrounder, SIGN sign, QUANT quant, const set<Variable*>& freevars,
		const GenAndChecker& gc, const GroundingContext& context, const tablesize& quantunivsize) {
	bool conj = quant == QUANT::UNIV;
	bool mightdolazy = (not conj && context._monotone == Context::POSITIVE) || (conj && context._monotone == Context::NEGATIVE);
	if (context._monotone == Context::BOTH) {
		mightdolazy = true;
	}
	if(context._tseitin==TsType::RULE){ // TODO currently, the many restarts of the SCC detection etc. are too expensive!
		mightdolazy = false;
	}
	if (getOption(BoolType::GROUNDLAZILY) && sametypeid<SolverTheory>(*grounding) && mightdolazy) {
		auto solvertheory = dynamic_cast<SolverTheory*>(grounding);
<<<<<<< HEAD
		return new LazyQuantGrounder(freevars, solvertheory, subgrounder, sign, quant, gc._generator, /*gc._checker, */context); // TODO checker to be used during lazy grounding?
=======
		return new LazyQuantGrounder(freevars, solvertheory, subgrounder, sign, quant, gc._generator, gc._checker, context, quantunivsize);
>>>>>>> f18d2107
	} else {
		if (not getOption(BoolType::GROUNDWITHBOUNDS)) {
			// If not grounding with bounds, we will certainly ground infinitely, so do not even start
			checkGeneratorInfinite(gc._generator);
			checkGeneratorInfinite(gc._checker);
		}
		return new QuantGrounder(grounding, subgrounder, sign, quant, gc._generator, gc._checker, context, quantunivsize);
	}
}

void GrounderFactory::createTopQuantGrounder(const QuantForm* qf, Formula* subformula, const GenAndChecker& gc) {
	// NOTE: to reduce the number of tseitins created, negations are pushed deeper whenever relevant:
	// If qf is a negated exist, push the negation one level deeper. Take a clone to avoid changing qf;
	QuantForm* tempqf = NULL;
	if (not qf->isUniv() && qf->sign() == SIGN::NEG) {
		tempqf = qf->clone();
		tempqf->quant(QUANT::UNIV);
		tempqf->negate();
		subformula->negate();
	}
	auto newqf = tempqf == NULL ? qf : tempqf;

	// Search here to check whether to prevent lower searches, but repeat the search later on on the ground-ready formula
	const PredForm* delayablepf = NULL;
	const PredForm* twindelayablepf = NULL;
	_context._allowDelaySearch = false; // TODO satisfiability delaying turned off
	if (getOption(BoolType::GROUNDLAZILY) && getContext()._allowDelaySearch) {
		Context lazycontext = Context::BOTH;
		auto tuple = FormulaUtils::findDoubleDelayLiteral(newqf, _structure, _grounding->translator(), lazycontext);
		if (tuple.size()!=2) {
			delayablepf = FormulaUtils::findUnknownBoundLiteral(newqf, _structure, _grounding->translator(), lazycontext);
		} else {
			delayablepf = tuple[0];
			twindelayablepf = tuple[1];
		}
	}
	if(delayablepf!=NULL){
		_context._allowDelaySearch = false;
	}

	// Visit subformula
	SaveContext();
	descend(subformula);
	RestoreContext();

	auto subgrounder = dynamic_cast<FormulaGrounder*>(_topgrounder);
	Assert(subgrounder!=NULL);

	FormulaGrounder* grounder = NULL;
	if(delayablepf!=NULL){
		_context._allowDelaySearch = true;
	}
	if (getOption(BoolType::GROUNDLAZILY) && getContext()._allowDelaySearch) {
		// TODO issue: subformula might get new variables, but there are not reflected in newq, so the varmapping will not contain them (even if the varmapping is not clean when going back up (which is still done))!
		//  one example is when functions are unnested

		// Research to get up-to-date predforms!
		Context lazycontext = Context::BOTH;
		auto tuple = FormulaUtils::findDoubleDelayLiteral(newqf, _structure, _grounding->translator(), lazycontext);
		if (tuple.size()!=2) {
			delayablepf = FormulaUtils::findUnknownBoundLiteral(newqf, _structure, _grounding->translator(), lazycontext);
		} else {
			delayablepf = tuple[0];
			twindelayablepf = tuple[1];
		}

		if (delayablepf != NULL) {
			if (twindelayablepf != NULL) {
				auto terms = delayablepf->args();
				terms.insert(terms.end(), twindelayablepf->args().cbegin(), twindelayablepf->args().cend());
				//cerr <<"Delaying " <<toString(newqf);
				//cerr <<"on " <<toString(delayablepf) <<" and " <<toString(twindelayablepf) <<"\n";
				//cerr <<"With varmapping " <<toString(varmapping()) <<"\n";
				grounder = new LazyTwinDelayUnivGrounder(delayablepf->symbol(), terms, lazycontext, varmapping(), _grounding, subgrounder, getContext());
			} else {
				grounder = new LazyUnknUnivGrounder(delayablepf, lazycontext, varmapping(), _grounding, subgrounder, getContext());
			}
		}
	}
	if (grounder == NULL) {
		grounder = createQ(_grounding, subgrounder, newqf->sign(), newqf->quant(), newqf->freeVars(), gc, getContext(), gc._universe.size());
	}
	Assert(grounder!=NULL);

	grounder->setOrig(qf, varmapping());

	_topgrounder = grounder;

	if (tempqf != NULL) {
		deleteDeep(tempqf);
	}
}

void GrounderFactory::createNonTopQuantGrounder(const QuantForm* qf, Formula* subformula, const GenAndChecker& gc) {
	// Create grounder for subformula
	SaveContext();
	DeeperContext(qf->sign());
	descend(subformula);
	RestoreContext();

	// Create the grounder
	SaveContext();
	if (recursive(qf)) {
		_context._tseitin = TsType::RULE;
	}

	// FIXME tablesize!
	_formgrounder = createQ(_grounding, _formgrounder, qf->sign(), qf->quant(), qf->freeVars(), gc, getContext(), gc._universe.size());
	RestoreContext();

	_formgrounder->setOrig(qf, varmapping());
	if (_context._component == CompContext::SENTENCE) {
		_topgrounder = _formgrounder;
	}
	//newsubformula->recursiveDelete();
	if (getOption(IntType::GROUNDVERBOSITY) > 3) {
		poptab();
	}

}

const FOBDD* GrounderFactory::improveGenerator(const FOBDD* bdd, const vector<Variable*>& fovars, double mcpa) {
	if (getOption(IntType::GROUNDVERBOSITY) > 5) {
		clog << tabs() << "improving the following (generator) BDD:" << "\n";
		pushtab();
<<<<<<< HEAD
		clog << tabs() << toString(bdd) << "\n";
=======
		clog << nt() << toString(bdd);
>>>>>>> f18d2107
	}
	auto manager = _symstructure->manager();

	// 1. Optimize the query
	FOBDDManager optimizemanager;
	auto copybdd = optimizemanager.getBDD(bdd, manager);
	set<const FOBDDVariable*> copyvars;
	set<const FOBDDDeBruijnIndex*> indices;
	for (auto it = fovars.cbegin(); it != fovars.cend(); ++it) {
		copyvars.insert(optimizemanager.getVariable(*it));
	}
	optimizemanager.optimizeQuery(copybdd, copyvars, indices, _structure);

	// 2. Remove certain leaves
	auto pruned = optimizemanager.makeMoreTrue(copybdd, copyvars, indices, _structure, mcpa);

	if (getOption(IntType::GROUNDVERBOSITY) > 5) {
		poptab();
<<<<<<< HEAD
		clog << tabs() << "Resulted in:" << "\n";
		pushtab();
		clog << tabs() << toString(pruned) << "\n";
		poptab();
=======
		clog << nt() << "Resulted in:";
		pushtab();
		clog << nt() << toString(pruned);
		poptab();
		clog << nt();
>>>>>>> f18d2107
	}
	// 3. Replace result
	return manager->getBDD(pruned, &optimizemanager);
}

const FOBDD* GrounderFactory::improveChecker(const FOBDD* bdd, double mcpa) {
	if (getOption(IntType::GROUNDVERBOSITY) > 5) {
		clog << tabs() << "improving the following (checker) BDD:" << "\n";
		pushtab();
<<<<<<< HEAD
		clog << tabs() << toString(bdd) << "\n";
=======
		clog << nt() << toString(bdd);
>>>>>>> f18d2107
	}
	auto manager = _symstructure->manager();

	// 1. Optimize the query
	FOBDDManager optimizemanager;
	auto copybdd = optimizemanager.getBDD(bdd, manager);
	set<const FOBDDVariable*> copyvars;
	set<const FOBDDDeBruijnIndex*> indices;
	optimizemanager.optimizeQuery(copybdd, copyvars, indices, _structure);

	// 2. Remove certain leaves
	auto pruned = optimizemanager.makeMoreFalse(copybdd, copyvars, indices, _structure, mcpa);

	if (getOption(IntType::GROUNDVERBOSITY) > 5) {
		poptab();
<<<<<<< HEAD
		clog << tabs() << "Resulted in:" << "\n";
		pushtab();
		clog << tabs() << toString(pruned) << "\n";
		poptab();
=======
		clog << nt() << "Resulted in:";
		pushtab();
		clog << nt() << toString(pruned);
		poptab();
		clog << nt();
>>>>>>> f18d2107
	}

	// 3. Replace result
	return manager->getBDD(pruned, &optimizemanager);
}

/**
 * void GrounderFactory::visit(const EquivForm* ef)
 * DESCRIPTION
 *		Creates a grounder for an equivalence.
 * PARAMETERS
 *		ef	- the equivalence
 * PRECONDITIONS
 *		Each free variable that occurs in ef occurs in varmapping().
 * POSTCONDITIONS
 *		According to _context, the created grounder is assigned to
 *			CompContext::SENTENCE:	_toplevelgrounder
 *			CompContext::FORMULA:		_formgrounder
 *			CompContext::HEAD is not possible
 */
void GrounderFactory::visit(const EquivForm* ef) {
	_context._conjunctivePathFromRoot = _context._conjPathUntilNode;
	_context._conjPathUntilNode = false;
	// Create grounders for the subformulas
	SaveContext();
	DeeperContext(ef->sign());
	_context._funccontext = Context::BOTH;
	_context._monotone = Context::BOTH;
	_context._tseitin = TsType::EQ;

	descend(ef->left());
	auto leftgrounder = _formgrounder;
	descend(ef->right());
	auto rightgrounder = _formgrounder;
	RestoreContext();

	// Create the grounder
	SaveContext();
	if (recursive(ef)) {
		_context._tseitin = TsType::RULE;
	}/*else{
	 _context._tseitin = TsType::EQ;
	 }*/
	_formgrounder = new EquivGrounder(_grounding, leftgrounder, rightgrounder, ef->sign(), _context);
	RestoreContext();
	if (_context._component == CompContext::SENTENCE) {
		_topgrounder = _formgrounder;
	}
}

void GrounderFactory::visit(const AggForm* af) {
	_context._conjunctivePathFromRoot = _context._conjPathUntilNode;
	_context._conjPathUntilNode = false;

	Formula* transaf = FormulaUtils::unnestThreeValuedTerms(af->clone(), _structure, _context._funccontext);
	transaf = FormulaUtils::graphFuncsAndAggs(transaf, _structure, _context._funccontext);
	if (recursive(transaf)) {
		transaf = FormulaUtils::splitIntoMonotoneAgg(transaf);
	}

	if (not sametypeid<AggForm>(*transaf)) { // The rewriting changed the atom
<<<<<<< HEAD
=======
		if (getOption(IntType::GROUNDVERBOSITY) > 1) {
			clog << "Rewritten " << toString(af) << " to " << toString(transaf) << nt();
		}
>>>>>>> f18d2107
		transaf->accept(this);
	} else { // The rewriting did not change the atom
		auto newaf = dynamic_cast<AggForm*>(transaf);

		// Create grounder for the bound
		descend(newaf->left());
		auto boundgrounder = _termgrounder;

		// Create grounder for the set
		SaveContext();
		if (recursive(newaf)) {
			Assert(FormulaUtils::isMonotone(newaf) || FormulaUtils::isAntimonotone(newaf));
		}
		DeeperContext((not FormulaUtils::isAntimonotone(newaf)) ? SIGN::POS : SIGN::NEG);
		descend(newaf->right()->set());
		auto setgrounder = _setgrounder;
		RestoreContext();

		// Create aggregate grounder
		SaveContext();
		if (recursive(newaf)) {
			_context._tseitin = TsType::RULE;
		}
		if (isNeg(newaf->sign())) {
			_context._tseitin = reverseImplication(_context._tseitin);
		}
		_formgrounder = new AggGrounder(_grounding, _context, newaf->right()->function(), setgrounder, boundgrounder, newaf->comp(), newaf->sign());
		RestoreContext();
		if (_context._component == CompContext::SENTENCE) {
			_topgrounder = _formgrounder;
		}
	}
	transaf->recursiveDelete();
}

void GrounderFactory::visit(const EqChainForm* ef) {
	Formula* f = ef->clone();
	f = FormulaUtils::splitComparisonChains(f, _grounding->vocabulary());
	f->accept(this);
	f->recursiveDelete();
}

void GrounderFactory::visit(const VarTerm* t) {
	_context._conjunctivePathFromRoot = _context._conjPathUntilNode;
	_context._conjPathUntilNode = false;

	Assert(varmapping().find(t->var()) != varmapping().cend());
	_termgrounder = new VarTermGrounder(varmapping().find(t->var())->second);
	_termgrounder->setOrig(t, varmapping());
}

void GrounderFactory::visit(const DomainTerm* t) {
	_context._conjunctivePathFromRoot = _context._conjPathUntilNode;
	_context._conjPathUntilNode = false;

	_termgrounder = new DomTermGrounder(t->value());
	_termgrounder->setOrig(t, varmapping());
}

void GrounderFactory::visit(const FuncTerm* t) {
	_context._conjunctivePathFromRoot = _context._conjPathUntilNode;
	_context._conjPathUntilNode = false;

	// Create grounders for subterms
	vector<TermGrounder*> subtermgrounders;
	for (auto it = t->subterms().cbegin(); it != t->subterms().cend(); ++it) {
		(*it)->accept(this);
		if (_termgrounder) {
			subtermgrounders.push_back(_termgrounder);
		}
	}

	// Create term grounder
	auto function = t->function();
	auto ftable = _structure->inter(function)->funcTable();
	auto domain = _structure->inter(function->outsort());
	if (getOption(BoolType::CPSUPPORT) && FuncUtils::isIntSum(function, _structure->vocabulary())) {
		if (function->name() == "-/2") {
			_termgrounder = new SumTermGrounder(_grounding, _grounding->termtranslator(), ftable, domain, subtermgrounders[0], subtermgrounders[1], ST_MINUS);
		} else {
			_termgrounder = new SumTermGrounder(_grounding, _grounding->termtranslator(), ftable, domain, subtermgrounders[0], subtermgrounders[1]);
		}
	} else {
		_termgrounder = new FuncTermGrounder(_grounding->termtranslator(), function, ftable, domain, subtermgrounders);
	}
	_termgrounder->setOrig(t, varmapping());
}

void GrounderFactory::visit(const AggTerm* t) {
	_context._conjunctivePathFromRoot = _context._conjPathUntilNode;
	_context._conjPathUntilNode = false;

	Assert(getOption(BoolType::CPSUPPORT));

	// Create set grounder
	t->set()->accept(this);

	// Create term grounder
	_termgrounder = new AggTermGrounder(_grounding->translator(),_grounding->termtranslator(), t->function(), _setgrounder);
	_termgrounder->setOrig(t, varmapping());
}

void GrounderFactory::visit(const EnumSetExpr* s) {
	_context._conjunctivePathFromRoot = _context._conjPathUntilNode;
	_context._conjPathUntilNode = false;

	// Create grounders for formulas and weights
	vector<FormulaGrounder*> subfgr;
	vector<TermGrounder*> subtgr;
	SaveContext();
	AggContext();
	for (size_t n = 0; n < s->subformulas().size(); ++n) {
		descend(s->subformulas()[n]);
		subfgr.push_back(_formgrounder);
		descend(s->subterms()[n]);
		subtgr.push_back(_termgrounder);
	}
	RestoreContext();

	// Create set grounder
	_setgrounder = new EnumSetGrounder(_grounding->translator(), subfgr, subtgr);
}

template<typename OrigConstruct>
GenAndChecker GrounderFactory::createVarsAndGenerators(Formula* subformula, OrigConstruct* orig, TruthType generatortype, TruthType checkertype) {
	vector<const DomElemContainer*> vars;
	vector<SortTable*> tables;
	vector<Variable*> fovars, quantfovars;
	vector<Pattern> pattern;

	for (auto it = subformula->freeVars().cbegin(); it != subformula->freeVars().cend(); ++it) {
		if (orig->quantVars().find(*it) == orig->quantVars().cend()) { // It is a free var of the quantified formula
			Assert(varmapping().find(*it) != varmapping().cend());
			// So should already have a varmapping
			vars.push_back(varmapping().at(*it));
			pattern.push_back(Pattern::INPUT);
		} else { // It is a var quantified in the orig formula, so should create a new varmapping for it
			auto d = createVarMapping(*it);
			vars.push_back(d);
			pattern.push_back(Pattern::OUTPUT);
			quantfovars.push_back(*it);
		}
		fovars.push_back(*it);
		SortTable* st = _structure->inter((*it)->sort());
		tables.push_back(st);
	}

	// FIXME => unsafe to have to pass in fovars explicitly (order is never checked?)
	PredTable *gentable = NULL, *checktable = NULL;
	if (getOption(BoolType::GROUNDWITHBOUNDS)) {
		auto generatorbdd = _symstructure->evaluate(subformula, generatortype); // !x phi(x) => generate all x possibly false
		auto checkerbdd = _symstructure->evaluate(subformula, checkertype); // !x phi(x) => check for x certainly false
		generatorbdd = improveGenerator(generatorbdd, quantfovars, MCPA);
		checkerbdd = improveChecker(checkerbdd, MCPA);
		gentable = new PredTable(new BDDInternalPredTable(generatorbdd, _symstructure->manager(), fovars, _structure), Universe(tables));
		checktable = new PredTable(new BDDInternalPredTable(checkerbdd, _symstructure->manager(), fovars, _structure), Universe(tables));
	} else {
		gentable = new PredTable(new FullInternalPredTable(), Universe(tables));
		checktable = new PredTable(new InverseInternalPredTable(new FullInternalPredTable), Universe(tables));
	}

	auto gen = GeneratorFactory::create(gentable, pattern, vars, Universe(tables), subformula);
	auto check = GeneratorFactory::create(checktable, vector<Pattern>(vars.size(), Pattern::INPUT), vars, Universe(tables), subformula);

	vector<SortTable*> directquanttables;
	for (auto it = orig->quantVars().cbegin(); it != orig->quantVars().cend(); ++it) {
		directquanttables.push_back(_structure->inter((*it)->sort()));
	}

	return GenAndChecker(vars, gen, check, Universe(directquanttables));
}

void GrounderFactory::visit(const QuantSetExpr* origqs) {
	_context._conjunctivePathFromRoot = _context._conjPathUntilNode;
	_context._conjPathUntilNode = false;

	// Move three-valued terms in the set expression
	auto transqs = SetUtils::unnestThreeValuedTerms(origqs->clone(), _structure, _context._funccontext);
	if (not sametypeid<QuantSetExpr>(*transqs)) {
<<<<<<< HEAD
=======
		if (getOption(IntType::GROUNDVERBOSITY) > 1) {
			clog << "Rewritten " << toString(origqs) << " to " << toString(transqs) << nt();
		}
>>>>>>> f18d2107
		transqs->accept(this);
		return;
	}

	auto newqs = dynamic_cast<QuantSetExpr*>(transqs);
	Formula* clonedsubformula = newqs->subformulas()[0]->clone();
	Formula* newsubformula = FormulaUtils::unnestThreeValuedTerms(clonedsubformula, _structure, Context::POSITIVE);
	newsubformula = FormulaUtils::graphFuncsAndAggs(newsubformula, _structure, _context._funccontext);

	// NOTE: generator generates possibly true instances, checker checks the certainly true ones
	GenAndChecker gc = createVarsAndGenerators(newsubformula, newqs, TruthType::POSS_TRUE, TruthType::CERTAIN_TRUE);

	// Create grounder for subformula
	SaveContext();
	AggContext();
	descend(newqs->subformulas()[0]);
	FormulaGrounder* subgr = _formgrounder;
	RestoreContext();

	// Create grounder for weight
	descend(newqs->subterms()[0]);
	TermGrounder* wgr = _termgrounder;

	// Create grounder
	if (not getOption(BoolType::GROUNDWITHBOUNDS)) {
		checkGeneratorInfinite(gc._generator);
		checkGeneratorInfinite(gc._checker);
	}
	_setgrounder = new QuantSetGrounder(_grounding->translator(), subgr, gc._generator, gc._checker, wgr);
}

/**
 * void GrounderFactory::visit(const Definition* def)
 * DESCRIPTION
 * 		Creates a grounder for a definition.
 */
void GrounderFactory::visit(const Definition* def) {
	if (getOption(IntType::GROUNDVERBOSITY) > 3) {
		clog << tabs() << "Grounderfactory visiting: " << toString(def) << "\n";
		pushtab();
<<<<<<< HEAD
=======
		clog << nt();
>>>>>>> f18d2107
	}
	_context._conjunctivePathFromRoot = _context._conjPathUntilNode;
	_context._conjPathUntilNode = false;

	// Store defined predicates
	for (auto it = def->defsymbols().cbegin(); it != def->defsymbols().cend(); ++it) {
		_context._defined.insert(*it);
	}

	_context.currentDefID = def->getID();

	// Create rule grounders
	vector<RuleGrounder*> subgrounders;
	for (auto it = def->rules().cbegin(); it != def->rules().cend(); ++it) {
		descend(*it);
		subgrounders.push_back(_rulegrounder);
	}

	_topgrounder = new DefinitionGrounder(_grounding, subgrounders, _context);

	_context._defined.clear();
	if (getOption(IntType::GROUNDVERBOSITY) > 3) {
		poptab();
	}
}

template<class VarList>
InstGenerator* GrounderFactory::createVarMapAndGenerator(const Formula* original, const VarList& vars) {
	vector<SortTable*> hvst;
	vector<const DomElemContainer*> hvars;
	for (auto it = vars.cbegin(); it != vars.cend(); ++it) {
		auto domelem = createVarMapping(*it);
		hvars.push_back(domelem);
		auto sorttable = structure()->inter((*it)->sort());
		hvst.push_back(sorttable);
	}
	GeneratorFactory gf;
	return gf.create(hvars, hvst, original);
}

DomElemContainer* GrounderFactory::createVarMapping(Variable* const var) {
	Assert(varmapping().find(var)==varmapping().cend());
	_context._mappedvars.insert(var);
	auto d = new DomElemContainer();
	_varmapping[var] = d;
	return d;
}

void GrounderFactory::visit(const Rule* rule) {
	if (getOption(IntType::GROUNDVERBOSITY) > 3) {
		clog << tabs() << "Grounderfactory visiting: " << toString(rule) << "\n";
		pushtab();
<<<<<<< HEAD
=======
		clog << nt();
>>>>>>> f18d2107
	}
	_context._conjunctivePathFromRoot = _context._conjPathUntilNode;
	_context._conjPathUntilNode = false;

	auto temprule = rule->clone();
	auto newrule = DefinitionUtils::unnestThreeValuedTerms(temprule, _structure, _context._funccontext);
	if (getOption(BoolType::GROUNDLAZILY)) { // TODO currently, no support for lazy grounding rules with variables within functerms
		newrule = DefinitionUtils::unnestHeadTermsContainingVars(newrule, _structure, _context._funccontext);
	}
	// TODO apparently cannot safely delete temprule here, even if different from newrule
	InstGenerator *headgen = NULL, *bodygen = NULL;

	vector<Variable*> headvars;
	auto groundlazily = getOption(BoolType::GROUNDLAZILY)
			&& _grounding->translator()->canBeDelayedOn(newrule->head()->symbol(), Context::BOTH, _context.getCurrentDefID());
	groundlazily = false; // TODO satisfiability delaying turned off
	if (groundlazily) {
		Assert(sametypeid<SolverTheory>(*_grounding));
		// NOTE: for lazygroundrules, we need a generator for all variables NOT occurring in the head!
		varlist bodyvars;
		for (auto it = newrule->quantVars().cbegin(); it != newrule->quantVars().cend(); ++it) {
			if (not newrule->head()->contains(*it)) {
				bodyvars.push_back(*it);
			} else {
				headvars.push_back(*it);
				createVarMapping(*it);
			}
		}

		bodygen = createVarMapAndGenerator(newrule->head(), bodyvars);
	} else {
		// Split the quantified variables in two categories:
		//		1. the variables that only occur in the head
		//		2. the variables that occur in the body (and possibly in the head)

		varlist headvars;
		varlist bodyvars;
		for (auto it = newrule->quantVars().cbegin(); it != newrule->quantVars().cend(); ++it) {
			if (newrule->body()->contains(*it)) {
				bodyvars.push_back(*it);
			} else {
				headvars.push_back(*it);
			}
		}

		headgen = createVarMapAndGenerator(newrule->head(), headvars);
		bodygen = createVarMapAndGenerator(newrule->body(), bodyvars);
		checkGeneratorInfinite(headgen);
	}
	checkGeneratorInfinite(bodygen);

	// Create head grounder
	SaveContext();
	_context._component = CompContext::HEAD;
	descend(newrule->head());
	auto headgrounder = _headgrounder;
	RestoreContext();

	// Create body grounder
	SaveContext();
	_context._funccontext = Context::NEGATIVE; // minimize truth value of rule bodies
	_context._monotone = Context::POSITIVE;
	_context.gentype = GenType::CANMAKETRUE; // body instance generator corresponds to an existential quantifier
	_context._component = CompContext::FORMULA;
	_context._tseitin = TsType::EQ; // NOTE: this is allowed, as for any formula, it is checked whether it contains defined symbols and in that case, it grounds as if TsType::RULE
	descend(newrule->body());
	auto bodygrounder = _formgrounder;
	RestoreContext();

	// Create rule grounder
	SaveContext();
	if (recursive(newrule->body())) {
		_context._tseitin = TsType::RULE;
	}
	if (groundlazily) {
		_rulegrounder = new LazyRuleGrounder(rule, newrule->head()->args(), headgrounder, bodygrounder, bodygen, _context);
	} else {
		_rulegrounder = new FullRuleGrounder(rule, headgrounder, bodygrounder, headgen, bodygen, _context);
	}
	RestoreContext();
	if (getOption(IntType::GROUNDVERBOSITY) > 3) {
		poptab();
	}

	//newrule->recursiveDelete(); INCORRECT, as it deletes its quantvars, which might have been used elsewhere already!
}<|MERGE_RESOLUTION|>--- conflicted
+++ resolved
@@ -71,14 +71,9 @@
 
 	// Create a symbolic structure if no such structure is given
 	if (getOption(IntType::GROUNDVERBOSITY) > 2) {
-<<<<<<< HEAD
 		clog << tabs() << "Using the following symbolic structure to ground:" << "\n";
 		clog << tabs() << toString(_symstructure) << "\n";
 
-=======
-		clog << "Using the following symbolic structure to ground: " << nt();
-		_symstructure->put(clog);
->>>>>>> f18d2107
 	}
 }
 
@@ -108,11 +103,7 @@
 		for (auto it = _cpfuncsymbols.cbegin(); it != _cpfuncsymbols.cend(); ++it) {
 			clog << toString(*it) << " ";
 		}
-<<<<<<< HEAD
 		clog << "\n";
-=======
-		clog << nt();
->>>>>>> f18d2107
 	}
 	return _cpfuncsymbols;
 }
@@ -353,11 +344,7 @@
 		InitContext();
 
 		if (getOption(IntType::GROUNDVERBOSITY) > 0) {
-<<<<<<< HEAD
 			clog << tabs() << "Creating a grounder for " << toString(components[n]) << "\n";
-=======
-			clog << "Creating a grounder for " << toString(components[n]) << nt();
->>>>>>> f18d2107
 		}
 		components[n]->accept(this);
 		children.push_back(_topgrounder);
@@ -387,10 +374,6 @@
 	if (getOption(IntType::GROUNDVERBOSITY) > 3) {
 		clog << tabs() << "Grounderfactory visiting: " << toString(pf) << "\n";
 		pushtab();
-<<<<<<< HEAD
-=======
-		clog << nt();
->>>>>>> f18d2107
 	}
 	_context._conjunctivePathFromRoot = _context._conjPathUntilNode;
 	_context._conjPathUntilNode = false;
@@ -405,12 +388,6 @@
 
 	if (not sametypeid<PredForm>(*transpf)) { // The rewriting changed the atom
 		Assert(_context._component != CompContext::HEAD);
-<<<<<<< HEAD
-=======
-		if (getOption(IntType::GROUNDVERBOSITY) > 1) {
-			clog << "Rewritten " << toString(pf) << " to " << toString(transpf) << nt();
-		}
->>>>>>> f18d2107
 		transpf->accept(this);
 		transpf->recursiveDelete();
 		if (getOption(IntType::GROUNDVERBOSITY) > 3) {
@@ -499,13 +476,8 @@
 	auto possTrueChecker = GeneratorFactory::create(possTrueTable, vector<Pattern>(checkargs.size(), Pattern::INPUT), checkargs, Universe(tables), pf);
 	auto certTrueChecker = GeneratorFactory::create(certTrueTable, vector<Pattern>(checkargs.size(), Pattern::INPUT), checkargs, Universe(tables), pf);
 	if (getOption(IntType::GROUNDVERBOSITY) > 3) {
-<<<<<<< HEAD
 		clog << tabs() << "Possible checker: \n" << tabs() << toString(possTrueChecker) << "\n";
 		clog << tabs() << "Certain checker: \n" << tabs() << toString(certTrueChecker) << "\n";
-=======
-		clog << "Possibly true checker: " << nt() << toString(possTrueChecker) << nt();
-		clog << "Certainly true checker: " << nt() << toString(certTrueChecker) << nt();
->>>>>>> f18d2107
 	}
 
 	_formgrounder = new AtomGrounder(_grounding, newpf->sign(), newpf->symbol(), subtermgrounders, checkargs, possTrueChecker, certTrueChecker,
@@ -549,21 +521,11 @@
 	if (getOption(IntType::GROUNDVERBOSITY) > 3) {
 		clog << tabs() << "Grounderfactory visiting: " << toString(bf) << "\n";
 		pushtab();
-<<<<<<< HEAD
-=======
-		clog << nt();
->>>>>>> f18d2107
 	}
 
 	_context._conjunctivePathFromRoot = _context._conjPathUntilNode;
 	_context._conjPathUntilNode = _context._conjunctivePathFromRoot && (bf->isConjWithSign() || bf->subformulas().size() == 1);
 
-<<<<<<< HEAD
-	if (_context._conjPathUntilNode) {
-		createBoolGrounderConjPath(bf);
-	} else {
-		createBoolGrounderDisjPath(bf);
-=======
 	// If a disjunction or conj with one subformula, it's subformula can be treated as if it was the root of this formula
 	if (isPos(bf->sign()) && bf->subformulas().size() == 1) {
 		bf->subformulas()[0]->accept(this);
@@ -573,7 +535,6 @@
 		} else {
 			createBoolGrounderDisjPath(bf);
 		}
->>>>>>> f18d2107
 	}
 
 	if (getOption(IntType::GROUNDVERBOSITY) > 3) {
@@ -688,10 +649,6 @@
 	if (getOption(IntType::GROUNDVERBOSITY) > 3) {
 		clog << tabs() << "Grounderfactory visiting: " << toString(qf) << "\n";
 		pushtab();
-<<<<<<< HEAD
-=======
-		clog << nt();
->>>>>>> f18d2107
 	}
 	_context._conjunctivePathFromRoot = _context._conjPathUntilNode;
 	_context._conjPathUntilNode = _context._conjunctivePathFromRoot && qf->isUnivWithSign();
@@ -743,11 +700,7 @@
 	}
 	if (getOption(BoolType::GROUNDLAZILY) && sametypeid<SolverTheory>(*grounding) && mightdolazy) {
 		auto solvertheory = dynamic_cast<SolverTheory*>(grounding);
-<<<<<<< HEAD
-		return new LazyQuantGrounder(freevars, solvertheory, subgrounder, sign, quant, gc._generator, /*gc._checker, */context); // TODO checker to be used during lazy grounding?
-=======
 		return new LazyQuantGrounder(freevars, solvertheory, subgrounder, sign, quant, gc._generator, gc._checker, context, quantunivsize);
->>>>>>> f18d2107
 	} else {
 		if (not getOption(BoolType::GROUNDWITHBOUNDS)) {
 			// If not grounding with bounds, we will certainly ground infinitely, so do not even start
@@ -873,11 +826,7 @@
 	if (getOption(IntType::GROUNDVERBOSITY) > 5) {
 		clog << tabs() << "improving the following (generator) BDD:" << "\n";
 		pushtab();
-<<<<<<< HEAD
 		clog << tabs() << toString(bdd) << "\n";
-=======
-		clog << nt() << toString(bdd);
->>>>>>> f18d2107
 	}
 	auto manager = _symstructure->manager();
 
@@ -896,18 +845,10 @@
 
 	if (getOption(IntType::GROUNDVERBOSITY) > 5) {
 		poptab();
-<<<<<<< HEAD
 		clog << tabs() << "Resulted in:" << "\n";
 		pushtab();
 		clog << tabs() << toString(pruned) << "\n";
 		poptab();
-=======
-		clog << nt() << "Resulted in:";
-		pushtab();
-		clog << nt() << toString(pruned);
-		poptab();
-		clog << nt();
->>>>>>> f18d2107
 	}
 	// 3. Replace result
 	return manager->getBDD(pruned, &optimizemanager);
@@ -917,11 +858,7 @@
 	if (getOption(IntType::GROUNDVERBOSITY) > 5) {
 		clog << tabs() << "improving the following (checker) BDD:" << "\n";
 		pushtab();
-<<<<<<< HEAD
 		clog << tabs() << toString(bdd) << "\n";
-=======
-		clog << nt() << toString(bdd);
->>>>>>> f18d2107
 	}
 	auto manager = _symstructure->manager();
 
@@ -937,18 +874,10 @@
 
 	if (getOption(IntType::GROUNDVERBOSITY) > 5) {
 		poptab();
-<<<<<<< HEAD
 		clog << tabs() << "Resulted in:" << "\n";
 		pushtab();
 		clog << tabs() << toString(pruned) << "\n";
 		poptab();
-=======
-		clog << nt() << "Resulted in:";
-		pushtab();
-		clog << nt() << toString(pruned);
-		poptab();
-		clog << nt();
->>>>>>> f18d2107
 	}
 
 	// 3. Replace result
@@ -1010,12 +939,6 @@
 	}
 
 	if (not sametypeid<AggForm>(*transaf)) { // The rewriting changed the atom
-<<<<<<< HEAD
-=======
-		if (getOption(IntType::GROUNDVERBOSITY) > 1) {
-			clog << "Rewritten " << toString(af) << " to " << toString(transaf) << nt();
-		}
->>>>>>> f18d2107
 		transaf->accept(this);
 	} else { // The rewriting did not change the atom
 		auto newaf = dynamic_cast<AggForm*>(transaf);
@@ -1195,12 +1118,6 @@
 	// Move three-valued terms in the set expression
 	auto transqs = SetUtils::unnestThreeValuedTerms(origqs->clone(), _structure, _context._funccontext);
 	if (not sametypeid<QuantSetExpr>(*transqs)) {
-<<<<<<< HEAD
-=======
-		if (getOption(IntType::GROUNDVERBOSITY) > 1) {
-			clog << "Rewritten " << toString(origqs) << " to " << toString(transqs) << nt();
-		}
->>>>>>> f18d2107
 		transqs->accept(this);
 		return;
 	}
@@ -1241,10 +1158,6 @@
 	if (getOption(IntType::GROUNDVERBOSITY) > 3) {
 		clog << tabs() << "Grounderfactory visiting: " << toString(def) << "\n";
 		pushtab();
-<<<<<<< HEAD
-=======
-		clog << nt();
->>>>>>> f18d2107
 	}
 	_context._conjunctivePathFromRoot = _context._conjPathUntilNode;
 	_context._conjPathUntilNode = false;
@@ -1297,10 +1210,6 @@
 	if (getOption(IntType::GROUNDVERBOSITY) > 3) {
 		clog << tabs() << "Grounderfactory visiting: " << toString(rule) << "\n";
 		pushtab();
-<<<<<<< HEAD
-=======
-		clog << nt();
->>>>>>> f18d2107
 	}
 	_context._conjunctivePathFromRoot = _context._conjPathUntilNode;
 	_context._conjPathUntilNode = false;
