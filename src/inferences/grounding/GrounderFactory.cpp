/****************************************************************
 * Copyright 2010-2012 Katholieke Universiteit Leuven
 *  
 * Use of this software is governed by the GNU LGPLv3.0 license
 * 
 * Written by Broes De Cat, Stef De Pooter, Johan Wittocx
 * and Bart Bogaerts, K.U.Leuven, Departement Computerwetenschappen,
 * Celestijnenlaan 200A, B-3001 Leuven, Belgium
 ****************************************************************/

#include "GrounderFactory.hpp"
#include "IncludeComponents.hpp"

#include <limits>
#include <cmath>
#include <cstdlib>
#include <utility> // for relational operators (namespace rel_ops)
#include "options.hpp"
#include "generators/GeneratorFactory.hpp"
#include "generators/InstGenerator.hpp"
#include "monitors/interactiveprintmonitor.hpp"
#include "grounders/FormulaGrounders.hpp"
#include "grounders/TermGrounders.hpp"
#include "grounders/SetGrounders.hpp"
#include "grounders/DefinitionGrounders.hpp"
#include "grounders/LazyFormulaGrounders.hpp"
#include "grounders/LazyRuleGrounder.hpp"
#include "inferences/grounding/grounders/OptimizationTermGrounders.hpp"
#include "visitors/TheoryMutatingVisitor.hpp"
#include "inferences/SolverConnection.hpp"

#include "generators/BasicCheckersAndGenerators.hpp"
#include "generators/TableCheckerAndGenerators.hpp"

#include "theory/TheoryUtils.hpp"

#include "fobdds/FoBdd.hpp"
#include "fobdds/FoBddManager.hpp"
#include "fobdds/FoBddVariable.hpp"
#include "fobdds/FoBddFactory.hpp"

#include "groundtheories/GroundPolicy.hpp"
#include "groundtheories/PrintGroundPolicy.hpp"
#include "groundtheories/SolverTheory.hpp"

#include "structure/StructureComponents.hpp"

#include "inferences/grounding/grounders/Grounder.hpp"

#include "utils/CPUtils.hpp"

using namespace std;
using namespace rel_ops;

template<class T>
void deleteDeep(T& object) {
	object->recursiveDelete();
	object = NULL;
}

GenType operator not(GenType orig) {
	GenType result = GenType::CANMAKEFALSE;
	switch (orig) {
	case GenType::CANMAKEFALSE:
		result = GenType::CANMAKETRUE;
		break;
	case GenType::CANMAKETRUE:
		result = GenType::CANMAKEFALSE;
		break;
	}
	return result;
}

int getIDForUndefined() {
	return -1;
}

template<typename Grounding>
GrounderFactory::GrounderFactory(const GroundInfo& data, Grounding* grounding, bool nbModelsEquivalent)
		: 	_theory(data.theory),
			_minimizeterm(data.minimizeterm),
			_vocabulary(data.partialstructure->vocabulary()),
			_structure(data.partialstructure),
			_symstructure(data.symbolicstructure),
			_grounding(grounding),
			_nbmodelsequivalent(nbModelsEquivalent) {
	Assert(_symstructure != NULL);

	// Create a symbolic structure if no such structure is given
	if (getOption(IntType::GROUNDVERBOSITY) > 2) {
		clog << tabs() << "Using the following symbolic structure to ground:" << "\n";
		clog << tabs() << toString(_symstructure) << "\n";
	}
}

GrounderFactory::~GrounderFactory() {
}

/**
 * 	Finds out whether a formula contains recursively defined symbols.
 */
bool GrounderFactory::recursive(const Formula* f) {
	for (auto it = _context._defined.cbegin(); it != _context._defined.cend(); ++it) {
		if (f->contains(*it)) {
			return true;
		}
	}
	return false;
}

/**
 *	Initializes the context of the GrounderFactory before visiting a sentence.
 */
void GrounderFactory::InitContext() {
	_context.gentype = GenType::CANMAKEFALSE;
	_context._funccontext = Context::POSITIVE;
	_context._monotone = Context::POSITIVE;
	_context._component = CompContext::SENTENCE;
	_context._tseitin = _nbmodelsequivalent ? TsType::EQ : TsType::IMPL;
	_context.currentDefID = getIDForUndefined();
	_context._defined.clear();
	_context._conjunctivePathFromRoot = true; // NOTE: default true: needs to be set to false in each visit in grounderfactory in which it is no longer the case
	_context._conjPathUntilNode = true;
	_context._allowDelaySearch = true;

	_context._mappedvars.clear();
	_varmapping.clear();
}

void GrounderFactory::AggContext() {
	_context.gentype = GenType::CANMAKEFALSE;
	_context._funccontext = Context::POSITIVE;
	_context._tseitin = (_context._tseitin == TsType::RULE) ? TsType::RULE : TsType::EQ;
	_context._component = CompContext::FORMULA;
}

void GrounderFactory::SaveContext() {
	_contextstack.push(_context);
	_context._mappedvars.clear();
}

/**
 *	Restores the context to the top of the stack and pops the stack.
 */
void GrounderFactory::RestoreContext() {
	for (auto it = _context._mappedvars.begin(); it != _context._mappedvars.end(); ++it) {
		auto found = _varmapping.find(*it);
		if (found != _varmapping.end()) {
			_varmapping.erase(found);
		}
	}
	_context._mappedvars.clear();

	_context = _contextstack.top();
	_contextstack.pop();
}

/**
 *	Adapts the context to go one level deeper, and inverting some values if sign is negative
 */
void GrounderFactory::DeeperContext(SIGN sign) {
	// One level deeper
	if (_context._component == CompContext::SENTENCE) {
		_context._component = CompContext::FORMULA;
	}

	// If the parent was no longer conjunctive, the new node also won't be
	if (not _context._conjPathUntilNode) {
		_context._conjunctivePathFromRoot = false;
	}

	// Swap positive, truegen and tseitin according to sign
	if (isNeg(sign)) {
		_context.gentype = not _context.gentype;
		_context._funccontext = not _context._funccontext;
		_context._monotone = not _context._monotone;
		_context._tseitin = invertImplication(_context._tseitin);
	}
}

template<class GroundTheory>
Grounder* GrounderFactory::createGrounder(const GroundInfo& data, GroundTheory groundtheory) {
	Assert(VocabularyUtils::isContainedIn(data.minimizeterm, data.partialstructure->vocabulary()));
	Assert(VocabularyUtils::isSubVocabulary(data.theory->vocabulary(), data.partialstructure->vocabulary()));
	GrounderFactory g(data, groundtheory, data.nbModelsEquivalent);
	return g.ground();
}

/**
 * Creates a grounder for the given theory. The grounding produced by that grounder
 * will be (partially) reduced with respect to the structure _structure of the GrounderFactory.
 * The produced grounding is not passed to a solver, but stored internally as a EcnfTheory.
 * PARAMETERS
 *		theory	- the theory for which a grounder will be created
 * PRECONDITIONS
 *		The vocabulary of theory is a subset of the vocabulary of the structure of the GrounderFactory.
 * RETURNS
 *		A grounder such that calling run() on it produces a grounding.
 *		This grounding can then be obtained by calling grounding() on the grounder.
 */
Grounder* GrounderFactory::create(const GroundInfo& data) {
	auto groundtheory = new GroundTheory<GroundPolicy>(data.theory->vocabulary(), data.partialstructure);
	return createGrounder(data, groundtheory);
}
Grounder* GrounderFactory::create(const GroundInfo& data, InteractivePrintMonitor* monitor) {
	auto groundtheory = new GroundTheory<PrintGroundPolicy>(data.partialstructure);
	groundtheory->initialize(monitor, groundtheory->structure(), groundtheory->translator());
	return createGrounder(data, groundtheory);
}

/**
 *	Creates a grounder for the given theory. The grounding produced by that grounder
 *	will be (partially) reduced with respect to the structure _structure of the GrounderFactory.
 *	The produced grounding is directly passed to the given solver.
 * PARAMETERS
 *		theory	- the theory for which a grounder will be created.
 *		solver	- the solver to which the grounding will be passed.
 * PRECONDITIONS
 *		The vocabulary of theory is a subset of the vocabulary of the structure of the GrounderFactory.
 * RETURNS
 *		A grounder such that calling run() on it produces a grounding.
 *		This grounding can then be obtained by calling grounding() on the grounder.
 *		One or more models of the ground theory can be obtained by calling solve() on
 *		the solver.
 */
Grounder* GrounderFactory::create(const GroundInfo& data, PCSolver* solver) {
	auto groundtheory = new SolverTheory(data.theory->vocabulary(), data.partialstructure);
	groundtheory->initialize(solver, getOption(IntType::GROUNDVERBOSITY), groundtheory->translator());
	auto grounder = createGrounder(data, groundtheory);
	SolverConnection::setTranslator(solver, grounder->getTranslator());
	return grounder;
}
/*
Grounder* GrounderFactory::create(const GroundInfo& data, FZRewriter* printer) {
	auto groundtheory = new GroundTheory<SolverPolicy<FZRewriter> >(data.theory->vocabulary(), data.partialstructure->clone());
	groundtheory->initialize(printer, getOption(IntType::GROUNDVERBOSITY), groundtheory->translator());
	GrounderFactory g( { data.partialstructure, data.symbolicstructure }, groundtheory);
	data.theory->accept(&g);
	return g.getTopGrounder();
}*/

Grounder* GrounderFactory::ground() {
	std::vector<Grounder*> grounders;

	allowskolemize = true;

	// NOTE: important that we only add funcconstraints for the theory at hand! e.g. for calculate definitions, we should not find values for the functions not occurring in it!
	FormulaUtils::addFuncConstraints(_theory, _vocabulary, funcconstraints, not getOption(BoolType::CPSUPPORT));
	if (_minimizeterm != NULL) {
		FormulaUtils::addFuncConstraints(_minimizeterm, _vocabulary, funcconstraints, not getOption(BoolType::CPSUPPORT));
	}

	InitContext();
	descend(_theory);
	grounders.push_back(getTopGrounder());

	if (_minimizeterm != NULL) {
		OptimizationGrounder* optimgrounder;
		if (getOption(BoolType::CPSUPPORT) and CPSupport::eligibleForCP(_minimizeterm, _structure)) {
			InitContext();
			descend(_minimizeterm);
			optimgrounder = new VariableOptimizationGrounder(getGrounding(), getTermGrounder(), getContext());
			optimgrounder->setOrig(_minimizeterm);
			grounders.push_back(optimgrounder);
		} else {
			switch (_minimizeterm->type()) {
			case TermType::AGG: {
				auto term = dynamic_cast<const AggTerm*>(_minimizeterm);
				if (term == NULL) {
					throw notyetimplemented("Optimization over non-aggregate terms");
				}
				if (term->function() == AggFunction::PROD) {
					for (auto i = term->set()->getSubSets().cbegin(); i != term->set()->getSubSets().cend(); ++i) {
						auto sort = (*i)->getTerm()->sort();
						if (not SortUtils::isSubsort(sort, get(STDSORT::NATSORT)) || _structure->inter(sort)->contains(createDomElem(0))) {
							throw notyetimplemented("Minimization over a product aggregate with negative or zero weights");
						}
					}
				}
				InitContext();
				descend(term->set());
				auto optimgrounder = new AggregateOptimizationGrounder(getGrounding(), term->function(), getSetGrounder(), getContext());
				optimgrounder->setOrig(_minimizeterm);
				grounders.push_back(optimgrounder);
				break;
			}
			case TermType::FUNC:
			case TermType::VAR:
			case TermType::DOM:
				throw notyetimplemented("Optimization over non-aggregate terms without CP support.");
			}
		}
	}

	allowskolemize = false;
	for (auto i = funcconstraints.cbegin(); i != funcconstraints.cend(); ++i) {
		InitContext();
		descend(i->second);
		grounders.push_back(getTopGrounder());
	}
	allowskolemize = true;

	if (grounders.size() == 1) {
		return grounders.front();
	}
	InitContext();
	return new BoolGrounder(getGrounding(), grounders, SIGN::POS, true, getContext());
}

/**
 *	Visits a child and ensures the context is saved before the visit and restored afterwards.
 */
template<typename T>
void GrounderFactory::descend(T child) {
	Assert(child!=NULL);
	SaveContext();

	if (getContext()._component == CompContext::SENTENCE) {
		if (getOption(IntType::GROUNDVERBOSITY) > 0) {
			clog << tabs() << "Creating a grounder for " << toString(child) << "\n";
			if (getOption(IntType::GROUNDVERBOSITY) > 3) {
				pushtab();
			}
		}
	} else {
		if (getOption(IntType::GROUNDVERBOSITY) > 3) {
			clog << tabs() << "Creating a subgrounder for " << toString(child) << "\n";
			pushtab();
		}
	}

	_formgrounder = NULL;
	_termgrounder = NULL;
	_setgrounder = NULL;
	_headgrounder = NULL;
	_rulegrounder = NULL;
	_topgrounder = NULL;

	_context._conjunctivePathFromRoot = _context._conjPathUntilNode;
	_context._conjPathUntilNode = false; // NOTE: overwrite at start of visit if necessary!
	child->accept(this);

	if (getOption(IntType::GROUNDVERBOSITY) > 3) {
		poptab();
	}

	RestoreContext();
}

void GrounderFactory::visit(const Theory* theory) {
	_context._conjPathUntilNode = true;

	// experiment with:
	//tmptheory = FormulaUtils::removeFunctionSymbolsFromDefs(tmptheory, _structure);

	const auto components = theory->components();
		// NOTE: primitive reorder present: definitions first => important for good lazy grounding at the moment
	// TODO Order the components to optimize the grounding process

	// Create grounders for all components
	auto newtheory = theory;

	/*	SKOLEM
	 auto newtheory = new Theory("", _vocabulary, theory->pi());
	 for (auto i = components.cbegin(); i < components.cend(); ++i) {
	 auto component = *i;


	 auto formula = dynamic_cast<Formula*>(*i);
	 // Add definitions etc!
	 // Can we handle subformula  directly if we store the parent quantifiers?
	 if (formula!=NULL && allowskolemize && not _nbmodelsequivalent) { // NOTE: skolemization is not nb-model-equivalent out of the box (might help this in future by changing solver)
	 formula = formula->clone();
	 component = FormulaUtils::skolemize(formula, _vocabulary);
	 FormulaUtils::addFuncConstraints(component, _vocabulary, funcconstraints, getOption(BoolType::CPSUPPORT));
	 }

	 newtheory->add(component);
	 }

	 // bugged:
	 newtheory = FormulaUtils::replaceWithNestedTseitins(newtheory);
	 SKOLEM END
	 */

	std::vector<Grounder*> children;
	const auto components2 = newtheory->components(); // NOTE: primitive reorder present: definitions first
	for (auto i = components2.cbegin(); i < components2.cend(); ++i) {
		InitContext();
		descend(*i);
		children.push_back(getTopGrounder());
	}

	// deleteDeep(newtheory); SKOLEM

	_topgrounder = new BoolGrounder(getGrounding(), children, SIGN::POS, true, getContext());
}

template<class T>
CompType getCompType(T symbol) {
	if (is(symbol, STDPRED::EQ)) {
		return CompType::EQ;
	} else if (is(symbol, STDPRED::LT)) {
		return CompType::LT;
	} else {
		Assert(is(symbol,STDPRED::GT));
		return CompType::GT;
	}
}

void GrounderFactory::visit(const PredForm* pf) {
	auto temppf = pf->clone();
	auto transpf = FormulaUtils::unnestThreeValuedTerms(temppf, _structure, _context._funccontext, getOption(BoolType::CPSUPPORT) && not recursive(pf));
			// TODO recursive could be more fine-grained (unnest any not rec defined symbol)
	transpf = FormulaUtils::graphFuncsAndAggs(transpf, _structure, getOption(BoolType::CPSUPPORT) && not recursive(pf), _context._funccontext);

	if (transpf != temppf) { // NOTE: the rewriting changed the atom
		Assert(_context._component != CompContext::HEAD);
		descend(transpf);
		deleteDeep(transpf);
		return;
	}

	auto newpf = dynamic_cast<PredForm*>(transpf);

	// Create grounders for the subterms
	vector<TermGrounder*> subtermgrounders;
	vector<SortTable*> argsorttables;
	SaveContext();// FIXME why shouldnt savecontext always be accompanied by checking the tseitin type for defined symbols?
	   	   	   	   // FIXME and why only in some cases check the sign of the formula for inverting the type?
	for (size_t n = 0; n < newpf->subterms().size(); ++n) {
		descend(newpf->subterms()[n]);
		subtermgrounders.push_back(getTermGrounder());
		argsorttables.push_back(_structure->inter(newpf->symbol()->sorts()[n]));
	}
	RestoreContext();

	// Create checkers and grounder
	if (getOption(BoolType::CPSUPPORT) and not recursive(newpf)) {
		Assert(not recursive(newpf) && _context._component != CompContext::HEAD); // Note: CP does not work in the defined case
		TermGrounder* lefttermgrounder;
		TermGrounder* righttermgrounder;
		CompType comp;
		bool useComparisonGrounder = false;
		if (VocabularyUtils::isIntComparisonPredicate(newpf->symbol(), _structure->vocabulary())) {
			useComparisonGrounder = true;
			Assert(subtermgrounders.size() == 2);
			comp = getCompType(newpf->symbol());
			if (isNeg(newpf->sign())) {
				comp = negateComp(comp);
			}
			lefttermgrounder = subtermgrounders[0];
			righttermgrounder = subtermgrounders[1];
		} else if (isa<Function>(*(newpf->symbol()))) {
			auto function = dynamic_cast<Function*>(newpf->symbol());
			if (CPSupport::eligibleForCP(function,_structure->vocabulary())) {
				useComparisonGrounder = true;
				comp = CompType::EQ;
				if (isNeg(newpf->sign())) {
					comp = negateComp(comp);
				}
				righttermgrounder = subtermgrounders.back();
				subtermgrounders.pop_back();
				auto ftable = _structure->inter(function)->funcTable();
				auto domain = _structure->inter(function->outsort());
				lefttermgrounder = new FuncTermGrounder(getGrounding()->termtranslator(), function, ftable, domain, subtermgrounders);
				//ftgrounder->setOrig(...) TODO
			}
		}
		if (useComparisonGrounder) {
			SaveContext(); // FIXME why shouldnt savecontext always be accompanied by checking the tseitin type for defined symbols?
						   // FIXME and why only in some cases check the sign of the formula for inverting the type?
			if (recursive(newpf)) {
				_context._tseitin = TsType::RULE;
			}
<<<<<<< HEAD
			_formgrounder = new ComparisonGrounder(getGrounding(), subtermgrounders[0], comp, subtermgrounders[1], _context);
=======
			_formgrounder = new ComparisonGrounder(getGrounding(), getGrounding()->termtranslator(), lefttermgrounder, comp, righttermgrounder, _context);
>>>>>>> a1e24b1a
			_formgrounder->setOrig(newpf, varmapping());
			RestoreContext();
			if (_context._component == CompContext::SENTENCE) {
				_topgrounder = getFormGrounder();
			}
			deleteDeep(newpf);
			return;
		}
<<<<<<< HEAD
		if (newpf->symbol()->isFunction()) {
			auto function = dynamic_cast<Function*>(newpf->symbol());
			if (CPSupport::eligibleForCP(function,_structure->vocabulary())) {
				auto valuegrounder = subtermgrounders.back();
				subtermgrounders.pop_back();
				auto comp = CompType::EQ;
				if (isNeg(newpf->sign())) {
					comp = negateComp(comp);
				}
				SaveContext();
				auto ftable = _structure->inter(function)->funcTable();
				auto domain = _structure->inter(function->outsort());
				auto functermgrounder = new FuncTermGrounder(getGrounding()->translator(), function, ftable, domain, subtermgrounders);
				//ftgrounder->setOrig(...) TODO

				_formgrounder = new ComparisonGrounder(getGrounding(), functermgrounder, comp, valuegrounder, _context);
				_formgrounder->setOrig(newpf, varmapping());
				RestoreContext();

				if (_context._component == CompContext::SENTENCE) {
					_topgrounder = getFormGrounder();
				}
				deleteDeep(newpf);
				return;
			}
		}
=======
>>>>>>> a1e24b1a
	}

	if (_context._component == CompContext::HEAD) {
		auto inter = _structure->inter(newpf->symbol());
		_headgrounder = new HeadGrounder(getGrounding(), inter->ct(), inter->cf(), newpf->symbol(), subtermgrounders, argsorttables);
	} else {
		GeneratorData data;
		for (auto it = newpf->subterms().cbegin(); it != newpf->subterms().cend(); ++it) {
			data.containers.push_back(new const DomElemContainer());
			data.tables.push_back(_structure->inter((*it)->sort()));
			data.fovars.push_back(new Variable((*it)->sort()));
		}
		data.pattern = vector<Pattern>(data.containers.size(), Pattern::INPUT);
		auto genpf = newpf;
		if (getOption(BoolType::GROUNDWITHBOUNDS)) {
			auto foterms = TermUtils::makeNewVarTerms(data.fovars);
			genpf = new PredForm(newpf->sign(), newpf->symbol(), foterms, FormulaParseInfo());
		}
		auto possTrueChecker = getChecker(genpf, TruthType::POSS_TRUE, data);
		auto certTrueChecker = getChecker(genpf, TruthType::CERTAIN_TRUE, data);
		if (genpf != newpf) {
			deleteDeep(genpf);
		}

		deleteList(data.fovars);

		_formgrounder = new AtomGrounder(getGrounding(), newpf->sign(), newpf->symbol(), subtermgrounders, data.containers, possTrueChecker, certTrueChecker,
				_structure->inter(newpf->symbol()), argsorttables, _context);
		_formgrounder->setOrig(newpf, varmapping());
	}
	if (_context._component == CompContext::SENTENCE) {
		_topgrounder = getFormGrounder();
	}
	deleteDeep(newpf);
}

void GrounderFactory::visit(const BoolForm* bf) {
	_context._conjPathUntilNode = _context._conjunctivePathFromRoot && (bf->isConjWithSign() || bf->subformulas().size() == 1);

	// If a disjunction or conj with one subformula, it's subformula can be treated as if it was the root of this formula
	if (isPos(bf->sign()) && bf->subformulas().size() == 1) {
		descend(bf->subformulas()[0]);
	} else {
		if (_context._conjPathUntilNode) {
			createBoolGrounderConjPath(bf);
		} else {
			createBoolGrounderDisjPath(bf);
		}
	}
}

ClauseGrounder* createB(AbstractGroundTheory* grounding, vector<Grounder*> sub, const set<Variable*>& freevars, SIGN sign, bool conj,
		const GroundingContext& context, bool trydelay, bool recursive) {
	auto mightdolazy = (not conj && context._monotone == Context::POSITIVE) || (conj && context._monotone == Context::NEGATIVE);
	if (context._monotone == Context::BOTH) {
		mightdolazy = true;
	}
	if (not trydelay) {
		mightdolazy = false;
	}
	if (not getOption(TSEITINDELAY) || recursive) {
			// TODO tseitin introduction in inductive definitions is currently not supported (cannot use the incremental clause for that)
		mightdolazy = false;
	}
	if (getOption(BoolType::GROUNDLAZILY) && isa<SolverTheory>(*grounding) && mightdolazy) {
		auto solvertheory = dynamic_cast<SolverTheory*>(grounding);
		return new LazyBoolGrounder(freevars, solvertheory, sub, SIGN::POS, conj, context);
	} else {
		return new BoolGrounder(grounding, sub, sign, conj, context);
	}
}

// Handle a top-level conjunction without creating tseitin atoms
void GrounderFactory::createBoolGrounderConjPath(const BoolForm* bf) {
	Assert(_context._component == CompContext::SENTENCE);
	// NOTE: to reduce the number of created tseitins, if bf is a negated disjunction, push the negation one level deeper.
	// Take a clone to avoid changing bf;
	auto newbf = bf->clone();
	if (not newbf->conj()) {
		newbf->conj(true);
		newbf->negate();
		for (auto it = newbf->subformulas().cbegin(); it != newbf->subformulas().cend(); ++it) {
			(*it)->negate();
		}
	}

	// Visit the subformulas
	vector<Grounder*> sub;
	for (auto it = newbf->subformulas().cbegin(); it != newbf->subformulas().cend(); ++it) {
		descend(*it);
		sub.push_back(getTopGrounder());
	}

	bool somequant = false;
	for (auto i = bf->subformulas().cbegin(); i < bf->subformulas().cend(); ++i) {
		if (dynamic_cast<QuantForm*>(*i) != NULL) {
			somequant = true;
		}
	}

	auto boolgrounder = createB(getGrounding(), sub, newbf->freeVars(), newbf->sign(), true, _context, somequant, recursive(bf));
	boolgrounder->setOrig(bf, varmapping());
	_topgrounder = boolgrounder;
	deleteDeep(newbf);
}

// Formula bf is not a top-level conjunction
void GrounderFactory::createBoolGrounderDisjPath(const BoolForm* bf) {
	// Create grounders for subformulas
	SaveContext();
	DeeperContext(bf->sign());
	vector<Grounder*> sub;
	for (auto it = bf->subformulas().cbegin(); it != bf->subformulas().cend(); ++it) {
		descend(*it);
		sub.push_back(getFormGrounder());
	}
	RestoreContext();

	// Create grounder
	SaveContext();
	if (recursive(bf)) {
		_context._tseitin = TsType::RULE;
	}

	bool somequant = false;
	for (auto i = bf->subformulas().cbegin(); i < bf->subformulas().cend(); ++i) {
		if (dynamic_cast<QuantForm*>(*i) != NULL) {
			somequant = true;
		}
	}

	_formgrounder = createB(getGrounding(), sub, bf->freeVars(), bf->sign(), bf->conj(), _context, somequant, recursive(bf));
	RestoreContext();
	_formgrounder->setOrig(bf, varmapping());
	if (_context._component == CompContext::SENTENCE) {
		_topgrounder = getFormGrounder();
	}
}

void GrounderFactory::visit(const QuantForm* qf) {
	_context._conjPathUntilNode = _context._conjunctivePathFromRoot && qf->isUnivWithSign();

	// Create instance generator
	Formula* newsubformula = qf->subformula()->clone();
	// !x phi(x) => generate all x possibly false
	// !x phi(x) => check for x certainly false
	auto gc = createVarsAndGenerators(newsubformula, qf, qf->isUnivWithSign() ? TruthType::POSS_FALSE : TruthType::POSS_TRUE,
			qf->isUnivWithSign() ? TruthType::CERTAIN_FALSE : TruthType::CERTAIN_TRUE);

	// Handle a top-level conjunction without creating tseitin atoms
	_context.gentype = qf->isUnivWithSign() ? GenType::CANMAKEFALSE : GenType::CANMAKETRUE;
	if (_context._conjunctivePathFromRoot) {
		createTopQuantGrounder(qf, newsubformula, gc);
	} else {
		createNonTopQuantGrounder(qf, newsubformula, gc);
	}
	deleteDeep(newsubformula);
}

ClauseGrounder* createQ(AbstractGroundTheory* grounding, FormulaGrounder* subgrounder, QuantForm const * const qf, const GenAndChecker& gc,
		const GroundingContext& context, bool recursive) {
	bool conj = qf->quant() == QUANT::UNIV;
	bool mightdolazy = (not conj && context._monotone == Context::POSITIVE) || (conj && context._monotone == Context::NEGATIVE);
	if (context._monotone == Context::BOTH) {
		mightdolazy = true;
	}
	if (not getOption(TSEITINDELAY) || recursive) {
			// FIXME tseitin introduction in inductive definition is currently not supported (cannot use incremental clause for that)
		mightdolazy = false;
	}
	ClauseGrounder* grounder = NULL;
	if (getOption(BoolType::GROUNDLAZILY) && isa<SolverTheory>(*grounding) && mightdolazy) {
		auto solvertheory = dynamic_cast<SolverTheory*>(grounding);
		grounder = new LazyQuantGrounder(qf->freeVars(), solvertheory, subgrounder, qf->sign(), qf->quant(), gc._generator, gc._checker, context);
	} else {
		grounder = new QuantGrounder(grounding, subgrounder, qf->sign(), qf->quant(), gc._generator, gc._checker, context);
	}
	return grounder;
}

void GrounderFactory::createTopQuantGrounder(const QuantForm* qf, Formula* subformula, const GenAndChecker& gc) {
	// NOTE: to reduce the number of tseitins created, negations are pushed deeper whenever relevant:
	// If qf is a negated exist, push the negation one level deeper. Take a clone to avoid changing qf;
	QuantForm* tempqf = NULL;
	if (not qf->isUniv() && qf->sign() == SIGN::NEG) {
		tempqf = qf->clone();
		tempqf->quant(QUANT::UNIV);
		tempqf->negate();
		subformula->negate();
	}
	auto newqf = tempqf == NULL ? qf : tempqf;

	// Search here to check whether to prevent lower searches, but repeat the search later on on the ground-ready formula
	const PredForm* delayablepf = NULL;
	const PredForm* twindelayablepf = NULL;
	if (not getOption(SATISFIABILITYDELAY)) {
		_context._allowDelaySearch = false;
	}
	if (getOption(BoolType::GROUNDLAZILY) && getOption(SATISFIABILITYDELAY) && getContext()._allowDelaySearch) {
		auto lazycontext = Context::BOTH;
		auto tuple = FormulaUtils::findDoubleDelayLiteral(newqf, _structure, getGrounding()->translator(), lazycontext);
		if (tuple.size() != 2) {
			delayablepf = FormulaUtils::findUnknownBoundLiteral(newqf, _structure, getGrounding()->translator(), lazycontext);
		} else {
			delayablepf = tuple[0];
			twindelayablepf = tuple[1];
		}
	}
	if (delayablepf != NULL) {
		_context._allowDelaySearch = false;
	}

	// Visit subformula
	SaveContext();
	descend(subformula);
	RestoreContext();

	auto subgrounder = dynamic_cast<FormulaGrounder*>(_topgrounder);
	Assert(subgrounder!=NULL);

	FormulaGrounder* grounder = NULL;
	if (delayablepf != NULL) {
		_context._allowDelaySearch = true;
	}
	if (getOption(BoolType::GROUNDLAZILY) && getOption(SATISFIABILITYDELAY) && getContext()._allowDelaySearch) {
		// TODO issue: subformula might get new variables, but there are not reflected in newq, so the varmapping will not contain them (even if the varmapping is not clean when going back up (which is still done))!
		//  one example is when functions are unnested

		auto latestqf = QuantForm(newqf->sign(), newqf->quant(), newqf->quantVars(), subformula, newqf->pi());

		// Research to get up-to-date predforms!
		Context lazycontext = Context::BOTH;

		auto tuple = FormulaUtils::findDoubleDelayLiteral(&latestqf, _structure, getGrounding()->translator(), lazycontext);
		if (tuple.size() != 2) {
			delayablepf = FormulaUtils::findUnknownBoundLiteral(&latestqf, _structure, getGrounding()->translator(), lazycontext);
		} else {
			delayablepf = tuple[0];
			twindelayablepf = tuple[1];
		}

		if (delayablepf != NULL) {
			if (twindelayablepf != NULL) {
				auto terms = delayablepf->args();
				terms.insert(terms.end(), twindelayablepf->args().cbegin(), twindelayablepf->args().cend());
				grounder = new LazyTwinDelayUnivGrounder(delayablepf->symbol(), terms, lazycontext, varmapping(), getGrounding(), subgrounder, getContext());
			} else {
				grounder = new LazyUnknUnivGrounder(delayablepf, lazycontext, varmapping(), getGrounding(), subgrounder, getContext());
			}
		}
	}
	if (grounder == NULL) {
		grounder = createQ(getGrounding(), subgrounder, newqf, gc, getContext(), recursive(newqf));
	}
	Assert(grounder!=NULL);

	grounder->setMaxGroundSize(gc._universe.size() * subgrounder->getMaxGroundSize());
	grounder->setOrig(qf, varmapping());

	_topgrounder = grounder;

	if (tempqf != NULL) {
		deleteDeep(tempqf);
	}
}

void GrounderFactory::createNonTopQuantGrounder(const QuantForm* qf, Formula* subformula, const GenAndChecker& gc) {
	// Create grounder for subformula
	SaveContext();
	DeeperContext(qf->sign());
	descend(subformula);
	RestoreContext();

	// Create the grounder
	SaveContext();
	if (recursive(qf)) {
		_context._tseitin = TsType::RULE;
	}

	auto subsize = _formgrounder->getMaxGroundSize();
	_formgrounder = createQ(getGrounding(), _formgrounder, qf, gc, getContext(), recursive(qf));
	_formgrounder->setMaxGroundSize(gc._universe.size() * subsize);

	RestoreContext();

	_formgrounder->setOrig(qf, varmapping());
	if (_context._component == CompContext::SENTENCE) {
		_topgrounder = _formgrounder;
	}
}

const FOBDD* GrounderFactory::improve(bool approxastrue, const FOBDD* bdd, const vector<Variable*>& fovars) {
	if (getOption(IntType::GROUNDVERBOSITY) > 5) {
		clog << tabs() << "improving the following " << (approxastrue ? "maketrue" : "makefalse") << " BDD:" << "\n";
		pushtab();
		clog << tabs() << toString(bdd) << "\n";
	}
	auto manager = _symstructure->manager();

	// Optimize the query
	FOBDDManager optimizemanager;
	auto copybdd = optimizemanager.getBDD(bdd, manager);

	set<const FOBDDVariable*, CompareBDDVars> copyvars;
	for (auto it = fovars.cbegin(); it != fovars.cend(); ++it) {
		copyvars.insert(optimizemanager.getVariable(*it));
	}
	optimizemanager.optimizeQuery(copybdd, copyvars, { }, _structure);

	// Remove certain leaves
	const FOBDD* pruned = NULL;
	auto mcpa = 1; // TODO experiment with variations?
	if (approxastrue) {
		pruned = optimizemanager.makeMoreTrue(copybdd, copyvars, { }, _structure, mcpa);
	} else {
		pruned = optimizemanager.makeMoreFalse(copybdd, copyvars, { }, _structure, mcpa);
	}

	if (getOption(IntType::GROUNDVERBOSITY) > 5) {
		poptab();
		clog << tabs() << "Resulted in:" << "\n";
		pushtab();
		clog << tabs() << toString(pruned) << "\n";
		poptab();
	}

	return manager->getBDD(pruned, &optimizemanager);
}

void GrounderFactory::visit(const EquivForm* ef) {
	// Create grounders for the subformulas
	SaveContext();
	DeeperContext(ef->sign());
	_context._funccontext = Context::BOTH;
	_context._monotone = Context::BOTH;
	_context._tseitin = TsType::EQ;

	descend(ef->left());
	auto leftgrounder = getFormGrounder();
	descend(ef->right());
	auto rightgrounder = getFormGrounder();
	RestoreContext();

	// Create the grounder
	SaveContext();
	if (recursive(ef)) {
		_context._tseitin = TsType::RULE;
	}
	_formgrounder = new EquivGrounder(getGrounding(), leftgrounder, rightgrounder, ef->sign(), _context);
	RestoreContext();
	if (_context._component == CompContext::SENTENCE) {
		_topgrounder = getFormGrounder();
	}
}

Formula* trueFormula() {
	return new BoolForm(SIGN::POS, true, { }, FormulaParseInfo());
}

Formula* falseFormula() {
	return new BoolForm(SIGN::POS, false, { }, FormulaParseInfo());
}

void GrounderFactory::visit(const AggForm* af) {
	auto clonedaf = af->clone();

	// Rewrite card op func, card op var, sum op func, sum op var into sum op 0
	if (clonedaf->getBound()->type() == TermType::FUNC || clonedaf->getBound()->type() == TermType::VAR) {
		if (clonedaf->getAggTerm()->function() == AggFunction::CARD) {
			deleteDeep(clonedaf);
			clonedaf = new AggForm(af->sign(), af->getBound()->clone(), af->comp(),
					new AggTerm(af->getAggTerm()->set()->clone(), AggFunction::SUM, af->getAggTerm()->pi()), af->pi());
			for (auto i = clonedaf->getAggTerm()->set()->getSets().cbegin(); i < clonedaf->getAggTerm()->set()->getSets().cend(); ++i) {
				Assert((*i)->getTerm()->type()==TermType::DOM);
				Assert(dynamic_cast<DomainTerm*>((*i)->getTerm())->value()->type()==DomainElementType::DET_INT);
				Assert(dynamic_cast<DomainTerm*>((*i)->getTerm())->value()->value()._int==1);
			}
		}
		if (clonedaf->getAggTerm()->function() == AggFunction::SUM) {
			auto minus = get(STDFUNC::UNARYMINUS, { get(STDSORT::INTSORT), get(STDSORT::INTSORT) }, _structure->vocabulary());
			auto newset = clonedaf->getAggTerm()->set()->clone();
			newset->addSubSet(new QuantSetExpr( { }, trueFormula(), new FuncTerm(minus, { clonedaf->getBound()->clone() }, TermParseInfo()), SetParseInfo()));
			auto temp = new AggForm(clonedaf->sign(), new DomainTerm(get(STDSORT::NATSORT), createDomElem(0), TermParseInfo()), clonedaf->comp(),
					new AggTerm(newset, clonedaf->getAggTerm()->function(), clonedaf->getAggTerm()->pi()), clonedaf->pi());
			deleteDeep(clonedaf);
			clonedaf = temp;
		}
	}

	Formula* transaf = FormulaUtils::unnestThreeValuedTerms(clonedaf->clone(), _structure, _context._funccontext,
			getOption(CPSUPPORT) && not recursive(clonedaf)); // TODO recursive could be more fine-grained (unnest any not rec defined symbol)
	transaf = FormulaUtils::graphFuncsAndAggs(transaf, _structure, getOption(CPSUPPORT) && not recursive(clonedaf), _context._funccontext);
	if (recursive(transaf)) {
		transaf = FormulaUtils::splitIntoMonotoneAgg(transaf);
	}

	if (not isa<AggForm>(*transaf)) { // The rewriting changed the atom
		descend(transaf);
		deleteDeep(transaf);
		return;
	}

	auto newaf = dynamic_cast<AggForm*>(transaf);

	// Create grounder for the bound
	descend(newaf->getBound());
	auto boundgrounder = getTermGrounder();

	// Create grounder for the set
	SaveContext();
	if (recursive(newaf)) {
		Assert(FormulaUtils::isMonotone(newaf) || FormulaUtils::isAntimonotone(newaf));
	}
	DeeperContext((not FormulaUtils::isAntimonotone(newaf)) ? SIGN::POS : SIGN::NEG);
	descend(newaf->getAggTerm()->set());
	auto setgrounder = getSetGrounder();
	RestoreContext();

	// Create aggregate grounder
	SaveContext();
	if (recursive(newaf)) {
		_context._tseitin = TsType::RULE;
	}
	if (isNeg(newaf->sign())) {
		_context._tseitin = invertImplication(_context._tseitin);
	}
	_formgrounder = new AggGrounder(getGrounding(), _context, newaf->getAggTerm()->function(), setgrounder, boundgrounder, newaf->comp(), newaf->sign());
	RestoreContext();
	if (_context._component == CompContext::SENTENCE) {
		_topgrounder = getFormGrounder();
	}
	deleteDeep(transaf);
	deleteDeep(clonedaf);
}

void GrounderFactory::visit(const EqChainForm* ef) {
	_context._conjPathUntilNode = _context._conjunctivePathFromRoot;
	Formula* f = ef->clone();
	f = FormulaUtils::splitComparisonChains(f, getGrounding()->vocabulary());
	descend(f);
	deleteDeep(f);
}

void GrounderFactory::visit(const VarTerm* t) {
	Assert(varmapping().find(t->var()) != varmapping().cend());
	_termgrounder = new VarTermGrounder(varmapping().find(t->var())->second);
	_termgrounder->setOrig(t, varmapping());
}

void GrounderFactory::visit(const DomainTerm* t) {
	_termgrounder = new DomTermGrounder(t->value());
	_termgrounder->setOrig(t, varmapping());
}

void GrounderFactory::visit(const FuncTerm* t) {
	// Create grounders for subterms
	vector<TermGrounder*> subtermgrounders;
	for (auto it = t->subterms().cbegin(); it != t->subterms().cend(); ++it) {
		descend(*it);
		subtermgrounders.push_back(getTermGrounder());
	}

	// Create term grounder
	auto function = t->function();
	auto ftable = _structure->inter(function)->funcTable();
	auto domain = _structure->inter(function->outsort());
	if (getOption(BoolType::CPSUPPORT) and FuncUtils::isIntSum(function, _structure->vocabulary())) {
		if (is(function, STDFUNC::SUBSTRACTION)) {
			_termgrounder = new SumTermGrounder(getGrounding()->translator(), ftable, domain, subtermgrounders[0], subtermgrounders[1], ST_MINUS);
		} else {
			_termgrounder = new SumTermGrounder(getGrounding()->translator(), ftable, domain, subtermgrounders[0], subtermgrounders[1]);
		}
	} else if (getOption(BoolType::CPSUPPORT) and TermUtils::isTermWithIntFactor(t, _structure)) {
		if (TermUtils::isFactor(t->subterms()[0], _structure)) {
			_termgrounder = new TermWithFactorGrounder(getGrounding()->translator(), ftable, domain, subtermgrounders[0], subtermgrounders[1]);
		} else {
			_termgrounder = new TermWithFactorGrounder(getGrounding()->translator(), ftable, domain, subtermgrounders[1], subtermgrounders[0]);
		}
	} else {
		_termgrounder = new FuncTermGrounder(getGrounding()->translator(), function, ftable, domain, subtermgrounders);
	}
	_termgrounder->setOrig(t, varmapping());
}

void GrounderFactory::visit(const AggTerm* t) {
	Assert(SetUtils::approxTwoValued(t->set(),_structure) or getOption(BoolType::CPSUPPORT));

	// Create set grounder
	descend(t->set());

	// Compute domain
	SortTable* domain = NULL;
	if (getOption(BoolType::CPSUPPORT) and CPSupport::eligibleForCP(t,_structure)) {
		domain = TermUtils::deriveSmallerSort(t, _structure)->interpretation();
	}

	// Create term grounder
	_termgrounder = new AggTermGrounder(getGrounding()->translator(), t->function(), domain, getSetGrounder());
	_termgrounder->setOrig(t, varmapping());
}

void GrounderFactory::visit(const EnumSetExpr* s) {
	// Create grounders for formulas and weights
	vector<QuantSetGrounder*> subgrounders;
	SaveContext();
	AggContext();
	for (auto i = s->getSets().cbegin(); i < s->getSets().cend(); ++i) {
		descend(*i);
		Assert(_quantsetgrounder!=NULL);
		subgrounders.push_back(_quantsetgrounder);
	}
	RestoreContext();

	_setgrounder = new EnumSetGrounder(getGrounding()->translator(), subgrounders);
}

void GrounderFactory::visit(const QuantSetExpr* origqs) {
	// Move three-valued terms in the set expression: from term to condition
	auto transqs = SetUtils::unnestThreeValuedTerms(origqs->clone(), _structure, _context._funccontext, getOption(CPSUPPORT));
	if (not isa<QuantSetExpr>(*transqs)) {
		descend(transqs);
		return;
	}

	auto newqs = dynamic_cast<QuantSetExpr*>(transqs);
	auto newsubformula = newqs->getCondition()->clone();

	// NOTE: generator generates possibly true instances, checker checks the certainly true ones
	auto gc = createVarsAndGenerators(newsubformula, newqs, TruthType::POSS_TRUE, TruthType::CERTAIN_TRUE);

	// Create grounder for subformula
	SaveContext();
	AggContext();
	descend(newqs->getCondition());
	auto subgr = getFormGrounder();
	RestoreContext();

	// Create grounder for weight
	descend(newqs->getTerm());
	auto wgr = getTermGrounder();

	_quantsetgrounder = new QuantSetGrounder(getGrounding()->translator(), subgr, gc._generator, gc._checker, wgr);
	_setgrounder = _quantsetgrounder;
	delete newqs;
}

void GrounderFactory::visit(const Definition* def) {
	// Store defined predicates
	for (auto it = def->defsymbols().cbegin(); it != def->defsymbols().cend(); ++it) {
		_context._defined.insert(*it);
	}

	_context.currentDefID = def->getID();

	// Create rule grounders
	vector<RuleGrounder*> subgrounders;
	for (auto it = def->rules().cbegin(); it != def->rules().cend(); ++it) {
		descend(*it);
		subgrounders.push_back(getRuleGrounder());
	}

	_topgrounder = new DefinitionGrounder(getGrounding(), subgrounders, _context);
}

void GrounderFactory::visit(const Rule* rule) {
	auto newrule = rule->clone();
	//FIXME: if negations are already pushed, this is too much work. But on the other hand, checking if they are pushed is as expensive as pushing them
	//However, pushing negations here is important to avoid errors such as {p <- ~~p} turning into {p <- ~q; q<- ~p}
	newrule->body(FormulaUtils::pushNegations(newrule->body()));
	newrule = DefinitionUtils::unnestThreeValuedTerms(newrule, _structure, _context._funccontext, getOption(CPSUPPORT));

	auto groundlazily = false;
	if (getOption(SATISFIABILITYDELAY)) {
		groundlazily = getGrounding()->translator()->canBeDelayedOn(newrule->head()->symbol(), Context::BOTH, _context.getCurrentDefID());
	}
	if (groundlazily) { // NOTE: lazy grounding cannot handle head terms containing nested variables
		newrule = DefinitionUtils::unnestHeadTermsContainingVars(newrule, _structure, _context._funccontext);
	}

	// Split the quantified variables in two categories:
	//		1. the variables that only occur in the head
	//		2. the variables that occur in the body (and possibly in the head)
	varlist bodyvars, headvars;
	for (auto it = newrule->quantVars().cbegin(); it != newrule->quantVars().cend(); ++it) {
		if (groundlazily) {
			if (not newrule->head()->contains(*it)) {
				// NOTE: for lazygroundrules, we need a generator for all variables NOT occurring in the head!
				bodyvars.push_back(*it);
			} else {
				headvars.push_back(*it);
				createVarMapping(*it);
			}
		} else {
			if (newrule->body()->contains(*it)) {
				bodyvars.push_back(*it);
			} else {
				headvars.push_back(*it);
			}
		}
	}
	InstGenerator *headgen = NULL, *bodygen = NULL;
	if (not groundlazily) {
		headgen = createVarMapAndGenerator(newrule->head(), headvars);
	}
	bodygen = createVarMapAndGenerator(newrule->body(), bodyvars);

	// Create head grounder
	SaveContext();
	_context._component = CompContext::HEAD;
	descend(newrule->head());
	auto headgrounder = _headgrounder;
	RestoreContext();

	// Create body grounder
	SaveContext();
	_context._funccontext = Context::NEGATIVE; // minimize truth value of rule bodies
	_context._monotone = Context::POSITIVE;
	_context.gentype = GenType::CANMAKETRUE; // body instance generator corresponds to an existential quantifier
	_context._component = CompContext::FORMULA;
	_context._tseitin = TsType::EQ; // NOTE: this is allowed, as for any formula, it is checked whether it contains defined symbols and in that case, it grounds as if TsType::RULE
	descend(newrule->body());
	auto bodygrounder = getFormGrounder();
	RestoreContext();

	// Create rule grounder
	if (recursive(newrule->body())) {
		_context._tseitin = TsType::RULE;
	}
	if (groundlazily) {
		_rulegrounder = new LazyRuleGrounder(rule, newrule->head()->args(), headgrounder, bodygrounder, bodygen, _context);
	} else {
		_rulegrounder = new FullRuleGrounder(rule, headgrounder, bodygrounder, headgen, bodygen, _context);
	}

	deleteDeep(newrule);
}

template<typename Object>
void checkGeneratorInfinite(InstChecker* gen, Object* original) {
	if (gen->isInfiniteGenerator()) {
		Warning::possiblyInfiniteGrounding(toString(original));
		throw IdpException("Infinite grounding");
	}
}

template<class VarList>
InstGenerator* GrounderFactory::createVarMapAndGenerator(const Formula* original, const VarList& vars) {
	vector<SortTable*> varsorts;
	vector<const DomElemContainer*> varcontainers;
	for (auto it = vars.cbegin(); it != vars.cend(); ++it) {
		varcontainers.push_back(createVarMapping(*it));
		varsorts.push_back(structure()->inter((*it)->sort()));
	}
	auto gen = GeneratorFactory::create(varcontainers, varsorts, original);

	if (not getOption(BoolType::GROUNDWITHBOUNDS) && not getOption(BoolType::GROUNDLAZILY)) {
		checkGeneratorInfinite(gen, original);
	}
	return gen;
}

template<typename OrigConstruct>
GenAndChecker GrounderFactory::createVarsAndGenerators(Formula* subformula, OrigConstruct* orig, TruthType generatortype, TruthType checkertype) {
	vector<Variable*> fovars, quantfovars;
	vector<Pattern> pattern;
	for (auto it = orig->quantVars().cbegin(); it != orig->quantVars().cend(); ++it) {
		quantfovars.push_back(*it);
	}
	for (auto it = orig->freeVars().cbegin(); it != orig->freeVars().cend(); ++it) {
		fovars.push_back(*it);
	}

	auto data = getPatternAndContainers(quantfovars, fovars);
	auto generator = getGenerator(subformula, generatortype, data);
	auto checker = getChecker(subformula, checkertype, data);

	vector<SortTable*> directquanttables;
	for (auto it = orig->quantVars().cbegin(); it != orig->quantVars().cend(); ++it) {
		directquanttables.push_back(_structure->inter((*it)->sort()));
	}

	if (not getOption(BoolType::GROUNDWITHBOUNDS) && not getOption(BoolType::GROUNDLAZILY)) {
		checkGeneratorInfinite(generator, orig);
		checkGeneratorInfinite(checker, orig);
	}

	return GenAndChecker(data.containers, generator, checker, Universe(directquanttables));
}

GeneratorData GrounderFactory::getPatternAndContainers(std::vector<Variable*> quantfovars, std::vector<Variable*> remvars) {
	GeneratorData data;
	data.quantfovars = quantfovars;
	data.fovars = data.quantfovars;
	data.fovars.insert(data.fovars.end(), remvars.cbegin(), remvars.cend());
	for (auto i = data.fovars.cbegin(); i < data.fovars.cend(); ++i) {
		auto st = _structure->inter((*i)->sort());
		data.tables.push_back(st);
	}

	for (auto it = quantfovars.cbegin(); it != quantfovars.cend(); ++it) {
		auto d = createVarMapping(*it);
		data.containers.push_back(d);
		data.pattern.push_back(Pattern::OUTPUT);
	}
	for (auto it = remvars.cbegin(); it != remvars.cend(); ++it) {
		Assert(varmapping().find(*it) != varmapping().cend());
		// Should already have a varmapping
		data.containers.push_back(varmapping().at(*it));
		data.pattern.push_back(Pattern::INPUT);
	}
	return data;
}

InstGenerator* createGen(const std::string& name, TruthType type, const GeneratorData& data, PredTable* table, Formula* subformula, const std::vector<Pattern>& pattern){
	auto checker = GeneratorFactory::create(table, pattern, data.containers, Universe(data.tables), subformula);
	//In either case, the newly created tables are now useless: the bddtable is turned into a treeinstgenerator, the other are also useless
	delete (table);

	if (getOption(IntType::GROUNDVERBOSITY) > 3) {
		clog << tabs() << name <<" for " << toString(type) << ": \n" << tabs() << toString(checker) << "\n";
	}

	return checker;
}

PredTable* GrounderFactory::createTable(Formula* subformula, TruthType type, const std::vector<Variable*>& quantfovars, bool approxvalue, const GeneratorData& data){
	auto tempsubformula = subformula->clone();
	tempsubformula = FormulaUtils::unnestTerms(tempsubformula, getContext()._funccontext, _structure);
	tempsubformula = FormulaUtils::splitComparisonChains(tempsubformula);
	tempsubformula = FormulaUtils::graphFuncsAndAggs(tempsubformula, _structure, false, getContext()._funccontext);
	auto bdd = _symstructure->evaluate(tempsubformula, type); // !x phi(x) => generate all x possibly false
	bdd = improve(approxvalue, bdd, quantfovars);
	auto table = new PredTable(new BDDInternalPredTable(bdd, _symstructure->manager(), data.fovars, _structure), Universe(data.tables));
	deleteDeep(tempsubformula);
	return table;
}

InstGenerator* GrounderFactory::getGenerator(Formula* subformula, TruthType generatortype, const GeneratorData& data) {
	PredTable* gentable = NULL;
	if (getOption(BoolType::GROUNDWITHBOUNDS)) {
		gentable = createTable(subformula, generatortype, data.quantfovars, true, data);
	} else {
		gentable = TableUtils::createFullPredTable(Universe(data.tables));
	}
	return createGen("Generator", generatortype, data, gentable, subformula, data.pattern);
}

InstChecker* GrounderFactory::getChecker(Formula* subformula, TruthType checkertype, const GeneratorData& data) {
	PredTable* checktable = NULL;
	bool approxastrue = checkertype == TruthType::POSS_TRUE || checkertype == TruthType::POSS_FALSE;
	if (getOption(BoolType::GROUNDWITHBOUNDS)) {
		checktable = createTable(subformula, checkertype, {}, approxastrue, data);
	} else {
		if (approxastrue) {
			checktable = TableUtils::createFullPredTable(Universe(data.tables));
		} else {
			checktable = TableUtils::createPredTable(Universe(data.tables));
		}
	}
	return createGen("Checker", checkertype, data, checktable, subformula, std::vector<Pattern>(data.pattern.size(), Pattern::INPUT));
}

DomElemContainer* GrounderFactory::createVarMapping(Variable* const var) {
	Assert(varmapping().find(var)==varmapping().cend());
	_context._mappedvars.insert(var);
	auto d = new DomElemContainer();
	_varmapping[var] = d;
	return d;
}<|MERGE_RESOLUTION|>--- conflicted
+++ resolved
@@ -463,7 +463,7 @@
 				subtermgrounders.pop_back();
 				auto ftable = _structure->inter(function)->funcTable();
 				auto domain = _structure->inter(function->outsort());
-				lefttermgrounder = new FuncTermGrounder(getGrounding()->termtranslator(), function, ftable, domain, subtermgrounders);
+				lefttermgrounder = new FuncTermGrounder(getGrounding()->translator(), function, ftable, domain, subtermgrounders);
 				//ftgrounder->setOrig(...) TODO
 			}
 		}
@@ -473,11 +473,7 @@
 			if (recursive(newpf)) {
 				_context._tseitin = TsType::RULE;
 			}
-<<<<<<< HEAD
-			_formgrounder = new ComparisonGrounder(getGrounding(), subtermgrounders[0], comp, subtermgrounders[1], _context);
-=======
-			_formgrounder = new ComparisonGrounder(getGrounding(), getGrounding()->termtranslator(), lefttermgrounder, comp, righttermgrounder, _context);
->>>>>>> a1e24b1a
+			_formgrounder = new ComparisonGrounder(getGrounding(), lefttermgrounder, comp, righttermgrounder, _context);
 			_formgrounder->setOrig(newpf, varmapping());
 			RestoreContext();
 			if (_context._component == CompContext::SENTENCE) {
@@ -486,35 +482,6 @@
 			deleteDeep(newpf);
 			return;
 		}
-<<<<<<< HEAD
-		if (newpf->symbol()->isFunction()) {
-			auto function = dynamic_cast<Function*>(newpf->symbol());
-			if (CPSupport::eligibleForCP(function,_structure->vocabulary())) {
-				auto valuegrounder = subtermgrounders.back();
-				subtermgrounders.pop_back();
-				auto comp = CompType::EQ;
-				if (isNeg(newpf->sign())) {
-					comp = negateComp(comp);
-				}
-				SaveContext();
-				auto ftable = _structure->inter(function)->funcTable();
-				auto domain = _structure->inter(function->outsort());
-				auto functermgrounder = new FuncTermGrounder(getGrounding()->translator(), function, ftable, domain, subtermgrounders);
-				//ftgrounder->setOrig(...) TODO
-
-				_formgrounder = new ComparisonGrounder(getGrounding(), functermgrounder, comp, valuegrounder, _context);
-				_formgrounder->setOrig(newpf, varmapping());
-				RestoreContext();
-
-				if (_context._component == CompContext::SENTENCE) {
-					_topgrounder = getFormGrounder();
-				}
-				deleteDeep(newpf);
-				return;
-			}
-		}
-=======
->>>>>>> a1e24b1a
 	}
 
 	if (_context._component == CompContext::HEAD) {
