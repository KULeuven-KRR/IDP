/****************************************************************
 * Copyright 2010-2012 Katholieke Universiteit Leuven
 *  
 * Use of this software is governed by the GNU LGPLv3.0 license
 * 
 * Written by Broes De Cat, Stef De Pooter, Johan Wittocx
 * and Bart Bogaerts, K.U.Leuven, Departement Computerwetenschappen,
 * Celestijnenlaan 200A, B-3001 Leuven, Belgium
 ****************************************************************/

#include "GrounderFactory.hpp"
#include "IncludeComponents.hpp"

#include <limits>
#include <cmath>
#include <cstdlib>
#include <utility> // for relational operators (namespace rel_ops)
#include "options.hpp"
#include "generators/GeneratorFactory.hpp"
#include "generators/InstGenerator.hpp"
#include "monitors/interactiveprintmonitor.hpp"
#include "grounders/FormulaGrounders.hpp"
#include "grounders/TermGrounders.hpp"
#include "grounders/SetGrounders.hpp"
#include "grounders/DefinitionGrounders.hpp"
#include "grounders/LazyFormulaGrounders.hpp"
#include "grounders/LazyRuleGrounder.hpp"
#include "inferences/grounding/grounders/OptimizationTermGrounders.hpp"
#include "visitors/TheoryMutatingVisitor.hpp"
#include "inferences/SolverConnection.hpp"

#include "generators/BasicCheckersAndGenerators.hpp"
#include "generators/TableCheckerAndGenerators.hpp"

#include "theory/TheoryUtils.hpp"

#include "fobdds/FoBdd.hpp"
#include "fobdds/FoBddManager.hpp"
#include "fobdds/FoBddVariable.hpp"
#include "fobdds/FoBddFactory.hpp"

#include "groundtheories/GroundPolicy.hpp"
#include "groundtheories/PrintGroundPolicy.hpp"
#include "groundtheories/SolverTheory.hpp"

#include "structure/StructureComponents.hpp"

#include "inferences/grounding/grounders/Grounder.hpp"

#include "utils/CPUtils.hpp"

using namespace std;
using namespace rel_ops;

template<class T>
void deleteDeep(T& object) {
	object->recursiveDelete();
	object = NULL;
}

GenType operator not(GenType orig) {
	GenType result = GenType::CANMAKEFALSE;
	switch (orig) {
	case GenType::CANMAKEFALSE:
		result = GenType::CANMAKETRUE;
		break;
	case GenType::CANMAKETRUE:
		result = GenType::CANMAKEFALSE;
		break;
	}
	return result;
}

int getIDForUndefined() {
	return -1;
}

template<typename Grounding>
GrounderFactory::GrounderFactory(const GroundInfo& data, Grounding* grounding, bool nbModelsEquivalent)
		: 	_theory(data.theory),
			_minimizeterm(data.minimizeterm),
			_vocabulary(data.partialstructure->vocabulary()),
			_structure(data.partialstructure),
			_symstructure(data.symbolicstructure),
			_grounding(grounding),
			_nbmodelsequivalent(nbModelsEquivalent) {
	Assert(_symstructure != NULL);

	// Create a symbolic structure if no such structure is given
	if (getOption(IntType::GROUNDVERBOSITY) > 2) {
		clog << tabs() << "Using the following symbolic structure to ground:" << "\n";
		clog << tabs() << toString(_symstructure) << "\n";
	}
}

GrounderFactory::~GrounderFactory() {
}

/**
 * 	Finds out whether a formula contains recursively defined symbols.
 */
bool GrounderFactory::recursive(const Formula* f) {
	for (auto it = _context._defined.cbegin(); it != _context._defined.cend(); ++it) {
		if (f->contains(*it)) {
			return true;
		}
	}
	return false;
}

/**
 *	Initializes the context of the GrounderFactory before visiting a sentence.
 */
void GrounderFactory::InitContext() {
	_context.gentype = GenType::CANMAKEFALSE;
	_context._funccontext = Context::POSITIVE;
	_context._monotone = Context::POSITIVE;
	_context._component = CompContext::SENTENCE;
	_context._tseitin = _nbmodelsequivalent ? TsType::EQ : TsType::IMPL;
	_context.currentDefID = getIDForUndefined();
	_context._defined.clear();
	_context._conjunctivePathFromRoot = true; // NOTE: default true: needs to be set to false in each visit in grounderfactory in which it is no longer the case
	_context._conjPathUntilNode = true;
	_context._allowDelaySearch = true;

	_context._mappedvars.clear();
	_varmapping.clear();
}

void GrounderFactory::AggContext() {
	_context.gentype = GenType::CANMAKEFALSE;
	_context._funccontext = Context::POSITIVE;
	_context._tseitin = (_context._tseitin == TsType::RULE) ? TsType::RULE : TsType::EQ;
	_context._component = CompContext::FORMULA;
}

void GrounderFactory::SaveContext() {
	_contextstack.push(_context);
	_context._mappedvars.clear();
}

/**
 *	Restores the context to the top of the stack and pops the stack.
 */
void GrounderFactory::RestoreContext() {
	for (auto it = _context._mappedvars.begin(); it != _context._mappedvars.end(); ++it) {
		auto found = _varmapping.find(*it);
		if (found != _varmapping.end()) {
			_varmapping.erase(found);
		}
	}
	_context._mappedvars.clear();

	_context = _contextstack.top();
	_contextstack.pop();
}

/**
 *	Adapts the context to go one level deeper, and inverting some values if sign is negative
 */
void GrounderFactory::DeeperContext(SIGN sign) {
	// One level deeper
	if (_context._component == CompContext::SENTENCE) {
		_context._component = CompContext::FORMULA;
	}

	// If the parent was no longer conjunctive, the new node also won't be
	if (not _context._conjPathUntilNode) {
		_context._conjunctivePathFromRoot = false;
	}

	// Swap positive, truegen and tseitin according to sign
	if (isNeg(sign)) {
		_context.gentype = not _context.gentype;
		_context._funccontext = not _context._funccontext;
		_context._monotone = not _context._monotone;
		_context._tseitin = invertImplication(_context._tseitin);
	}
}

template<class GroundTheory>
Grounder* GrounderFactory::createGrounder(const GroundInfo& data, GroundTheory groundtheory) {
	Assert(VocabularyUtils::isContainedIn(data.minimizeterm, data.partialstructure->vocabulary()));
	Assert(VocabularyUtils::isSubVocabulary(data.theory->vocabulary(), data.partialstructure->vocabulary()));
	GrounderFactory g(data, groundtheory, data.nbModelsEquivalent);
	return g.ground();
}

/**
 * Creates a grounder for the given theory. The grounding produced by that grounder
 * will be (partially) reduced with respect to the structure _structure of the GrounderFactory.
 * The produced grounding is not passed to a solver, but stored internally as a EcnfTheory.
 * PARAMETERS
 *		theory	- the theory for which a grounder will be created
 * PRECONDITIONS
 *		The vocabulary of theory is a subset of the vocabulary of the structure of the GrounderFactory.
 * RETURNS
 *		A grounder such that calling run() on it produces a grounding.
 *		This grounding can then be obtained by calling grounding() on the grounder.
 */
Grounder* GrounderFactory::create(const GroundInfo& data) {
	auto groundtheory = new GroundTheory<GroundPolicy>(data.theory->vocabulary(), data.partialstructure);
	return createGrounder(data, groundtheory);
}
Grounder* GrounderFactory::create(const GroundInfo& data, InteractivePrintMonitor* monitor) {
	auto groundtheory = new GroundTheory<PrintGroundPolicy>(data.partialstructure);
	groundtheory->initialize(monitor, groundtheory->structure(), groundtheory->translator(), groundtheory->termtranslator());
	return createGrounder(data, groundtheory);
}

/**
 *	Creates a grounder for the given theory. The grounding produced by that grounder
 *	will be (partially) reduced with respect to the structure _structure of the GrounderFactory.
 *	The produced grounding is directly passed to the given solver.
 * PARAMETERS
 *		theory	- the theory for which a grounder will be created.
 *		solver	- the solver to which the grounding will be passed.
 * PRECONDITIONS
 *		The vocabulary of theory is a subset of the vocabulary of the structure of the GrounderFactory.
 * RETURNS
 *		A grounder such that calling run() on it produces a grounding.
 *		This grounding can then be obtained by calling grounding() on the grounder.
 *		One or more models of the ground theory can be obtained by calling solve() on
 *		the solver.
 */
Grounder* GrounderFactory::create(const GroundInfo& data, PCSolver* solver) {
	auto groundtheory = new SolverTheory(data.theory->vocabulary(), data.partialstructure);
	groundtheory->initialize(solver, getOption(IntType::GROUNDVERBOSITY), groundtheory->termtranslator());
	auto grounder = createGrounder(data, groundtheory);
	SolverConnection::setTranslator(solver, grounder->getTranslator());
	return grounder;
}
/*
 Grounder* GrounderFactory::create(const GroundInfo& data, FZRewriter* printer) {
 auto groundtheory = new GroundTheory<SolverPolicy<FZRewriter> >(data.theory->vocabulary(), data.partialstructure->clone());
 groundtheory->initialize(printer, getOption(IntType::GROUNDVERBOSITY), groundtheory->termtranslator());
 GrounderFactory g( { data.partialstructure, data.symbolicstructure }, groundtheory);
 data.theory->accept(&g);
 return g.getTopGrounder();
 }*/

Grounder* GrounderFactory::ground() {
	std::vector<Grounder*> grounders;

	allowskolemize = true;

	// NOTE: important that we only add funcconstraints for the theory at hand! e.g. for calculate definitions, we should not find values for the functions not occurring in it!
	FormulaUtils::addFuncConstraints(_theory, _vocabulary, funcconstraints, not getOption(BoolType::CPSUPPORT));
	if (_minimizeterm != NULL) {
		FormulaUtils::addFuncConstraints(_minimizeterm, _vocabulary, funcconstraints, not getOption(BoolType::CPSUPPORT));
	}

	InitContext();
	descend(_theory);
	grounders.push_back(getTopGrounder());

	if (_minimizeterm != NULL) {
		OptimizationGrounder* optimgrounder;
		if (getOption(BoolType::CPSUPPORT) and CPSupport::eligibleForCP(_minimizeterm, _structure)) {
			InitContext();
			descend(_minimizeterm);
			optimgrounder = new VariableOptimizationGrounder(getGrounding(), getTermGrounder(), getContext());
			optimgrounder->setOrig(_minimizeterm);
			grounders.push_back(optimgrounder);
		} else {
			switch (_minimizeterm->type()) {
			case TermType::AGG: {
				auto term = dynamic_cast<const AggTerm*>(_minimizeterm);
				if (term == NULL) {
					throw notyetimplemented("Optimization over non-aggregate terms");
				}
				if (term->function() == AggFunction::PROD) {
					for (auto i = term->set()->getSubSets().cbegin(); i != term->set()->getSubSets().cend(); ++i) {
						auto sort = (*i)->getTerm()->sort();
						if (not SortUtils::isSubsort(sort, get(STDSORT::NATSORT)) || _structure->inter(sort)->contains(createDomElem(0))) {
							throw notyetimplemented("Minimization over a product aggregate with negative or zero weights");
						}
					}
				}
				InitContext();
				descend(term->set());
				auto optimgrounder = new AggregateOptimizationGrounder(getGrounding(), term->function(), getSetGrounder(), getContext());
				optimgrounder->setOrig(_minimizeterm);
				grounders.push_back(optimgrounder);
				break;
			}
			case TermType::FUNC:
			case TermType::VAR:
			case TermType::DOM:
				throw notyetimplemented("Optimization over non-aggregate terms without CP support.");
			}
		}
	}

	allowskolemize = false;
	for (auto i = funcconstraints.cbegin(); i != funcconstraints.cend(); ++i) {
		InitContext();
		descend(i->second);
		grounders.push_back(getTopGrounder());
	}
	allowskolemize = true;

	if (grounders.size() == 1) {
		return grounders.front();
	}
	InitContext();
	return new BoolGrounder(getGrounding(), grounders, SIGN::POS, true, getContext());
}

/**
 *	Visits a child and ensures the context is saved before the visit and restored afterwards.
 */
template<typename T>
void GrounderFactory::descend(T child) {
	Assert(child!=NULL);
	SaveContext();

	if (getContext()._component == CompContext::SENTENCE) {
		if (getOption(IntType::GROUNDVERBOSITY) > 0) {
			clog << tabs() << "Creating a grounder for " << toString(child) << "\n";
			if (getOption(IntType::GROUNDVERBOSITY) > 3) {
				pushtab();
			}
		}
	} else {
		if (getOption(IntType::GROUNDVERBOSITY) > 3) {
			clog << tabs() << "Creating a subgrounder for " << toString(child) << "\n";
			pushtab();
		}
	}

	_formgrounder = NULL;
	_termgrounder = NULL;
	_setgrounder = NULL;
	_headgrounder = NULL;
	_rulegrounder = NULL;
	_topgrounder = NULL;

	_context._conjunctivePathFromRoot = _context._conjPathUntilNode;
	_context._conjPathUntilNode = false; // NOTE: overwrite at start of visit if necessary!
	child->accept(this);

	if (getOption(IntType::GROUNDVERBOSITY) > 3) {
		poptab();
	}

	RestoreContext();
}

void GrounderFactory::visit(const Theory* theory) {
	_context._conjPathUntilNode = true;

	// experiment with:
	//tmptheory = FormulaUtils::removeFunctionSymbolsFromDefs(tmptheory, _structure);

	const auto components = theory->components();
	// NOTE: primitive reorder present: definitions first => important for good lazy grounding at the moment
	// TODO Order the components to optimize the grounding process

	// Create grounders for all components
	auto newtheory = theory;

	/*	SKOLEM
	 auto newtheory = new Theory("", _vocabulary, theory->pi());
	 for (auto i = components.cbegin(); i < components.cend(); ++i) {
	 auto component = *i;


	 auto formula = dynamic_cast<Formula*>(*i);
	 // Add definitions etc!
	 // Can we handle subformula  directly if we store the parent quantifiers?
	 if (formula!=NULL && allowskolemize && not _nbmodelsequivalent) { // NOTE: skolemization is not nb-model-equivalent out of the box (might help this in future by changing solver)
	 formula = formula->clone();
	 component = FormulaUtils::skolemize(formula, _vocabulary);
	 FormulaUtils::addFuncConstraints(component, _vocabulary, funcconstraints, getOption(BoolType::CPSUPPORT));
	 }

	 newtheory->add(component);
	 }

	 // bugged:
	 newtheory = FormulaUtils::replaceWithNestedTseitins(newtheory);
	 SKOLEM END
	 */

	std::vector<Grounder*> children;
	const auto components2 = newtheory->components(); // NOTE: primitive reorder present: definitions first
	for (auto i = components2.cbegin(); i < components2.cend(); ++i) {
		InitContext();
		descend(*i);
		children.push_back(getTopGrounder());
	}

	// deleteDeep(newtheory); SKOLEM

	_topgrounder = new BoolGrounder(getGrounding(), children, SIGN::POS, true, getContext());
}

template<class T>
CompType getCompType(T symbol) {
	if (is(symbol, STDPRED::EQ)) {
		return CompType::EQ;
	} else if (is(symbol, STDPRED::LT)) {
		return CompType::LT;
	} else {
		Assert(is(symbol,STDPRED::GT));
		return CompType::GT;
	}
}

void GrounderFactory::visit(const PredForm* pf) {
	auto temppf = pf->clone();
<<<<<<< HEAD
	auto transpf = FormulaUtils::unnestThreeValuedTerms(temppf, _structure, _context._funccontext, getOption(BoolType::CPSUPPORT) && not recursive(pf));
	// TODO recursive could be more fine-grained (unnest any not rec defined symbol)
	transpf = FormulaUtils::graphFuncsAndAggs(transpf, _structure, getOption(BoolType::CPSUPPORT) && not recursive(pf), _context._funccontext);
=======
	auto transpf = FormulaUtils::unnestThreeValuedTerms(temppf, _structure, _context._funccontext, (getOption(BoolType::CPSUPPORT) and not recursive(pf)));
			// TODO recursive could be more fine-grained (unnest any not rec defined symbol)
	transpf = FormulaUtils::graphFuncsAndAggs(transpf, _structure, (getOption(BoolType::CPSUPPORT) and not recursive(pf)), _context._funccontext);
>>>>>>> 2bdc6231

	if (transpf != temppf) { // NOTE: the rewriting changed the atom
		Assert(_context._component != CompContext::HEAD);
		descend(transpf);
		deleteDeep(transpf);
		return;
	}

	auto newpf = dynamic_cast<PredForm*>(transpf);

	// Create grounders for the subterms
	vector<TermGrounder*> subtermgrounders;
	vector<SortTable*> argsorttables;
	SaveContext(); // FIXME why shouldnt savecontext always be accompanied by checking the tseitin type for defined symbols?
				   // FIXME and why only in some cases check the sign of the formula for inverting the type?
	for (size_t n = 0; n < newpf->subterms().size(); ++n) {
		descend(newpf->subterms()[n]);
		subtermgrounders.push_back(getTermGrounder());
		argsorttables.push_back(_structure->inter(newpf->symbol()->sorts()[n]));
	}
	RestoreContext();

	// Create checkers and grounder
	if (getOption(BoolType::CPSUPPORT) and not recursive(newpf)) {
<<<<<<< HEAD
		Assert(not recursive(newpf) && _context._component != CompContext::HEAD);
		// Note: CP does not work in the defined case
=======
		Assert(not recursive(newpf) and _context._component != CompContext::HEAD); // Note: CP does not work in the defined case
		TermGrounder* lefttermgrounder;
		TermGrounder* righttermgrounder;
		CompType comp;
		bool useComparisonGrounder = false;
>>>>>>> 2bdc6231
		if (VocabularyUtils::isIntComparisonPredicate(newpf->symbol(), _structure->vocabulary())) {
			useComparisonGrounder = true;
			Assert(subtermgrounders.size() == 2);
			comp = getCompType(newpf->symbol());
			if (isNeg(newpf->sign())) {
				comp = negateComp(comp);
			}
			lefttermgrounder = subtermgrounders[0];
			righttermgrounder = subtermgrounders[1];
		} else if (isa<Function>(*(newpf->symbol()))) {
			auto function = dynamic_cast<Function*>(newpf->symbol());
			if (CPSupport::eligibleForCP(function,_structure->vocabulary())) {
				useComparisonGrounder = true;
				comp = CompType::EQ;
				if (isNeg(newpf->sign())) {
					comp = negateComp(comp);
				}
				righttermgrounder = subtermgrounders.back();
				subtermgrounders.pop_back();
				auto ftable = _structure->inter(function)->funcTable();
				auto domain = _structure->inter(function->outsort());
				lefttermgrounder = new FuncTermGrounder(getGrounding()->termtranslator(), function, ftable, domain, subtermgrounders);
				//ftgrounder->setOrig(...) TODO
			}
		}
		if (useComparisonGrounder) {
			SaveContext(); // FIXME why shouldnt savecontext always be accompanied by checking the tseitin type for defined symbols?
						   // FIXME and why only in some cases check the sign of the formula for inverting the type?
			if (recursive(newpf)) {
				_context._tseitin = TsType::RULE;
			}
			_formgrounder = new ComparisonGrounder(getGrounding(), getGrounding()->termtranslator(), lefttermgrounder, comp, righttermgrounder, _context);
			_formgrounder->setOrig(newpf, varmapping());
			RestoreContext();
			if (_context._component == CompContext::SENTENCE) {
				_topgrounder = getFormGrounder();
			}
			deleteDeep(newpf);
			return;
		}
<<<<<<< HEAD
		if (isa<Function>(*(newpf->symbol()))) {
			auto function = dynamic_cast<Function*>(newpf->symbol());
			if (CPSupport::eligibleForCP(function, _structure->vocabulary())) {
				auto valuegrounder = subtermgrounders.back();
				subtermgrounders.pop_back();
				auto comp = CompType::EQ;
				if (isNeg(newpf->sign())) {
					comp = negateComp(comp);
				}
				SaveContext();
				auto ftable = _structure->inter(function)->funcTable();
				auto domain = _structure->inter(function->outsort());
				auto functermgrounder = new FuncTermGrounder(getGrounding()->termtranslator(), function, ftable, domain, subtermgrounders);
				//ftgrounder->setOrig(...) TODO

				_formgrounder = new ComparisonGrounder(getGrounding(), getGrounding()->termtranslator(), functermgrounder, comp, valuegrounder, _context);
				_formgrounder->setOrig(newpf, varmapping());
				RestoreContext();

				if (_context._component == CompContext::SENTENCE) {
					_topgrounder = getFormGrounder();
				}
				deleteDeep(newpf);
				return;
			}
		}
=======
>>>>>>> 2bdc6231
	}

	if (_context._component == CompContext::HEAD) {
		auto inter = _structure->inter(newpf->symbol());
		_headgrounder = new HeadGrounder(getGrounding(), inter->ct(), inter->cf(), newpf->symbol(), subtermgrounders, argsorttables);
	} else {
		GeneratorData data;
		for (auto it = newpf->subterms().cbegin(); it != newpf->subterms().cend(); ++it) {
			data.containers.push_back(new const DomElemContainer());
			data.tables.push_back(_structure->inter((*it)->sort()));
			data.fovars.push_back(new Variable((*it)->sort()));
		}
		data.pattern = vector<Pattern>(data.containers.size(), Pattern::INPUT);
		auto genpf = newpf;
		if (getOption(BoolType::GROUNDWITHBOUNDS)) {
			auto foterms = TermUtils::makeNewVarTerms(data.fovars);
			genpf = new PredForm(newpf->sign(), newpf->symbol(), foterms, FormulaParseInfo());
		}
		auto possTrueChecker = getChecker(genpf, TruthType::POSS_TRUE, data);
		auto certTrueChecker = getChecker(genpf, TruthType::CERTAIN_TRUE, data);
		if (genpf != newpf) {
			deleteDeep(genpf);
		}

		deleteList(data.fovars);

		_formgrounder = new AtomGrounder(getGrounding(), newpf->sign(), newpf->symbol(), subtermgrounders, data.containers,
				possTrueChecker, certTrueChecker, _structure->inter(newpf->symbol()), argsorttables, _context);
		_formgrounder->setOrig(newpf, varmapping());
	}
	if (_context._component == CompContext::SENTENCE) {
		_topgrounder = getFormGrounder();
	}
	deleteDeep(newpf);
}

void GrounderFactory::visit(const BoolForm* bf) {
	_context._conjPathUntilNode = _context._conjunctivePathFromRoot && (bf->isConjWithSign() || bf->subformulas().size() == 1);

	// If a disjunction or conj with one subformula, it's subformula can be treated as if it was the root of this formula
	if (isPos(bf->sign()) && bf->subformulas().size() == 1) {
		descend(bf->subformulas()[0]);
	} else {
		if (_context._conjPathUntilNode) {
			createBoolGrounderConjPath(bf);
		} else {
			createBoolGrounderDisjPath(bf);
		}
	}
}

ClauseGrounder* createB(AbstractGroundTheory* grounding, vector<Grounder*> sub, const set<Variable*>& freevars, SIGN sign, bool conj,
		const GroundingContext& context, bool trydelay, bool recursive) {
	auto mightdolazy = (not conj && context._monotone == Context::POSITIVE) || (conj && context._monotone == Context::NEGATIVE);
	if (context._monotone == Context::BOTH) {
		mightdolazy = true;
	}
	if (not trydelay) {
		mightdolazy = false;
	}
	if (not getOption(TSEITINDELAY) || recursive) {
		// TODO tseitin introduction in inductive definitions is currently not supported (cannot use the incremental clause for that)
		mightdolazy = false;
	}
	if (getOption(BoolType::GROUNDLAZILY) && isa<SolverTheory>(*grounding) && mightdolazy) {
		auto solvertheory = dynamic_cast<SolverTheory*>(grounding);
		return new LazyBoolGrounder(freevars, solvertheory, sub, SIGN::POS, conj, context);
	} else {
		return new BoolGrounder(grounding, sub, sign, conj, context);
	}
}

// Handle a top-level conjunction without creating tseitin atoms
void GrounderFactory::createBoolGrounderConjPath(const BoolForm* bf) {
	Assert(_context._component == CompContext::SENTENCE);
	// NOTE: to reduce the number of created tseitins, if bf is a negated disjunction, push the negation one level deeper.
	// Take a clone to avoid changing bf;
	auto newbf = bf->clone();
	if (not newbf->conj()) {
		newbf->conj(true);
		newbf->negate();
		for (auto it = newbf->subformulas().cbegin(); it != newbf->subformulas().cend(); ++it) {
			(*it)->negate();
		}
	}

	// Visit the subformulas
	vector<Grounder*> sub;
	for (auto it = newbf->subformulas().cbegin(); it != newbf->subformulas().cend(); ++it) {
		descend(*it);
		sub.push_back(getTopGrounder());
	}

	bool somequant = false;
	for (auto i = bf->subformulas().cbegin(); i < bf->subformulas().cend(); ++i) {
		if (dynamic_cast<QuantForm*>(*i) != NULL) {
			somequant = true;
		}
	}

	auto boolgrounder = createB(getGrounding(), sub, newbf->freeVars(), newbf->sign(), true, _context, somequant, recursive(bf));
	boolgrounder->setOrig(bf, varmapping());
	_topgrounder = boolgrounder;
	deleteDeep(newbf);
}

// Formula bf is not a top-level conjunction
void GrounderFactory::createBoolGrounderDisjPath(const BoolForm* bf) {
	// Create grounders for subformulas
	SaveContext();
	DeeperContext(bf->sign());
	vector<Grounder*> sub;
	for (auto it = bf->subformulas().cbegin(); it != bf->subformulas().cend(); ++it) {
		descend(*it);
		sub.push_back(getFormGrounder());
	}
	RestoreContext();

	// Create grounder
	SaveContext();
	if (recursive(bf)) {
		_context._tseitin = TsType::RULE;
	}

	bool somequant = false;
	for (auto i = bf->subformulas().cbegin(); i < bf->subformulas().cend(); ++i) {
		if (dynamic_cast<QuantForm*>(*i) != NULL) {
			somequant = true;
		}
	}

	_formgrounder = createB(getGrounding(), sub, bf->freeVars(), bf->sign(), bf->conj(), _context, somequant, recursive(bf));
	RestoreContext();
	_formgrounder->setOrig(bf, varmapping());
	if (_context._component == CompContext::SENTENCE) {
		_topgrounder = getFormGrounder();
	}
}

void GrounderFactory::visit(const QuantForm* qf) {
	_context._conjPathUntilNode = _context._conjunctivePathFromRoot && qf->isUnivWithSign();

	// Create instance generator
	Formula* newsubformula = qf->subformula()->clone();
	// !x phi(x) => generate all x possibly false
	// !x phi(x) => check for x certainly false
	auto gc = createVarsAndGenerators(newsubformula, qf, qf->isUnivWithSign() ? TruthType::POSS_FALSE : TruthType::POSS_TRUE,
			qf->isUnivWithSign() ? TruthType::CERTAIN_FALSE : TruthType::CERTAIN_TRUE);

	// Handle a top-level conjunction without creating tseitin atoms
	_context.gentype = qf->isUnivWithSign() ? GenType::CANMAKEFALSE : GenType::CANMAKETRUE;
	if (_context._conjunctivePathFromRoot) {
		createTopQuantGrounder(qf, newsubformula, gc);
	} else {
		createNonTopQuantGrounder(qf, newsubformula, gc);
	}
	deleteDeep(newsubformula);
}

ClauseGrounder* createQ(AbstractGroundTheory* grounding, FormulaGrounder* subgrounder, QuantForm const * const qf, const GenAndChecker& gc,
		const GroundingContext& context, bool recursive) {
	bool conj = qf->quant() == QUANT::UNIV;
	bool mightdolazy = (not conj && context._monotone == Context::POSITIVE) || (conj && context._monotone == Context::NEGATIVE);
	if (context._monotone == Context::BOTH) {
		mightdolazy = true;
	}
	if (not getOption(TSEITINDELAY) || recursive) {
		// FIXME tseitin introduction in inductive definition is currently not supported (cannot use incremental clause for that)
		mightdolazy = false;
	}
	ClauseGrounder* grounder = NULL;
	if (getOption(BoolType::GROUNDLAZILY) && isa<SolverTheory>(*grounding) && mightdolazy) {
		auto solvertheory = dynamic_cast<SolverTheory*>(grounding);
		grounder = new LazyQuantGrounder(qf->freeVars(), solvertheory, subgrounder, qf->sign(), qf->quant(), gc._generator, gc._checker, context);
	} else {
		grounder = new QuantGrounder(grounding, subgrounder, qf->sign(), qf->quant(), gc._generator, gc._checker, context);
	}
	return grounder;
}

void GrounderFactory::createTopQuantGrounder(const QuantForm* qf, Formula* subformula, const GenAndChecker& gc) {
	// NOTE: to reduce the number of tseitins created, negations are pushed deeper whenever relevant:
	// If qf is a negated exist, push the negation one level deeper. Take a clone to avoid changing qf;
	QuantForm* tempqf = NULL;
	if (not qf->isUniv() && qf->sign() == SIGN::NEG) {
		tempqf = qf->clone();
		tempqf->quant(QUANT::UNIV);
		tempqf->negate();
		subformula->negate();
	}
	auto newqf = tempqf == NULL ? qf : tempqf;

	// Search here to check whether to prevent lower searches, but repeat the search later on on the ground-ready formula
	const PredForm* delayablepf = NULL;
	const PredForm* twindelayablepf = NULL;
	if (not getOption(SATISFIABILITYDELAY)) {
		_context._allowDelaySearch = false;
	}
	if (getOption(BoolType::GROUNDLAZILY) && getOption(SATISFIABILITYDELAY) && getContext()._allowDelaySearch) {
		auto lazycontext = Context::BOTH;
		auto tuple = FormulaUtils::findDoubleDelayLiteral(newqf, _structure, getGrounding()->translator(), lazycontext);
		if (tuple.size() != 2) {
			delayablepf = FormulaUtils::findUnknownBoundLiteral(newqf, _structure, getGrounding()->translator(), lazycontext);
		} else {
			delayablepf = tuple[0];
			twindelayablepf = tuple[1];
		}
	}
	if (delayablepf != NULL) {
		_context._allowDelaySearch = false;
	}

	// Visit subformula
	SaveContext();
	descend(subformula);
	RestoreContext();

	auto subgrounder = dynamic_cast<FormulaGrounder*>(_topgrounder);
	Assert(subgrounder!=NULL);

	FormulaGrounder* grounder = NULL;
	if (delayablepf != NULL) {
		_context._allowDelaySearch = true;
	}
	if (getOption(BoolType::GROUNDLAZILY) && getOption(SATISFIABILITYDELAY) && getContext()._allowDelaySearch) {
		// TODO issue: subformula might get new variables, but there are not reflected in newq, so the varmapping will not contain them (even if the varmapping is not clean when going back up (which is still done))!
		//  one example is when functions are unnested

		auto latestqf = QuantForm(newqf->sign(), newqf->quant(), newqf->quantVars(), subformula, newqf->pi());

		// Research to get up-to-date predforms!
		Context lazycontext = Context::BOTH;

		auto tuple = FormulaUtils::findDoubleDelayLiteral(&latestqf, _structure, getGrounding()->translator(), lazycontext);
		if (tuple.size() != 2) {
			delayablepf = FormulaUtils::findUnknownBoundLiteral(&latestqf, _structure, getGrounding()->translator(), lazycontext);
		} else {
			delayablepf = tuple[0];
			twindelayablepf = tuple[1];
		}

		if (delayablepf != NULL) {
			if (twindelayablepf != NULL) {
				auto terms = delayablepf->args();
				terms.insert(terms.end(), twindelayablepf->args().cbegin(), twindelayablepf->args().cend());
				grounder = new LazyTwinDelayUnivGrounder(delayablepf->symbol(), terms, lazycontext, varmapping(), getGrounding(), subgrounder, getContext());
			} else {
				grounder = new LazyUnknUnivGrounder(delayablepf, lazycontext, varmapping(), getGrounding(), subgrounder, getContext());
			}
		}
	}
	if (grounder == NULL) {
		grounder = createQ(getGrounding(), subgrounder, newqf, gc, getContext(), recursive(newqf));
	}
	Assert(grounder!=NULL);

	grounder->setMaxGroundSize(gc._universe.size() * subgrounder->getMaxGroundSize());
	grounder->setOrig(qf, varmapping());

	_topgrounder = grounder;

	if (tempqf != NULL) {
		deleteDeep(tempqf);
	}
}

void GrounderFactory::createNonTopQuantGrounder(const QuantForm* qf, Formula* subformula, const GenAndChecker& gc) {
	// Create grounder for subformula
	SaveContext();
	DeeperContext(qf->sign());
	descend(subformula);
	RestoreContext();

	// Create the grounder
	SaveContext();
	if (recursive(qf)) {
		_context._tseitin = TsType::RULE;
	}

	auto subsize = _formgrounder->getMaxGroundSize();
	_formgrounder = createQ(getGrounding(), _formgrounder, qf, gc, getContext(), recursive(qf));
	_formgrounder->setMaxGroundSize(gc._universe.size() * subsize);

	RestoreContext();

	_formgrounder->setOrig(qf, varmapping());
	if (_context._component == CompContext::SENTENCE) {
		_topgrounder = _formgrounder;
	}
}

const FOBDD* GrounderFactory::improve(bool approxastrue, const FOBDD* bdd, const vector<Variable*>& fovars) {
	if (getOption(IntType::GROUNDVERBOSITY) > 5) {
		clog << tabs() << "improving the following " << (approxastrue ? "maketrue" : "makefalse") << " BDD:" << "\n";
		pushtab();
		clog << tabs() << toString(bdd) << "\n";
	}
	auto manager = _symstructure->manager();

	// Optimize the query
	FOBDDManager optimizemanager;
	auto copybdd = optimizemanager.getBDD(bdd, manager);

	set<const FOBDDVariable*, CompareBDDVars> copyvars;
	for (auto it = fovars.cbegin(); it != fovars.cend(); ++it) {
		copyvars.insert(optimizemanager.getVariable(*it));
	}
	optimizemanager.optimizeQuery(copybdd, copyvars, { }, _structure);

	// Remove certain leaves
	const FOBDD* pruned = NULL;
	auto mcpa = 1; // TODO experiment with variations?
	if (approxastrue) {
		pruned = optimizemanager.makeMoreTrue(copybdd, copyvars, { }, _structure, mcpa);
	} else {
		pruned = optimizemanager.makeMoreFalse(copybdd, copyvars, { }, _structure, mcpa);
	}

	if (getOption(IntType::GROUNDVERBOSITY) > 5) {
		poptab();
		clog << tabs() << "Resulted in:" << "\n";
		pushtab();
		clog << tabs() << toString(pruned) << "\n";
		poptab();
	}

	return manager->getBDD(pruned, &optimizemanager);
}

void GrounderFactory::visit(const EquivForm* ef) {
	// Create grounders for the subformulas
	SaveContext();
	DeeperContext(ef->sign());
	_context._funccontext = Context::BOTH;
	_context._monotone = Context::BOTH;
	_context._tseitin = TsType::EQ;

	descend(ef->left());
	auto leftgrounder = getFormGrounder();
	descend(ef->right());
	auto rightgrounder = getFormGrounder();
	RestoreContext();

	// Create the grounder
	SaveContext();
	if (recursive(ef)) {
		_context._tseitin = TsType::RULE;
	}
	_formgrounder = new EquivGrounder(getGrounding(), leftgrounder, rightgrounder, ef->sign(), _context);
	RestoreContext();
	if (_context._component == CompContext::SENTENCE) {
		_topgrounder = getFormGrounder();
	}
}

Formula* trueFormula() {
	return new BoolForm(SIGN::POS, true, { }, FormulaParseInfo());
}

Formula* falseFormula() {
	return new BoolForm(SIGN::POS, false, { }, FormulaParseInfo());
}

void GrounderFactory::visit(const AggForm* af) {
	auto clonedaf = af->clone();

	// Rewrite card op func, card op var, sum op func, sum op var into sum op 0
	if (clonedaf->getBound()->type() == TermType::FUNC || clonedaf->getBound()->type() == TermType::VAR) {
		if (clonedaf->getAggTerm()->function() == AggFunction::CARD) {
			deleteDeep(clonedaf);
			clonedaf = new AggForm(af->sign(), af->getBound()->clone(), af->comp(),
					new AggTerm(af->getAggTerm()->set()->clone(), AggFunction::SUM, af->getAggTerm()->pi()), af->pi());
			for (auto i = clonedaf->getAggTerm()->set()->getSets().cbegin(); i < clonedaf->getAggTerm()->set()->getSets().cend(); ++i) {
				Assert((*i)->getTerm()->type()==TermType::DOM);
				Assert(dynamic_cast<DomainTerm*>((*i)->getTerm())->value()->type()==DomainElementType::DET_INT);
				Assert(dynamic_cast<DomainTerm*>((*i)->getTerm())->value()->value()._int==1);
			}
		}
		if (clonedaf->getAggTerm()->function() == AggFunction::SUM) {
			auto minus = get(STDFUNC::UNARYMINUS, { get(STDSORT::INTSORT), get(STDSORT::INTSORT) }, _structure->vocabulary());
			auto newset = clonedaf->getAggTerm()->set()->clone();
			newset->addSubSet(new QuantSetExpr( { }, trueFormula(), new FuncTerm(minus, { clonedaf->getBound()->clone() }, TermParseInfo()), SetParseInfo()));
			auto temp = new AggForm(clonedaf->sign(), new DomainTerm(get(STDSORT::NATSORT), createDomElem(0), TermParseInfo()), clonedaf->comp(),
					new AggTerm(newset, clonedaf->getAggTerm()->function(), clonedaf->getAggTerm()->pi()), clonedaf->pi());
			deleteDeep(clonedaf);
			clonedaf = temp;
		}
	}

	Formula* transaf = FormulaUtils::unnestThreeValuedTerms(clonedaf->clone(), _structure, _context._funccontext,
			getOption(CPSUPPORT) && not recursive(clonedaf)); // TODO recursive could be more fine-grained (unnest any not rec defined symbol)
	transaf = FormulaUtils::graphFuncsAndAggs(transaf, _structure, getOption(CPSUPPORT) && not recursive(clonedaf), _context._funccontext);
	if (recursive(transaf)) {
		transaf = FormulaUtils::splitIntoMonotoneAgg(transaf);
	}

	if (not isa<AggForm>(*transaf)) { // The rewriting changed the atom
		descend(transaf);
		deleteDeep(transaf);
		return;
	}

	auto newaf = dynamic_cast<AggForm*>(transaf);

	// Create grounder for the bound
	descend(newaf->getBound());
	auto boundgrounder = getTermGrounder();

	// Create grounder for the set
	SaveContext();
	if (recursive(newaf)) {
		Assert(FormulaUtils::isMonotone(newaf) || FormulaUtils::isAntimonotone(newaf));
	}
	DeeperContext((not FormulaUtils::isAntimonotone(newaf)) ? SIGN::POS : SIGN::NEG);
	descend(newaf->getAggTerm()->set());
	auto setgrounder = getSetGrounder();
	RestoreContext();

	// Create aggregate grounder
	SaveContext();
	if (recursive(newaf)) {
		_context._tseitin = TsType::RULE;
	}
	if (isNeg(newaf->sign())) {
		_context._tseitin = invertImplication(_context._tseitin);
	}
	_formgrounder = new AggGrounder(getGrounding(), _context, newaf->getAggTerm()->function(), setgrounder, boundgrounder, newaf->comp(), newaf->sign());
	RestoreContext();
	if (_context._component == CompContext::SENTENCE) {
		_topgrounder = getFormGrounder();
	}
	deleteDeep(transaf);
	deleteDeep(clonedaf);
}

void GrounderFactory::visit(const EqChainForm* ef) {
	_context._conjPathUntilNode = _context._conjunctivePathFromRoot;
	Formula* f = ef->clone();
	f = FormulaUtils::splitComparisonChains(f, getGrounding()->vocabulary());
	descend(f);
	deleteDeep(f);
}

void GrounderFactory::visit(const VarTerm* t) {
	Assert(varmapping().find(t->var()) != varmapping().cend());
	_termgrounder = new VarTermGrounder(varmapping().find(t->var())->second);
	_termgrounder->setOrig(t, varmapping());
}

void GrounderFactory::visit(const DomainTerm* t) {
	_termgrounder = new DomTermGrounder(t->value());
	_termgrounder->setOrig(t, varmapping());
}

void GrounderFactory::visit(const FuncTerm* t) {
	// Create grounders for subterms
	vector<TermGrounder*> subtermgrounders;
	for (auto it = t->subterms().cbegin(); it != t->subterms().cend(); ++it) {
		descend(*it);
		subtermgrounders.push_back(getTermGrounder());
	}

	// Create term grounder
	auto function = t->function();
	auto ftable = _structure->inter(function)->funcTable();
	auto domain = _structure->inter(function->outsort());
	if (getOption(BoolType::CPSUPPORT) and FuncUtils::isIntSum(function, _structure->vocabulary())) {
		if (is(function, STDFUNC::SUBSTRACTION)) {
			_termgrounder = new SumTermGrounder(getGrounding()->termtranslator(), ftable, domain, subtermgrounders[0], subtermgrounders[1], ST_MINUS);
		} else {
			_termgrounder = new SumTermGrounder(getGrounding()->termtranslator(), ftable, domain, subtermgrounders[0], subtermgrounders[1]);
		}
	} else if (getOption(BoolType::CPSUPPORT) and TermUtils::isTermWithIntFactor(t, _structure)) {
		if (TermUtils::isFactor(t->subterms()[0], _structure)) {
			_termgrounder = new TermWithFactorGrounder(getGrounding()->termtranslator(), ftable, domain, subtermgrounders[0], subtermgrounders[1]);
		} else {
			_termgrounder = new TermWithFactorGrounder(getGrounding()->termtranslator(), ftable, domain, subtermgrounders[1], subtermgrounders[0]);
		}
	} else {
		_termgrounder = new FuncTermGrounder(getGrounding()->termtranslator(), function, ftable, domain, subtermgrounders);
	}
	_termgrounder->setOrig(t, varmapping());
}

void GrounderFactory::visit(const AggTerm* t) {
	Assert(SetUtils::approxTwoValued(t->set(),_structure) or getOption(BoolType::CPSUPPORT));

	// Create set grounder
	descend(t->set());

	// Compute domain
	SortTable* domain = NULL;
	if (getOption(BoolType::CPSUPPORT) and CPSupport::eligibleForCP(t, _structure)) {
		domain = TermUtils::deriveSmallerSort(t, _structure)->interpretation();
	}

	// Create term grounder
	_termgrounder = new AggTermGrounder(getGrounding()->translator(), getGrounding()->termtranslator(), t->function(), domain, getSetGrounder());
	_termgrounder->setOrig(t, varmapping());
}

void GrounderFactory::visit(const EnumSetExpr* s) {
	// Create grounders for formulas and weights
	vector<QuantSetGrounder*> subgrounders;
	SaveContext();
	AggContext();
	for (auto i = s->getSets().cbegin(); i < s->getSets().cend(); ++i) {
		descend(*i);
		Assert(_quantsetgrounder!=NULL);
		subgrounders.push_back(_quantsetgrounder);
	}
	RestoreContext();

	_setgrounder = new EnumSetGrounder(getGrounding()->translator(), subgrounders);
}

void GrounderFactory::visit(const QuantSetExpr* origqs) {
	// Move three-valued terms in the set expression: from term to condition
	auto transqs = SetUtils::unnestThreeValuedTerms(origqs->clone(), _structure, _context._funccontext, getOption(CPSUPPORT));
	if (not isa<QuantSetExpr>(*transqs)) {
		descend(transqs);
		return;
	}

	auto newqs = dynamic_cast<QuantSetExpr*>(transqs);
	auto newsubformula = newqs->getCondition()->clone();

	// NOTE: generator generates possibly true instances, checker checks the certainly true ones
	auto gc = createVarsAndGenerators(newsubformula, newqs, TruthType::POSS_TRUE, TruthType::CERTAIN_TRUE);

	// Create grounder for subformula
	SaveContext();
	AggContext();
	descend(newqs->getCondition());
	auto subgr = getFormGrounder();
	RestoreContext();

	// Create grounder for weight
	descend(newqs->getTerm());
	auto wgr = getTermGrounder();

	_quantsetgrounder = new QuantSetGrounder(getGrounding()->translator(), subgr, gc._generator, gc._checker, wgr);
	_setgrounder = _quantsetgrounder;
	delete newqs;
}

void GrounderFactory::visit(const Definition* def) {
	// Store defined predicates
	for (auto it = def->defsymbols().cbegin(); it != def->defsymbols().cend(); ++it) {
		_context._defined.insert(*it);
	}

	_context.currentDefID = def->getID();

	// Create rule grounders
	vector<RuleGrounder*> subgrounders;
	for (auto it = def->rules().cbegin(); it != def->rules().cend(); ++it) {
		descend(*it);
		subgrounders.push_back(getRuleGrounder());
	}

	_topgrounder = new DefinitionGrounder(getGrounding(), subgrounders, _context);
}

void GrounderFactory::visit(const Rule* rule) {
	auto newrule = rule->clone();
	//FIXME: if negations are already pushed, this is too much work. But on the other hand, checking if they are pushed is as expensive as pushing them
	//However, pushing negations here is important to avoid errors such as {p <- ~~p} turning into {p <- ~q; q<- ~p}
	newrule->body(FormulaUtils::pushNegations(newrule->body()));
	newrule = DefinitionUtils::unnestThreeValuedTerms(newrule, _structure, _context._funccontext, getOption(CPSUPPORT));

	auto groundlazily = false;
	if (getOption(SATISFIABILITYDELAY)) {
		groundlazily = getGrounding()->translator()->canBeDelayedOn(newrule->head()->symbol(), Context::BOTH, _context.getCurrentDefID());
	}
	if (groundlazily) { // NOTE: lazy grounding cannot handle head terms containing nested variables
		newrule = DefinitionUtils::unnestHeadTermsContainingVars(newrule, _structure, _context._funccontext);
	}

	// Split the quantified variables in two categories:
	//		1. the variables that only occur in the head
	//		2. the variables that occur in the body (and possibly in the head)
	varlist bodyvars, headvars;
	for (auto it = newrule->quantVars().cbegin(); it != newrule->quantVars().cend(); ++it) {
		if (groundlazily) {
			if (not newrule->head()->contains(*it)) {
				// NOTE: for lazygroundrules, we need a generator for all variables NOT occurring in the head!
				bodyvars.push_back(*it);
			} else {
				headvars.push_back(*it);
				createVarMapping(*it);
			}
		} else {
			if (newrule->body()->contains(*it)) {
				bodyvars.push_back(*it);
			} else {
				headvars.push_back(*it);
			}
		}
	}
	InstGenerator *headgen = NULL, *bodygen = NULL;
	if (not groundlazily) {
		headgen = createVarMapAndGenerator(newrule->head(), headvars);
	}
	bodygen = createVarMapAndGenerator(newrule->body(), bodyvars);

	// Create head grounder
	SaveContext();
	_context._component = CompContext::HEAD;
	descend(newrule->head());
	auto headgrounder = _headgrounder;
	RestoreContext();

	// Create body grounder
	SaveContext();
	_context._funccontext = Context::NEGATIVE; // minimize truth value of rule bodies
	_context._monotone = Context::POSITIVE;
	_context.gentype = GenType::CANMAKETRUE; // body instance generator corresponds to an existential quantifier
	_context._component = CompContext::FORMULA;
	_context._tseitin = TsType::EQ; // NOTE: this is allowed, as for any formula, it is checked whether it contains defined symbols and in that case, it grounds as if TsType::RULE
	descend(newrule->body());
	auto bodygrounder = getFormGrounder();
	RestoreContext();

	// Create rule grounder
	if (recursive(newrule->body())) {
		_context._tseitin = TsType::RULE;
	}
	if (groundlazily) {
		_rulegrounder = new LazyRuleGrounder(rule, newrule->head()->args(), headgrounder, bodygrounder, bodygen, _context);
	} else {
		_rulegrounder = new FullRuleGrounder(rule, headgrounder, bodygrounder, headgen, bodygen, _context);
	}

	deleteDeep(newrule);
}

template<typename Object>
void checkGeneratorInfinite(InstChecker* gen, Object* original) {
	if (gen->isInfiniteGenerator()) {
		Warning::possiblyInfiniteGrounding(toString(original));
		if (not getOption(BoolType::GROUNDWITHBOUNDS) && not getOption(BoolType::GROUNDLAZILY)) {
			throw IdpException("Infinite grounding");
		}
	}
}

template<class VarList>
InstGenerator* GrounderFactory::createVarMapAndGenerator(const Formula* original, const VarList& vars) {
	vector<SortTable*> varsorts;
	vector<const DomElemContainer*> varcontainers;
	for (auto it = vars.cbegin(); it != vars.cend(); ++it) {
		varcontainers.push_back(createVarMapping(*it));
		varsorts.push_back(structure()->inter((*it)->sort()));
	}
	auto gen = GeneratorFactory::create(varcontainers, varsorts, original);

	checkGeneratorInfinite(gen, original);
	return gen;
}

template<typename OrigConstruct>
GenAndChecker GrounderFactory::createVarsAndGenerators(Formula* subformula, OrigConstruct* orig, TruthType generatortype, TruthType checkertype) {
	vector<Variable*> fovars, quantfovars;
	vector<Pattern> pattern;
	for (auto it = orig->quantVars().cbegin(); it != orig->quantVars().cend(); ++it) {
		quantfovars.push_back(*it);
	}
	for (auto it = orig->freeVars().cbegin(); it != orig->freeVars().cend(); ++it) {
		fovars.push_back(*it);
	}

	auto data = getPatternAndContainers(quantfovars, fovars);
	auto generator = getGenerator(subformula, generatortype, data);
	auto checker = getChecker(subformula, checkertype, data);

	vector<SortTable*> directquanttables;
	for (auto it = orig->quantVars().cbegin(); it != orig->quantVars().cend(); ++it) {
		directquanttables.push_back(_structure->inter((*it)->sort()));
	}

	checkGeneratorInfinite(generator, orig);
	checkGeneratorInfinite(checker, orig);

	return GenAndChecker(data.containers, generator, checker, Universe(directquanttables));
}

GeneratorData GrounderFactory::getPatternAndContainers(std::vector<Variable*> quantfovars, std::vector<Variable*> remvars) {
	GeneratorData data;
	data.quantfovars = quantfovars;
	data.fovars = data.quantfovars;
	data.fovars.insert(data.fovars.end(), remvars.cbegin(), remvars.cend());
	for (auto i = data.fovars.cbegin(); i < data.fovars.cend(); ++i) {
		auto st = _structure->inter((*i)->sort());
		data.tables.push_back(st);
	}

	for (auto it = quantfovars.cbegin(); it != quantfovars.cend(); ++it) {
		auto d = createVarMapping(*it);
		data.containers.push_back(d);
		data.pattern.push_back(Pattern::OUTPUT);
	}
	for (auto it = remvars.cbegin(); it != remvars.cend(); ++it) {
		Assert(varmapping().find(*it) != varmapping().cend());
		// Should already have a varmapping
		data.containers.push_back(varmapping().at(*it));
		data.pattern.push_back(Pattern::INPUT);
	}
	return data;
}

InstGenerator* createGen(const std::string& name, TruthType type, const GeneratorData& data, PredTable* table, Formula* subformula,
		const std::vector<Pattern>& pattern) {
	auto checker = GeneratorFactory::create(table, pattern, data.containers, Universe(data.tables), subformula);
//In either case, the newly created tables are now useless: the bddtable is turned into a treeinstgenerator, the other are also useless
	delete (table);

	if (getOption(IntType::GROUNDVERBOSITY) > 3) {
		clog << tabs() << name << " for " << toString(type) << ": \n" << tabs() << toString(checker) << "\n";
	}

	return checker;
}

PredTable* GrounderFactory::createTable(Formula* subformula, TruthType type, const std::vector<Variable*>& quantfovars, bool approxvalue,
		const GeneratorData& data) {
	auto tempsubformula = subformula->clone();
	tempsubformula = FormulaUtils::unnestTerms(tempsubformula, getContext()._funccontext, _structure);
	tempsubformula = FormulaUtils::splitComparisonChains(tempsubformula);
	tempsubformula = FormulaUtils::graphFuncsAndAggs(tempsubformula, _structure, false, getContext()._funccontext);
	auto bdd = _symstructure->evaluate(tempsubformula, type); // !x phi(x) => generate all x possibly false
	bdd = improve(approxvalue, bdd, quantfovars);
	auto table = new PredTable(new BDDInternalPredTable(bdd, _symstructure->manager(), data.fovars, _structure), Universe(data.tables));
	deleteDeep(tempsubformula);
	return table;
}

InstGenerator* GrounderFactory::getGenerator(Formula* subformula, TruthType generatortype, const GeneratorData& data) {
	PredTable* gentable = NULL;
	if (getOption(BoolType::GROUNDWITHBOUNDS)) {
		gentable = createTable(subformula, generatortype, data.quantfovars, true, data);
	} else {
		gentable = TableUtils::createFullPredTable(Universe(data.tables));
	}
	return createGen("Generator", generatortype, data, gentable, subformula, data.pattern);
}

InstChecker* GrounderFactory::getChecker(Formula* subformula, TruthType checkertype, const GeneratorData& data) {
	PredTable* checktable = NULL;
	bool approxastrue = checkertype == TruthType::POSS_TRUE || checkertype == TruthType::POSS_FALSE;
	if (getOption(BoolType::GROUNDWITHBOUNDS)) {
		checktable = createTable(subformula, checkertype, { }, approxastrue, data);
	} else {
		if (approxastrue) {
			checktable = TableUtils::createFullPredTable(Universe(data.tables));
		} else {
			checktable = TableUtils::createPredTable(Universe(data.tables));
		}
	}
	return createGen("Checker", checkertype, data, checktable, subformula, std::vector<Pattern>(data.pattern.size(), Pattern::INPUT));
}

DomElemContainer* GrounderFactory::createVarMapping(Variable* const var) {
	Assert(varmapping().find(var)==varmapping().cend());
	_context._mappedvars.insert(var);
	auto d = new DomElemContainer();
	_varmapping[var] = d;
	return d;
}<|MERGE_RESOLUTION|>--- conflicted
+++ resolved
@@ -231,13 +231,13 @@
 	return grounder;
 }
 /*
- Grounder* GrounderFactory::create(const GroundInfo& data, FZRewriter* printer) {
- auto groundtheory = new GroundTheory<SolverPolicy<FZRewriter> >(data.theory->vocabulary(), data.partialstructure->clone());
- groundtheory->initialize(printer, getOption(IntType::GROUNDVERBOSITY), groundtheory->termtranslator());
- GrounderFactory g( { data.partialstructure, data.symbolicstructure }, groundtheory);
- data.theory->accept(&g);
- return g.getTopGrounder();
- }*/
+Grounder* GrounderFactory::create(const GroundInfo& data, FZRewriter* printer) {
+	auto groundtheory = new GroundTheory<SolverPolicy<FZRewriter> >(data.theory->vocabulary(), data.partialstructure->clone());
+	groundtheory->initialize(printer, getOption(IntType::GROUNDVERBOSITY), groundtheory->termtranslator());
+	GrounderFactory g( { data.partialstructure, data.symbolicstructure }, groundtheory);
+	data.theory->accept(&g);
+	return g.getTopGrounder();
+}*/
 
 Grounder* GrounderFactory::ground() {
 	std::vector<Grounder*> grounders;
@@ -354,7 +354,7 @@
 	//tmptheory = FormulaUtils::removeFunctionSymbolsFromDefs(tmptheory, _structure);
 
 	const auto components = theory->components();
-	// NOTE: primitive reorder present: definitions first => important for good lazy grounding at the moment
+		// NOTE: primitive reorder present: definitions first => important for good lazy grounding at the moment
 	// TODO Order the components to optimize the grounding process
 
 	// Create grounders for all components
@@ -410,15 +410,9 @@
 
 void GrounderFactory::visit(const PredForm* pf) {
 	auto temppf = pf->clone();
-<<<<<<< HEAD
 	auto transpf = FormulaUtils::unnestThreeValuedTerms(temppf, _structure, _context._funccontext, getOption(BoolType::CPSUPPORT) && not recursive(pf));
-	// TODO recursive could be more fine-grained (unnest any not rec defined symbol)
+			// TODO recursive could be more fine-grained (unnest any not rec defined symbol)
 	transpf = FormulaUtils::graphFuncsAndAggs(transpf, _structure, getOption(BoolType::CPSUPPORT) && not recursive(pf), _context._funccontext);
-=======
-	auto transpf = FormulaUtils::unnestThreeValuedTerms(temppf, _structure, _context._funccontext, (getOption(BoolType::CPSUPPORT) and not recursive(pf)));
-			// TODO recursive could be more fine-grained (unnest any not rec defined symbol)
-	transpf = FormulaUtils::graphFuncsAndAggs(transpf, _structure, (getOption(BoolType::CPSUPPORT) and not recursive(pf)), _context._funccontext);
->>>>>>> 2bdc6231
 
 	if (transpf != temppf) { // NOTE: the rewriting changed the atom
 		Assert(_context._component != CompContext::HEAD);
@@ -432,8 +426,8 @@
 	// Create grounders for the subterms
 	vector<TermGrounder*> subtermgrounders;
 	vector<SortTable*> argsorttables;
-	SaveContext(); // FIXME why shouldnt savecontext always be accompanied by checking the tseitin type for defined symbols?
-				   // FIXME and why only in some cases check the sign of the formula for inverting the type?
+	SaveContext();// FIXME why shouldnt savecontext always be accompanied by checking the tseitin type for defined symbols?
+	   	   	   	   // FIXME and why only in some cases check the sign of the formula for inverting the type?
 	for (size_t n = 0; n < newpf->subterms().size(); ++n) {
 		descend(newpf->subterms()[n]);
 		subtermgrounders.push_back(getTermGrounder());
@@ -443,16 +437,11 @@
 
 	// Create checkers and grounder
 	if (getOption(BoolType::CPSUPPORT) and not recursive(newpf)) {
-<<<<<<< HEAD
-		Assert(not recursive(newpf) && _context._component != CompContext::HEAD);
-		// Note: CP does not work in the defined case
-=======
 		Assert(not recursive(newpf) and _context._component != CompContext::HEAD); // Note: CP does not work in the defined case
 		TermGrounder* lefttermgrounder;
 		TermGrounder* righttermgrounder;
 		CompType comp;
 		bool useComparisonGrounder = false;
->>>>>>> 2bdc6231
 		if (VocabularyUtils::isIntComparisonPredicate(newpf->symbol(), _structure->vocabulary())) {
 			useComparisonGrounder = true;
 			Assert(subtermgrounders.size() == 2);
@@ -487,41 +476,16 @@
 			_formgrounder = new ComparisonGrounder(getGrounding(), getGrounding()->termtranslator(), lefttermgrounder, comp, righttermgrounder, _context);
 			_formgrounder->setOrig(newpf, varmapping());
 			RestoreContext();
+
+			// FIXME what if CompContext is HEAD?
+
 			if (_context._component == CompContext::SENTENCE) {
 				_topgrounder = getFormGrounder();
 			}
 			deleteDeep(newpf);
 			return;
 		}
-<<<<<<< HEAD
-		if (isa<Function>(*(newpf->symbol()))) {
-			auto function = dynamic_cast<Function*>(newpf->symbol());
-			if (CPSupport::eligibleForCP(function, _structure->vocabulary())) {
-				auto valuegrounder = subtermgrounders.back();
-				subtermgrounders.pop_back();
-				auto comp = CompType::EQ;
-				if (isNeg(newpf->sign())) {
-					comp = negateComp(comp);
-				}
-				SaveContext();
-				auto ftable = _structure->inter(function)->funcTable();
-				auto domain = _structure->inter(function->outsort());
-				auto functermgrounder = new FuncTermGrounder(getGrounding()->termtranslator(), function, ftable, domain, subtermgrounders);
-				//ftgrounder->setOrig(...) TODO
-
-				_formgrounder = new ComparisonGrounder(getGrounding(), getGrounding()->termtranslator(), functermgrounder, comp, valuegrounder, _context);
-				_formgrounder->setOrig(newpf, varmapping());
-				RestoreContext();
-
-				if (_context._component == CompContext::SENTENCE) {
-					_topgrounder = getFormGrounder();
-				}
-				deleteDeep(newpf);
-				return;
-			}
-		}
-=======
->>>>>>> 2bdc6231
+		
 	}
 
 	if (_context._component == CompContext::HEAD) {
@@ -548,8 +512,8 @@
 
 		deleteList(data.fovars);
 
-		_formgrounder = new AtomGrounder(getGrounding(), newpf->sign(), newpf->symbol(), subtermgrounders, data.containers,
-				possTrueChecker, certTrueChecker, _structure->inter(newpf->symbol()), argsorttables, _context);
+		_formgrounder = new AtomGrounder(getGrounding(), newpf->sign(), newpf->symbol(), subtermgrounders, data.containers, possTrueChecker, certTrueChecker,
+				_structure->inter(newpf->symbol()), argsorttables, _context);
 		_formgrounder->setOrig(newpf, varmapping());
 	}
 	if (_context._component == CompContext::SENTENCE) {
@@ -583,7 +547,7 @@
 		mightdolazy = false;
 	}
 	if (not getOption(TSEITINDELAY) || recursive) {
-		// TODO tseitin introduction in inductive definitions is currently not supported (cannot use the incremental clause for that)
+			// TODO tseitin introduction in inductive definitions is currently not supported (cannot use the incremental clause for that)
 		mightdolazy = false;
 	}
 	if (getOption(BoolType::GROUNDLAZILY) && isa<SolverTheory>(*grounding) && mightdolazy) {
@@ -689,7 +653,7 @@
 		mightdolazy = true;
 	}
 	if (not getOption(TSEITINDELAY) || recursive) {
-		// FIXME tseitin introduction in inductive definition is currently not supported (cannot use incremental clause for that)
+			// FIXME tseitin introduction in inductive definition is currently not supported (cannot use incremental clause for that)
 		mightdolazy = false;
 	}
 	ClauseGrounder* grounder = NULL;
@@ -1014,7 +978,7 @@
 
 	// Compute domain
 	SortTable* domain = NULL;
-	if (getOption(BoolType::CPSUPPORT) and CPSupport::eligibleForCP(t, _structure)) {
+	if (getOption(BoolType::CPSUPPORT) and CPSupport::eligibleForCP(t,_structure)) {
 		domain = TermUtils::deriveSmallerSort(t, _structure)->interpretation();
 	}
 
@@ -1163,9 +1127,7 @@
 void checkGeneratorInfinite(InstChecker* gen, Object* original) {
 	if (gen->isInfiniteGenerator()) {
 		Warning::possiblyInfiniteGrounding(toString(original));
-		if (not getOption(BoolType::GROUNDWITHBOUNDS) && not getOption(BoolType::GROUNDLAZILY)) {
-			throw IdpException("Infinite grounding");
-		}
+		throw IdpException("Infinite grounding");
 	}
 }
 
@@ -1179,7 +1141,9 @@
 	}
 	auto gen = GeneratorFactory::create(varcontainers, varsorts, original);
 
-	checkGeneratorInfinite(gen, original);
+	if (not getOption(BoolType::GROUNDWITHBOUNDS) && not getOption(BoolType::GROUNDLAZILY)) {
+		checkGeneratorInfinite(gen, original);
+	}
 	return gen;
 }
 
@@ -1203,8 +1167,10 @@
 		directquanttables.push_back(_structure->inter((*it)->sort()));
 	}
 
-	checkGeneratorInfinite(generator, orig);
-	checkGeneratorInfinite(checker, orig);
+	if (not getOption(BoolType::GROUNDWITHBOUNDS) && not getOption(BoolType::GROUNDLAZILY)) {
+		checkGeneratorInfinite(generator, orig);
+		checkGeneratorInfinite(checker, orig);
+	}
 
 	return GenAndChecker(data.containers, generator, checker, Universe(directquanttables));
 }
@@ -1233,21 +1199,19 @@
 	return data;
 }
 
-InstGenerator* createGen(const std::string& name, TruthType type, const GeneratorData& data, PredTable* table, Formula* subformula,
-		const std::vector<Pattern>& pattern) {
+InstGenerator* createGen(const std::string& name, TruthType type, const GeneratorData& data, PredTable* table, Formula* subformula, const std::vector<Pattern>& pattern){
 	auto checker = GeneratorFactory::create(table, pattern, data.containers, Universe(data.tables), subformula);
-//In either case, the newly created tables are now useless: the bddtable is turned into a treeinstgenerator, the other are also useless
+	//In either case, the newly created tables are now useless: the bddtable is turned into a treeinstgenerator, the other are also useless
 	delete (table);
 
 	if (getOption(IntType::GROUNDVERBOSITY) > 3) {
-		clog << tabs() << name << " for " << toString(type) << ": \n" << tabs() << toString(checker) << "\n";
+		clog << tabs() << name <<" for " << toString(type) << ": \n" << tabs() << toString(checker) << "\n";
 	}
 
 	return checker;
 }
 
-PredTable* GrounderFactory::createTable(Formula* subformula, TruthType type, const std::vector<Variable*>& quantfovars, bool approxvalue,
-		const GeneratorData& data) {
+PredTable* GrounderFactory::createTable(Formula* subformula, TruthType type, const std::vector<Variable*>& quantfovars, bool approxvalue, const GeneratorData& data){
 	auto tempsubformula = subformula->clone();
 	tempsubformula = FormulaUtils::unnestTerms(tempsubformula, getContext()._funccontext, _structure);
 	tempsubformula = FormulaUtils::splitComparisonChains(tempsubformula);
@@ -1273,7 +1237,7 @@
 	PredTable* checktable = NULL;
 	bool approxastrue = checkertype == TruthType::POSS_TRUE || checkertype == TruthType::POSS_FALSE;
 	if (getOption(BoolType::GROUNDWITHBOUNDS)) {
-		checktable = createTable(subformula, checkertype, { }, approxastrue, data);
+		checktable = createTable(subformula, checkertype, {}, approxastrue, data);
 	} else {
 		if (approxastrue) {
 			checktable = TableUtils::createFullPredTable(Universe(data.tables));
