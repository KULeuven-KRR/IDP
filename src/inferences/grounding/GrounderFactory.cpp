--- conflicted
+++ resolved
@@ -657,11 +657,7 @@
 
 	// Handle a top-level conjunction without creating tseitin atoms
 	_context.gentype = qf->isUnivWithSign() ? GenType::CANMAKEFALSE : GenType::CANMAKETRUE;
-<<<<<<< HEAD
-	if (_context._conjPathUntilNode) {
-=======
 	if (_context._conjunctivePathFromRoot) {
->>>>>>> b9d635d9
 		createTopQuantGrounder(qf, newsubformula, gc);
 	} else {
 		createNonTopQuantGrounder(qf, newsubformula, gc);
