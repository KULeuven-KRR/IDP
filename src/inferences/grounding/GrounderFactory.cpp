/****************************************************************
 * Copyright 2010-2012 Katholieke Universiteit Leuven
 *  
 * Use of this software is governed by the GNU LGPLv3.0 license
 * 
 * Written by Broes De Cat, Stef De Pooter, Johan Wittocx
 * and Bart Bogaerts, K.U.Leuven, Departement Computerwetenschappen,
 * Celestijnenlaan 200A, B-3001 Leuven, Belgium
 ****************************************************************/

#include "GrounderFactory.hpp"
#include "IncludeComponents.hpp"

#include <limits>
#include <cmath>
#include <cstdlib>
#include <utility> // for relational operators (namespace rel_ops)
#include "options.hpp"
#include "generators/GeneratorFactory.hpp"
#include "generators/InstGenerator.hpp"
#include "monitors/interactiveprintmonitor.hpp"
#include "grounders/FormulaGrounders.hpp"
#include "grounders/TermGrounders.hpp"
#include "grounders/SetGrounders.hpp"
#include "grounders/DefinitionGrounders.hpp"
#include "lazygrounders/LazyDisjunctiveGrounders.hpp"
//#include "grounders/LazyFormulaGrounders.hpp"
//#include "grounders/LazyRuleGrounder.hpp"
#include "inferences/grounding/grounders/OptimizationTermGrounders.hpp"
#include "visitors/TheoryMutatingVisitor.hpp"
#include "inferences/SolverConnection.hpp"

#include "generators/BasicCheckersAndGenerators.hpp"
#include "generators/TableCheckerAndGenerators.hpp"

#include "theory/TheoryUtils.hpp"

#include "fobdds/FoBdd.hpp"
#include "fobdds/FoBddManager.hpp"
#include "fobdds/FoBddVariable.hpp"
#include "fobdds/FoBddFactory.hpp"

#include "groundtheories/GroundPolicy.hpp"
#include "groundtheories/PrintGroundPolicy.hpp"
#include "groundtheories/SolverTheory.hpp"

#include "structure/StructureComponents.hpp"

#include "inferences/grounding/grounders/Grounder.hpp"

#include "utils/CPUtils.hpp"

using namespace std;
using namespace rel_ops;

template<class T>
void deleteDeep(T& object) {
	object->recursiveDelete();
	object = NULL;
}

GenType operator not(GenType orig) {
	GenType result = GenType::CANMAKEFALSE;
	switch (orig) {
	case GenType::CANMAKEFALSE:
		result = GenType::CANMAKETRUE;
		break;
	case GenType::CANMAKETRUE:
		result = GenType::CANMAKEFALSE;
		break;
	}
	return result;
}

Formula* trueFormula() {
	return new BoolForm(SIGN::POS, true, { }, FormulaParseInfo());
}

Formula* falseFormula() {
	return new BoolForm(SIGN::POS, false, { }, FormulaParseInfo());
}

DefId getIDForUndefined() {
	return DefId(-1);
}

template<typename Grounding>
GrounderFactory::GrounderFactory(const GroundInfo& data, Grounding* grounding, bool nbModelsEquivalent)
		: _theory(data.theory), _minimizeterm(data.minimizeterm), _vocabulary(data.partialstructure->vocabulary()), _structure(data.partialstructure),
			_symstructure(data.symbolicstructure), _grounding(grounding), _nbmodelsequivalent(nbModelsEquivalent) {
	Assert(_symstructure != NULL);

	// Create a symbolic structure if no such structure is given
	if (getOption(IntType::GROUNDVERBOSITY) > 2) {
		clog << tabs() << "Using the following symbolic structure to ground:" << "\n";
		clog << tabs() << toString(_symstructure) << "\n";
	}
}

GrounderFactory::~GrounderFactory() {
}

/**
 * 	Finds out whether a formula contains recursively defined symbols.
 */
bool GrounderFactory::recursive(const Formula* f) {
	for (auto it = _context._defined.cbegin(); it != _context._defined.cend(); ++it) {
		if (f->contains(*it)) {
			return true;
		}
	}
	return false;
}

/**
 *	Initializes the context of the GrounderFactory before visiting a sentence.
 */
void GrounderFactory::InitContext() {
	_context.gentype = GenType::CANMAKEFALSE;
	_context._funccontext = Context::POSITIVE;
	_context._monotone = Context::POSITIVE;
	_context._component = CompContext::SENTENCE;
	_context._tseitin = _nbmodelsequivalent ? TsType::EQ : TsType::IMPL;
	_context.currentDefID = getIDForUndefined();
	_context._defined.clear();
	_context._conjunctivePathFromRoot = true; // NOTE: default true: needs to be set to false in each visit in grounderfactory in which it is no longer the case
	_context._conjPathUntilNode = true;
	_context._allowDelaySearch = true;
	_context._cpablerelation = TruthValue::Unknown;

	_context._mappedvars.clear();
	_varmapping.clear();
}

void GrounderFactory::AggContext() {
	_context.gentype = GenType::CANMAKEFALSE;
	_context._funccontext = Context::POSITIVE;
	_context._tseitin = (_context._tseitin == TsType::RULE) ? TsType::RULE : TsType::EQ;
	_context._component = CompContext::FORMULA;
}

void GrounderFactory::SaveContext() {
	_contextstack.push(_context);
	_context._mappedvars.clear();
}

/**
 *	Restores the context to the top of the stack and pops the stack.
 */
void GrounderFactory::RestoreContext() {
	for (auto it = _context._mappedvars.begin(); it != _context._mappedvars.end(); ++it) {
		auto found = _varmapping.find(*it);
		if (found != _varmapping.end()) {
			_varmapping.erase(found);
		}
	}
	_context._mappedvars.clear();

	_context = _contextstack.top();
	_contextstack.pop();
}

/**
 *	Adapts the context to go one level deeper, and inverting some values if sign is negative
 */
void GrounderFactory::DeeperContext(SIGN sign) {
	// One level deeper
	if (_context._component == CompContext::SENTENCE) {
		_context._component = CompContext::FORMULA;
	}

	// If the parent was no longer conjunctive, the new node also won't be
	if (not _context._conjPathUntilNode) {
		_context._conjunctivePathFromRoot = false;
	}

	// Swap positive, truegen and tseitin according to sign
	if (isNeg(sign)) {
		_context.gentype = not _context.gentype;
		_context._funccontext = not _context._funccontext;
		_context._monotone = not _context._monotone;
		_context._tseitin = invertImplication(_context._tseitin);
	}
}

template<class GroundTheory>
Grounder* GrounderFactory::createGrounder(const GroundInfo& data, GroundTheory groundtheory) {
	Assert(VocabularyUtils::isContainedIn(data.minimizeterm, data.partialstructure->vocabulary()));
	Assert(VocabularyUtils::isSubVocabulary(data.theory->vocabulary(), data.partialstructure->vocabulary()));
	GrounderFactory g(data, groundtheory, data.nbModelsEquivalent);
	return g.ground();
}

/**
 * Creates a grounder for the given theory. The grounding produced by that grounder
 * will be (partially) reduced with respect to the structure _structure of the GrounderFactory.
 * The produced grounding is not passed to a solver, but stored internally as a EcnfTheory.
 * PARAMETERS
 *		theory	- the theory for which a grounder will be created
 * PRECONDITIONS
 *		The vocabulary of theory is a subset of the vocabulary of the structure of the GrounderFactory.
 * RETURNS
 *		A grounder such that calling run() on it produces a grounding.
 *		This grounding can then be obtained by calling grounding() on the grounder.
 */
Grounder* GrounderFactory::create(const GroundInfo& data) {
	auto groundtheory = new GroundTheory<GroundPolicy>(data.theory->vocabulary(), data.partialstructure);
	return createGrounder(data, groundtheory);
}
Grounder* GrounderFactory::create(const GroundInfo& data, InteractivePrintMonitor* monitor) {
	auto groundtheory = new GroundTheory<PrintGroundPolicy>(data.partialstructure);
	groundtheory->initialize(monitor, groundtheory->structure(), groundtheory->translator());
	return createGrounder(data, groundtheory);
}

/**
 *	Creates a grounder for the given theory. The grounding produced by that grounder
 *	will be (partially) reduced with respect to the structure _structure of the GrounderFactory.
 *	The produced grounding is directly passed to the given solver.
 * PARAMETERS
 *		theory	- the theory for which a grounder will be created.
 *		solver	- the solver to which the grounding will be passed.
 * PRECONDITIONS
 *		The vocabulary of theory is a subset of the vocabulary of the structure of the GrounderFactory.
 * RETURNS
 *		A grounder such that calling run() on it produces a grounding.
 *		This grounding can then be obtained by calling grounding() on the grounder.
 *		One or more models of the ground theory can be obtained by calling solve() on
 *		the solver.
 */
Grounder* GrounderFactory::create(const GroundInfo& data, PCSolver* solver) {
	auto groundtheory = new SolverTheory(data.theory->vocabulary(), data.partialstructure);
	groundtheory->initialize(solver, getOption(IntType::GROUNDVERBOSITY), groundtheory->translator());
	auto grounder = createGrounder(data, groundtheory);
	SolverConnection::setTranslator(solver, grounder->getTranslator());
	return grounder;
}
/*
 Grounder* GrounderFactory::create(const GroundInfo& data, FZRewriter* printer) {
 auto groundtheory = new GroundTheory<SolverPolicy<FZRewriter> >(data.theory->vocabulary(), data.partialstructure->clone());
 groundtheory->initialize(printer, getOption(IntType::GROUNDVERBOSITY), groundtheory->translator());
 GrounderFactory g( { data.partialstructure, data.symbolicstructure }, groundtheory);
 data.theory->accept(&g);
 return g.getTopGrounder();
 }*/

Grounder* GrounderFactory::ground() {
	std::vector<Grounder*> grounders;

	allowskolemize = true;

	// NOTE: important that we only add funcconstraints for the theory at hand! e.g. for calculate definitions, we should not find values for the functions not occurring in it!
	FormulaUtils::addFuncConstraints(_theory, _vocabulary, funcconstraints, not getOption(BoolType::CPSUPPORT));
	if (_minimizeterm != NULL) {
		FormulaUtils::addFuncConstraints(_minimizeterm, _vocabulary, funcconstraints, not getOption(BoolType::CPSUPPORT));
	}

	InitContext();
	descend(_theory);
	grounders.push_back(getTopGrounder());

	if (_minimizeterm != NULL) {
		OptimizationGrounder* optimgrounder;
		if (getOption(BoolType::CPSUPPORT) and CPSupport::eligibleForCP(_minimizeterm, _structure)) {
			InitContext();
			descend(_minimizeterm);
			optimgrounder = new VariableOptimizationGrounder(getGrounding(), getTermGrounder(), getContext());
			optimgrounder->setOrig(_minimizeterm);
			grounders.push_back(optimgrounder);
		} else {
			switch (_minimizeterm->type()) {
			case TermType::AGG: {
				auto term = dynamic_cast<const AggTerm*>(_minimizeterm);
				Assert(term != NULL);
				if (term->function() == AggFunction::PROD) {
					for (auto i = term->set()->getSubSets().cbegin(); i != term->set()->getSubSets().cend(); ++i) {
						auto sort = (*i)->getTerm()->sort();
						if (not SortUtils::isSubsort(sort, get(STDSORT::NATSORT)) || _structure->inter(sort)->contains(createDomElem(0))) {
							throw notyetimplemented("Minimization over a product aggregate with negative or zero weights");
						}
					}
				}
				InitContext();
				descend(term->set());
				auto optimgrounder = new AggregateOptimizationGrounder(getGrounding(), term->function(), getSetGrounder(), getContext());
				optimgrounder->setOrig(_minimizeterm);
				grounders.push_back(optimgrounder);
				break;
			}
			case TermType::FUNC:
			case TermType::VAR:
			case TermType::DOM:
				throw notyetimplemented("Optimization over non-aggregate terms without CP support.");
			}
		}
	}

	allowskolemize = false;
	for (auto i = funcconstraints.cbegin(); i != funcconstraints.cend(); ++i) {
		InitContext();
		descend(i->second);
		grounders.push_back(getTopGrounder());
	}
	allowskolemize = true;

	if (grounders.size() == 1) {
		return grounders.front();
	}
	InitContext();
	return new BoolGrounder(getGrounding(), grounders, SIGN::POS, true, getContext());
}

/**
 *	Visits a child and ensures the context is saved before the visit and restored afterwards.
 */
template<typename T>
void GrounderFactory::descend(T child) {
	Assert(child!=NULL);
	SaveContext();

	if (getContext()._component == CompContext::SENTENCE) {
		if (getOption(IntType::GROUNDVERBOSITY) > 1) {
			clog << tabs() << "Creating a grounder for " << toString(child) << "\n";
			if (getOption(IntType::GROUNDVERBOSITY) > 3) {
				pushtab();
			}
		}
	} else {
		if (getOption(IntType::GROUNDVERBOSITY) > 3) {
			clog << tabs() << "Creating a subgrounder for " << toString(child) << "\n";
			pushtab();
		}
	}

	_formgrounder = NULL;
	_termgrounder = NULL;
	_setgrounder = NULL;
	_headgrounder = NULL;
	_rulegrounder = NULL;
	_topgrounder = NULL;

	_context._conjunctivePathFromRoot = _context._conjPathUntilNode;
	_context._conjPathUntilNode = false; // NOTE: overwrite at start of visit if necessary!
	child->accept(this);

	if (getOption(IntType::GROUNDVERBOSITY) > 3) {
		poptab();
	}

	RestoreContext();
}

void GrounderFactory::visit(const Theory* theory) {
	_context._conjPathUntilNode = true;

	// experiment with:
	//tmptheory = FormulaUtils::removeFunctionSymbolsFromDefs(tmptheory, _structure);

	const auto components = theory->components();
	// NOTE: primitive reorder present: definitions first => important for good lazy grounding at the moment
	// TODO Order the components to optimize the grounding process

	// Create grounders for all components
	auto newtheory = theory;

	/*	SKOLEM
	 auto newtheory = new Theory("", _vocabulary, theory->pi());
	 for (auto i = components.cbegin(); i < components.cend(); ++i) {
	 auto component = *i;


	 auto formula = dynamic_cast<Formula*>(*i);
	 // Add definitions etc!
	 // Can we handle subformula  directly if we store the parent quantifiers?
	 if (formula!=NULL && allowskolemize && not _nbmodelsequivalent) { // NOTE: skolemization is not nb-model-equivalent out of the box (might help this in future by changing solver)
	 formula = formula->clone();
	 component = FormulaUtils::skolemize(formula, _vocabulary);
	 FormulaUtils::addFuncConstraints(component, _vocabulary, funcconstraints, getOption(BoolType::CPSUPPORT));
	 }

	 newtheory->add(component);
	 }

	 // bugged:
	 newtheory = FormulaUtils::replaceWithNestedTseitins(newtheory);
	 SKOLEM END
	 */

	std::vector<Grounder*> children;
	const auto components2 = newtheory->components(); // NOTE: primitive reorder present: definitions first
	for (auto i = components2.cbegin(); i < components2.cend(); ++i) {
		InitContext();
		descend(*i);
		children.push_back(getTopGrounder());
	}

	// deleteDeep(newtheory); SKOLEM

	_topgrounder = new BoolGrounder(getGrounding(), children, SIGN::POS, true, getContext());
}

std::vector<SortTable*> getArgTables(Function* function, AbstractStructure* structure) {
	vector<SortTable*> tables;
	for (auto i = function->sorts().cbegin(); i < function->sorts().cend() - 1; ++i) {
		tables.push_back(structure->inter(*i));
	}
	return tables;
}

bool isAggTerm(const Term* term) {
	return term->type() == TermType::AGG;
}

void GrounderFactory::internalVisit(const PredForm* pf){
	auto temppf = pf->clone();
<<<<<<< HEAD
	auto transpf = FormulaUtils::unnestThreeValuedTerms(temppf, _structure, _context._funccontext, getOption(BoolType::CPSUPPORT) and not recursive(pf));
			// TODO recursive could be more fine-grained (unnest any not rec defined symbol)
	transpf = FormulaUtils::graphFuncsAndAggs(transpf, _structure, getOption(BoolType::CPSUPPORT) and not recursive(pf), _context._funccontext);
=======
	auto transpf = FormulaUtils::unnestThreeValuedTerms(temppf, _structure, _context._funccontext, getOption(BoolType::CPSUPPORT) && not recursive(pf));
	// TODO recursive could be more fine-grained (unnest any not rec defined symbol)
	transpf = FormulaUtils::graphFuncsAndAggs(transpf, _structure, getOption(BoolType::CPSUPPORT) && not recursive(pf), _context._funccontext);
>>>>>>> 62d30f87

	if (transpf != temppf) { // NOTE: the rewriting changed the atom
		Assert(_context._component != CompContext::HEAD);
		descend(transpf);
		deleteDeep(transpf);
		return;
	}

	auto newpf = dynamic_cast<PredForm*>(transpf);

	// Create grounders for the subterms
	vector<TermGrounder*> subtermgrounders;
	vector<SortTable*> argsorttables;
	SaveContext(); // FIXME why shouldnt savecontext always be accompanied by checking the tseitin type for defined symbols?
				   // FIXME and why only in some cases check the sign of the formula for inverting the type?
	for (size_t n = 0; n < newpf->subterms().size(); ++n) {
		descend(newpf->subterms()[n]);
		subtermgrounders.push_back(getTermGrounder());
		argsorttables.push_back(_structure->inter(newpf->symbol()->sorts()[n]));
	}
	RestoreContext();

	// Create checkers and grounder
	if (getOption(BoolType::CPSUPPORT) and not recursive(newpf)) {
		Assert(not recursive(newpf) and _context._component != CompContext::HEAD);
		// Note: CP does not work in the defined case
		TermGrounder* lefttermgrounder;
		TermGrounder* righttermgrounder;
		CompType comp;
		bool useComparisonGrounder = false;
		if (VocabularyUtils::isIntComparisonPredicate(newpf->symbol(), _structure->vocabulary())) {
			useComparisonGrounder = true;
			Assert(subtermgrounders.size() == 2);
			comp = VocabularyUtils::getComparisonType(newpf->symbol());
			if (isNeg(newpf->sign())) {
				comp = negateComp(comp);
			}
			lefttermgrounder = subtermgrounders[0];
			righttermgrounder = subtermgrounders[1];
		} else if (newpf->isGraphedFunction()) {
			auto function = dynamic_cast<Function*>(newpf->symbol());
			if (CPSupport::eligibleForCP(function, _structure->vocabulary())) {
				useComparisonGrounder = true;
				comp = CompType::EQ;
				if (isNeg(newpf->sign())) {
					comp = negateComp(comp);
				}
				righttermgrounder = subtermgrounders.back();
				subtermgrounders.pop_back();
				auto ftable = _structure->inter(function)->funcTable();
				auto domain = _structure->inter(function->outsort());
				lefttermgrounder = new FuncTermGrounder(getGrounding()->translator(), function, ftable, domain, getArgTables(function, _structure),
						subtermgrounders);
				//ftgrounder->setOrig(...) TODO
			}
		}
		if (useComparisonGrounder) {
			SaveContext(); // FIXME why shouldnt savecontext always be accompanied by checking the tseitin type for defined symbols?
						   // FIXME and why only in some cases check the sign of the formula for inverting the type?
			if (recursive(newpf)) {
				_context._tseitin = TsType::RULE;
			}
			_formgrounder = new ComparisonGrounder(getGrounding(), lefttermgrounder, comp, righttermgrounder, _context);
			_formgrounder->setOrig(newpf, varmapping());
			RestoreContext();

			// FIXME what if CompContext is HEAD?

			if (_context._component == CompContext::SENTENCE) {
				_topgrounder = getFormGrounder();
			}
			deleteDeep(newpf);
			return;
		}

	}

	if (_context._component == CompContext::HEAD) {
		auto inter = _structure->inter(newpf->symbol());
		_headgrounder = new HeadGrounder(getGrounding(), inter->ct(), inter->cf(), newpf->symbol(), subtermgrounders, argsorttables);
	} else {
		GeneratorData data;
		for (auto it = newpf->subterms().cbegin(); it != newpf->subterms().cend(); ++it) {
			data.containers.push_back(new const DomElemContainer());
			data.tables.push_back(_structure->inter((*it)->sort()));
			data.fovars.push_back(new Variable((*it)->sort()));
		}
		data.pattern = vector<Pattern>(data.containers.size(), Pattern::INPUT);
		auto genpf = newpf;
		if (getOption(BoolType::GROUNDWITHBOUNDS)) {
			auto foterms = TermUtils::makeNewVarTerms(data.fovars);
			genpf = new PredForm(newpf->sign(), newpf->symbol(), foterms, FormulaParseInfo());
		}
		auto possTrueChecker = getChecker(genpf, TruthType::POSS_TRUE, data);
		auto certTrueChecker = getChecker(genpf, TruthType::CERTAIN_TRUE, data);
		if (genpf != newpf) {
			deleteDeep(genpf);
		}

		deleteList(data.fovars);

		_formgrounder = new AtomGrounder(getGrounding(), newpf->sign(), newpf->symbol(), subtermgrounders, data.containers, possTrueChecker, certTrueChecker,
				_structure->inter(newpf->symbol()), argsorttables, _context);
		_formgrounder->setOrig(newpf, varmapping());
	}
	if (_context._component == CompContext::SENTENCE) {
		_topgrounder = getFormGrounder();
	}
	deleteDeep(newpf);
}

void GrounderFactory::visit(const PredForm* pf) {
	// FIXME apparently, transforming any predform which is in fact an aggform really into an aggform goes very wrong
/*	if (VocabularyUtils::isComparisonPredicate(pf->symbol())) {
		auto comp = VocabularyUtils::getComparisonType(pf->symbol());
		AggForm* aggform = NULL;
		if (isAggTerm(pf->subterms()[0])) {
			aggform = new AggForm(pf->sign(), pf->subterms()[1], negateComp(comp), dynamic_cast<AggTerm*>(pf->subterms()[0]), pf->pi());
		}
		if (isAggTerm(pf->subterms()[1])) {
			aggform = new AggForm(pf->sign(), pf->subterms()[0], comp, dynamic_cast<AggTerm*>(pf->subterms()[1]), pf->pi());
		}
		if (aggform != NULL) {
			descend(aggform);
			delete(aggform);
			return;
		}
	}*/
	auto temppf = pf->clone();
	if(VocabularyUtils::isComparisonPredicate(pf->symbol())){
		AggTerm* aggterm = NULL;
		Term* bound = NULL;
		if (isAggTerm(pf->subterms()[0])) {
			aggterm = dynamic_cast<AggTerm*>(pf->subterms()[0]);
			bound = pf->subterms()[1];
		}else if(isAggTerm(pf->subterms()[1])) {
			aggterm = dynamic_cast<AggTerm*>(pf->subterms()[1]);
			bound = pf->subterms()[0];
		}
		if(aggterm!=NULL){
			// Rewrite card op func, card op var, sum op func, sum op var into sum op 0
			if (bound->type() == TermType::FUNC or bound->type() == TermType::VAR) {
				bool newagg = false, newbound = false;
				if (aggterm->function() == AggFunction::CARD) {
					aggterm = new AggTerm(aggterm->set()->clone(), AggFunction::SUM, aggterm->pi());
					newagg = true;
				}
				if (aggterm->function() == AggFunction::SUM) {
					auto minus = get(STDFUNC::UNARYMINUS, { get(STDSORT::INTSORT), get(STDSORT::INTSORT) }, _structure->vocabulary());
					auto newft = new FuncTerm(minus, { bound->clone() }, TermParseInfo());
					auto newset = aggterm->set()->clone();
					newset->addSubSet(new QuantSetExpr( { }, trueFormula(), newft, SetParseInfo()));
					bound = new DomainTerm(get(STDSORT::NATSORT), createDomElem(0), TermParseInfo());
					aggterm = new AggTerm(newset, aggterm->function(), aggterm->pi());
					newagg = true;
					newbound = true;
				}
				if(not newagg){
					aggterm = aggterm->clone();
				}
				if(not newbound){
					bound = bound->clone();
				}
				if(isAggTerm(pf->subterms()[0])){
					temppf = new PredForm(pf->sign(), pf->symbol(), {aggterm, bound}, pf->pi());
				}else{
					temppf = new PredForm(pf->sign(), pf->symbol(), {bound, aggterm}, pf->pi());
				}
			}
		}
	}

	internalVisit(temppf);
	deleteDeep(temppf);
}

void GrounderFactory::visit(const BoolForm* bf) {
	_context._conjPathUntilNode = (_context._conjunctivePathFromRoot and (bf->isConjWithSign() or bf->subformulas().size() == 1));

	// If a disjunction or conj with one subformula, it's subformula can be treated as if it was the root of this formula
	if (isPos(bf->sign()) and bf->subformulas().size() == 1) {
		descend(bf->subformulas()[0]);
	} else {
		if (_context._conjPathUntilNode) {
			createBoolGrounderConjPath(bf);
		} else {
			createBoolGrounderDisjPath(bf);
		}
	}
}

ClauseGrounder* createB(AbstractGroundTheory* grounding, const vector<Grounder*>& sub, const set<Variable*>& freevars, SIGN sign, bool conj,
		const GroundingContext& context, bool recursive) {
	auto disjunction = (not conj && context._monotone == Context::POSITIVE) || (conj && context._monotone == Context::NEGATIVE);
	auto lazyAllowed = getOption(TSEITINDELAY) && (disjunction || context._monotone == Context::BOTH) && sub.size() > 1;
	if (getOption(BoolType::GROUNDLAZILY) && isa<SolverTheory>(*grounding) && lazyAllowed) {
		auto solvertheory = dynamic_cast<SolverTheory*>(grounding);
		return new LazyDisjGrounder(freevars, solvertheory, sub, SIGN::POS, conj, context, recursive);
	} else {
		return new BoolGrounder(grounding, sub, sign, conj, context);
	}
}

// Handle a top-level conjunction without creating tseitin atoms
void GrounderFactory::createBoolGrounderConjPath(const BoolForm* bf) {
	Assert(_context._component == CompContext::SENTENCE);
	// NOTE: to reduce the number of created tseitins, if bf is a negated disjunction, push the negation one level deeper.
	// Take a clone to avoid changing bf
	auto newbf = bf->clone();
	if (not newbf->conj()) {
		newbf->conj(true);
		newbf->negate();
		for (auto it = newbf->subformulas().cbegin(); it != newbf->subformulas().cend(); ++it) {
			(*it)->negate();
		}
	}

	// Visit the subformulas
	vector<Grounder*> sub;
	for (auto it = newbf->subformulas().cbegin(); it != newbf->subformulas().cend(); ++it) {
		descend(*it);
		sub.push_back(getTopGrounder());
	}

	auto boolgrounder = createB(getGrounding(), sub, newbf->freeVars(), newbf->sign(), true, _context, recursive(bf));
	boolgrounder->setOrig(bf, varmapping());
	_topgrounder = boolgrounder;
	deleteDeep(newbf);
}

// Formula bf is not a top-level conjunction
void GrounderFactory::createBoolGrounderDisjPath(const BoolForm* bf) {
	// Create grounders for subformulas
	SaveContext();
	DeeperContext(bf->sign());
	vector<Grounder*> sub;
	for (auto it = bf->subformulas().cbegin(); it != bf->subformulas().cend(); ++it) {
		descend(*it);
		sub.push_back(getFormGrounder());
	}
	RestoreContext();

	// Create grounder
	SaveContext();
	if (recursive(bf)) {
		_context._tseitin = TsType::RULE;
	}

	_formgrounder = createB(getGrounding(), sub, bf->freeVars(), bf->sign(), bf->conj(), _context, recursive(bf));
	RestoreContext();
	_formgrounder->setOrig(bf, varmapping());
	if (_context._component == CompContext::SENTENCE) {
		_topgrounder = getFormGrounder();
	}
}

void GrounderFactory::visit(const QuantForm* qf) {
	_context._conjPathUntilNode = _context._conjunctivePathFromRoot && qf->isUnivWithSign();

	// Create instance generator
	Formula* newsubformula = qf->subformula()->clone();
	// !x phi(x) => generate all x possibly false
	// !x phi(x) => check for x certainly false
	auto gc = createVarsAndGenerators(newsubformula, qf, qf->isUnivWithSign() ? TruthType::POSS_FALSE : TruthType::POSS_TRUE,
			qf->isUnivWithSign() ? TruthType::CERTAIN_FALSE : TruthType::CERTAIN_TRUE);

	// Handle a top-level conjunction without creating tseitin atoms
	_context.gentype = qf->isUnivWithSign() ? GenType::CANMAKEFALSE : GenType::CANMAKETRUE;
	if (_context._conjunctivePathFromRoot) {
		createTopQuantGrounder(qf, newsubformula, gc);
	} else {
		createNonTopQuantGrounder(qf, newsubformula, gc);
	}
	deleteDeep(newsubformula);
}

ClauseGrounder* createQ(AbstractGroundTheory* grounding, FormulaGrounder* subgrounder, QuantForm const * const qf, const GenAndChecker& gc,
		const GroundingContext& context, bool recursive) {
	auto conj = (qf->quant() == QUANT::UNIV);
	auto existential = (not conj and context._monotone == Context::POSITIVE) or (conj and context._monotone == Context::NEGATIVE);
	auto lazyAllowed = getOption(TSEITINDELAY) && (existential || context._monotone == Context::BOTH);
	ClauseGrounder* grounder = NULL;
	if (getOption(BoolType::GROUNDLAZILY) and isa<SolverTheory>(*grounding) and lazyAllowed) {
		auto solvertheory = dynamic_cast<SolverTheory*>(grounding);
		grounder = new LazyExistsGrounder(qf->freeVars(), solvertheory, subgrounder, qf->sign(), qf->quant(), gc._generator, gc._checker, context, recursive);
	} else {
		grounder = new QuantGrounder(grounding, subgrounder, qf->sign(), qf->quant(), gc._generator, gc._checker, context);
	}
	return grounder;
}

void GrounderFactory::createTopQuantGrounder(const QuantForm* qf, Formula* subformula, const GenAndChecker& gc) {
	// NOTE: to reduce the number of tseitins created, negations are pushed deeper whenever relevant:
	// If qf is a negated exist, push the negation one level deeper. Take a clone to avoid changing qf;
	QuantForm* tempqf = NULL;
	if (not qf->isUniv() and qf->sign() == SIGN::NEG) {
		tempqf = qf->clone();
		tempqf->quant(QUANT::UNIV);
		tempqf->negate();
		subformula->negate();
	}
	auto newqf = (tempqf == NULL ? qf : tempqf);

	// Search here to check whether to prevent lower searches, but repeat the search later on on the ground-ready formula
	const PredForm* delayablepf = NULL;
	const PredForm* twindelayablepf = NULL;
	if (not getOption(SATISFIABILITYDELAY)) {
		_context._allowDelaySearch = false;
	}
	if (getOption(BoolType::GROUNDLAZILY) and getOption(SATISFIABILITYDELAY) and getContext()._allowDelaySearch) {
		auto lazycontext = Context::BOTH;
		auto tuple = FormulaUtils::findDoubleDelayLiteral(newqf, _structure, getGrounding()->translator(), lazycontext);
		if (tuple.size() != 2) {
			delayablepf = FormulaUtils::findUnknownBoundLiteral(newqf, _structure, getGrounding()->translator(), lazycontext);
		} else {
			delayablepf = tuple[0];
			twindelayablepf = tuple[1];
		}
	}
	if (delayablepf != NULL) {
		_context._allowDelaySearch = false;
	}

	// Visit subformula
	SaveContext();
	descend(subformula);
	RestoreContext();

	auto subgrounder = dynamic_cast<FormulaGrounder*>(_topgrounder);
	Assert(subgrounder!=NULL);

	FormulaGrounder* grounder = NULL;
	if (delayablepf != NULL) {
		_context._allowDelaySearch = true;
	}
	/*	if (getOption(BoolType::GROUNDLAZILY) and getOption(SATISFIABILITYDELAY) and getContext()._allowDelaySearch) {
	 // TODO issue: subformula might get new variables, but there are not reflected in newq, so the varmapping will not contain them (even if the varmapping is not clean when going back up (which is still done))!
	 //  one example is when functions are unnested

	 auto latestqf = QuantForm(newqf->sign(), newqf->quant(), newqf->quantVars(), subformula, newqf->pi());

	 // Research to get up-to-date predforms!
	 Context lazycontext = Context::BOTH;

	 auto tuple = FormulaUtils::findDoubleDelayLiteral(&latestqf, _structure, getGrounding()->translator(), lazycontext);
	 if (tuple.size() != 2) {
	 delayablepf = FormulaUtils::findUnknownBoundLiteral(&latestqf, _structure, getGrounding()->translator(), lazycontext);
	 } else {
	 delayablepf = tuple[0];
	 twindelayablepf = tuple[1];
	 }

	 if (delayablepf != NULL) {
	 if (twindelayablepf != NULL) {
	 auto terms = delayablepf->args();
	 terms.insert(terms.end(), twindelayablepf->args().cbegin(), twindelayablepf->args().cend());
	 grounder = new LazyTwinDelayUnivGrounder(delayablepf->symbol(), terms, lazycontext, varmapping(), getGrounding(), subgrounder, getContext());
	 } else {
	 grounder = new LazyUnknUnivGrounder(delayablepf, lazycontext, varmapping(), getGrounding(), subgrounder, getContext());
	 }
	 }
	 }*/
	if (grounder == NULL) {
		grounder = createQ(getGrounding(), subgrounder, newqf, gc, getContext(), recursive(newqf));
	}
	Assert(grounder!=NULL);

	grounder->setMaxGroundSize(gc._universe.size() * subgrounder->getMaxGroundSize());
	grounder->setOrig(qf, varmapping());

	_topgrounder = grounder;

	if (tempqf != NULL) {
		deleteDeep(tempqf);
	}
}

void GrounderFactory::createNonTopQuantGrounder(const QuantForm* qf, Formula* subformula, const GenAndChecker& gc) {
	// Create grounder for subformula
	SaveContext();
	DeeperContext(qf->sign());
	descend(subformula);
	RestoreContext();

	// Create the grounder
	SaveContext();
	if (recursive(qf)) {
		_context._tseitin = TsType::RULE;
	}

	auto subsize = _formgrounder->getMaxGroundSize();
	_formgrounder = createQ(getGrounding(), _formgrounder, qf, gc, getContext(), recursive(qf));
	_formgrounder->setMaxGroundSize(gc._universe.size() * subsize);

	RestoreContext();

	_formgrounder->setOrig(qf, varmapping());
	if (_context._component == CompContext::SENTENCE) {
		_topgrounder = _formgrounder;
	}
}

const FOBDD* GrounderFactory::improve(bool approxastrue, const FOBDD* bdd, const vector<Variable*>& fovars) {
	if (getOption(IntType::GROUNDVERBOSITY) > 5) {
		clog << tabs() << "improving the following " << (approxastrue ? "maketrue" : "makefalse") << " BDD:" << "\n";
		pushtab();
		clog << tabs() << toString(bdd) << "\n";
	}
	auto manager = _symstructure->obtainManager();

	// Optimize the query
	FOBDDManager optimizemanager;
	auto copybdd = optimizemanager.getBDD(bdd, manager);

	set<const FOBDDVariable*, CompareBDDVars> copyvars;
	for (auto it = fovars.cbegin(); it != fovars.cend(); ++it) {
		copyvars.insert(optimizemanager.getVariable(*it));
	}
	optimizemanager.optimizeQuery(copybdd, copyvars, { }, _structure);

	// Remove certain leaves
	const FOBDD* pruned = NULL;
	auto mcpa = 1; // TODO experiment with variations?
	if (approxastrue) {
		pruned = optimizemanager.makeMoreTrue(copybdd, copyvars, { }, _structure, mcpa);
	} else {
		pruned = optimizemanager.makeMoreFalse(copybdd, copyvars, { }, _structure, mcpa);
	}

	if (getOption(IntType::GROUNDVERBOSITY) > 5) {
		poptab();
		clog << tabs() << "Resulted in:" << "\n";
		pushtab();
		clog << tabs() << toString(pruned) << "\n";
		poptab();
	}

	return manager->getBDD(pruned, &optimizemanager);
}

void GrounderFactory::visit(const EquivForm* ef) {
	// Create grounders for the subformulas
	SaveContext();
	DeeperContext(ef->sign());
	_context._funccontext = Context::BOTH;
	_context._monotone = Context::BOTH;
	_context._tseitin = TsType::EQ;

	descend(ef->left());
	auto leftgrounder = getFormGrounder();
	descend(ef->right());
	auto rightgrounder = getFormGrounder();
	RestoreContext();

	// Create the grounder
	SaveContext();
	if (recursive(ef)) {
		_context._tseitin = TsType::RULE;
	}
	_formgrounder = new EquivGrounder(getGrounding(), leftgrounder, rightgrounder, ef->sign(), _context);
	RestoreContext();
	if (_context._component == CompContext::SENTENCE) {
		_topgrounder = getFormGrounder();
	}
}

AggForm* GrounderFactory::rewriteSumOrCardIntoSum(AggForm* af, AbstractStructure* structure) {
	// Rewrite card op func, card op var, sum op func, sum op var into sum op 0
	if (af->getBound()->type() == TermType::FUNC or af->getBound()->type() == TermType::VAR) {
		if (af->getAggTerm()->function() == AggFunction::CARD) {
			auto prevaf = af;
			af = new AggForm(af->sign(), af->getBound()->clone(), af->comp(),
					new AggTerm(af->getAggTerm()->set()->clone(), AggFunction::SUM, af->getAggTerm()->pi()), af->pi());
			deleteDeep(prevaf);
			for (auto i = af->getAggTerm()->set()->getSets().cbegin(); i < af->getAggTerm()->set()->getSets().cend(); ++i) {
				Assert((*i)->getTerm()->type()==TermType::DOM);
				Assert(dynamic_cast<DomainTerm*>((*i)->getTerm())->value()->type()==DomainElementType::DET_INT);
				Assert(dynamic_cast<DomainTerm*>((*i)->getTerm())->value()->value()._int==1);
			}
		}
		if (af->getAggTerm()->function() == AggFunction::SUM) {
			auto minus = get(STDFUNC::UNARYMINUS, { get(STDSORT::INTSORT), get(STDSORT::INTSORT) }, structure->vocabulary());
			auto newft = new FuncTerm(minus, { af->getBound()->clone() }, TermParseInfo());
//			auto product = get(STDFUNC::PRODUCT, { get(STDSORT::INTSORT), get(STDSORT::INTSORT), get(STDSORT::INTSORT) }, _structure->vocabulary());
<<<<<<< HEAD
//			auto newft = new FuncTerm(product, { clonedaf->getBound()->clone(), new DomainTerm(get(STDSORT::INTSORT), createDomElem(-1), TermParseInfo()) }, TermParseInfo());
			auto newset = clonedaf->getAggTerm()->set()->clone();
=======
//			auto newft = new FuncTerm(product, // newft = -1 * bound
//					{ clonedaf->getBound()->clone(), new DomainTerm(get(STDSORT::INTSORT), createDomElem(-1), TermParseInfo()) },
//					TermParseInfo());
			auto newset = af->getAggTerm()->set()->clone();
>>>>>>> 62d30f87
			newset->addSubSet(new QuantSetExpr( { }, trueFormula(), newft, SetParseInfo()));
			auto temp = new AggForm(af->sign(), new DomainTerm(get(STDSORT::NATSORT), createDomElem(0), TermParseInfo()), af->comp(),
					new AggTerm(newset, af->getAggTerm()->function(), af->getAggTerm()->pi()), af->pi());
			deleteDeep(af);
			af = temp;
		}
	}
	return af;
}


void GrounderFactory::visit(const AggForm* af) {
	auto clonedaf = rewriteSumOrCardIntoSum(af->clone(), _structure);

	Formula* transaf = FormulaUtils::unnestThreeValuedTerms(clonedaf->clone(), _structure, _context._funccontext,
			(getOption(CPSUPPORT) and not recursive(clonedaf)));
	// TODO recursive could be more fine-grained (unnest any not rec defined symbol)
	transaf = FormulaUtils::graphFuncsAndAggs(transaf, _structure, (getOption(CPSUPPORT) and not recursive(clonedaf)), _context._funccontext);
	if (recursive(transaf)) {
		transaf = FormulaUtils::splitIntoMonotoneAgg(transaf);
	}

	deleteDeep(clonedaf);

	if(not isa<AggForm>(*transaf)){
		if (isa<PredForm>(*transaf)) { // Rewriting created a predform again, so do NOT recurse!
			internalVisit(dynamic_cast<PredForm*>(transaf));
		}else{
			descend(transaf);
		}
		deleteDeep(transaf);
		return;
	}

	auto newaf = dynamic_cast<AggForm*>(transaf);

	// Use CP support if possible
	if (getOption(CPSUPPORT) and not recursive(newaf) and CPSupport::eligibleForCP(newaf->getAggTerm(), _structure)
			and CPSupport::eligibleForCP(newaf->getBound(), _structure)) {
		auto comp = newaf->comp();
		if (isNeg(newaf->sign())) {
			comp = negateComp(comp);
		}
		descend(newaf->getAggTerm());
		auto boundgrounder = getTermGrounder();
		descend(newaf->getBound());
		auto termgrounder = getTermGrounder();
		_formgrounder = new ComparisonGrounder(getGrounding(), termgrounder, comp, boundgrounder, _context);
		if (_context._component == CompContext::SENTENCE) {
			_topgrounder = getFormGrounder();
		}
		deleteDeep(newaf);
		return;
	}

	// Create grounder for the bound
	descend(newaf->getBound());
	auto boundgrounder = getTermGrounder();

	// Create grounder for the set
	SaveContext();
	if (recursive(newaf)) {
		Assert(FormulaUtils::isMonotone(newaf) or FormulaUtils::isAntimonotone(newaf));
	}
	DeeperContext((not FormulaUtils::isAntimonotone(newaf)) ? SIGN::POS : SIGN::NEG);
	descend(newaf->getAggTerm()->set());
	auto setgrounder = getSetGrounder();
	RestoreContext();

	// Create aggregate grounder
	SaveContext();
	if (recursive(newaf)) {
		_context._tseitin = TsType::RULE;
	}
	if (isNeg(newaf->sign())) {
		_context._tseitin = invertImplication(_context._tseitin);
	}
	_formgrounder = new AggGrounder(getGrounding(), _context, newaf->getAggTerm()->function(), setgrounder, boundgrounder, newaf->comp(), newaf->sign());

	RestoreContext();
	if (_context._component == CompContext::SENTENCE) {
		_topgrounder = getFormGrounder();
	}
	deleteDeep(newaf);
}

void GrounderFactory::visit(const EqChainForm* ef) {
	_context._conjPathUntilNode = _context._conjunctivePathFromRoot;
	Formula* f = ef->clone();
	f = FormulaUtils::splitComparisonChains(f, getGrounding()->vocabulary());
	descend(f);
	deleteDeep(f);
}

void GrounderFactory::visit(const VarTerm* t) {
	Assert(varmapping().find(t->var()) != varmapping().cend());
	_termgrounder = new VarTermGrounder(varmapping().find(t->var())->second);
	_termgrounder->setOrig(t, varmapping());
}

void GrounderFactory::visit(const DomainTerm* t) {
	_termgrounder = new DomTermGrounder(t->value());
	_termgrounder->setOrig(t, varmapping());
}

void GrounderFactory::visit(const FuncTerm* t) {
	// Create grounders for subterms
	vector<TermGrounder*> subtermgrounders;
	for (auto it = t->subterms().cbegin(); it != t->subterms().cend(); ++it) {
		descend(*it);
		subtermgrounders.push_back(getTermGrounder());
	}

	// Create term grounder
	auto function = t->function();
	auto ftable = _structure->inter(function)->funcTable();
	auto domain = _structure->inter(function->outsort());
	if (getOption(BoolType::CPSUPPORT) and FuncUtils::isIntSum(function, _structure->vocabulary())) {
		_termgrounder = new SumTermGrounder(getGrounding()->translator(), ftable, domain, subtermgrounders[0], subtermgrounders[1],
				is(function, STDFUNC::ADDITION) ? ST_PLUS : ST_MINUS);
	} else if (getOption(BoolType::CPSUPPORT) and TermUtils::isTermWithIntFactor(t, _structure)) {
		if (TermUtils::isFactor(t->subterms()[0], _structure)) { //TODO move switch to constructor?
			_termgrounder = new TermWithFactorGrounder(getGrounding()->translator(), ftable, domain, subtermgrounders[0], subtermgrounders[1]);
		} else {
			Assert(TermUtils::isFactor(t->subterms()[1], _structure));
			_termgrounder = new TermWithFactorGrounder(getGrounding()->translator(), ftable, domain, subtermgrounders[1], subtermgrounders[0]);
		}
	} else if (getOption(BoolType::CPSUPPORT) and is(function, STDFUNC::UNARYMINUS) and FuncUtils::isIntFunc(function, _vocabulary)) {
		auto product = get(STDFUNC::PRODUCT, { get(STDSORT::INTSORT), get(STDSORT::INTSORT), get(STDSORT::INTSORT) }, _structure->vocabulary());
		auto producttable = _structure->inter(product)->funcTable();
		auto factorterm = new DomainTerm(get(STDSORT::INTSORT), createDomElem(-1), TermParseInfo());
		descend(factorterm);
		auto factorgrounder = getTermGrounder();
		_termgrounder = new TermWithFactorGrounder(getGrounding()->translator(), producttable, domain, factorgrounder, subtermgrounders[0]);
	} else {
		_termgrounder = new FuncTermGrounder(getGrounding()->translator(), function, ftable, domain, getArgTables(function, _structure), subtermgrounders);
	}

	_termgrounder->setOrig(t, varmapping());
}

void GrounderFactory::visit(const AggTerm* t) {
	Assert(SetUtils::approxTwoValued(t->set(),_structure) or getOption(BoolType::CPSUPPORT));

	SaveContext();
	if (getOption(BoolType::CPSUPPORT) and CPSupport::eligibleForCP(t->function())) {
		_context._cpablerelation = TruthValue::True;
	}

	// Create set grounder
	descend(t->set());

	// Compute domain
	SortTable* domain = NULL;
	if (getOption(BoolType::CPSUPPORT) and CPSupport::eligibleForCP(t, _structure)) {
		domain = TermUtils::deriveSmallerSort(t, _structure)->interpretation();
	}
	RestoreContext();

	// Create term grounder
	_termgrounder = new AggTermGrounder(getGrounding()->translator(), t->function(), domain, getSetGrounder());
	_termgrounder->setOrig(t, varmapping());
}

void GrounderFactory::visit(const EnumSetExpr* s) {
	// Create grounders for formulas and weights
	vector<QuantSetGrounder*> subgrounders;
	SaveContext();
	AggContext();
	for (auto i = s->getSets().cbegin(); i < s->getSets().cend(); ++i) {
		descend(*i);
		Assert(_quantsetgrounder!=NULL);
		subgrounders.push_back(_quantsetgrounder);
	}
	RestoreContext();

	_setgrounder = new EnumSetGrounder(getGrounding()->translator(), subgrounders);
}

void GrounderFactory::visit(const QuantSetExpr* origqs) {
	// Move three-valued terms in the set expression: from term to condition
	auto transqs = SetUtils::unnestThreeValuedTerms(origqs->clone(), _structure, _context._funccontext, getOption(CPSUPPORT), _context._cpablerelation);
	if (not isa<QuantSetExpr>(*transqs)) {
		descend(transqs);
		return;
	}
	auto newqs = dynamic_cast<QuantSetExpr*>(transqs);
	auto newsubformula = newqs->getCondition()->clone();

	// NOTE: generator generates possibly true instances, checker checks the certainly true ones
	auto gc = createVarsAndGenerators(newsubformula, newqs, TruthType::POSS_TRUE, TruthType::CERTAIN_TRUE);

	// Create grounder for subformula
	SaveContext();
	AggContext();
	descend(newqs->getCondition());
	auto subgr = getFormGrounder();
	RestoreContext();

	// Create grounder for weight
	descend(newqs->getTerm());
	auto wgr = getTermGrounder();

	_quantsetgrounder = new QuantSetGrounder(getGrounding()->translator(), subgr, gc._generator, gc._checker, wgr);
	_setgrounder = _quantsetgrounder;
	delete newqs;
}

void GrounderFactory::visit(const Definition* def) {
	// Store defined predicates
	for (auto it = def->defsymbols().cbegin(); it != def->defsymbols().cend(); ++it) {
		_context._defined.insert(*it);
	}

	_context.currentDefID = def->getID();

	// Create rule grounders
	vector<RuleGrounder*> subgrounders;
	for (auto it = def->rules().cbegin(); it != def->rules().cend(); ++it) {
		descend(*it);
		subgrounders.push_back(getRuleGrounder());
	}

	_topgrounder = new DefinitionGrounder(getGrounding(), subgrounders, _context);
}

void GrounderFactory::visit(const Rule* rule) {
	auto newrule = rule->clone();
	//FIXME: if negations are already pushed, this is too much work. But on the other hand, checking if they are pushed is as expensive as pushing them
	//However, pushing negations here is important to avoid errors such as {p <- ~~p} turning into {p <- ~q; q<- ~p}
	newrule->body(FormulaUtils::pushNegations(newrule->body()));
	newrule = DefinitionUtils::unnestThreeValuedTerms(newrule, _structure, _context._funccontext, getOption(CPSUPPORT));

	/*	auto groundlazily = false;
	 if (getOption(SATISFIABILITYDELAY)) {
	 groundlazily = getGrounding()->translator()->canBeDelayedOn(newrule->head()->symbol(), Context::BOTH, _context.getCurrentDefID());
	 }
	 if (groundlazily) { // NOTE: lazy grounding cannot handle head terms containing nested variables
	 newrule = DefinitionUtils::unnestHeadTermsContainingVars(newrule, _structure, _context._funccontext);
	 }*/

	// Split the quantified variables in two categories:
	//		1. the variables that only occur in the head
	//		2. the variables that occur in the body (and possibly in the head)
	varlist bodyvars, headvars;
	for (auto it = newrule->quantVars().cbegin(); it != newrule->quantVars().cend(); ++it) {
		/*		if (groundlazily) {
		 if (not newrule->head()->contains(*it)) {
		 // NOTE: for lazygroundrules, we need a generator for all variables NOT occurring in the head!
		 bodyvars.push_back(*it);
		 } else {
		 headvars.push_back(*it);
		 createVarMapping(*it);
		 }
		 } else {*/
		if (newrule->body()->contains(*it)) {
			bodyvars.push_back(*it);
		} else {
			headvars.push_back(*it);
		}
//		}
	}
	InstGenerator *headgen = NULL, *bodygen = NULL;
//	if (not groundlazily) {
	headgen = createVarMapAndGenerator(newrule->head(), headvars);
//	}
	bodygen = createVarMapAndGenerator(newrule->body(), bodyvars);

	// Create head grounder
	SaveContext();
	_context._component = CompContext::HEAD;
	descend(newrule->head());
	auto headgrounder = _headgrounder;
	RestoreContext();

	// Create body grounder
	SaveContext();
	_context._funccontext = Context::NEGATIVE; // minimize truth value of rule bodies
	_context._monotone = Context::POSITIVE;
	_context.gentype = GenType::CANMAKETRUE; // body instance generator corresponds to an existential quantifier
	_context._component = CompContext::FORMULA;
	_context._tseitin = TsType::EQ; // NOTE: this is allowed, as for any formula, it is checked whether it contains defined symbols and in that case, it grounds as if TsType::RULE
	descend(newrule->body());
	auto bodygrounder = getFormGrounder();
	RestoreContext();

	// Create rule grounder
	if (recursive(newrule->body())) {
		_context._tseitin = TsType::RULE;
	}
//	if (groundlazily) {
//		_rulegrounder = new LazyRuleGrounder(rule, newrule->head()->args(), headgrounder, bodygrounder, bodygen, _context);
//	} else {
	_rulegrounder = new FullRuleGrounder(rule, headgrounder, bodygrounder, headgen, bodygen, _context);
//	}

	deleteDeep(newrule);
}

template<typename Object>
void checkGeneratorInfinite(InstChecker* gen, Object* original) {
	if (gen->isInfiniteGenerator()) {
		Warning::possiblyInfiniteGrounding(toString(original));
		throw IdpException("Infinite grounding");
	}
}

template<class VarList>
InstGenerator* GrounderFactory::createVarMapAndGenerator(const Formula* original, const VarList& vars) {
	vector<SortTable*> varsorts;
	vector<const DomElemContainer*> varcontainers;
	for (auto it = vars.cbegin(); it != vars.cend(); ++it) {
		varcontainers.push_back(createVarMapping(*it));
		varsorts.push_back(structure()->inter((*it)->sort()));
	}
	auto gen = GeneratorFactory::create(varcontainers, varsorts, original);

	if (not getOption(BoolType::GROUNDWITHBOUNDS) && not getOption(BoolType::GROUNDLAZILY)) {
		checkGeneratorInfinite(gen, original);
	}
	return gen;
}

template<typename OrigConstruct>
GenAndChecker GrounderFactory::createVarsAndGenerators(Formula* subformula, OrigConstruct* orig, TruthType generatortype, TruthType checkertype) {
	vector<Variable*> fovars, quantfovars;
	vector<Pattern> pattern;
	for (auto it = orig->quantVars().cbegin(); it != orig->quantVars().cend(); ++it) {
		quantfovars.push_back(*it);
	}
	for (auto it = orig->freeVars().cbegin(); it != orig->freeVars().cend(); ++it) {
		fovars.push_back(*it);
	}

	auto data = getPatternAndContainers(quantfovars, fovars);
	auto generator = getGenerator(subformula, generatortype, data);
	auto checker = getChecker(subformula, checkertype, data);

	vector<SortTable*> directquanttables;
	for (auto it = orig->quantVars().cbegin(); it != orig->quantVars().cend(); ++it) {
		directquanttables.push_back(_structure->inter((*it)->sort()));
	}

	if (not getOption(BoolType::GROUNDWITHBOUNDS) && not getOption(BoolType::GROUNDLAZILY)) {
		checkGeneratorInfinite(generator, orig);
		checkGeneratorInfinite(checker, orig);
	}

	return GenAndChecker(data.containers, generator, checker, Universe(directquanttables));
}

GeneratorData GrounderFactory::getPatternAndContainers(std::vector<Variable*> quantfovars, std::vector<Variable*> remvars) {
	GeneratorData data;
	data.quantfovars = quantfovars;
	data.fovars = data.quantfovars;
	data.fovars.insert(data.fovars.end(), remvars.cbegin(), remvars.cend());
	for (auto i = data.fovars.cbegin(); i < data.fovars.cend(); ++i) {
		auto st = _structure->inter((*i)->sort());
		data.tables.push_back(st);
	}

	for (auto it = quantfovars.cbegin(); it != quantfovars.cend(); ++it) {
		auto d = createVarMapping(*it);
		data.containers.push_back(d);
		data.pattern.push_back(Pattern::OUTPUT);
	}
	for (auto it = remvars.cbegin(); it != remvars.cend(); ++it) {
		Assert(varmapping().find(*it) != varmapping().cend());
		// Should already have a varmapping
		data.containers.push_back(varmapping().at(*it));
		data.pattern.push_back(Pattern::INPUT);
	}
	return data;
}

InstGenerator* createGen(const std::string& name, TruthType type, const GeneratorData& data, PredTable* table, Formula* subformula,
		const std::vector<Pattern>& pattern) {
	auto checker = GeneratorFactory::create(table, pattern, data.containers, Universe(data.tables), subformula);
	//In either case, the newly created tables are now useless: the bddtable is turned into a treeinstgenerator, the other are also useless
	delete (table);

	if (getOption(IntType::GROUNDVERBOSITY) > 3) {
		clog << tabs() << name << " for " << toString(type) << ": \n" << tabs() << toString(checker) << "\n";
	}

	return checker;
}

PredTable* GrounderFactory::createTable(Formula* subformula, TruthType type, const std::vector<Variable*>& quantfovars, bool approxvalue,
		const GeneratorData& data) {
	auto tempsubformula = subformula->clone();
	tempsubformula = FormulaUtils::unnestTerms(tempsubformula, getContext()._funccontext, _structure);
	tempsubformula = FormulaUtils::splitComparisonChains(tempsubformula);
	tempsubformula = FormulaUtils::graphFuncsAndAggs(tempsubformula, _structure, false, getContext()._funccontext);
	auto bdd = _symstructure->evaluate(tempsubformula, type); // !x phi(x) => generate all x possibly false
	bdd = improve(approxvalue, bdd, quantfovars);
	auto table = new PredTable(new BDDInternalPredTable(bdd, _symstructure->obtainManager(), data.fovars, _structure), Universe(data.tables));
	deleteDeep(tempsubformula);
	return table;
}

InstGenerator* GrounderFactory::getGenerator(Formula* subformula, TruthType generatortype, const GeneratorData& data) {
	PredTable* gentable = NULL;
	if (getOption(BoolType::GROUNDWITHBOUNDS)) {
		gentable = createTable(subformula, generatortype, data.quantfovars, true, data);
	} else {
		gentable = TableUtils::createFullPredTable(Universe(data.tables));
	}
	return createGen("Generator", generatortype, data, gentable, subformula, data.pattern);
}

InstChecker* GrounderFactory::getChecker(Formula* subformula, TruthType checkertype, const GeneratorData& data) {
	PredTable* checktable = NULL;
	bool approxastrue = checkertype == TruthType::POSS_TRUE || checkertype == TruthType::POSS_FALSE;
	if (getOption(BoolType::GROUNDWITHBOUNDS)) {
		checktable = createTable(subformula, checkertype, { }, approxastrue, data);
	} else {
		if (approxastrue) {
			checktable = TableUtils::createFullPredTable(Universe(data.tables));
		} else {
			checktable = TableUtils::createPredTable(Universe(data.tables));
		}
	}
	return createGen("Checker", checkertype, data, checktable, subformula, std::vector<Pattern>(data.pattern.size(), Pattern::INPUT));
}

DomElemContainer* GrounderFactory::createVarMapping(Variable* const var) {
	Assert(varmapping().find(var)==varmapping().cend());
	_context._mappedvars.insert(var);
	auto d = new DomElemContainer();
	_varmapping[var] = d;
	return d;
}<|MERGE_RESOLUTION|>--- conflicted
+++ resolved
@@ -413,15 +413,9 @@
 
 void GrounderFactory::internalVisit(const PredForm* pf){
 	auto temppf = pf->clone();
-<<<<<<< HEAD
 	auto transpf = FormulaUtils::unnestThreeValuedTerms(temppf, _structure, _context._funccontext, getOption(BoolType::CPSUPPORT) and not recursive(pf));
-			// TODO recursive could be more fine-grained (unnest any not rec defined symbol)
+	// TODO recursive could be more fine-grained (unnest any not rec defined symbol)
 	transpf = FormulaUtils::graphFuncsAndAggs(transpf, _structure, getOption(BoolType::CPSUPPORT) and not recursive(pf), _context._funccontext);
-=======
-	auto transpf = FormulaUtils::unnestThreeValuedTerms(temppf, _structure, _context._funccontext, getOption(BoolType::CPSUPPORT) && not recursive(pf));
-	// TODO recursive could be more fine-grained (unnest any not rec defined symbol)
-	transpf = FormulaUtils::graphFuncsAndAggs(transpf, _structure, getOption(BoolType::CPSUPPORT) && not recursive(pf), _context._funccontext);
->>>>>>> 62d30f87
 
 	if (transpf != temppf) { // NOTE: the rewriting changed the atom
 		Assert(_context._component != CompContext::HEAD);
@@ -906,15 +900,8 @@
 			auto minus = get(STDFUNC::UNARYMINUS, { get(STDSORT::INTSORT), get(STDSORT::INTSORT) }, structure->vocabulary());
 			auto newft = new FuncTerm(minus, { af->getBound()->clone() }, TermParseInfo());
 //			auto product = get(STDFUNC::PRODUCT, { get(STDSORT::INTSORT), get(STDSORT::INTSORT), get(STDSORT::INTSORT) }, _structure->vocabulary());
-<<<<<<< HEAD
 //			auto newft = new FuncTerm(product, { clonedaf->getBound()->clone(), new DomainTerm(get(STDSORT::INTSORT), createDomElem(-1), TermParseInfo()) }, TermParseInfo());
-			auto newset = clonedaf->getAggTerm()->set()->clone();
-=======
-//			auto newft = new FuncTerm(product, // newft = -1 * bound
-//					{ clonedaf->getBound()->clone(), new DomainTerm(get(STDSORT::INTSORT), createDomElem(-1), TermParseInfo()) },
-//					TermParseInfo());
 			auto newset = af->getAggTerm()->set()->clone();
->>>>>>> 62d30f87
 			newset->addSubSet(new QuantSetExpr( { }, trueFormula(), newft, SetParseInfo()));
 			auto temp = new AggForm(af->sign(), new DomainTerm(get(STDSORT::NATSORT), createDomElem(0), TermParseInfo()), af->comp(),
 					new AggTerm(newset, af->getAggTerm()->function(), af->getAggTerm()->pi()), af->pi());
