/****************************************************************
 * Copyright 2010-2012 Katholieke Universiteit Leuven
 *  
 * Use of this software is governed by the GNU LGPLv3.0 license
 * 
 * Written by Broes De Cat, Stef De Pooter, Johan Wittocx
 * and Bart Bogaerts, K.U.Leuven, Departement Computerwetenschappen,
 * Celestijnenlaan 200A, B-3001 Leuven, Belgium
 ****************************************************************/

#include "GrounderFactory.hpp"
#include "IncludeComponents.hpp"

#include <limits>
#include <cmath>
#include <cstdlib>
#include <utility> // for relational operators (namespace rel_ops)
#include "options.hpp"
#include "generators/GeneratorFactory.hpp"
#include "generators/InstGenerator.hpp"
#include "monitors/interactiveprintmonitor.hpp"
#include "grounders/FormulaGrounders.hpp"
#include "grounders/TermGrounders.hpp"
#include "grounders/SetGrounders.hpp"
#include "grounders/DefinitionGrounders.hpp"
#include "grounders/LazyFormulaGrounders.hpp"
#include "grounders/LazyRuleGrounder.hpp"
#include "visitors/TheoryMutatingVisitor.hpp"
#include "inferences/SolverConnection.hpp"

#include "generators/BasicCheckersAndGenerators.hpp"
#include "generators/TableCheckerAndGenerators.hpp"

#include "theory/TheoryUtils.hpp"

#include "fobdds/FoBdd.hpp"
#include "fobdds/FoBddManager.hpp"
#include "fobdds/FoBddVariable.hpp"
#include "fobdds/FoBddFactory.hpp"

#include "groundtheories/GroundPolicy.hpp"
#include "groundtheories/PrintGroundPolicy.hpp"
#include "groundtheories/SolverTheory.hpp"

using namespace std;
using namespace rel_ops;

GenType operator not(GenType orig) {
	GenType result = GenType::CANMAKEFALSE;
	switch (orig) {
	case GenType::CANMAKEFALSE:
		result = GenType::CANMAKETRUE;
		break;
	case GenType::CANMAKETRUE:
		result = GenType::CANMAKEFALSE;
		break;
	}
	return result;
}

int getIDForUndefined() {
	return -1;
}

double MCPA = 1; // TODO: constant currently used when pruning bdds. Should be made context dependent

template<typename Grounding>
GrounderFactory::GrounderFactory(const GroundStructureInfo& data, Grounding* grounding)
		: _structure(data.partialstructure), _symstructure(data.symbolicstructure), _grounding(grounding) {

	Assert(_symstructure != NULL);

	// Create a symbolic structure if no such structure is given
	if (getOption(IntType::GROUNDVERBOSITY) > 2) {
		clog << tabs() << "Using the following symbolic structure to ground:" << "\n";
		clog << tabs() << toString(_symstructure) << "\n";

	}
}

GrounderFactory::~GrounderFactory() {
}

/**
 * 	Finds out whether a formula contains recursively defined symbols.
 */
bool GrounderFactory::recursive(const Formula* f) {
	for (auto it = _context._defined.cbegin(); it != _context._defined.cend(); ++it) {
		if (f->contains(*it)) {
			return true;
		}
	}
	return false;
}

/**
 *	Initializes the context of the GrounderFactory before visiting a sentence.
 */
void GrounderFactory::InitContext() {
	_context.gentype = GenType::CANMAKEFALSE;
	_context._funccontext = Context::POSITIVE;
	_context._monotone = Context::POSITIVE;
	_context._component = CompContext::SENTENCE;
	_context._tseitin = (getOption(NBMODELS) != 1) ? TsType::EQ : TsType::IMPL;
	_context.currentDefID = getIDForUndefined();
	_context._defined.clear();
	_context._conjunctivePathFromRoot = true; // NOTE: default true: needs to be set to false in each visit in grounderfactory in which it is no longer the case
	_context._conjPathUntilNode = true;
	_context._allowDelaySearch = true;

	_context._mappedvars.clear();
	_varmapping.clear();
}

void GrounderFactory::AggContext() {
	_context.gentype = GenType::CANMAKEFALSE;
	_context._funccontext = Context::POSITIVE;
	_context._tseitin = (_context._tseitin == TsType::RULE) ? TsType::RULE : TsType::EQ;
	_context._component = CompContext::FORMULA;
}

/**
 *	void GrounderFactory::SaveContext()
 *	DESCRIPTION
 *		Pushes the current context on a stack
 */
void GrounderFactory::SaveContext() {
	_contextstack.push(_context);
	_context._mappedvars.clear();
}

/**
 * void GrounderFactory::RestoreContext()
 * DESCRIPTION
 *		Restores the context to the top of the stack and pops the stack.
 */
void GrounderFactory::RestoreContext() {
	for (auto it = _context._mappedvars.begin(); it != _context._mappedvars.end(); ++it) {
		auto found = _varmapping.find(*it);
		if (found != _varmapping.end()) {
			_varmapping.erase(found); // FIXME: this should be disabled currently for lazy grounding
		}
	}
	_context._mappedvars.clear();

	_context = _contextstack.top();
	_contextstack.pop();
}

/**
 * void GrounderFactory::DeeperContext(bool sign)
 * DESCRIPTION
 *		Adapts the context to go one level deeper, and inverting some values if sign is negative
 * PARAMETERS
 *		sign	- the sign
 */
void GrounderFactory::DeeperContext(SIGN sign) {
	// One level deeper
	if (_context._component == CompContext::SENTENCE) {
		_context._component = CompContext::FORMULA;
	}

	// If the parent was no longer conjunctive, the new node also won't be
	if (not _context._conjPathUntilNode) {
		_context._conjunctivePathFromRoot = false;
	}

	// Swap positive, truegen and tseitin according to sign
	if (isNeg(sign)) {
		_context.gentype = not _context.gentype;
		_context._funccontext = not _context._funccontext;
		_context._monotone = not _context._monotone;
		_context._tseitin = reverseImplication(_context._tseitin);
	}
}

/**
 * void GrounderFactory::descend(Term* t)
 * DESCRIPTION
 *		Visits a child and ensures the context is saved before the visit and restored afterwards.
 * PARAMETERS
 *		child	- the child to be visited.
 */
template<typename T>
void GrounderFactory::descend(T* child) {
	SaveContext();
	_formgrounder = NULL;
	_termgrounder = NULL;
	_setgrounder = NULL;
	_headgrounder = NULL;
	_rulegrounder = NULL;
	_topgrounder = NULL;
	child->accept(this);
	RestoreContext();
}

// TODO it would be useful to be able to guarantee, given some theory, what properties hold for it
// e.g., if pushnegations has been done, some flag might indicate that.

/**
 * TopLevelGrounder* GrounderFactory::create(const AbstractTheory* theory)
 * DESCRIPTION
 *		Creates a grounder for the given theory. The grounding produced by that grounder
 *		will be (partially) reduced with respect to the structure _structure of the GrounderFactory.
 *		The produced grounding is not passed to a solver, but stored internally as a EcnfTheory.
 * PARAMETERS
 *		theory	- the theory for which a grounder will be created
 * PRECONDITIONS
 *		The vocabulary of theory is a subset of the vocabulary of the structure of the GrounderFactory. TODO is this checked or guaranteed?
 * RETURNS
 *		A grounder such that calling run() on it produces a grounding.
 *		This grounding can then be obtained by calling grounding() on the grounder.
 */
Grounder* GrounderFactory::create(const GroundInfo& data) {
	auto groundtheory = new GroundTheory<GroundPolicy>(data.theory->vocabulary(), data.partialstructure->clone());
	GrounderFactory g( { data.partialstructure, data.symbolicstructure }, groundtheory);
	data.theory->accept(&g);
	return g.getTopGrounder();
}
Grounder* GrounderFactory::create(const GroundInfo& data, InteractivePrintMonitor* monitor) {
	auto groundtheory = new GroundTheory<PrintGroundPolicy>(data.partialstructure->clone());
	groundtheory->initialize(monitor, groundtheory->structure(), groundtheory->translator(), groundtheory->termtranslator());
	GrounderFactory g( { data.partialstructure, data.symbolicstructure }, groundtheory);
	data.theory->accept(&g);
	return g.getTopGrounder();
}

/**
 * TopLevelGrounder* GrounderFactory::create(const AbstractTheory* theory, SATSolver* solver)
 * DESCRIPTION
 *		Creates a grounder for the given theory. The grounding produced by that grounder
 *		will be (partially) reduced with respect to the structure _structure of the GrounderFactory.
 *		The produced grounding is directly passed to the given solver.
 * PARAMETERS
 *		theory	- the theory for which a grounder will be created.
 *		solver	- the solver to which the grounding will be passed.
 * PRECONDITIONS
 *		The vocabulary of theory is a subset of the vocabulary of the structure of the GrounderFactory.
 * RETURNS
 *		A grounder such that calling run() on it produces a grounding.
 *		This grounding can then be obtained by calling grounding() on the grounder.
 *		One or more models of the ground theory can be obtained by calling solve() on
 *		the solver.
 */
Grounder* GrounderFactory::create(const GroundInfo& data, PCSolver* solver) {
	auto groundtheory = new SolverTheory(data.theory->vocabulary(), data.partialstructure->clone());
	groundtheory->initialize(solver, getOption(IntType::GROUNDVERBOSITY), groundtheory->termtranslator());
	GrounderFactory g( { data.partialstructure, data.symbolicstructure }, groundtheory);
	data.theory->accept(&g);
	auto grounder = g.getTopGrounder();
	SolverConnection::setTranslator(solver, grounder->getTranslator());
	return grounder;
}
/*Grounder* GrounderFactory::create(const GroundInfo& data, FZRewriter* printer) {
	auto groundtheory = new GroundTheory<SolverPolicy<FZRewriter> >(data.theory->vocabulary(), data.partialstructure->clone());
	groundtheory->initialize(printer, getOption(IntType::GROUNDVERBOSITY), groundtheory->termtranslator());
	GrounderFactory g( { data.partialstructure, data.symbolicstructure }, groundtheory);
	data.theory->accept(&g);
	return g.getTopGrounder();
}*/

SetGrounder* GrounderFactory::create(const SetExpr* set, const GroundStructureInfo& data, AbstractGroundTheory* grounding) {
	GrounderFactory g(data, grounding);
	set->accept(&g);
	return g.getSetGrounder();
}

/**
 * void GrounderFactory::visit(const Theory* theory)
 * DESCRIPTION
 *		Creates a grounder for a non-ground theory.
 * PARAMETERS
 *		theory	- the non-ground theory
 * POSTCONDITIONS
 *		_toplevelgrounder is equal to the created grounder
 */
void GrounderFactory::visit(const Theory* theory) {
	AbstractTheory* tmptheory = theory->clone();
	tmptheory = FormulaUtils::splitComparisonChains(tmptheory, _structure->vocabulary());
	//tmptheory = FormulaUtils::skolemize(tmptheory);
	//tmptheory = FormulaUtils::removeFunctionSymbolsFromDefs(tmptheory, _structure);
	FormulaUtils::addFuncConstraints(tmptheory);

	Assert(not getOption(BoolType::GROUNDLAZILY) || not getOption(BoolType::CPSUPPORT));
	// TODO currently not both

	if (getOption(BoolType::GROUNDLAZILY)) {
		//	tmptheory = FormulaUtils::pushQuantifiers(tmptheory);
		// FIXME this introduces sometimes a boolform with only one subformula. This is not wrong, but seems to be no longer treated as toplevel then when it IS a conjunction.
		// so fix it on both places (do not make the boolform, but also treat it correctly if it happens)
	}

	tmptheory = FormulaUtils::graphFuncsAndAggs(tmptheory, _structure);

	Assert(sametypeid<Theory>(*tmptheory));
	auto newtheory = dynamic_cast<Theory*>(tmptheory);

	// Collect all components (sentences, definitions, and fixpoint definitions) of the theory
	const auto& components = newtheory->components(); // NOTE: primitive reorder present: definitions first
	// NOTE: currently, definitions first is important for good lazy grounding
	//TODO Order components the components to optimize the grounding process

	// Create grounders for all components
	vector<Grounder*> children;
	for (size_t n = 0; n < components.size(); ++n) {
		InitContext();

		if (getOption(IntType::GROUNDVERBOSITY) > 0) {
			clog << tabs() << "Creating a grounder for " << toString(components[n]) << "\n";
		}
		components[n]->accept(this);
		children.push_back(_topgrounder);
	}

	_topgrounder = new BoolGrounder(_grounding, children, SIGN::POS, true, _context);

	// Clean up: delete the theory clone.
	newtheory->recursiveDelete();
}

/**
 * void GrounderFactory::visit(const PredForm* pf)
 * DESCRIPTION
 *		Creates a grounder for an atomic formula.
 * PARAMETERS
 *		pf	- the atomic formula
 * PRECONDITIONS
 *		Each free variable that occurs in pf occurs in varmapping().
 * POSTCONDITIONS
 *		According to _context, the created grounder is assigned to
 *			CompContext::SENTENCE:	_toplevelgrounder
 *			CompContext::HEAD:		_headgrounder
 *			CompContext::FORMULA:	_formgrounder
 */
void GrounderFactory::visit(const PredForm* pf) {
	if (getOption(IntType::GROUNDVERBOSITY) > 3) {
		clog << tabs() << "Grounderfactory visiting: " << toString(pf) << "\n";
		pushtab();
	}
	_context._conjunctivePathFromRoot = _context._conjPathUntilNode;
	_context._conjPathUntilNode = false;

	// Move all functions and aggregates that are three-valued according
	// to _structure outside the atom. To avoid changing the original atom,
	// we first clone it.
	Formula* temppf = pf->clone();
	Formula* transpf = FormulaUtils::unnestThreeValuedTerms(temppf, _structure, _context._funccontext);
	// TODO can we delete temppf here if different from transpf? APPARANTLY NOT!
	transpf = FormulaUtils::graphFuncsAndAggs(transpf, _structure, _context._funccontext);

	if (not sametypeid<PredForm>(*transpf)) { // The rewriting changed the atom
		Assert(_context._component != CompContext::HEAD);
		transpf->accept(this);
		transpf->recursiveDelete();
		if (getOption(IntType::GROUNDVERBOSITY) > 3) {
			poptab();
		}
		return;
	}

	PredForm* newpf = dynamic_cast<PredForm*>(transpf);

	// Create grounders for the subterms
	vector<TermGrounder*> subtermgrounders;
	vector<SortTable*> argsorttables;
	SaveContext();
	for (size_t n = 0; n < newpf->subterms().size(); ++n) {
		descend(newpf->subterms()[n]);
		subtermgrounders.push_back(_termgrounder);
		argsorttables.push_back(_structure->inter(newpf->symbol()->sorts()[n]));
	}
	RestoreContext();

	// Create checkers and grounder
	if (getOption(BoolType::CPSUPPORT) && VocabularyUtils::isIntComparisonPredicate(newpf->symbol(), _structure->vocabulary())) {
		string name = newpf->symbol()->name();
		CompType comp;
		if (name == "=/2") {
			comp = isPos(pf->sign()) ? CompType::EQ : CompType::NEQ;
		} else if (name == "</2") {
			comp = isPos(pf->sign()) ? CompType::LT : CompType::GEQ;
		} else {
			Assert(name == ">/2");
			comp = isPos(pf->sign()) ? CompType::GT : CompType::LEQ;
		}

		SaveContext();
		if (recursive(newpf)) {
			_context._tseitin = TsType::RULE;
		}
		_formgrounder = new ComparisonGrounder(_grounding, _grounding->termtranslator(), subtermgrounders[0], comp, subtermgrounders[1], _context);
		_formgrounder->setOrig(newpf, varmapping());
		RestoreContext();

		if (_context._component == CompContext::SENTENCE) { // TODO Refactor outside (also other occurences)
			_topgrounder = _formgrounder;
		}
		newpf->recursiveDelete();

		if (getOption(IntType::GROUNDVERBOSITY) > 3) {
			poptab();
		}
		return;
	}

	if (_context._component == CompContext::HEAD) {
		PredInter* inter = _structure->inter(newpf->symbol());
		_headgrounder = new HeadGrounder(_grounding, inter->ct(), inter->cf(), newpf->symbol(), subtermgrounders, argsorttables);
		if (getOption(IntType::GROUNDVERBOSITY) > 3) {
			poptab();
		}
		newpf->recursiveDelete();
		return;
	}

	// Grounding basic predform

	// Create instance checkers
	vector<Sort*> checksorts;
	vector<const DomElemContainer*> checkargs; // Set by grounder, then used by checkers
	vector<SortTable*> tables;
	// NOTE: order is important!
	for (auto it = newpf->subterms().cbegin(); it != newpf->subterms().cend(); ++it) {
		checksorts.push_back((*it)->sort());
		checkargs.push_back(new const DomElemContainer());
		tables.push_back(_structure->inter((*it)->sort()));
	}

	std::vector<Variable*> fovars;
	vector<Term*> foterms;
	PredTable *certTrueTable = NULL, *possTrueTable = NULL;
	if (getOption(BoolType::GROUNDWITHBOUNDS) && checksorts.size() > 0) { //TODO: didn't work for size 0, i.e. for propositional symbols.  Fix this!
		fovars = VarUtils::makeNewVariables(checksorts);
		foterms = TermUtils::makeNewVarTerms(fovars);
		auto checkpf = PredForm(newpf->sign(), newpf->symbol(), foterms, FormulaParseInfo());
		const FOBDD* possTrueBdd = _symstructure->evaluate(&checkpf, TruthType::POSS_TRUE);
		const FOBDD* certTrueBdd = _symstructure->evaluate(&checkpf, TruthType::CERTAIN_TRUE);
		possTrueTable = new PredTable(new BDDInternalPredTable(possTrueBdd, _symstructure->manager(), fovars, _structure), Universe(tables));
		certTrueTable = new PredTable(new BDDInternalPredTable(certTrueBdd, _symstructure->manager(), fovars, _structure), Universe(tables));
	} else {
		possTrueTable = new PredTable(new FullInternalPredTable(), Universe(tables));
		certTrueTable = new PredTable(new EnumeratedInternalPredTable(), Universe(tables));
	}

	auto possTrueChecker = GeneratorFactory::create(possTrueTable, vector<Pattern>(checkargs.size(), Pattern::INPUT), checkargs, Universe(tables), pf);
	auto certTrueChecker = GeneratorFactory::create(certTrueTable, vector<Pattern>(checkargs.size(), Pattern::INPUT), checkargs, Universe(tables), pf);

	//Cleanup.
	//In either case, the newly created tables are now useless: the bddtable is turned into a treeinstgenerator, the other also useless
	//Also, the fovars and foterms should no longer be used.
	delete (possTrueTable);
	delete (certTrueTable);
	deleteList(fovars);
	deleteList(foterms);

	if (getOption(IntType::GROUNDVERBOSITY) > 3) {
		clog << tabs() << "Possible checker: \n" << tabs() << toString(possTrueChecker) << "\n";
		clog << tabs() << "Certain checker: \n" << tabs() << toString(certTrueChecker) << "\n";
	}

	_formgrounder = new AtomGrounder(_grounding, newpf->sign(), newpf->symbol(), subtermgrounders, checkargs, possTrueChecker, certTrueChecker,
			_structure->inter(newpf->symbol()), argsorttables, _context);

	_formgrounder->setOrig(newpf, varmapping());
	if (_context._component == CompContext::SENTENCE) {
		_topgrounder = _formgrounder;
	}
	newpf->recursiveDelete(); //TODO: this is suspicious since the bdds use variables from newpf...
	if (getOption(IntType::GROUNDVERBOSITY) > 3) {
		poptab();
	}
}

/**
 * Recursively deletes an object AND sets its reference to NULL (causing sigsev when calling it later, instead of not failing at all)
 * TODO should use this throughout the system
 */
template<class T>
void deleteDeep(T& object) {
	object->recursiveDelete();
	object = NULL;
}

/**
 * void GrounderFactory::visit(const BoolForm* bf)
 * DESCRIPTION
 *		Creates a grounder for a conjunction or disjunction of formulas
 * PARAMETERS
 *		bf	- the conjunction or disjunction
 * PRECONDITIONS
 *		Each free variable that occurs in bf occurs in varmapping().
 * POSTCONDITIONS
 *		According to _context, the created grounder is assigned to
 *			CompContext::SENTENCE:	_toplevelgrounder
 *			CompContext::FORMULA:	_formgrounder
 *			CompContext::HEAD is not possible
 */
void GrounderFactory::visit(const BoolForm* bf) {
	if (getOption(IntType::GROUNDVERBOSITY) > 3) {
		clog << tabs() << "Grounderfactory visiting: " << toString(bf) << "\n";
		pushtab();
	}

	_context._conjunctivePathFromRoot = _context._conjPathUntilNode;
	_context._conjPathUntilNode = _context._conjunctivePathFromRoot && (bf->isConjWithSign() || bf->subformulas().size() == 1);

	// If a disjunction or conj with one subformula, it's subformula can be treated as if it was the root of this formula
	if (isPos(bf->sign()) && bf->subformulas().size() == 1) {
		bf->subformulas()[0]->accept(this);
	} else {
		if (_context._conjPathUntilNode) {
			createBoolGrounderConjPath(bf);
		} else {
			createBoolGrounderDisjPath(bf);
		}
	}

	if (getOption(IntType::GROUNDVERBOSITY) > 3) {
		poptab();
	}
}

ClauseGrounder* createB(AbstractGroundTheory* grounding, vector<Grounder*> sub, const set<Variable*>& freevars, SIGN sign, bool conj,
		const GroundingContext& context, bool trydelay) {
	bool mightdolazy = (not conj && context._monotone == Context::POSITIVE) || (conj && context._monotone == Context::NEGATIVE);
	if (context._tseitin == TsType::RULE) { // TODO currently, the many restarts of the SCC detection etc. are too expensive!
		mightdolazy = false;
	}
	if (context._monotone == Context::BOTH) {
		mightdolazy = true;
	}
	if (not trydelay) {
		mightdolazy = false;
	}
	if(not getOption(TSEITINDELAY)){
		mightdolazy = false;
	}
	if (getOption(BoolType::GROUNDLAZILY) && sametypeid<SolverTheory>(*grounding) && mightdolazy) {
		auto solvertheory = dynamic_cast<SolverTheory*>(grounding);
		return new LazyBoolGrounder(freevars, solvertheory, sub, SIGN::POS, conj, context);
	} else {
		return new BoolGrounder(grounding, sub, sign, conj, context);
	}
}

// Handle a top-level conjunction without creating tseitin atoms
void GrounderFactory::createBoolGrounderConjPath(const BoolForm* bf) {
	// NOTE: to reduce the number of created tseitins, if bf is a negated disjunction, push the negation one level deeper.
	// Take a clone to avoid changing bf;
	auto newbf = bf->clone();
	if (not newbf->conj()) {
		newbf->conj(true);
		newbf->negate();
		for (auto it = newbf->subformulas().cbegin(); it != newbf->subformulas().cend(); ++it) {
			(*it)->negate();
		}
	}

	// Visit the subformulas
	vector<Grounder*> sub;
	for (auto it = newbf->subformulas().cbegin(); it != newbf->subformulas().cend(); ++it) {
		SaveContext();
		descend(*it);
		RestoreContext();
		sub.push_back(_topgrounder);
	}

	bool somequant = false;
	for (auto i = bf->subformulas().cbegin(); i < bf->subformulas().cend(); ++i) {
		if (dynamic_cast<QuantForm*>(*i) != NULL) {
			somequant = true;
		}
	}

	auto boolgrounder = createB(_grounding, sub, newbf->freeVars(), newbf->sign(), true, _context, somequant);
	boolgrounder->setOrig(bf, varmapping());
	_topgrounder = boolgrounder;
	deleteDeep(newbf);
}

// Formula bf is not a top-level conjunction
void GrounderFactory::createBoolGrounderDisjPath(const BoolForm* bf) {
	// Create grounders for subformulas
	SaveContext();
	DeeperContext(bf->sign());
	vector<Grounder*> sub;
	for (auto it = bf->subformulas().cbegin(); it != bf->subformulas().cend(); ++it) {
		descend(*it);
		sub.push_back(_formgrounder);
		//TODO: here we could check for true/false formulas.  Useful?
	}
	RestoreContext();

	// Create grounder
	SaveContext();
	if (recursive(bf)) {
		_context._tseitin = TsType::RULE;
	}

	bool somequant = false;
	for (auto i = bf->subformulas().cbegin(); i < bf->subformulas().cend(); ++i) {
		if (dynamic_cast<QuantForm*>(*i) != NULL) {
			somequant = true;
		}
	}

	_formgrounder = createB(_grounding, sub, bf->freeVars(), bf->sign(), bf->conj(), _context, somequant);
	RestoreContext();
	_formgrounder->setOrig(bf, varmapping());
	if (_context._component == CompContext::SENTENCE) {
		_topgrounder = _formgrounder;
	}
}

/**
 * void GrounderFactory::visit(const QuantForm* qf)
 * DESCRIPTION
 *		Creates a grounder for a quantified formula
 * PARAMETERS
 *		qf	- the quantified formula
 * PRECONDITIONS
 *		Each free variable that occurs in qf occurs in varmapping().
 * POSTCONDITIONS
 *		According to _context, the created grounder is assigned to
 *			CompContext::SENTENCE:	_toplevelgrounder
 *			CompContext::FORMULA:		_formgrounder
 *			CompContext::HEAD is not possible
 */
void GrounderFactory::visit(const QuantForm* qf) {
	if (getOption(IntType::GROUNDVERBOSITY) > 3) {
		clog << tabs() << "Grounderfactory visiting: " << toString(qf) << "\n";
		pushtab();
	}
	_context._conjunctivePathFromRoot = _context._conjPathUntilNode;
	_context._conjPathUntilNode = _context._conjunctivePathFromRoot && qf->isUnivWithSign();

	// Create instance generator
	Formula* newsubformula = qf->subformula()->clone();
	newsubformula = FormulaUtils::unnestThreeValuedTerms(newsubformula, _structure, _context._funccontext);
	newsubformula = FormulaUtils::graphFuncsAndAggs(newsubformula, _structure, _context._funccontext);

	// NOTE: if the checker return valid, then the value of the formula can be decided from the value of the checked instantiation
	//	for universal: checker valid => formula false, for existential: checker valid => formula true

	// !x phi(x) => generate all x possibly false
	// !x phi(x) => check for x certainly false
	GenAndChecker gc = createVarsAndGenerators(newsubformula, qf, qf->isUnivWithSign() ? TruthType::POSS_FALSE : TruthType::POSS_TRUE,
			qf->isUnivWithSign() ? TruthType::CERTAIN_FALSE : TruthType::CERTAIN_TRUE);

	// Handle a top-level conjunction without creating tseitin atoms
	_context.gentype = qf->isUnivWithSign() ? GenType::CANMAKEFALSE : GenType::CANMAKETRUE;
	if (_context._conjunctivePathFromRoot) {
		createTopQuantGrounder(qf, newsubformula, gc);
	} else {
		createNonTopQuantGrounder(qf, newsubformula, gc);
	}
	// TODO newsubformula->recursiveDelete();
	if (getOption(IntType::GROUNDVERBOSITY) > 3) {
		poptab();
	}
	newsubformula->recursiveDelete();
}

void checkGeneratorInfinite(InstChecker* gen) {
	if (gen->isInfiniteGenerator()) {
		/*if (original != NULL) { // TODO
		 Warning::possiblyInfiniteGrounding(original->pi().userDefined() ? toString(original->pi().originalobject()) : "", toString(original));
		 }*/
		throw IdpException("Infinite grounding");
	}
}

ClauseGrounder* createQ(AbstractGroundTheory* grounding, FormulaGrounder* subgrounder, SIGN sign, QUANT quant, const set<Variable*>& freevars,
		const GenAndChecker& gc, const GroundingContext& context) {
	bool conj = quant == QUANT::UNIV;
	bool mightdolazy = (not conj && context._monotone == Context::POSITIVE) || (conj && context._monotone == Context::NEGATIVE);
	if (context._monotone == Context::BOTH) {
		mightdolazy = true;
	}
	if (context._tseitin == TsType::RULE) { // TODO currently, the many restarts of the SCC detection etc. are too expensive!
		mightdolazy = false;
	}
	if(not getOption(TSEITINDELAY)){
		mightdolazy = false;
	}
	ClauseGrounder* grounder = NULL;
	if (getOption(BoolType::GROUNDLAZILY) && sametypeid<SolverTheory>(*grounding) && mightdolazy) {
		auto solvertheory = dynamic_cast<SolverTheory*>(grounding);
		grounder = new LazyQuantGrounder(freevars, solvertheory, subgrounder, sign, quant, gc._generator, gc._checker, context);
	} else {
		if (not getOption(BoolType::GROUNDWITHBOUNDS)) {
			// If not grounding with bounds, we will certainly ground infinitely, so do not even start
			checkGeneratorInfinite(gc._generator);
			checkGeneratorInfinite(gc._checker);
		}
		grounder = new QuantGrounder(grounding, subgrounder, sign, quant, gc._generator, gc._checker, context);
	}
	return grounder;
}

void GrounderFactory::createTopQuantGrounder(const QuantForm* qf, Formula* subformula, const GenAndChecker& gc) {
	// NOTE: to reduce the number of tseitins created, negations are pushed deeper whenever relevant:
	// If qf is a negated exist, push the negation one level deeper. Take a clone to avoid changing qf;
	QuantForm* tempqf = NULL;
	if (not qf->isUniv() && qf->sign() == SIGN::NEG) {
		tempqf = qf->clone();
		tempqf->quant(QUANT::UNIV);
		tempqf->negate();
		subformula->negate();
	}
	auto newqf = tempqf == NULL ? qf : tempqf;

	// Search here to check whether to prevent lower searches, but repeat the search later on on the ground-ready formula
	const PredForm* delayablepf = NULL;
	const PredForm* twindelayablepf = NULL;
	if(not getOption(SATISFIABILITYDELAY)){
		_context._allowDelaySearch = false;
	}
	if (getOption(BoolType::GROUNDLAZILY) && getOption(SATISFIABILITYDELAY) && getContext()._allowDelaySearch) {
		Context lazycontext = Context::BOTH;
		// FIXME BUG BUG: for functions, should ALSO consider the implicit function constraint!!!!!
		auto tuple = FormulaUtils::findDoubleDelayLiteral(newqf, _structure, _grounding->translator(), lazycontext);
		if (tuple.size() != 2) {
			delayablepf = FormulaUtils::findUnknownBoundLiteral(newqf, _structure, _grounding->translator(), lazycontext);
		} else {
			delayablepf = tuple[0];
			twindelayablepf = tuple[1];
		}
	}
	if (delayablepf != NULL) {
		_context._allowDelaySearch = false;
	}

	// Visit subformula
	SaveContext();
	descend(subformula);
	RestoreContext();

	auto subgrounder = dynamic_cast<FormulaGrounder*>(_topgrounder);
	Assert(subgrounder!=NULL);

	FormulaGrounder* grounder = NULL;
	if (delayablepf != NULL) {
		_context._allowDelaySearch = true;
	}
	if (getOption(BoolType::GROUNDLAZILY) && getOption(SATISFIABILITYDELAY) && getContext()._allowDelaySearch) {
		// TODO issue: subformula might get new variables, but there are not reflected in newq, so the varmapping will not contain them (even if the varmapping is not clean when going back up (which is still done))!
		//  one example is when functions are unnested

		auto latestqf = QuantForm(newqf->sign(), newqf->quant(), newqf->quantVars(), subformula, newqf->pi());

		// Research to get up-to-date predforms!
		Context lazycontext = Context::BOTH;
<<<<<<< HEAD

		auto tuple = FormulaUtils::findDoubleDelayLiteral(&latestqf, _structure, _grounding->translator(), lazycontext);
		if (tuple.size()!=2) {
			delayablepf = FormulaUtils::findUnknownBoundLiteral(&latestqf, _structure, _grounding->translator(), lazycontext);
=======
		auto tuple = FormulaUtils::findDoubleDelayLiteral(newqf, _structure, _grounding->translator(), lazycontext);
		if (tuple.size() != 2) {
			delayablepf = FormulaUtils::findUnknownBoundLiteral(newqf, _structure, _grounding->translator(), lazycontext);
>>>>>>> 53d84a32
		} else {
			delayablepf = tuple[0];
			twindelayablepf = tuple[1];
		}

		if (delayablepf != NULL) {
			if (twindelayablepf != NULL) {
				auto terms = delayablepf->args();
				terms.insert(terms.end(), twindelayablepf->args().cbegin(), twindelayablepf->args().cend());
				grounder = new LazyTwinDelayUnivGrounder(delayablepf->symbol(), terms, lazycontext, varmapping(), _grounding, subgrounder, getContext());
			} else {
				grounder = new LazyUnknUnivGrounder(delayablepf, lazycontext, varmapping(), _grounding, subgrounder, getContext());
			}
		}
	}
	if (grounder == NULL) {
		grounder = createQ(_grounding, subgrounder, newqf->sign(), newqf->quant(), newqf->freeVars(), gc, getContext());
	}
	Assert(grounder!=NULL);

	grounder->setMaxGroundSize(gc._universe.size() * subgrounder->getMaxGroundSize());
	grounder->setOrig(qf, varmapping());

	_topgrounder = grounder;

	if (tempqf != NULL) {
		deleteDeep(tempqf);
	}
}

void GrounderFactory::createNonTopQuantGrounder(const QuantForm* qf, Formula* subformula, const GenAndChecker& gc) {
	// Create grounder for subformula
	SaveContext();
	DeeperContext(qf->sign());
	descend(subformula);
	RestoreContext();

	// Create the grounder
	SaveContext();
	if (recursive(qf)) {
		_context._tseitin = TsType::RULE;
	}

	auto subsize = _formgrounder->getMaxGroundSize();
	_formgrounder = createQ(_grounding, _formgrounder, qf->sign(), qf->quant(), qf->freeVars(), gc, getContext());
	_formgrounder->setMaxGroundSize(gc._universe.size() * subsize);

	RestoreContext();

	_formgrounder->setOrig(qf, varmapping());
	if (_context._component == CompContext::SENTENCE) {
		_topgrounder = _formgrounder;
	}
	//newsubformula->recursiveDelete();
}

const FOBDD* GrounderFactory::improveGenerator(const FOBDD* bdd, const vector<Variable*>& fovars, double mcpa) {
	if (getOption(IntType::GROUNDVERBOSITY) > 5) {
		clog << tabs() << "improving the following (generator) BDD:" << "\n";
		pushtab();
		clog << tabs() << toString(bdd) << "\n";
	}
	auto manager = _symstructure->manager();

	// 1. Optimize the query
	FOBDDManager optimizemanager;
	auto copybdd = optimizemanager.getBDD(bdd, manager);
	set<const FOBDDVariable*> copyvars;
	set<const FOBDDDeBruijnIndex*> indices;
	for (auto it = fovars.cbegin(); it != fovars.cend(); ++it) {
		copyvars.insert(optimizemanager.getVariable(*it));
	}
	optimizemanager.optimizeQuery(copybdd, copyvars, indices, _structure);

	// 2. Remove certain leaves
	auto pruned = optimizemanager.makeMoreTrue(copybdd, copyvars, indices, _structure, mcpa);

	if (getOption(IntType::GROUNDVERBOSITY) > 5) {
		poptab();
		clog << tabs() << "Resulted in:" << "\n";
		pushtab();
		clog << tabs() << toString(pruned) << "\n";
		poptab();
	}
	// 3. Replace result
	return manager->getBDD(pruned, &optimizemanager);
}

const FOBDD* GrounderFactory::improveChecker(const FOBDD* bdd, double mcpa) {
	if (getOption(IntType::GROUNDVERBOSITY) > 5) {
		clog << tabs() << "improving the following (checker) BDD:" << "\n";
		pushtab();
		clog << tabs() << toString(bdd) << "\n";
	}
	auto manager = _symstructure->manager();

	// 1. Optimize the query
	FOBDDManager optimizemanager;
	auto copybdd = optimizemanager.getBDD(bdd, manager);
	set<const FOBDDVariable*> copyvars;
	set<const FOBDDDeBruijnIndex*> indices;
	optimizemanager.optimizeQuery(copybdd, copyvars, indices, _structure);

	// 2. Remove certain leaves
	auto pruned = optimizemanager.makeMoreFalse(copybdd, copyvars, indices, _structure, mcpa);

	if (getOption(IntType::GROUNDVERBOSITY) > 5) {
		poptab();
		clog << tabs() << "Resulted in:" << "\n";
		pushtab();
		clog << tabs() << toString(pruned) << "\n";
		poptab();
	}

	// 3. Replace result
	return manager->getBDD(pruned, &optimizemanager);
}

/**
 * void GrounderFactory::visit(const EquivForm* ef)
 * DESCRIPTION
 *		Creates a grounder for an equivalence.
 * PARAMETERS
 *		ef	- the equivalence
 * PRECONDITIONS
 *		Each free variable that occurs in ef occurs in varmapping().
 * POSTCONDITIONS
 *		According to _context, the created grounder is assigned to
 *			CompContext::SENTENCE:	_toplevelgrounder
 *			CompContext::FORMULA:		_formgrounder
 *			CompContext::HEAD is not possible
 */
void GrounderFactory::visit(const EquivForm* ef) {
	_context._conjunctivePathFromRoot = _context._conjPathUntilNode;
	_context._conjPathUntilNode = false;
	// Create grounders for the subformulas
	SaveContext();
	DeeperContext(ef->sign());
	_context._funccontext = Context::BOTH;
	_context._monotone = Context::BOTH;
	_context._tseitin = TsType::EQ;

	descend(ef->left());
	auto leftgrounder = _formgrounder;
	descend(ef->right());
	auto rightgrounder = _formgrounder;
	RestoreContext();

	// Create the grounder
	SaveContext();
	if (recursive(ef)) {
		_context._tseitin = TsType::RULE;
	}/*else{
	 _context._tseitin = TsType::EQ;
	 }*/
	_formgrounder = new EquivGrounder(_grounding, leftgrounder, rightgrounder, ef->sign(), _context);
	RestoreContext();
	if (_context._component == CompContext::SENTENCE) {
		_topgrounder = _formgrounder;
	}
}

void GrounderFactory::visit(const AggForm* af) {
	_context._conjunctivePathFromRoot = _context._conjPathUntilNode;
	_context._conjPathUntilNode = false;

	Formula* transaf = FormulaUtils::unnestThreeValuedTerms(af->clone(), _structure, _context._funccontext);
	transaf = FormulaUtils::graphFuncsAndAggs(transaf, _structure, _context._funccontext);
	if (recursive(transaf)) {
		transaf = FormulaUtils::splitIntoMonotoneAgg(transaf);
	}

	if (not sametypeid<AggForm>(*transaf)) { // The rewriting changed the atom
		transaf->accept(this);
	} else { // The rewriting did not change the atom
		auto newaf = dynamic_cast<AggForm*>(transaf);

		// Create grounder for the bound
		descend(newaf->left());
		auto boundgrounder = _termgrounder;

		// Create grounder for the set
		SaveContext();
		if (recursive(newaf)) {
			Assert(FormulaUtils::isMonotone(newaf) || FormulaUtils::isAntimonotone(newaf));
		}
		DeeperContext((not FormulaUtils::isAntimonotone(newaf)) ? SIGN::POS : SIGN::NEG);
		descend(newaf->right()->set());
		auto setgrounder = _setgrounder;
		RestoreContext();

		// Create aggregate grounder
		SaveContext();
		if (recursive(newaf)) {
			_context._tseitin = TsType::RULE;
		}
		if (isNeg(newaf->sign())) {
			_context._tseitin = reverseImplication(_context._tseitin);
		}
		_formgrounder = new AggGrounder(_grounding, _context, newaf->right()->function(), setgrounder, boundgrounder, newaf->comp(), newaf->sign());
		RestoreContext();
		if (_context._component == CompContext::SENTENCE) {
			_topgrounder = _formgrounder;
		}
	}
	transaf->recursiveDelete();
}

void GrounderFactory::visit(const EqChainForm* ef) {
	Formula* f = ef->clone();
	f = FormulaUtils::splitComparisonChains(f, _grounding->vocabulary());
	f->accept(this);
	f->recursiveDelete();
}

void GrounderFactory::visit(const VarTerm* t) {
	_context._conjunctivePathFromRoot = _context._conjPathUntilNode;
	_context._conjPathUntilNode = false;

	Assert(varmapping().find(t->var()) != varmapping().cend());
	_termgrounder = new VarTermGrounder(varmapping().find(t->var())->second);
	_termgrounder->setOrig(t, varmapping());
}

void GrounderFactory::visit(const DomainTerm* t) {
	_context._conjunctivePathFromRoot = _context._conjPathUntilNode;
	_context._conjPathUntilNode = false;

	_termgrounder = new DomTermGrounder(t->value());
	_termgrounder->setOrig(t, varmapping());
}

void GrounderFactory::visit(const FuncTerm* t) {
	_context._conjunctivePathFromRoot = _context._conjPathUntilNode;
	_context._conjPathUntilNode = false;

	// Create grounders for subterms
	vector<TermGrounder*> subtermgrounders;
	for (auto it = t->subterms().cbegin(); it != t->subterms().cend(); ++it) {
		(*it)->accept(this);
		if (_termgrounder) {
			subtermgrounders.push_back(_termgrounder);
		}
	}

	// Create term grounder
	auto function = t->function();
	auto ftable = _structure->inter(function)->funcTable();
	auto domain = _structure->inter(function->outsort());
	if (getOption(BoolType::CPSUPPORT) && FuncUtils::isIntSum(function, _structure->vocabulary())) {
		if (function->name() == "-/2") {
			_termgrounder = new SumTermGrounder(_grounding->termtranslator(), ftable, domain, subtermgrounders[0], subtermgrounders[1], ST_MINUS);
		} else {
			_termgrounder = new SumTermGrounder(_grounding->termtranslator(), ftable, domain, subtermgrounders[0], subtermgrounders[1]);
		}
	} else {
		_termgrounder = new FuncTermGrounder(_grounding->termtranslator(), function, ftable, domain, subtermgrounders);
	}
	_termgrounder->setOrig(t, varmapping());
}

void GrounderFactory::visit(const AggTerm* t) {
	_context._conjunctivePathFromRoot = _context._conjPathUntilNode;
	_context._conjPathUntilNode = false;

	Assert(getOption(BoolType::CPSUPPORT));

	// Create set grounder
	t->set()->accept(this);

	// Create term grounder
	_termgrounder = new AggTermGrounder(_grounding->translator(), _grounding->termtranslator(), t->function(), _setgrounder);
	_termgrounder->setOrig(t, varmapping());
}

void GrounderFactory::visit(const EnumSetExpr* s) {
	_context._conjunctivePathFromRoot = _context._conjPathUntilNode;
	_context._conjPathUntilNode = false;

	// Create grounders for formulas and weights
	vector<FormulaGrounder*> subfgr;
	vector<TermGrounder*> subtgr;
	SaveContext();
	AggContext();
	for (size_t n = 0; n < s->subformulas().size(); ++n) {
		descend(s->subformulas()[n]);
		subfgr.push_back(_formgrounder);
		descend(s->subterms()[n]);
		subtgr.push_back(_termgrounder);
	}
	RestoreContext();

	// Create set grounder
	_setgrounder = new EnumSetGrounder(_grounding->translator(), subfgr, subtgr);
}

template<typename OrigConstruct>
GenAndChecker GrounderFactory::createVarsAndGenerators(Formula* subformula, OrigConstruct* orig, TruthType generatortype, TruthType checkertype) {
	vector<const DomElemContainer*> vars;
	vector<SortTable*> tables;
	vector<Variable*> fovars, quantfovars;
	vector<Pattern> pattern;

	for (auto it = subformula->freeVars().cbegin(); it != subformula->freeVars().cend(); ++it) {
		if (orig->quantVars().find(*it) == orig->quantVars().cend()) { // It is a free var of the quantified formula
			Assert(varmapping().find(*it) != varmapping().cend());
			// So should already have a varmapping
			vars.push_back(varmapping().at(*it));
			pattern.push_back(Pattern::INPUT);
		} else { // It is a var quantified in the orig formula, so should create a new varmapping for it
			auto d = createVarMapping(*it);
			vars.push_back(d);
			pattern.push_back(Pattern::OUTPUT);
			quantfovars.push_back(*it);
		}
		fovars.push_back(*it);
		SortTable* st = _structure->inter((*it)->sort());
		tables.push_back(st);
	}

	// FIXME => unsafe to have to pass in fovars explicitly (order is never checked?)
	PredTable *gentable = NULL, *checktable = NULL;
	if (getOption(BoolType::GROUNDWITHBOUNDS)) {
		auto generatorbdd = _symstructure->evaluate(subformula, generatortype); // !x phi(x) => generate all x possibly false
		auto checkerbdd = _symstructure->evaluate(subformula, checkertype); // !x phi(x) => check for x certainly false
		generatorbdd = improveGenerator(generatorbdd, quantfovars, MCPA);
		checkerbdd = improveChecker(checkerbdd, MCPA);
		gentable = new PredTable(new BDDInternalPredTable(generatorbdd, _symstructure->manager(), fovars, _structure), Universe(tables));
		checktable = new PredTable(new BDDInternalPredTable(checkerbdd, _symstructure->manager(), fovars, _structure), Universe(tables));
	} else {
		gentable = new PredTable(new FullInternalPredTable(), Universe(tables));
		checktable = new PredTable(new EnumeratedInternalPredTable(), Universe(tables));
	}

	auto gen = GeneratorFactory::create(gentable, pattern, vars, Universe(tables), subformula);
	auto check = GeneratorFactory::create(checktable, vector<Pattern>(vars.size(), Pattern::INPUT), vars, Universe(tables), subformula);
	//In either case, the newly created tables are now useless: the bddtable is turned into a treeinstgenerator, the other also useless
	delete (gentable);
	delete (checktable);
	vector<SortTable*> directquanttables;
	for (auto it = orig->quantVars().cbegin(); it != orig->quantVars().cend(); ++it) {
		directquanttables.push_back(_structure->inter((*it)->sort()));
	}

	return GenAndChecker(vars, gen, check, Universe(directquanttables));
}

void GrounderFactory::visit(const QuantSetExpr* origqs) {
	_context._conjunctivePathFromRoot = _context._conjPathUntilNode;
	_context._conjPathUntilNode = false;

	// Move three-valued terms in the set expression
	auto transqs = SetUtils::unnestThreeValuedTerms(origqs->clone(), _structure, _context._funccontext);
	if (not sametypeid<QuantSetExpr>(*transqs)) {
		transqs->accept(this);
		return;
	}

	auto newqs = dynamic_cast<QuantSetExpr*>(transqs);
	Formula* clonedsubformula = newqs->subformulas()[0]->clone();
	Formula* newsubformula = FormulaUtils::unnestThreeValuedTerms(clonedsubformula, _structure, Context::POSITIVE);
	newsubformula = FormulaUtils::graphFuncsAndAggs(newsubformula, _structure, _context._funccontext);

	// NOTE: generator generates possibly true instances, checker checks the certainly true ones
	GenAndChecker gc = createVarsAndGenerators(newsubformula, newqs, TruthType::POSS_TRUE, TruthType::CERTAIN_TRUE);

	// Create grounder for subformula
	SaveContext();
	AggContext();
	descend(newqs->subformulas()[0]);
	FormulaGrounder* subgr = _formgrounder;
	RestoreContext();

	// Create grounder for weight
	descend(newqs->subterms()[0]);
	TermGrounder* wgr = _termgrounder;

	// Create grounder
	if (not getOption(BoolType::GROUNDWITHBOUNDS)) {
		checkGeneratorInfinite(gc._generator);
		checkGeneratorInfinite(gc._checker);
	}
	delete newqs;
	_setgrounder = new QuantSetGrounder(_grounding->translator(), subgr, gc._generator, gc._checker, wgr);
}

/**
 * void GrounderFactory::visit(const Definition* def)
 * DESCRIPTION
 * 		Creates a grounder for a definition.
 */
void GrounderFactory::visit(const Definition* def) {
	if (getOption(IntType::GROUNDVERBOSITY) > 3) {
		clog << tabs() << "Grounderfactory visiting: " << toString(def) << "\n";
		pushtab();
	}
	_context._conjunctivePathFromRoot = _context._conjPathUntilNode;
	_context._conjPathUntilNode = false;

	// Store defined predicates
	for (auto it = def->defsymbols().cbegin(); it != def->defsymbols().cend(); ++it) {
		_context._defined.insert(*it);
	}

	_context.currentDefID = def->getID();

	// Create rule grounders
	vector<RuleGrounder*> subgrounders;
	for (auto it = def->rules().cbegin(); it != def->rules().cend(); ++it) {
		descend(*it);
		subgrounders.push_back(_rulegrounder);
	}

	_topgrounder = new DefinitionGrounder(_grounding, subgrounders, _context);

	_context._defined.clear();
	if (getOption(IntType::GROUNDVERBOSITY) > 3) {
		poptab();
	}
}

template<class VarList>
InstGenerator* GrounderFactory::createVarMapAndGenerator(const Formula* original, const VarList& vars) {
	vector<SortTable*> hvst;
	vector<const DomElemContainer*> hvars;
	for (auto it = vars.cbegin(); it != vars.cend(); ++it) {
		auto domelem = createVarMapping(*it);
		hvars.push_back(domelem);
		auto sorttable = structure()->inter((*it)->sort());
		hvst.push_back(sorttable);
	}
	GeneratorFactory gf;
	return gf.create(hvars, hvst, original);
}

DomElemContainer* GrounderFactory::createVarMapping(Variable* const var) {
	Assert(varmapping().find(var)==varmapping().cend());
	_context._mappedvars.insert(var);
	auto d = new DomElemContainer();
	_varmapping[var] = d;
	return d;
}

void GrounderFactory::visit(const Rule* rule) {
	if (getOption(IntType::GROUNDVERBOSITY) > 3) {
		clog << tabs() << "Grounderfactory visiting: " << toString(rule) << "\n";
		pushtab();
	}
	_context._conjunctivePathFromRoot = _context._conjPathUntilNode;
	_context._conjPathUntilNode = false;

	auto newrule = rule->clone();
	newrule = DefinitionUtils::unnestThreeValuedTerms(newrule, _structure, _context._funccontext);
	if (getOption(BoolType::GROUNDLAZILY)) { // TODO currently, no support for lazy grounding rules with variables within functerms
		newrule = DefinitionUtils::unnestHeadTermsContainingVars(newrule, _structure, _context._funccontext);
	}
	// TODO apparently cannot safely delete temprule here, even if different from newrule
	InstGenerator *headgen = NULL, *bodygen = NULL;

	vector<Variable*> headvars;
	auto groundlazily = getOption(BoolType::GROUNDLAZILY)
			&& _grounding->translator()->canBeDelayedOn(newrule->head()->symbol(), Context::BOTH, _context.getCurrentDefID());
	if(not getOption(SATISFIABILITYDELAY)){
		groundlazily = false;
	}
	if (groundlazily) {
		Assert(sametypeid<SolverTheory>(*_grounding));
		// NOTE: for lazygroundrules, we need a generator for all variables NOT occurring in the head!
		varlist bodyvars;
		for (auto it = newrule->quantVars().cbegin(); it != newrule->quantVars().cend(); ++it) {
			if (not newrule->head()->contains(*it)) {
				bodyvars.push_back(*it);
			} else {
				headvars.push_back(*it);
				createVarMapping(*it);
			}
		}

		bodygen = createVarMapAndGenerator(newrule->head(), bodyvars);
	} else {
		// Split the quantified variables in two categories:
		//		1. the variables that only occur in the head
		//		2. the variables that occur in the body (and possibly in the head)

		varlist headvars;
		varlist bodyvars;
		for (auto it = newrule->quantVars().cbegin(); it != newrule->quantVars().cend(); ++it) {
			if (newrule->body()->contains(*it)) {
				bodyvars.push_back(*it);
			} else {
				headvars.push_back(*it);
			}
		}

		headgen = createVarMapAndGenerator(newrule->head(), headvars);
		bodygen = createVarMapAndGenerator(newrule->body(), bodyvars);
		checkGeneratorInfinite(headgen);
	}
	checkGeneratorInfinite(bodygen);

	// Create head grounder
	SaveContext();
	_context._component = CompContext::HEAD;
	descend(newrule->head());
	auto headgrounder = _headgrounder;
	RestoreContext();

	// Create body grounder
	SaveContext();
	_context._funccontext = Context::NEGATIVE; // minimize truth value of rule bodies
	_context._monotone = Context::POSITIVE;
	_context.gentype = GenType::CANMAKETRUE; // body instance generator corresponds to an existential quantifier
	_context._component = CompContext::FORMULA;
	_context._tseitin = TsType::EQ; // NOTE: this is allowed, as for any formula, it is checked whether it contains defined symbols and in that case, it grounds as if TsType::RULE
	descend(newrule->body());
	auto bodygrounder = _formgrounder;
	RestoreContext();

	// Create rule grounder
	SaveContext();
	if (recursive(newrule->body())) {
		_context._tseitin = TsType::RULE;
	}
	if (groundlazily) {
		_rulegrounder = new LazyRuleGrounder(rule, newrule->head()->args(), headgrounder, bodygrounder, bodygen, _context);
	} else {
		_rulegrounder = new FullRuleGrounder(rule, headgrounder, bodygrounder, headgen, bodygen, _context);
	}
	RestoreContext();
	if (getOption(IntType::GROUNDVERBOSITY) > 3) {
		poptab();
	}

	newrule->recursiveDelete(); //INCORRECT, as it deletes its quantvars, which might have been used elsewhere already! TODO: looks quite correct to me (it's quantvars do not appear on other places)
}<|MERGE_RESOLUTION|>--- conflicted
+++ resolved
@@ -751,16 +751,10 @@
 
 		// Research to get up-to-date predforms!
 		Context lazycontext = Context::BOTH;
-<<<<<<< HEAD
 
 		auto tuple = FormulaUtils::findDoubleDelayLiteral(&latestqf, _structure, _grounding->translator(), lazycontext);
-		if (tuple.size()!=2) {
+		if (tuple.size() != 2) {
 			delayablepf = FormulaUtils::findUnknownBoundLiteral(&latestqf, _structure, _grounding->translator(), lazycontext);
-=======
-		auto tuple = FormulaUtils::findDoubleDelayLiteral(newqf, _structure, _grounding->translator(), lazycontext);
-		if (tuple.size() != 2) {
-			delayablepf = FormulaUtils::findUnknownBoundLiteral(newqf, _structure, _grounding->translator(), lazycontext);
->>>>>>> 53d84a32
 		} else {
 			delayablepf = tuple[0];
 			twindelayablepf = tuple[1];
