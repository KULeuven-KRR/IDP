--- conflicted
+++ resolved
@@ -238,37 +238,6 @@
  return g.getTopGrounder();
  }*/
 
-<<<<<<< HEAD
-Grounder* GrounderFactory::create(const Term* minimizeterm, const Vocabulary* vocabulary, const GroundInfo& data, AbstractGroundTheory* grounding) {
-	Assert(minimizeterm!=NULL);
-
-	GrounderFactory g(data, grounding, data.nbModelsEquivalent);
-
-	OptimizationGrounder* optimgrounder;
-	if (getOption(BoolType::CPSUPPORT) and CPSupport::eligibleForCP(minimizeterm, data.partialstructure)) {
-		g.ground(minimizeterm, vocabulary);
-		optimgrounder = new VariableOptimizationGrounder(grounding, g.getTermGrounder(), g.getContext());
-		optimgrounder->setOrig(minimizeterm);
-	} else {
-		switch (minimizeterm->type()) {
-		case TermType::AGG: {
-			auto term = dynamic_cast<const AggTerm*>(minimizeterm);
-			g.ground(term->set(), vocabulary);
-			optimgrounder = new AggregateOptimizationGrounder(grounding, term->function(), g.getSetGrounder(), g.getContext());
-			optimgrounder->setOrig(minimizeterm);
-			break;
-		}
-		case TermType::FUNC:
-		case TermType::VAR:
-		case TermType::DOM:
-			throw notyetimplemented("Optimization over non-aggregate terms without CP support.");
-		}
-	}
-
-	Grounder* grounder = optimgrounder;
-	if (g.getTopGrounder() != NULL) {
-		grounder = new BoolGrounder(g.getGrounding(), { optimgrounder, g.getTopGrounder() }, SIGN::POS, true, g.getContext());
-=======
 Grounder* GrounderFactory::ground() {
 	std::vector<Grounder*> grounders;
 
@@ -276,9 +245,8 @@
 
 	// NOTE: important that we only add funcconstraints for the theory here: e.g. for calculate definitions, we should not find values for the functions not occurring in it!
 	FormulaUtils::addFuncConstraints(_theory, _vocabulary, funcconstraints, getOption(BoolType::CPSUPPORT));
-	if(_minimizeterm!=NULL){
+	if (_minimizeterm != NULL) {
 		FormulaUtils::addFuncConstraints(_minimizeterm, _vocabulary, funcconstraints, getOption(BoolType::CPSUPPORT));
->>>>>>> 63faae5c
 	}
 
 	InitContext();
@@ -286,24 +254,38 @@
 	grounders.push_back(getTopGrounder());
 
 	if (_minimizeterm != NULL) {
-		auto term = dynamic_cast<const AggTerm*>(_minimizeterm);
-		if (term == NULL) {
-			throw notyetimplemented("Optimization over non-aggregate terms");
-		}
-		if(term->function()==AggFunction::PROD){
-			for(auto i=term->set()->getSubSets().cbegin(); i!=term->set()->getSubSets().cend(); ++i){
-				auto sort = (*i)->getTerm()->sort();
-				if(not SortUtils::isSubsort(sort, get(STDSORT::NATSORT))
-					|| _structure->inter(sort)->contains(createDomElem(0))){
-					throw notyetimplemented("Minimization over a product aggregate with negative or zero weights");
+		OptimizationGrounder* optimgrounder;
+		if (getOption(BoolType::CPSUPPORT) and CPSupport::eligibleForCP(_minimizeterm, _structure)) {
+			InitContext();
+			descend(_minimizeterm);
+			optimgrounder = new VariableOptimizationGrounder(getGrounding(), getTermGrounder(), getContext());
+			optimgrounder->setOrig(_minimizeterm);
+			grounders.push_back(optimgrounder);
+		} else {
+			switch (_minimizeterm->type()) {
+			case TermType::AGG: {
+				auto term = dynamic_cast<const AggTerm*>(_minimizeterm);
+				if (term->function() == AggFunction::PROD) {
+					for (auto i = term->set()->getSubSets().cbegin(); i != term->set()->getSubSets().cend(); ++i) {
+						auto sort = (*i)->getTerm()->sort();
+						if (not SortUtils::isSubsort(sort, get(STDSORT::NATSORT)) || _structure->inter(sort)->contains(createDomElem(0))) {
+							throw notyetimplemented("Minimization over a product aggregate with negative or zero weights");
+						}
+					}
 				}
+				InitContext();
+				descend(term->set());
+				optimgrounder = new AggregateOptimizationGrounder(getGrounding(), term->function(), getSetGrounder(), getContext());
+				optimgrounder->setOrig(_minimizeterm);
+				grounders.push_back(optimgrounder);
+				break;
 			}
-		}
-		InitContext();
-		descend(term->set());
-		auto optimgrounder = new AggregateOptimizationGrounder(getGrounding(), term->function(), getSetGrounder(), getContext());
-		optimgrounder->setOrig(_minimizeterm);
-		grounders.push_back(optimgrounder);
+			case TermType::FUNC:
+			case TermType::VAR:
+			case TermType::DOM:
+				throw notyetimplemented("Optimization over non-aggregate terms without CP support.");
+			}
+		}
 	}
 
 	allowskolemize = false;
@@ -314,7 +296,7 @@
 	}
 	allowskolemize = true;
 
-	if(grounders.size()==1){
+	if (grounders.size() == 1) {
 		return grounders.front();
 	}
 	InitContext();
