/****************************************************************
 * Copyright 2010-2012 Katholieke Universiteit Leuven
 *  
 * Use of this software is governed by the GNU LGPLv3.0 license
 * 
 * Written by Broes De Cat, Stef De Pooter, Johan Wittocx
 * and Bart Bogaerts, K.U.Leuven, Departement Computerwetenschappen,
 * Celestijnenlaan 200A, B-3001 Leuven, Belgium
 ****************************************************************/

#include "GrounderFactory.hpp"
#include "IncludeComponents.hpp"

#include <limits>
#include <cmath>
#include <cstdlib>
#include <utility> // for relational operators (namespace rel_ops)
#include "options.hpp"
#include "generators/GeneratorFactory.hpp"
#include "generators/InstGenerator.hpp"
#include "monitors/interactiveprintmonitor.hpp"
#include "grounders/FormulaGrounders.hpp"
#include "grounders/TermGrounders.hpp"
#include "grounders/SetGrounders.hpp"
#include "grounders/DefinitionGrounders.hpp"
#include "grounders/LazyFormulaGrounders.hpp"
#include "grounders/LazyRuleGrounder.hpp"
#include "inferences/grounding/grounders/OptimizationTermGrounders.hpp"
#include "visitors/TheoryMutatingVisitor.hpp"
#include "inferences/SolverConnection.hpp"

#include "generators/BasicCheckersAndGenerators.hpp"
#include "generators/TableCheckerAndGenerators.hpp"

#include "theory/TheoryUtils.hpp"

#include "fobdds/FoBdd.hpp"
#include "fobdds/FoBddManager.hpp"
#include "fobdds/FoBddVariable.hpp"
#include "fobdds/FoBddFactory.hpp"

#include "groundtheories/GroundPolicy.hpp"
#include "groundtheories/PrintGroundPolicy.hpp"
#include "groundtheories/SolverTheory.hpp"

#include "inferences/grounding/grounders/Grounder.hpp"
using namespace std;
using namespace rel_ops;

GenType operator not(GenType orig) {
	GenType result = GenType::CANMAKEFALSE;
	switch (orig) {
	case GenType::CANMAKEFALSE:
		result = GenType::CANMAKETRUE;
		break;
	case GenType::CANMAKETRUE:
		result = GenType::CANMAKEFALSE;
		break;
	}
	return result;
}

int getIDForUndefined() {
	return -1;
}

template<typename Grounding>
GrounderFactory::GrounderFactory(const GroundStructureInfo& data, Grounding* grounding)
		: 	_structure(data.partialstructure),
			_symstructure(data.symbolicstructure),
			_grounding(grounding) {

	Assert(_symstructure != NULL);

	// Create a symbolic structure if no such structure is given
	if (getOption(IntType::GROUNDVERBOSITY) > 2) {
		clog << tabs() << "Using the following symbolic structure to ground:" << "\n";
		clog << tabs() << toString(_symstructure) << "\n";

	}
}

GrounderFactory::~GrounderFactory() {
}

/**
 * 	Finds out whether a formula contains recursively defined symbols.
 */
bool GrounderFactory::recursive(const Formula* f) {
	for (auto it = _context._defined.cbegin(); it != _context._defined.cend(); ++it) {
		if (f->contains(*it)) {
			return true;
		}
	}
	return false;
}

/**
 *	Initializes the context of the GrounderFactory before visiting a sentence.
 */
void GrounderFactory::InitContext() {
	_context.gentype = GenType::CANMAKEFALSE;
	_context._funccontext = Context::POSITIVE;
	_context._monotone = Context::POSITIVE;
	_context._component = CompContext::SENTENCE;
	_context._tseitin = (getOption(NBMODELS) != 1) ? TsType::EQ : TsType::IMPL;
	_context.currentDefID = getIDForUndefined();
	_context._defined.clear();
	_context._conjunctivePathFromRoot = true; // NOTE: default true: needs to be set to false in each visit in grounderfactory in which it is no longer the case
	_context._conjPathUntilNode = true;
	_context._allowDelaySearch = true;

	_context._mappedvars.clear();
	_varmapping.clear();
}

void GrounderFactory::AggContext() {
	_context.gentype = GenType::CANMAKEFALSE;
	_context._funccontext = Context::POSITIVE;
	_context._tseitin = (_context._tseitin == TsType::RULE) ? TsType::RULE : TsType::EQ;
	_context._component = CompContext::FORMULA;
}

void GrounderFactory::SaveContext() {
	_contextstack.push(_context);
	_context._mappedvars.clear();
}

/**
 *	Restores the context to the top of the stack and pops the stack.
 */
void GrounderFactory::RestoreContext() {
	for (auto it = _context._mappedvars.begin(); it != _context._mappedvars.end(); ++it) {
		auto found = _varmapping.find(*it);
		if (found != _varmapping.end()) {
			_varmapping.erase(found); // FIXME: this should be disabled currently for lazy grounding
		}
	}
	_context._mappedvars.clear();

	_context = _contextstack.top();
	_contextstack.pop();
}

/**
 *	Adapts the context to go one level deeper, and inverting some values if sign is negative
 */
void GrounderFactory::DeeperContext(SIGN sign) {
	// One level deeper
	if (_context._component == CompContext::SENTENCE) {
		_context._component = CompContext::FORMULA;
	}

	// If the parent was no longer conjunctive, the new node also won't be
	if (not _context._conjPathUntilNode) {
		_context._conjunctivePathFromRoot = false;
	}

	// Swap positive, truegen and tseitin according to sign
	if (isNeg(sign)) {
		_context.gentype = not _context.gentype;
		_context._funccontext = not _context._funccontext;
		_context._monotone = not _context._monotone;
		_context._tseitin = invertImplication(_context._tseitin);
	}
}

/**
 * Creates a grounder for the given theory. The grounding produced by that grounder
 * will be (partially) reduced with respect to the structure _structure of the GrounderFactory.
 * The produced grounding is not passed to a solver, but stored internally as a EcnfTheory.
 * PARAMETERS
 *		theory	- the theory for which a grounder will be created
 * PRECONDITIONS
 *		The vocabulary of theory is a subset of the vocabulary of the structure of the GrounderFactory.
 * RETURNS
 *		A grounder such that calling run() on it produces a grounding.
 *		This grounding can then be obtained by calling grounding() on the grounder.
 */
Grounder* GrounderFactory::create(const GroundInfo& data) {
	auto groundtheory = new GroundTheory<GroundPolicy>(data.theory->vocabulary(), data.partialstructure);
	Assert(VocabularyUtils::isSubVocabulary(data.theory->vocabulary(), data.partialstructure->vocabulary()));
	GrounderFactory g( { data.partialstructure, data.symbolicstructure }, groundtheory);
	g.ground(data.theory, data.theory->vocabulary());
	return g.getTopGrounder();
}
Grounder* GrounderFactory::create(const GroundInfo& data, InteractivePrintMonitor* monitor) {
	auto groundtheory = new GroundTheory<PrintGroundPolicy>(data.partialstructure);
	Assert(VocabularyUtils::isSubVocabulary(data.theory->vocabulary(), data.partialstructure->vocabulary()));
	groundtheory->initialize(monitor, groundtheory->structure(), groundtheory->translator(), groundtheory->termtranslator());
	GrounderFactory g( { data.partialstructure, data.symbolicstructure }, groundtheory);
	g.ground(data.theory, data.theory->vocabulary());
	return g.getTopGrounder();
}

/**
 *	Creates a grounder for the given theory. The grounding produced by that grounder
 *	will be (partially) reduced with respect to the structure _structure of the GrounderFactory.
 *	The produced grounding is directly passed to the given solver.
 * PARAMETERS
 *		theory	- the theory for which a grounder will be created.
 *		solver	- the solver to which the grounding will be passed.
 * PRECONDITIONS
 *		The vocabulary of theory is a subset of the vocabulary of the structure of the GrounderFactory.
 * RETURNS
 *		A grounder such that calling run() on it produces a grounding.
 *		This grounding can then be obtained by calling grounding() on the grounder.
 *		One or more models of the ground theory can be obtained by calling solve() on
 *		the solver.
 */
Grounder* GrounderFactory::create(const GroundInfo& data, PCSolver* solver) {
	auto groundtheory = new SolverTheory(data.theory->vocabulary(), data.partialstructure);
	Assert(VocabularyUtils::isSubVocabulary(data.theory->vocabulary(), data.partialstructure->vocabulary()));
	groundtheory->initialize(solver, getOption(IntType::GROUNDVERBOSITY), groundtheory->termtranslator());
	GrounderFactory g( { data.partialstructure, data.symbolicstructure }, groundtheory);
	g.ground(data.theory, data.theory->vocabulary());
	auto grounder = g.getTopGrounder();
	SolverConnection::setTranslator(solver, grounder->getTranslator());
	return grounder;
}

Grounder* GrounderFactory::create(const Term* minimizeterm, const Vocabulary* vocabulary, const GroundStructureInfo& data, AbstractGroundTheory* grounding) {
	Assert(minimizeterm!=NULL);
	auto term = dynamic_cast<const AggTerm*>(minimizeterm);
	if (term == NULL) {
		throw notyetimplemented("Optimization over non-aggregate terms.");
	}
	GrounderFactory g(data, grounding);
	g.ground(term->set(), vocabulary);
	auto optimgrounder = new AggregateOptimizationGrounder(grounding, term->function(), g.getSetGrounder(), g.getContext());
	optimgrounder->setOrig(minimizeterm);
	Grounder* grounder = optimgrounder;
	if(g.getTopGrounder()!=NULL){
		grounder = new BoolGrounder(g.getGrounding(), {optimgrounder, g.getTopGrounder()}, SIGN::POS, true, g.getContext());
	}
	return grounder;
}

template<class T>
void GrounderFactory::ground(T root, const Vocabulary* v) {
	InitContext();
	auto functheory = FormulaUtils::getFuncConstraints(root, v); // FIXME prevent multiple addition of same func constraints (in other words, rework optimization)
	descend(functheory);
	auto savedgrounder = getTopGrounder();
	delete (functheory);
	Assert(dynamic_cast<BoolGrounder*>(savedgrounder)!=NULL);

	InitContext();
	descend(root);
	if (_topgrounder != NULL) {
		Assert(dynamic_cast<BoolGrounder*>(_topgrounder)!=NULL);
		auto rootgr = dynamic_cast<BoolGrounder*>(_topgrounder);
		Assert(rootgr->conjunctiveWithSign());
		auto funcgr = dynamic_cast<BoolGrounder*>(savedgrounder);
		Assert(funcgr->conjunctiveWithSign());
		auto list = rootgr->getSubGrounders();
		list.insert(list.end(), funcgr->getSubGrounders().cbegin(), funcgr->getSubGrounders().cend());
		_topgrounder = new BoolGrounder(getGrounding(), list, SIGN::POS, true, getContext());
	} else {
		_topgrounder = savedgrounder;
	}
}

template<class T>
void deleteDeep(T& object) {
	object->recursiveDelete();
	object = NULL;
}

/**
 *	Visits a child and ensures the context is saved before the visit and restored afterwards.
 */
template<typename T>
void GrounderFactory::descend(T child) {
	Assert(child!=NULL);
	SaveContext();

	if (getContext()._component == CompContext::SENTENCE) {
		if (getOption(IntType::GROUNDVERBOSITY) > 0) {
			clog << tabs() << "Creating a grounder for " << toString(child) << "\n";
			if (getOption(IntType::GROUNDVERBOSITY) > 3) {
				pushtab();
			}
		}
	} else {
		if (getOption(IntType::GROUNDVERBOSITY) > 3) {
			clog << tabs() << "Creating a subgrounder for " << toString(child) << "\n";
			pushtab();
		}
	}

	_formgrounder = NULL;
	_termgrounder = NULL;
	_setgrounder = NULL;
	_headgrounder = NULL;
	_rulegrounder = NULL;
	_topgrounder = NULL;

	_context._conjunctivePathFromRoot = _context._conjPathUntilNode;
	_context._conjPathUntilNode = false; // NOTE: overwrite at start of visit if necessary!
	child->accept(this);

	if (getOption(IntType::GROUNDVERBOSITY) > 3) {
		poptab();
	}

<<<<<<< HEAD
	RestoreContext();
}

void GrounderFactory::visit(const Theory* theory) {
	_context._conjPathUntilNode = true;
	auto tmptheory = theory->clone();

	// TODO experiment with:
	//tmptheory = FormulaUtils::skolemize(tmptheory);
	//tmptheory = FormulaUtils::removeFunctionSymbolsFromDefs(tmptheory, _structure);
=======
	tmptheory = FormulaUtils::graphFuncsAndAggs(tmptheory, _structure);
	Assert(sametypeid<Theory>(*tmptheory));
	auto newtheory = dynamic_cast<Theory*>(tmptheory);
>>>>>>> 9c21348a

	// Collect all components (sentences, definitions, and fixpoint definitions) of the theory
	const auto components = tmptheory->components(); // NOTE: primitive reorder present: definitions first
	// NOTE: currently, definitions first is important for good lazy grounding
	// TODO Order components the components to optimize the grounding process

	// Create grounders for all components
	std::vector<Grounder*> children;
	for (auto i = components.cbegin(); i < components.cend(); ++i) {
		InitContext();
		descend(*i);
		children.push_back(getTopGrounder());
	}
	_topgrounder = new BoolGrounder(getGrounding(), children, SIGN::POS, true, getContext());

	// Clean up: delete the theory clone.
	deleteDeep(tmptheory);
}

template<class T>
CompType getCompType(T symbol) {
	if (is(symbol, STDPRED::EQ)) {
		return CompType::EQ;
	} else if (is(symbol, STDPRED::LT)) {
		return CompType::LT;
	} else {
		Assert(is(symbol,STDPRED::GT));
		return CompType::GT;
	}
<<<<<<< HEAD
}

void GrounderFactory::visit(const PredForm* pf) {
	auto temppf = pf->clone();
	auto transpf = FormulaUtils::unnestThreeValuedTerms(temppf, _structure, _context._funccontext);
	// FIXME add? transpf = FormulaUtils::unnestPartialTerms(transpf, _context._funccontext, _structure, _structure->vocabulary());
=======
	_context._conjunctivePathFromRoot = _context._conjPathUntilNode;
	_context._conjPathUntilNode = false;

	// Move all functions and aggregates that are three-valued according
	// to _structure outside the atom. To avoid changing the original atom,
	// we first clone it.
	Formula* transpf = pf->clone();
	transpf = FormulaUtils::unnestThreeValuedTerms(transpf, _structure, _context._funccontext);
>>>>>>> 9c21348a
	transpf = FormulaUtils::graphFuncsAndAggs(transpf, _structure, _context._funccontext);

	if (transpf != temppf) { // NOTE: the rewriting changed the atom
		Assert(_context._component != CompContext::HEAD);
		descend(transpf);
		deleteDeep(transpf);
		return;
	}

	auto newpf = dynamic_cast<PredForm*>(transpf);

	// Create grounders for the subterms
	vector<TermGrounder*> subtermgrounders;
	vector<SortTable*> argsorttables;
	SaveContext();
	for (size_t n = 0; n < newpf->subterms().size(); ++n) {
		descend(newpf->subterms()[n]);
		subtermgrounders.push_back(getTermGrounder());
		argsorttables.push_back(_structure->inter(newpf->symbol()->sorts()[n]));
	}
	RestoreContext();

	// Create checkers and grounder
	if (getOption(BoolType::CPSUPPORT) && VocabularyUtils::isIntComparisonPredicate(newpf->symbol(), _structure->vocabulary())) {
		auto comp = getCompType(newpf->symbol());
		if (isNeg(newpf->sign())) {
			comp = invertComp(comp);
		}

		SaveContext(); // FIXME why shouldnt savecontext always be accompanied by checking the tseitin type for defined symbols?
					   // FIXME and why only in some cases check the sign of the formula for inverting the type?
		if (recursive(newpf)) {
			_context._tseitin = TsType::RULE;
		}
		_formgrounder = new ComparisonGrounder(getGrounding(), getGrounding()->termtranslator(), subtermgrounders[0], comp, subtermgrounders[1], _context);
		_formgrounder->setOrig(newpf, varmapping());
		RestoreContext();

		// FIXME what if CompContext is HEAD?

		if (_context._component == CompContext::SENTENCE) {
			_topgrounder = getFormGrounder();
		}
		deleteDeep(newpf);
		return;
	}

	if (_context._component == CompContext::HEAD) {
		auto inter = _structure->inter(newpf->symbol());
		_headgrounder = new HeadGrounder(getGrounding(), inter->ct(), inter->cf(), newpf->symbol(), subtermgrounders, argsorttables);
		deleteDeep(newpf);
		return;
	}

	// Grounding basic predform

	// Create instance checkers
	GrounderFactory::GeneratorData data;
	for (auto it = newpf->subterms().cbegin(); it != newpf->subterms().cend(); ++it) {
		data.containers.push_back(new const DomElemContainer());
		data.tables.push_back(_structure->inter((*it)->sort()));
		data.fovars.push_back(new Variable((*it)->sort()));
	}
	data.pattern = vector<Pattern>(data.containers.size(), Pattern::INPUT);
	auto genpf = newpf;
	if (getOption(BoolType::GROUNDWITHBOUNDS)) {
		auto foterms = TermUtils::makeNewVarTerms(data.fovars);
		genpf = new PredForm(newpf->sign(), newpf->symbol(), foterms, FormulaParseInfo());
	}

	auto possTrueChecker = getChecker(genpf, TruthType::POSS_TRUE, data);
	auto certTrueChecker = getChecker(genpf, TruthType::CERTAIN_TRUE, data);

	deleteList(data.fovars);

	// Grounder creation
	_formgrounder = new AtomGrounder(getGrounding(), newpf->sign(), newpf->symbol(), subtermgrounders, data.containers, possTrueChecker, certTrueChecker,
			_structure->inter(newpf->symbol()), argsorttables, _context);
	_formgrounder->setOrig(newpf, varmapping());
	if (_context._component == CompContext::SENTENCE) {
		_topgrounder = getFormGrounder();
	}

	if (genpf != newpf) {
		deleteDeep(genpf);
	}
	deleteDeep(newpf); //TODO: this is suspicious since the bdds use variables from newpf...
}

void GrounderFactory::visit(const BoolForm* bf) {
	_context._conjPathUntilNode = _context._conjunctivePathFromRoot && (bf->isConjWithSign() || bf->subformulas().size() == 1);

	// If a disjunction or conj with one subformula, it's subformula can be treated as if it was the root of this formula
	if (isPos(bf->sign()) && bf->subformulas().size() == 1) {
		descend(bf->subformulas()[0]);
	} else {
		if (_context._conjPathUntilNode) {
			createBoolGrounderConjPath(bf);
		} else {
			createBoolGrounderDisjPath(bf);
		}
	}
}

ClauseGrounder* createB(AbstractGroundTheory* grounding, vector<Grounder*> sub, const set<Variable*>& freevars, SIGN sign, bool conj,
		const GroundingContext& context, bool trydelay) {
	auto mightdolazy = (not conj && context._monotone == Context::POSITIVE) || (conj && context._monotone == Context::NEGATIVE);
	if (context._monotone == Context::BOTH) {
		mightdolazy = true;
	}
	if (not trydelay) {
		mightdolazy = false;
	}
	if (not getOption(TSEITINDELAY)) {
		mightdolazy = false;
	}
	if (getOption(BoolType::GROUNDLAZILY) && sametypeid<SolverTheory>(*grounding) && mightdolazy) {
		auto solvertheory = dynamic_cast<SolverTheory*>(grounding);
		return new LazyBoolGrounder(freevars, solvertheory, sub, SIGN::POS, conj, context);
	} else {
		return new BoolGrounder(grounding, sub, sign, conj, context);
	}
}

// Handle a top-level conjunction without creating tseitin atoms
void GrounderFactory::createBoolGrounderConjPath(const BoolForm* bf) {
	Assert(_context._component == CompContext::SENTENCE);
	// NOTE: to reduce the number of created tseitins, if bf is a negated disjunction, push the negation one level deeper.
	// Take a clone to avoid changing bf;
	auto newbf = bf->clone();
	if (not newbf->conj()) {
		newbf->conj(true);
		newbf->negate();
		for (auto it = newbf->subformulas().cbegin(); it != newbf->subformulas().cend(); ++it) {
			(*it)->negate();
		}
	}

	// Visit the subformulas
	vector<Grounder*> sub;
	for (auto it = newbf->subformulas().cbegin(); it != newbf->subformulas().cend(); ++it) {
		descend(*it);
		sub.push_back(getTopGrounder());
	}

	bool somequant = false;
	for (auto i = bf->subformulas().cbegin(); i < bf->subformulas().cend(); ++i) {
		if (dynamic_cast<QuantForm*>(*i) != NULL) {
			somequant = true;
		}
	}

	auto boolgrounder = createB(getGrounding(), sub, newbf->freeVars(), newbf->sign(), true, _context, somequant);
	boolgrounder->setOrig(bf, varmapping());
	_topgrounder = boolgrounder;
	deleteDeep(newbf);
}

// Formula bf is not a top-level conjunction
void GrounderFactory::createBoolGrounderDisjPath(const BoolForm* bf) {
	// Create grounders for subformulas
	SaveContext();
	DeeperContext(bf->sign());
	vector<Grounder*> sub;
	for (auto it = bf->subformulas().cbegin(); it != bf->subformulas().cend(); ++it) {
		descend(*it);
		sub.push_back(getFormGrounder());
	}
	RestoreContext();

	// Create grounder
	SaveContext();
	if (recursive(bf)) {
		_context._tseitin = TsType::RULE;
	}

	bool somequant = false;
	for (auto i = bf->subformulas().cbegin(); i < bf->subformulas().cend(); ++i) {
		if (dynamic_cast<QuantForm*>(*i) != NULL) {
			somequant = true;
		}
	}

	_formgrounder = createB(getGrounding(), sub, bf->freeVars(), bf->sign(), bf->conj(), _context, somequant);
	RestoreContext();
	_formgrounder->setOrig(bf, varmapping());
	if (_context._component == CompContext::SENTENCE) {
		_topgrounder = getFormGrounder();
	}
}

void GrounderFactory::visit(const QuantForm* qf) {
	_context._conjPathUntilNode = _context._conjunctivePathFromRoot && qf->isUnivWithSign();

	// Create instance generator
	Formula* newsubformula = qf->subformula()->clone();

	// !x phi(x) => generate all x possibly false
	// !x phi(x) => check for x certainly false
	auto gc = createVarsAndGenerators(newsubformula, qf, qf->isUnivWithSign() ? TruthType::POSS_FALSE : TruthType::POSS_TRUE,
			qf->isUnivWithSign() ? TruthType::CERTAIN_FALSE : TruthType::CERTAIN_TRUE);

	// Handle a top-level conjunction without creating tseitin atoms
	_context.gentype = qf->isUnivWithSign() ? GenType::CANMAKEFALSE : GenType::CANMAKETRUE;
	if (_context._conjunctivePathFromRoot) {
		createTopQuantGrounder(qf, newsubformula, gc);
	} else {
		createNonTopQuantGrounder(qf, newsubformula, gc);
	}
	deleteDeep(newsubformula);
}

template<typename Object>
void checkGeneratorInfinite(InstChecker* gen, Object* original) {
	if (gen->isInfiniteGenerator()) {
		Warning::possiblyInfiniteGrounding(toString(original));
		throw IdpException("Infinite grounding");
	}
}

ClauseGrounder* createQ(AbstractGroundTheory* grounding, FormulaGrounder* subgrounder, QuantForm const * const qf, const GenAndChecker& gc,
		const GroundingContext& context) {
	bool conj = qf->quant() == QUANT::UNIV;
	bool mightdolazy = (not conj && context._monotone == Context::POSITIVE) || (conj && context._monotone == Context::NEGATIVE);
	if (context._monotone == Context::BOTH) {
		mightdolazy = true;
	}
	if (not getOption(TSEITINDELAY)) {
		mightdolazy = false;
	}
	ClauseGrounder* grounder = NULL;
	if (getOption(BoolType::GROUNDLAZILY) && sametypeid<SolverTheory>(*grounding) && mightdolazy) {
		auto solvertheory = dynamic_cast<SolverTheory*>(grounding);
		grounder = new LazyQuantGrounder(qf->freeVars(), solvertheory, subgrounder, qf->sign(), qf->quant(), gc._generator, gc._checker, context);
	} else {
		grounder = new QuantGrounder(grounding, subgrounder, qf->sign(), qf->quant(), gc._generator, gc._checker, context);
	}
	return grounder;
}

void GrounderFactory::createTopQuantGrounder(const QuantForm* qf, Formula* subformula, const GenAndChecker& gc) {
	// NOTE: to reduce the number of tseitins created, negations are pushed deeper whenever relevant:
	// If qf is a negated exist, push the negation one level deeper. Take a clone to avoid changing qf;
	QuantForm* tempqf = NULL;
	if (not qf->isUniv() && qf->sign() == SIGN::NEG) {
		tempqf = qf->clone();
		tempqf->quant(QUANT::UNIV);
		tempqf->negate();
		subformula->negate();
	}
	auto newqf = tempqf == NULL ? qf : tempqf;

	// Search here to check whether to prevent lower searches, but repeat the search later on on the ground-ready formula
	const PredForm* delayablepf = NULL;
	const PredForm* twindelayablepf = NULL;
	if (not getOption(SATISFIABILITYDELAY)) {
		_context._allowDelaySearch = false;
	}
	if (getOption(BoolType::GROUNDLAZILY) && getOption(SATISFIABILITYDELAY) && getContext()._allowDelaySearch) {
		Context lazycontext = Context::BOTH;
		// FIXME BUG BUG: for functions, should ALSO consider the implicit function constraint!!!!!
		// TODO: also, mx should handle ONE theory and ONE structure, otherwise it is also correct. So merge funcconstr with rest of theory
		auto tuple = FormulaUtils::findDoubleDelayLiteral(newqf, _structure, getGrounding()->translator(), lazycontext);
		if (tuple.size() != 2) {
			delayablepf = FormulaUtils::findUnknownBoundLiteral(newqf, _structure, getGrounding()->translator(), lazycontext);
		} else {
			delayablepf = tuple[0];
			twindelayablepf = tuple[1];
		}
	}
	if (delayablepf != NULL) {
		_context._allowDelaySearch = false;
	}

	// Visit subformula
	SaveContext();
	descend(subformula);
	RestoreContext();

	auto subgrounder = dynamic_cast<FormulaGrounder*>(_topgrounder);
	Assert(subgrounder!=NULL);

	FormulaGrounder* grounder = NULL;
	if (delayablepf != NULL) {
		_context._allowDelaySearch = true;
	}
	if (getOption(BoolType::GROUNDLAZILY) && getOption(SATISFIABILITYDELAY) && getContext()._allowDelaySearch) {
		// TODO issue: subformula might get new variables, but there are not reflected in newq, so the varmapping will not contain them (even if the varmapping is not clean when going back up (which is still done))!
		//  one example is when functions are unnested

		auto latestqf = QuantForm(newqf->sign(), newqf->quant(), newqf->quantVars(), subformula, newqf->pi());

		// Research to get up-to-date predforms!
		Context lazycontext = Context::BOTH;

		auto tuple = FormulaUtils::findDoubleDelayLiteral(&latestqf, _structure, getGrounding()->translator(), lazycontext);
		if (tuple.size() != 2) {
			delayablepf = FormulaUtils::findUnknownBoundLiteral(&latestqf, _structure, getGrounding()->translator(), lazycontext);
		} else {
			delayablepf = tuple[0];
			twindelayablepf = tuple[1];
		}

		if (delayablepf != NULL) {
			if (twindelayablepf != NULL) {
				auto terms = delayablepf->args();
				terms.insert(terms.end(), twindelayablepf->args().cbegin(), twindelayablepf->args().cend());
				grounder = new LazyTwinDelayUnivGrounder(delayablepf->symbol(), terms, lazycontext, varmapping(), getGrounding(), subgrounder, getContext());
			} else {
				grounder = new LazyUnknUnivGrounder(delayablepf, lazycontext, varmapping(), getGrounding(), subgrounder, getContext());
			}
		}
	}
	if (grounder == NULL) {
		grounder = createQ(getGrounding(), subgrounder, newqf, gc, getContext());
	}
	Assert(grounder!=NULL);

	grounder->setMaxGroundSize(gc._universe.size() * subgrounder->getMaxGroundSize());
	grounder->setOrig(qf, varmapping());

	_topgrounder = grounder;

	if (tempqf != NULL) {
		deleteDeep(tempqf);
	}
}

void GrounderFactory::createNonTopQuantGrounder(const QuantForm* qf, Formula* subformula, const GenAndChecker& gc) {
	// Create grounder for subformula
	SaveContext();
	DeeperContext(qf->sign());
	descend(subformula);
	RestoreContext();

	// Create the grounder
	SaveContext();
	if (recursive(qf)) {
		_context._tseitin = TsType::RULE;
	}

	auto subsize = _formgrounder->getMaxGroundSize();
	_formgrounder = createQ(getGrounding(), _formgrounder, qf, gc, getContext());
	_formgrounder->setMaxGroundSize(gc._universe.size() * subsize);

	RestoreContext();

	_formgrounder->setOrig(qf, varmapping());
	if (_context._component == CompContext::SENTENCE) {
		_topgrounder = _formgrounder;
	}
}

const FOBDD* GrounderFactory::improve(bool approxastrue, const FOBDD* bdd, const vector<Variable*>& fovars) {
	if (getOption(IntType::GROUNDVERBOSITY) > 5) {
		clog << tabs() << "improving the following " << (approxastrue ? "maketrue" : "makefalse") << " BDD:" << "\n";
		pushtab();
		clog << tabs() << toString(bdd) << "\n";
	}
	auto manager = _symstructure->manager();

	// 1. Optimize the query
	FOBDDManager optimizemanager;
	auto copybdd = optimizemanager.getBDD(bdd, manager);
<<<<<<< HEAD
	set<const FOBDDVariable*> copyvars;
=======
	set<const FOBDDVariable*, CompareBDDVars> copyvars;
	set<const FOBDDDeBruijnIndex*> indices;
>>>>>>> 9c21348a
	for (auto it = fovars.cbegin(); it != fovars.cend(); ++it) {
		copyvars.insert(optimizemanager.getVariable(*it));
	}
	optimizemanager.optimizeQuery(copybdd, copyvars, { }, _structure);

	// 2. Remove certain leaves
	const FOBDD* pruned = NULL;
	auto mcpa = 1; // TODO experiment with variations?
	if (approxastrue) {
		pruned = optimizemanager.makeMoreTrue(copybdd, copyvars, { }, _structure, mcpa);
	} else {
		pruned = optimizemanager.makeMoreFalse(copybdd, copyvars, { }, _structure, mcpa);
	}
<<<<<<< HEAD
=======
	auto manager = _symstructure->manager();

	// 1. Optimize the query
	FOBDDManager optimizemanager;
	auto copybdd = optimizemanager.getBDD(bdd, manager);
	set<const FOBDDVariable*, CompareBDDVars> copyvars;
	set<const FOBDDDeBruijnIndex*> indices;
	optimizemanager.optimizeQuery(copybdd, copyvars, indices, _structure);

	// 2. Remove certain leaves
	auto pruned = optimizemanager.makeMoreFalse(copybdd, copyvars, indices, _structure, mcpa);
>>>>>>> 9c21348a

	if (getOption(IntType::GROUNDVERBOSITY) > 5) {
		poptab();
		clog << tabs() << "Resulted in:" << "\n";
		pushtab();
		clog << tabs() << toString(pruned) << "\n";
		poptab();
	}
	// 3. Replace result
	return manager->getBDD(pruned, &optimizemanager);
}

void GrounderFactory::visit(const EquivForm* ef) {
	// Create grounders for the subformulas
	SaveContext();
	DeeperContext(ef->sign());
	_context._funccontext = Context::BOTH;
	_context._monotone = Context::BOTH;
	_context._tseitin = TsType::EQ;

	descend(ef->left());
	auto leftgrounder = getFormGrounder();
	descend(ef->right());
	auto rightgrounder = getFormGrounder();
	RestoreContext();

	// Create the grounder
	SaveContext();
	if (recursive(ef)) {
		_context._tseitin = TsType::RULE;
	}
	_formgrounder = new EquivGrounder(getGrounding(), leftgrounder, rightgrounder, ef->sign(), _context);
	RestoreContext();
	if (_context._component == CompContext::SENTENCE) {
		_topgrounder = getFormGrounder();
	}
}

void GrounderFactory::visit(const AggForm* af) {
	Formula* transaf = FormulaUtils::unnestThreeValuedTerms(af->clone(), _structure, _context._funccontext);
	transaf = FormulaUtils::graphFuncsAndAggs(transaf, _structure, _context._funccontext);
	if (recursive(transaf)) {
		transaf = FormulaUtils::splitIntoMonotoneAgg(transaf);
	}

	if (not sametypeid<AggForm>(*transaf)) { // The rewriting changed the atom
		descend(transaf);
		deleteDeep(transaf);
		return;
	}

	auto newaf = dynamic_cast<AggForm*>(transaf);

	// Create grounder for the bound
	descend(newaf->getBound());
	auto boundgrounder = getTermGrounder();

	// Create grounder for the set
	SaveContext();
	if (recursive(newaf)) {
		Assert(FormulaUtils::isMonotone(newaf) || FormulaUtils::isAntimonotone(newaf));
	}
	DeeperContext((not FormulaUtils::isAntimonotone(newaf)) ? SIGN::POS : SIGN::NEG);
	descend(newaf->getAggTerm()->set());
	auto setgrounder = getSetGrounder();
	RestoreContext();

	// Create aggregate grounder
	SaveContext();
	if (recursive(newaf)) {
		_context._tseitin = TsType::RULE;
	}
	if (isNeg(newaf->sign())) {
		_context._tseitin = invertImplication(_context._tseitin);
	}
	_formgrounder = new AggGrounder(getGrounding(), _context, newaf->getAggTerm()->function(), setgrounder, boundgrounder, newaf->comp(), newaf->sign());
	RestoreContext();
	if (_context._component == CompContext::SENTENCE) {
		_topgrounder = getFormGrounder();
	}
	deleteDeep(transaf);
}

void GrounderFactory::visit(const EqChainForm* ef) {
	_context._conjPathUntilNode = _context._conjunctivePathFromRoot;
	Formula* f = ef->clone();
	f = FormulaUtils::splitComparisonChains(f, getGrounding()->vocabulary());
	descend(f);
	deleteDeep(f);
}

void GrounderFactory::visit(const VarTerm* t) {
	Assert(varmapping().find(t->var()) != varmapping().cend());
	_termgrounder = new VarTermGrounder(varmapping().find(t->var())->second);
	_termgrounder->setOrig(t, varmapping());
}

void GrounderFactory::visit(const DomainTerm* t) {
	_termgrounder = new DomTermGrounder(t->value());
	_termgrounder->setOrig(t, varmapping());
}

void GrounderFactory::visit(const FuncTerm* t) {
	// Create grounders for subterms
	vector<TermGrounder*> subtermgrounders;
	for (auto it = t->subterms().cbegin(); it != t->subterms().cend(); ++it) {
		descend(*it);
		subtermgrounders.push_back(getTermGrounder());
	}

	// Create term grounder
	auto function = t->function();
	auto ftable = _structure->inter(function)->funcTable();
	auto domain = _structure->inter(function->outsort());
	if (getOption(BoolType::CPSUPPORT) && FuncUtils::isIntSum(function, _structure->vocabulary())) {
		if (is(function, STDFUNC::SUBSTRACTION)) {
			_termgrounder = new SumTermGrounder(getGrounding()->termtranslator(), ftable, domain, subtermgrounders[0], subtermgrounders[1], ST_MINUS);
		} else {
			_termgrounder = new SumTermGrounder(getGrounding()->termtranslator(), ftable, domain, subtermgrounders[0], subtermgrounders[1]);
		}
	} else {
		_termgrounder = new FuncTermGrounder(getGrounding()->termtranslator(), function, ftable, domain, subtermgrounders);
	}
	_termgrounder->setOrig(t, varmapping());
}

void GrounderFactory::visit(const AggTerm* t) {
	Assert(SetUtils::approxTwoValued(t->set(),_structure) or getOption(BoolType::CPSUPPORT));

	// Create set grounder
	descend(t->set());

	// Create term grounder
	_termgrounder = new AggTermGrounder(getGrounding()->translator(), getGrounding()->termtranslator(), t->function(), getSetGrounder());
	_termgrounder->setOrig(t, varmapping());
}

void GrounderFactory::visit(const EnumSetExpr* s) {
	// Create grounders for formulas and weights
	vector<FormulaGrounder*> subfgr;
	vector<TermGrounder*> subtgr;
	SaveContext();
	AggContext();
	for (size_t n = 0; n < s->subformulas().size(); ++n) {
		descend(s->subformulas()[n]);
		subfgr.push_back(getFormGrounder());
		descend(s->subterms()[n]);
		subtgr.push_back(getTermGrounder());
	}
	RestoreContext();

	// Create set grounder
	_setgrounder = new EnumSetGrounder(getGrounding()->translator(), subfgr, subtgr);
}

void GrounderFactory::visit(const QuantSetExpr* origqs) {
	// Move three-valued terms in the set expression: from term to condition
	auto transqs = SetUtils::unnestThreeValuedTerms(origqs->clone(), _structure, _context._funccontext);
	if (not sametypeid<QuantSetExpr>(*transqs)) {
		descend(transqs);
		return;
	}

	auto newqs = dynamic_cast<QuantSetExpr*>(transqs);
	auto newsubformula = newqs->getCondition()->clone();

	// NOTE: generator generates possibly true instances, checker checks the certainly true ones
	auto gc = createVarsAndGenerators(newsubformula, newqs, TruthType::POSS_TRUE, TruthType::CERTAIN_TRUE);

	// Create grounder for subformula
	SaveContext();
	AggContext();
	descend(newqs->subformulas()[0]);
	auto subgr = getFormGrounder();
	RestoreContext();

	// Create grounder for weight
	descend(newqs->subterms()[0]);
	auto wgr = getTermGrounder();

	// Create grounder
	_setgrounder = new QuantSetGrounder(getGrounding()->translator(), subgr, gc._generator, gc._checker, wgr);
	delete newqs;
}

void GrounderFactory::visit(const Definition* def) {
	// Store defined predicates
	for (auto it = def->defsymbols().cbegin(); it != def->defsymbols().cend(); ++it) {
		_context._defined.insert(*it);
	}

	_context.currentDefID = def->getID();

	// Create rule grounders
	vector<RuleGrounder*> subgrounders;
	for (auto it = def->rules().cbegin(); it != def->rules().cend(); ++it) {
		descend(*it);
		subgrounders.push_back(getRuleGrounder());
	}

	_topgrounder = new DefinitionGrounder(getGrounding(), subgrounders, _context);
}

void GrounderFactory::visit(const Rule* rule) {
	auto newrule = rule->clone();
	newrule = DefinitionUtils::unnestThreeValuedTerms(newrule, _structure, _context._funccontext);

	auto groundlazily = false;
	if (getOption(SATISFIABILITYDELAY)) {
		groundlazily = getGrounding()->translator()->canBeDelayedOn(newrule->head()->symbol(), Context::BOTH, _context.getCurrentDefID());
	}
	if (groundlazily) { // NOTE: lazy grounding cannot handle head terms containing variables
		newrule = DefinitionUtils::unnestHeadTermsContainingVars(newrule, _structure, _context._funccontext);
	}

	// Split the quantified variables in two categories:
	//		1. the variables that only occur in the head
	//		2. the variables that occur in the body (and possibly in the head)
	varlist bodyvars, headvars;
	for (auto it = newrule->quantVars().cbegin(); it != newrule->quantVars().cend(); ++it) {
		if (groundlazily) {
			if (not newrule->head()->contains(*it)) {
				// NOTE: for lazygroundrules, we need a generator for all variables NOT occurring in the head!
				bodyvars.push_back(*it);
			} else {
				headvars.push_back(*it);
				createVarMapping(*it);
			}
		} else {
			if (newrule->body()->contains(*it)) {
				bodyvars.push_back(*it);
			} else {
				headvars.push_back(*it);
			}
		}
	}
	InstGenerator *headgen = NULL, *bodygen = NULL;
	if (not groundlazily) {
		headgen = createVarMapAndGenerator(newrule->head(), headvars);
	}
	bodygen = createVarMapAndGenerator(newrule->body(), bodyvars);

	// Create head grounder
	SaveContext();
	_context._component = CompContext::HEAD;
	descend(newrule->head());
	auto headgrounder = _headgrounder;
	RestoreContext();

	// Create body grounder
	SaveContext();
	_context._funccontext = Context::NEGATIVE; // minimize truth value of rule bodies
	_context._monotone = Context::POSITIVE;
	_context.gentype = GenType::CANMAKETRUE; // body instance generator corresponds to an existential quantifier
	_context._component = CompContext::FORMULA;
	_context._tseitin = TsType::EQ; // NOTE: this is allowed, as for any formula, it is checked whether it contains defined symbols and in that case, it grounds as if TsType::RULE
	descend(newrule->body());
	auto bodygrounder = getFormGrounder();
	RestoreContext();

	// Create rule grounder
	if (recursive(newrule->body())) {
		_context._tseitin = TsType::RULE;
	}
	if (groundlazily) {
		_rulegrounder = new LazyRuleGrounder(rule, newrule->head()->args(), headgrounder, bodygrounder, bodygen, _context);
	} else {
		_rulegrounder = new FullRuleGrounder(rule, headgrounder, bodygrounder, headgen, bodygen, _context);
	}

	deleteDeep(newrule);
}

template<class VarList>
InstGenerator* GrounderFactory::createVarMapAndGenerator(const Formula* original, const VarList& vars) {
	vector<SortTable*> varsorts;
	vector<const DomElemContainer*> varcontainers;
	for (auto it = vars.cbegin(); it != vars.cend(); ++it) {
		varcontainers.push_back(createVarMapping(*it));
		varsorts.push_back(structure()->inter((*it)->sort()));
	}
	auto gen = GeneratorFactory::create(varcontainers, varsorts, original);

	if (not getOption(BoolType::GROUNDWITHBOUNDS) && not getOption(BoolType::GROUNDLAZILY)) {
		checkGeneratorInfinite(gen, original);
	}
	return gen;
}

template<typename OrigConstruct>
GenAndChecker GrounderFactory::createVarsAndGenerators(Formula* subformula, OrigConstruct* orig, TruthType generatortype, TruthType checkertype) {
	vector<Variable*> fovars, quantfovars;
	vector<Pattern> pattern;
	for (auto it = orig->quantVars().cbegin(); it != orig->quantVars().cend(); ++it) {
		quantfovars.push_back(*it);
	}
	for (auto it = orig->freeVars().cbegin(); it != orig->freeVars().cend(); ++it) {
		fovars.push_back(*it);
	}

	auto data = getPatternAndContainers(quantfovars, fovars);
	auto generator = getGenerator(subformula, generatortype, data);
	auto checker = getChecker(subformula, checkertype, data);

	vector<SortTable*> directquanttables;
	for (auto it = orig->quantVars().cbegin(); it != orig->quantVars().cend(); ++it) {
		directquanttables.push_back(_structure->inter((*it)->sort()));
	}

	if (not getOption(BoolType::GROUNDWITHBOUNDS) && not getOption(BoolType::GROUNDLAZILY)) {
		checkGeneratorInfinite(generator, orig);
		checkGeneratorInfinite(checker, orig);
	}

	return GenAndChecker(data.containers, generator, checker, Universe(directquanttables));
}

GrounderFactory::GeneratorData GrounderFactory::getPatternAndContainers(std::vector<Variable*> quantfovars, std::vector<Variable*> remvars) {
	GeneratorData data;
	data.quantfovars = quantfovars;
	data.fovars = data.quantfovars;
	data.fovars.insert(data.fovars.end(), remvars.cbegin(), remvars.cend());
	for (auto i = data.fovars.cbegin(); i < data.fovars.cend(); ++i) {
		auto st = _structure->inter((*i)->sort());
		data.tables.push_back(st);
	}

	for (auto it = quantfovars.cbegin(); it != quantfovars.cend(); ++it) {
		auto d = createVarMapping(*it);
		data.containers.push_back(d);
		data.pattern.push_back(Pattern::OUTPUT);
	}
	for (auto it = remvars.cbegin(); it != remvars.cend(); ++it) {
		Assert(varmapping().find(*it) != varmapping().cend());
		// Should already have a varmapping
		data.containers.push_back(varmapping().at(*it));
		data.pattern.push_back(Pattern::INPUT);
	}
	return data;
}

InstGenerator* GrounderFactory::getGenerator(Formula* subformula, TruthType generatortype, const GrounderFactory::GeneratorData& data) {
	PredTable* gentable = NULL;
	if (getOption(BoolType::GROUNDWITHBOUNDS)) {
		auto tempsubformula = subformula->clone();
		tempsubformula = FormulaUtils::unnestTerms(tempsubformula, getContext()._funccontext,_structure);
		tempsubformula = FormulaUtils::splitComparisonChains(tempsubformula);
		tempsubformula = FormulaUtils::graphFuncsAndAggs(tempsubformula, _structure, getContext()._funccontext);		tempsubformula = FormulaUtils::graphFuncsAndAggs(tempsubformula, _structure, getContext()._funccontext);
		auto generatorbdd = _symstructure->evaluate(tempsubformula, generatortype); // !x phi(x) => generate all x possibly false

		generatorbdd = improve(true, generatorbdd, data.quantfovars);
		gentable = new PredTable(new BDDInternalPredTable(generatorbdd, _symstructure->manager(), data.fovars, _structure), Universe(data.tables));
		deleteDeep(tempsubformula);
	} else {
		gentable = new PredTable(new FullInternalPredTable(), Universe(data.tables));
	}

	auto generator = GeneratorFactory::create(gentable, data.pattern, data.containers, Universe(data.tables), subformula);
	//In either case, the newly created tables are now useless: the bddtable is turned into a treeinstgenerator, the other are also useless
	delete (gentable);

	if (getOption(IntType::GROUNDVERBOSITY) > 3) {
		clog << tabs() << "Generator for " << toString(generatortype) << ": \n" << tabs() << toString(generator) << "\n";
	}

	return generator;
}

InstChecker* GrounderFactory::getChecker(Formula* subformula, TruthType checkertype, const GrounderFactory::GeneratorData& data) {
	PredTable* checktable = NULL;
	bool approxastrue = checkertype == TruthType::POSS_TRUE || checkertype == TruthType::POSS_FALSE;
	if (getOption(BoolType::GROUNDWITHBOUNDS)) {
		auto tempsubformula = subformula->clone();
		tempsubformula = FormulaUtils::unnestTerms(tempsubformula, getContext()._funccontext,_structure);
		tempsubformula = FormulaUtils::splitComparisonChains(tempsubformula);
		tempsubformula = FormulaUtils::graphFuncsAndAggs(tempsubformula, _structure, getContext()._funccontext);		tempsubformula = FormulaUtils::graphFuncsAndAggs(tempsubformula, _structure, getContext()._funccontext);
		auto checkerbdd = _symstructure->evaluate(tempsubformula, checkertype); // !x phi(x) => check for x certainly false

		checkerbdd = improve(approxastrue, checkerbdd, { });
		checktable = new PredTable(new BDDInternalPredTable(checkerbdd, _symstructure->manager(), data.fovars, _structure), Universe(data.tables));
		deleteDeep(tempsubformula);
	} else {
		if (approxastrue) {
			checktable = new PredTable(new FullInternalPredTable(), Universe(data.tables));
		} else {
			checktable = new PredTable(new EnumeratedInternalPredTable(), Universe(data.tables));
		}
	}

	auto checker = GeneratorFactory::create(checktable, std::vector<Pattern>(data.pattern.size(),Pattern::INPUT), data.containers, Universe(data.tables), subformula);
	//In either case, the newly created tables are now useless: the bddtable is turned into a treeinstgenerator, the other are also useless
	delete (checktable);

	if (getOption(IntType::GROUNDVERBOSITY) > 3) {
		clog << tabs() << "Checker for " << toString(checkertype) << ": \n" << tabs() << toString(checker) << "\n";
	}

	return checker;
}

DomElemContainer* GrounderFactory::createVarMapping(Variable* const var) {
	Assert(varmapping().find(var)==varmapping().cend());
	_context._mappedvars.insert(var);
	auto d = new DomElemContainer();
	_varmapping[var] = d;
	return d;
}<|MERGE_RESOLUTION|>--- conflicted
+++ resolved
@@ -218,6 +218,13 @@
 	SolverConnection::setTranslator(solver, grounder->getTranslator());
 	return grounder;
 }
+/*Grounder* GrounderFactory::create(const GroundInfo& data, FZRewriter* printer) {
+ auto groundtheory = new GroundTheory<SolverPolicy<FZRewriter> >(data.theory->vocabulary(), data.partialstructure->clone());
+ groundtheory->initialize(printer, getOption(IntType::GROUNDVERBOSITY), groundtheory->termtranslator());
+ GrounderFactory g( { data.partialstructure, data.symbolicstructure }, groundtheory);
+ data.theory->accept(&g);
+ return g.getTopGrounder();
+ }*/
 
 Grounder* GrounderFactory::create(const Term* minimizeterm, const Vocabulary* vocabulary, const GroundStructureInfo& data, AbstractGroundTheory* grounding) {
 	Assert(minimizeterm!=NULL);
@@ -304,7 +311,6 @@
 		poptab();
 	}
 
-<<<<<<< HEAD
 	RestoreContext();
 }
 
@@ -315,11 +321,6 @@
 	// TODO experiment with:
 	//tmptheory = FormulaUtils::skolemize(tmptheory);
 	//tmptheory = FormulaUtils::removeFunctionSymbolsFromDefs(tmptheory, _structure);
-=======
-	tmptheory = FormulaUtils::graphFuncsAndAggs(tmptheory, _structure);
-	Assert(sametypeid<Theory>(*tmptheory));
-	auto newtheory = dynamic_cast<Theory*>(tmptheory);
->>>>>>> 9c21348a
 
 	// Collect all components (sentences, definitions, and fixpoint definitions) of the theory
 	const auto components = tmptheory->components(); // NOTE: primitive reorder present: definitions first
@@ -349,23 +350,11 @@
 		Assert(is(symbol,STDPRED::GT));
 		return CompType::GT;
 	}
-<<<<<<< HEAD
 }
 
 void GrounderFactory::visit(const PredForm* pf) {
 	auto temppf = pf->clone();
 	auto transpf = FormulaUtils::unnestThreeValuedTerms(temppf, _structure, _context._funccontext);
-	// FIXME add? transpf = FormulaUtils::unnestPartialTerms(transpf, _context._funccontext, _structure, _structure->vocabulary());
-=======
-	_context._conjunctivePathFromRoot = _context._conjPathUntilNode;
-	_context._conjPathUntilNode = false;
-
-	// Move all functions and aggregates that are three-valued according
-	// to _structure outside the atom. To avoid changing the original atom,
-	// we first clone it.
-	Formula* transpf = pf->clone();
-	transpf = FormulaUtils::unnestThreeValuedTerms(transpf, _structure, _context._funccontext);
->>>>>>> 9c21348a
 	transpf = FormulaUtils::graphFuncsAndAggs(transpf, _structure, _context._funccontext);
 
 	if (transpf != temppf) { // NOTE: the rewriting changed the atom
@@ -730,12 +719,7 @@
 	// 1. Optimize the query
 	FOBDDManager optimizemanager;
 	auto copybdd = optimizemanager.getBDD(bdd, manager);
-<<<<<<< HEAD
 	set<const FOBDDVariable*> copyvars;
-=======
-	set<const FOBDDVariable*, CompareBDDVars> copyvars;
-	set<const FOBDDDeBruijnIndex*> indices;
->>>>>>> 9c21348a
 	for (auto it = fovars.cbegin(); it != fovars.cend(); ++it) {
 		copyvars.insert(optimizemanager.getVariable(*it));
 	}
@@ -749,20 +733,6 @@
 	} else {
 		pruned = optimizemanager.makeMoreFalse(copybdd, copyvars, { }, _structure, mcpa);
 	}
-<<<<<<< HEAD
-=======
-	auto manager = _symstructure->manager();
-
-	// 1. Optimize the query
-	FOBDDManager optimizemanager;
-	auto copybdd = optimizemanager.getBDD(bdd, manager);
-	set<const FOBDDVariable*, CompareBDDVars> copyvars;
-	set<const FOBDDDeBruijnIndex*> indices;
-	optimizemanager.optimizeQuery(copybdd, copyvars, indices, _structure);
-
-	// 2. Remove certain leaves
-	auto pruned = optimizemanager.makeMoreFalse(copybdd, copyvars, indices, _structure, mcpa);
->>>>>>> 9c21348a
 
 	if (getOption(IntType::GROUNDVERBOSITY) > 5) {
 		poptab();
