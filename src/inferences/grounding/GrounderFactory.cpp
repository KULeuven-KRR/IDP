/****************************************************************
 * Copyright 2010-2012 Katholieke Universiteit Leuven
 *
 * Use of this software is governed by the GNU LGPLv3.0 license
 *
 * Written by Broes De Cat, Stef De Pooter, Johan Wittocx
 * and Bart Bogaerts, K.U.Leuven, Departement Computerwetenschappen,
 * Celestijnenlaan 200A, B-3001 Leuven, Belgium
 ****************************************************************/

#include "GrounderFactory.hpp"
#include "IncludeComponents.hpp"

#include <limits>
#include <cmath>
#include <cstdlib>
#include <utility> // for relational operators (namespace rel_ops)
#include "options.hpp"
#include "generators/GeneratorFactory.hpp"
#include "generators/InstGenerator.hpp"
#include "monitors/interactiveprintmonitor.hpp"
#include "grounders/FormulaGrounders.hpp"
#include "grounders/TermGrounders.hpp"
#include "grounders/SetGrounders.hpp"
#include "grounders/DefinitionGrounders.hpp"
#include "grounders/LazyFormulaGrounders.hpp"
#include "grounders/LazyRuleGrounder.hpp"
#include "visitors/TheoryMutatingVisitor.hpp"
#include "inferences/SolverConnection.hpp"

#include "generators/BasicGenerators.hpp"
#include "generators/TableGenerator.hpp"

#include "theory/TheoryUtils.hpp"

#include "fobdds/FoBdd.hpp"
#include "fobdds/FoBddManager.hpp"
#include "fobdds/FoBddVariable.hpp"
#include "fobdds/FoBddFactory.hpp"

#include "groundtheories/GroundPolicy.hpp"
#include "groundtheories/PrintGroundPolicy.hpp"
#include "groundtheories/SolverTheory.hpp"

using namespace std;
using namespace rel_ops;

GenType operator not(GenType orig) {
	GenType result = GenType::CANMAKEFALSE;
	switch (orig) {
	case GenType::CANMAKEFALSE:
		result = GenType::CANMAKETRUE;
		break;
	case GenType::CANMAKETRUE:
		result = GenType::CANMAKEFALSE;
		break;
	}
	return result;
}

int getIDForUndefined() {
	return -1;
}

double MCPA = 1; // TODO: constant currently used when pruning bdds. Should be made context dependent

template<typename Grounding>
GrounderFactory::GrounderFactory(const GroundStructureInfo& data, Grounding* grounding)
		: _structure(data.partialstructure), _symstructure(data.symbolicstructure), _grounding(grounding) {

	Assert(_symstructure != NULL);

	// Create a symbolic structure if no such structure is given
	if (getOption(IntType::GROUNDVERBOSITY) > 2) {
		clog << tabs() << "Using the following symbolic structure to ground:" << "\n";
		clog << tabs() << toString(_symstructure) << "\n";

	}
}

GrounderFactory::~GrounderFactory() {
}

/**
 * 	Finds out whether a formula contains recursively defined symbols.
 */
bool GrounderFactory::recursive(const Formula* f) {
	for (auto it = _context._defined.cbegin(); it != _context._defined.cend(); ++it) {
		if (f->contains(*it)) {
			return true;
		}
	}
	return false;
}

/**
 *	Initializes the context of the GrounderFactory before visiting a sentence.
 */
void GrounderFactory::InitContext() {
	_context.gentype = GenType::CANMAKEFALSE;
	_context._funccontext = Context::POSITIVE;
	_context._monotone = Context::POSITIVE;
	_context._component = CompContext::SENTENCE;
	_context._tseitin = (getOption(NBMODELS) != 1) ? TsType::EQ : TsType::IMPL;
	_context.currentDefID = getIDForUndefined();
	_context._defined.clear();
	_context._conjunctivePathFromRoot = true; // NOTE: default true: needs to be set to false in each visit in grounderfactory in which it is no longer the case
	_context._conjPathUntilNode = true;
	_context._allowDelaySearch = true;

	_context._mappedvars.clear();
	_varmapping.clear();
}

void GrounderFactory::AggContext() {
	_context.gentype = GenType::CANMAKEFALSE;
	_context._funccontext = Context::POSITIVE;
	_context._tseitin = (_context._tseitin == TsType::RULE) ? TsType::RULE : TsType::EQ;
	_context._component = CompContext::FORMULA;
}

/**
 *	void GrounderFactory::SaveContext()
 *	DESCRIPTION
 *		Pushes the current context on a stack
 */
void GrounderFactory::SaveContext() {
	_contextstack.push(_context);
	_context._mappedvars.clear();
}

/**
 * void GrounderFactory::RestoreContext()
 * DESCRIPTION
 *		Restores the context to the top of the stack and pops the stack.
 */
void GrounderFactory::RestoreContext() {
	for (auto it = _context._mappedvars.begin(); it != _context._mappedvars.end(); ++it) {
		auto found = _varmapping.find(*it);
		if (found != _varmapping.end()) {
<<<<<<< HEAD
			_varmapping.erase(found); // FIXME: this should be disabled currenlty for lazy grounding
=======
			//_varmapping.erase(found);
>>>>>>> 5dd81914
		}
	}
	_context._mappedvars.clear();

	_context = _contextstack.top();
	_contextstack.pop();
}

/**
 * void GrounderFactory::DeeperContext(bool sign)
 * DESCRIPTION
 *		Adapts the context to go one level deeper, and inverting some values if sign is negative
 * PARAMETERS
 *		sign	- the sign
 */
void GrounderFactory::DeeperContext(SIGN sign) {
	// One level deeper
	if (_context._component == CompContext::SENTENCE) {
		_context._component = CompContext::FORMULA;
	}

	// If the parent was no longer conjunctive, the new node also won't be
	if (not _context._conjPathUntilNode) {
		_context._conjunctivePathFromRoot = false;
	}

	// Swap positive, truegen and tseitin according to sign
	if (isNeg(sign)) {
		_context.gentype = not _context.gentype;
		_context._funccontext = not _context._funccontext;
		_context._monotone = not _context._monotone;
		_context._tseitin = reverseImplication(_context._tseitin);
	}
}

/**
 * void GrounderFactory::descend(Term* t)
 * DESCRIPTION
 *		Visits a child and ensures the context is saved before the visit and restored afterwards.
 * PARAMETERS
 *		child	- the child to be visited.
 */
template<typename T>
void GrounderFactory::descend(T* child) {
	SaveContext();
	_formgrounder = NULL;
	_termgrounder = NULL;
	_setgrounder = NULL;
	_headgrounder = NULL;
	_rulegrounder = NULL;
	_topgrounder = NULL;
	child->accept(this);
	RestoreContext();
}

// TODO it would be useful to be able to guarantee, given some theory, what properties hold for it
// e.g., if pushnegations has been done, some flag might indicate that.

/**
 * TopLevelGrounder* GrounderFactory::create(const AbstractTheory* theory)
 * DESCRIPTION
 *		Creates a grounder for the given theory. The grounding produced by that grounder
 *		will be (partially) reduced with respect to the structure _structure of the GrounderFactory.
 *		The produced grounding is not passed to a solver, but stored internally as a EcnfTheory.
 * PARAMETERS
 *		theory	- the theory for which a grounder will be created
 * PRECONDITIONS
 *		The vocabulary of theory is a subset of the vocabulary of the structure of the GrounderFactory. TODO is this checked or guaranteed?
 * RETURNS
 *		A grounder such that calling run() on it produces a grounding.
 *		This grounding can then be obtained by calling grounding() on the grounder.
 */
Grounder* GrounderFactory::create(const GroundInfo& data) {
	auto groundtheory = new GroundTheory<GroundPolicy>(data.theory->vocabulary(), data.partialstructure->clone());
	GrounderFactory g( { data.partialstructure, data.symbolicstructure }, groundtheory);
	data.theory->accept(&g);
	return g.getTopGrounder();
}
Grounder* GrounderFactory::create(const GroundInfo& data, InteractivePrintMonitor* monitor) {
	auto groundtheory = new GroundTheory<PrintGroundPolicy>(data.partialstructure->clone());
	groundtheory->initialize(monitor, groundtheory->structure(), groundtheory->translator(), groundtheory->termtranslator());
	GrounderFactory g( { data.partialstructure, data.symbolicstructure }, groundtheory);
	data.theory->accept(&g);
	return g.getTopGrounder();
}

/**
 * TopLevelGrounder* GrounderFactory::create(const AbstractTheory* theory, SATSolver* solver)
 * DESCRIPTION
 *		Creates a grounder for the given theory. The grounding produced by that grounder
 *		will be (partially) reduced with respect to the structure _structure of the GrounderFactory.
 *		The produced grounding is directly passed to the given solver.
 * PARAMETERS
 *		theory	- the theory for which a grounder will be created.
 *		solver	- the solver to which the grounding will be passed.
 * PRECONDITIONS
 *		The vocabulary of theory is a subset of the vocabulary of the structure of the GrounderFactory.
 * RETURNS
 *		A grounder such that calling run() on it produces a grounding.
 *		This grounding can then be obtained by calling grounding() on the grounder.
 *		One or more models of the ground theory can be obtained by calling solve() on
 *		the solver.
 */
Grounder* GrounderFactory::create(const GroundInfo& data, PCSolver* solver) {
	auto groundtheory = new SolverTheory(data.theory->vocabulary(), data.partialstructure->clone());
	groundtheory->initialize(solver, getOption(IntType::GROUNDVERBOSITY), groundtheory->termtranslator());
	GrounderFactory g( { data.partialstructure, data.symbolicstructure }, groundtheory);
	data.theory->accept(&g);
	auto grounder = g.getTopGrounder();
	SolverConnection::setTranslator(solver, grounder->getTranslator());
	return grounder;
}
/*Grounder* GrounderFactory::create(const GroundInfo& data, FZRewriter* printer) {
	auto groundtheory = new GroundTheory<SolverPolicy<FZRewriter> >(data.theory->vocabulary(), data.partialstructure->clone());
	groundtheory->initialize(printer, getOption(IntType::GROUNDVERBOSITY), groundtheory->termtranslator());
	GrounderFactory g( { data.partialstructure, data.symbolicstructure }, groundtheory);
	data.theory->accept(&g);
	return g.getTopGrounder();
}*/

SetGrounder* GrounderFactory::create(const SetExpr* set, const GroundStructureInfo& data, AbstractGroundTheory* grounding) {
	GrounderFactory g(data, grounding);
	set->accept(&g);
	return g.getSetGrounder();
}

/**
 * void GrounderFactory::visit(const Theory* theory)
 * DESCRIPTION
 *		Creates a grounder for a non-ground theory.
 * PARAMETERS
 *		theory	- the non-ground theory
 * POSTCONDITIONS
 *		_toplevelgrounder is equal to the created grounder
 */
void GrounderFactory::visit(const Theory* theory) {
	AbstractTheory* tmptheory = theory->clone();
	tmptheory = FormulaUtils::splitComparisonChains(tmptheory, _structure->vocabulary());
	tmptheory = FormulaUtils::skolemize(tmptheory);
	tmptheory = FormulaUtils::removeFunctionSymbolsFromDefs(tmptheory, _structure);
	FormulaUtils::addFuncConstraints(tmptheory);

	Assert(not getOption(BoolType::GROUNDLAZILY) || not getOption(BoolType::CPSUPPORT));
	// TODO currently not both

	if (getOption(BoolType::GROUNDLAZILY)) {
		//	tmptheory = FormulaUtils::pushQuantifiers(tmptheory);
		// FIXME this introduces sometimes a boolform with only one subformula. This is not wrong, but seems to be no longer treated as toplevel then when it IS a conjunction.
		// so fix it on both places (do not make the boolform, but also treat it correctly if it happens)
	}

	tmptheory = FormulaUtils::graphFuncsAndAggs(tmptheory, _structure);

	Assert(sametypeid<Theory>(*tmptheory));
	auto newtheory = dynamic_cast<Theory*>(tmptheory);

	// Collect all components (sentences, definitions, and fixpoint definitions) of the theory
	const auto& components = newtheory->components(); // NOTE: primitive reorder present: definitions first
	// NOTE: currently, definitions first is important for good lazy grounding
	//TODO Order components the components to optimize the grounding process

	// Create grounders for all components
	vector<Grounder*> children;
	for (size_t n = 0; n < components.size(); ++n) {
		InitContext();

		if (getOption(IntType::GROUNDVERBOSITY) > 0) {
			clog << tabs() << "Creating a grounder for " << toString(components[n]) << "\n";
		}
		components[n]->accept(this);
		children.push_back(_topgrounder);
	}

	_topgrounder = new BoolGrounder(_grounding, children, SIGN::POS, true, _context);

	// Clean up: delete the theory clone.
	//TODO newtheory->recursiveDelete();
}

/**
 * void GrounderFactory::visit(const PredForm* pf)
 * DESCRIPTION
 *		Creates a grounder for an atomic formula.
 * PARAMETERS
 *		pf	- the atomic formula
 * PRECONDITIONS
 *		Each free variable that occurs in pf occurs in varmapping().
 * POSTCONDITIONS
 *		According to _context, the created grounder is assigned to
 *			CompContext::SENTENCE:	_toplevelgrounder
 *			CompContext::HEAD:		_headgrounder
 *			CompContext::FORMULA:	_formgrounder
 */
void GrounderFactory::visit(const PredForm* pf) {
	if (getOption(IntType::GROUNDVERBOSITY) > 3) {
		clog << tabs() << "Grounderfactory visiting: " << toString(pf) << "\n";
		pushtab();
	}
	_context._conjunctivePathFromRoot = _context._conjPathUntilNode;
	_context._conjPathUntilNode = false;

	// Move all functions and aggregates that are three-valued according
	// to _structure outside the atom. To avoid changing the original atom,
	// we first clone it.
	Formula* temppf = pf->clone();
	Formula* transpf = FormulaUtils::unnestThreeValuedTerms(temppf, _structure, _context._funccontext);
	// TODO can we delete temppf here if different from transpf? APPARANTLY NOT!
	transpf = FormulaUtils::graphFuncsAndAggs(transpf, _structure, _context._funccontext);

	if (not sametypeid<PredForm>(*transpf)) { // The rewriting changed the atom
		Assert(_context._component != CompContext::HEAD);
		transpf->accept(this);
		transpf->recursiveDelete();
		if (getOption(IntType::GROUNDVERBOSITY) > 3) {
			poptab();
		}
		return;
	}

	PredForm* newpf = dynamic_cast<PredForm*>(transpf);

	// Create grounders for the subterms
	vector<TermGrounder*> subtermgrounders;
	vector<SortTable*> argsorttables;
	SaveContext();
	for (size_t n = 0; n < newpf->subterms().size(); ++n) {
		descend(newpf->subterms()[n]);
		subtermgrounders.push_back(_termgrounder);
		argsorttables.push_back(_structure->inter(newpf->symbol()->sorts()[n]));
	}
	RestoreContext();

	// Create checkers and grounder
	if (getOption(BoolType::CPSUPPORT) && VocabularyUtils::isIntComparisonPredicate(newpf->symbol(),_structure->vocabulary())) {
		string name = newpf->symbol()->name();
		CompType comp;
		if (name == "=/2") {
			comp = isPos(pf->sign()) ? CompType::EQ : CompType::NEQ;
		} else if (name == "</2") {
			comp = isPos(pf->sign()) ? CompType::LT : CompType::GEQ;
		} else {
			Assert(name == ">/2");
			comp = isPos(pf->sign()) ? CompType::GT : CompType::LEQ;
		}

		SaveContext();
		if (recursive(newpf)) {
			_context._tseitin = TsType::RULE;
		}
		_formgrounder = new ComparisonGrounder(_grounding, _grounding->termtranslator(), subtermgrounders[0], comp, subtermgrounders[1], _context);
		_formgrounder->setOrig(newpf, varmapping());
		RestoreContext();

		if (_context._component == CompContext::SENTENCE) { // TODO Refactor outside (also other occurences)
			_topgrounder = _formgrounder;
		}
		newpf->recursiveDelete();

		if (getOption(IntType::GROUNDVERBOSITY) > 3) {
			poptab();
		}
		return;
	}

	if (_context._component == CompContext::HEAD) {
		PredInter* inter = _structure->inter(newpf->symbol());
		_headgrounder = new HeadGrounder(_grounding, inter->ct(), inter->cf(), newpf->symbol(), subtermgrounders, argsorttables);
		if (getOption(IntType::GROUNDVERBOSITY) > 3) {
			poptab();
		}
		newpf->recursiveDelete();
		return;
	}

	// Grounding basic predform

	// Create instance checkers
	vector<Sort*> checksorts;
	vector<const DomElemContainer*> checkargs; // Set by grounder, then used by checkers
	vector<SortTable*> tables;
	// NOTE: order is important!
	for (auto it = newpf->subterms().cbegin(); it != newpf->subterms().cend(); ++it) {
		checksorts.push_back((*it)->sort());
		checkargs.push_back(new const DomElemContainer());
		tables.push_back(_structure->inter((*it)->sort()));
	}

	PredTable *certTrueTable = NULL, *possTrueTable = NULL;
	if (getOption(BoolType::GROUNDWITHBOUNDS) && checksorts.size() > 0) { //TODO: didn't work for size 0, i.e. for propositional symbols.  Fix this!
		auto fovars = VarUtils::makeNewVariables(checksorts);
		auto foterms = TermUtils::makeNewVarTerms(fovars);
		auto checkpf = new PredForm(newpf->sign(), newpf->symbol(), foterms, FormulaParseInfo());
		const FOBDD* possTrueBdd = _symstructure->evaluate(checkpf, TruthType::POSS_TRUE);
		const FOBDD* certTrueBdd = _symstructure->evaluate(checkpf, TruthType::CERTAIN_TRUE);
		;
		possTrueTable = new PredTable(new BDDInternalPredTable(possTrueBdd, _symstructure->manager(), fovars, _structure), Universe(tables));
		certTrueTable = new PredTable(new BDDInternalPredTable(certTrueBdd, _symstructure->manager(), fovars, _structure), Universe(tables));
	} else {
		possTrueTable = new PredTable(new FullInternalPredTable(), Universe(tables));
		certTrueTable = new PredTable(new EnumeratedInternalPredTable(), Universe(tables));
	}

	auto possTrueChecker = GeneratorFactory::create(possTrueTable, vector<Pattern>(checkargs.size(), Pattern::INPUT), checkargs, Universe(tables), pf);
	auto certTrueChecker = GeneratorFactory::create(certTrueTable, vector<Pattern>(checkargs.size(), Pattern::INPUT), checkargs, Universe(tables), pf);
	if (getOption(IntType::GROUNDVERBOSITY) > 3) {
		clog << tabs() << "Possible checker: \n" << tabs() << toString(possTrueChecker) << "\n";
		clog << tabs() << "Certain checker: \n" << tabs() << toString(certTrueChecker) << "\n";
	}

	_formgrounder = new AtomGrounder(_grounding, newpf->sign(), newpf->symbol(), subtermgrounders, checkargs, possTrueChecker, certTrueChecker,
			_structure->inter(newpf->symbol()), argsorttables, _context);

	_formgrounder->setOrig(newpf, varmapping());
	if (_context._component == CompContext::SENTENCE) {
		_topgrounder = _formgrounder;
	}
	//newpf->recursiveDelete(); //TODO: this is suspicious since the bdds use variables from newpf...
	if (getOption(IntType::GROUNDVERBOSITY) > 3) {
		poptab();
	}
}

/**
 * Recursively deletes an object AND sets its reference to NULL (causing sigsev when calling it later, instead of not failing at all)
 * TODO should use this throughout the system
 */
template<class T>
void deleteDeep(T& object) {
	object->recursiveDelete();
	object = NULL;
}

/**
 * void GrounderFactory::visit(const BoolForm* bf)
 * DESCRIPTION
 *		Creates a grounder for a conjunction or disjunction of formulas
 * PARAMETERS
 *		bf	- the conjunction or disjunction
 * PRECONDITIONS
 *		Each free variable that occurs in bf occurs in varmapping().
 * POSTCONDITIONS
 *		According to _context, the created grounder is assigned to
 *			CompContext::SENTENCE:	_toplevelgrounder
 *			CompContext::FORMULA:	_formgrounder
 *			CompContext::HEAD is not possible
 */
void GrounderFactory::visit(const BoolForm* bf) {
	if (getOption(IntType::GROUNDVERBOSITY) > 3) {
		clog << tabs() << "Grounderfactory visiting: " << toString(bf) << "\n";
		pushtab();
	}

	_context._conjunctivePathFromRoot = _context._conjPathUntilNode;
	_context._conjPathUntilNode = _context._conjunctivePathFromRoot && (bf->isConjWithSign() || bf->subformulas().size() == 1);

	// If a disjunction or conj with one subformula, it's subformula can be treated as if it was the root of this formula
	if (isPos(bf->sign()) && bf->subformulas().size() == 1) {
		bf->subformulas()[0]->accept(this);
	} else {
		if (_context._conjPathUntilNode) {
			createBoolGrounderConjPath(bf);
		} else {
			createBoolGrounderDisjPath(bf);
		}
	}

	if (getOption(IntType::GROUNDVERBOSITY) > 3) {
		poptab();
	}
}

ClauseGrounder* createB(AbstractGroundTheory* grounding, vector<Grounder*> sub, const set<Variable*>& freevars, SIGN sign, bool conj,
		const GroundingContext& context, bool trydelay) {
	bool mightdolazy = (not conj && context._monotone == Context::POSITIVE) || (conj && context._monotone == Context::NEGATIVE);
	if (context._tseitin == TsType::RULE) { // TODO currently, the many restarts of the SCC detection etc. are too expensive!
		mightdolazy = false;
	}
	if (context._monotone == Context::BOTH) {
		mightdolazy = true;
	}
	if(not trydelay){
		mightdolazy = false;
	}
	if(not getOption(TSEITINDELAY)){
		mightdolazy = false;
	}
	if (getOption(BoolType::GROUNDLAZILY) && sametypeid<SolverTheory>(*grounding) && mightdolazy) {
		auto solvertheory = dynamic_cast<SolverTheory*>(grounding);
		return new LazyBoolGrounder(freevars, solvertheory, sub, SIGN::POS, conj, context);
	} else {
		return new BoolGrounder(grounding, sub, sign, conj, context);
	}
}

// Handle a top-level conjunction without creating tseitin atoms
void GrounderFactory::createBoolGrounderConjPath(const BoolForm* bf) {
	// NOTE: to reduce the number of created tseitins, if bf is a negated disjunction, push the negation one level deeper.
	// Take a clone to avoid changing bf;
	auto newbf = bf->clone();
	if (not newbf->conj()) {
		newbf->conj(true);
		newbf->negate();
		for (auto it = newbf->subformulas().cbegin(); it != newbf->subformulas().cend(); ++it) {
			(*it)->negate();
		}
	}

	// Visit the subformulas
	vector<Grounder*> sub;
	for (auto it = newbf->subformulas().cbegin(); it != newbf->subformulas().cend(); ++it) {
		SaveContext();
		descend(*it);
		RestoreContext();
		sub.push_back(_topgrounder);
	}

	bool somequant = false;
	for(auto i=bf->subformulas().cbegin(); i<bf->subformulas().cend(); ++i){
		if(dynamic_cast<QuantForm*>(*i)!=NULL){
			somequant = true;
		}
	}

	auto boolgrounder = createB(_grounding, sub, newbf->freeVars(), newbf->sign(), true, _context, somequant);
	boolgrounder->setOrig(bf, varmapping());
	_topgrounder = boolgrounder;
	deleteDeep(newbf);
}

// Formula bf is not a top-level conjunction
void GrounderFactory::createBoolGrounderDisjPath(const BoolForm* bf) {
	// Create grounders for subformulas
	SaveContext();
	DeeperContext(bf->sign());
	vector<Grounder*> sub;
	for (auto it = bf->subformulas().cbegin(); it != bf->subformulas().cend(); ++it) {
		descend(*it);
		sub.push_back(_formgrounder);
		//TODO: here we could check for true/false formulas.  Useful?
	}
	RestoreContext();

	// Create grounder
	SaveContext();
	if (recursive(bf)) {
		_context._tseitin = TsType::RULE;
	}

	bool somequant = false;
	for(auto i=bf->subformulas().cbegin(); i<bf->subformulas().cend(); ++i){
		if(dynamic_cast<QuantForm*>(*i)!=NULL){
			somequant = true;
		}
	}

	_formgrounder = createB(_grounding, sub, bf->freeVars(), bf->sign(), bf->conj(), _context, somequant);
	RestoreContext();
	_formgrounder->setOrig(bf, varmapping());
	if (_context._component == CompContext::SENTENCE) {
		_topgrounder = _formgrounder;
	}
}

/**
 * void GrounderFactory::visit(const QuantForm* qf)
 * DESCRIPTION
 *		Creates a grounder for a quantified formula
 * PARAMETERS
 *		qf	- the quantified formula
 * PRECONDITIONS
 *		Each free variable that occurs in qf occurs in varmapping().
 * POSTCONDITIONS
 *		According to _context, the created grounder is assigned to
 *			CompContext::SENTENCE:	_toplevelgrounder
 *			CompContext::FORMULA:		_formgrounder
 *			CompContext::HEAD is not possible
 */
void GrounderFactory::visit(const QuantForm* qf) {
	if (getOption(IntType::GROUNDVERBOSITY) > 3) {
		clog << tabs() << "Grounderfactory visiting: " << toString(qf) << "\n";
		pushtab();
	}
	_context._conjunctivePathFromRoot = _context._conjPathUntilNode;
	_context._conjPathUntilNode = _context._conjunctivePathFromRoot && qf->isUnivWithSign();

	// Create instance generator
	Formula* newsubformula = qf->subformula()->clone();
	newsubformula = FormulaUtils::unnestThreeValuedTerms(newsubformula, _structure, _context._funccontext);
	newsubformula = FormulaUtils::graphFuncsAndAggs(newsubformula, _structure, _context._funccontext);

	// NOTE: if the checker return valid, then the value of the formula can be decided from the value of the checked instantiation
	//	for universal: checker valid => formula false, for existential: checker valid => formula true

	// !x phi(x) => generate all x possibly false
	// !x phi(x) => check for x certainly false
	GenAndChecker gc = createVarsAndGenerators(newsubformula, qf, qf->isUnivWithSign() ? TruthType::POSS_FALSE : TruthType::POSS_TRUE,
			qf->isUnivWithSign() ? TruthType::CERTAIN_FALSE : TruthType::CERTAIN_TRUE);

	// Handle a top-level conjunction without creating tseitin atoms
	_context.gentype = qf->isUnivWithSign() ? GenType::CANMAKEFALSE : GenType::CANMAKETRUE;
	if (_context._conjunctivePathFromRoot) {
		createTopQuantGrounder(qf, newsubformula, gc);
	} else {
		createNonTopQuantGrounder(qf, newsubformula, gc);
	}
	// TODO newsubformula->recursiveDelete();
	if (getOption(IntType::GROUNDVERBOSITY) > 3) {
		poptab();
	}
}

void checkGeneratorInfinite(InstChecker* gen) {
	if (gen->isInfiniteGenerator()) {
		/*if (original != NULL) { // TODO
		 Warning::possiblyInfiniteGrounding(original->pi().userDefined() ? toString(original->pi().originalobject()) : "", toString(original));
		 }*/
		throw IdpException("Infinite grounding");
	}
}

ClauseGrounder* createQ(AbstractGroundTheory* grounding, FormulaGrounder* subgrounder, SIGN sign, QUANT quant, const set<Variable*>& freevars,
		const GenAndChecker& gc, const GroundingContext& context) {
	bool conj = quant == QUANT::UNIV;
	bool mightdolazy = (not conj && context._monotone == Context::POSITIVE) || (conj && context._monotone == Context::NEGATIVE);
	if (context._monotone == Context::BOTH) {
		mightdolazy = true;
	}
	if (context._tseitin == TsType::RULE) { // TODO currently, the many restarts of the SCC detection etc. are too expensive!
		mightdolazy = false;
	}
	if(not getOption(TSEITINDELAY)){
		mightdolazy = false;
	}
	ClauseGrounder* grounder = NULL;
	if (getOption(BoolType::GROUNDLAZILY) && sametypeid<SolverTheory>(*grounding) && mightdolazy) {
		auto solvertheory = dynamic_cast<SolverTheory*>(grounding);
		grounder = new LazyQuantGrounder(freevars, solvertheory, subgrounder, sign, quant, gc._generator, gc._checker, context);
	} else {
		if (not getOption(BoolType::GROUNDWITHBOUNDS)) {
			// If not grounding with bounds, we will certainly ground infinitely, so do not even start
			checkGeneratorInfinite(gc._generator);
			checkGeneratorInfinite(gc._checker);
		}
		grounder = new QuantGrounder(grounding, subgrounder, sign, quant, gc._generator, gc._checker, context);
	}
	return grounder;
}

void GrounderFactory::createTopQuantGrounder(const QuantForm* qf, Formula* subformula, const GenAndChecker& gc) {
	// NOTE: to reduce the number of tseitins created, negations are pushed deeper whenever relevant:
	// If qf is a negated exist, push the negation one level deeper. Take a clone to avoid changing qf;
	QuantForm* tempqf = NULL;
	if (not qf->isUniv() && qf->sign() == SIGN::NEG) {
		tempqf = qf->clone();
		tempqf->quant(QUANT::UNIV);
		tempqf->negate();
		subformula->negate();
	}
	auto newqf = tempqf == NULL ? qf : tempqf;

	// Search here to check whether to prevent lower searches, but repeat the search later on on the ground-ready formula
	const PredForm* delayablepf = NULL;
	const PredForm* twindelayablepf = NULL;
<<<<<<< HEAD
	if(not getOption(SATISFIABILITYDELAY)){
		_context._allowDelaySearch = false;
	}
	if (getOption(BoolType::GROUNDLAZILY) && getOption(SATISFIABILITYDELAY) && getContext()._allowDelaySearch) {
=======
	//_context._allowDelaySearch = false; // TODO satisfiability delaying turned off
	if (getOption(BoolType::GROUNDLAZILY) && getContext()._allowDelaySearch) {
>>>>>>> 5dd81914
		Context lazycontext = Context::BOTH;
		// FIXME BUG BUG: for functions, should ALSO consider the implicit function constraint!!!!!
		auto tuple = FormulaUtils::findDoubleDelayLiteral(newqf, _structure, _grounding->translator(), lazycontext);
		if (tuple.size()!=2) {
			delayablepf = FormulaUtils::findUnknownBoundLiteral(newqf, _structure, _grounding->translator(), lazycontext);
		} else {
			delayablepf = tuple[0];
			twindelayablepf = tuple[1];
		}
	}
	if(delayablepf!=NULL){
		_context._allowDelaySearch = false;
	}

	// Visit subformula
	SaveContext();
	descend(subformula);
	RestoreContext();

	auto subgrounder = dynamic_cast<FormulaGrounder*>(_topgrounder);
	Assert(subgrounder!=NULL);

	FormulaGrounder* grounder = NULL;
	if(delayablepf!=NULL){
		_context._allowDelaySearch = true;
	}
	if (getOption(BoolType::GROUNDLAZILY) && getOption(SATISFIABILITYDELAY) && getContext()._allowDelaySearch) {
		// TODO issue: subformula might get new variables, but there are not reflected in newq, so the varmapping will not contain them (even if the varmapping is not clean when going back up (which is still done))!
		//  one example is when functions are unnested

		auto latestqf = QuantForm(newqf->sign(), newqf->quant(), newqf->quantVars(), subformula, newqf->pi());

		// Research to get up-to-date predforms!
		Context lazycontext = Context::BOTH;
<<<<<<< HEAD
=======

		auto latestqf = QuantForm(newqf->sign(), newqf->quant(), newqf->quantVars(), subformula, newqf->pi());

>>>>>>> 5dd81914
		auto tuple = FormulaUtils::findDoubleDelayLiteral(&latestqf, _structure, _grounding->translator(), lazycontext);
		if (tuple.size()!=2) {
			delayablepf = FormulaUtils::findUnknownBoundLiteral(&latestqf, _structure, _grounding->translator(), lazycontext);
		} else {
			delayablepf = tuple[0];
			twindelayablepf = tuple[1];
		}

		if (delayablepf != NULL) {
			if (twindelayablepf != NULL) {
				auto terms = delayablepf->args();
				terms.insert(terms.end(), twindelayablepf->args().cbegin(), twindelayablepf->args().cend());
				grounder = new LazyTwinDelayUnivGrounder(delayablepf->symbol(), terms, lazycontext, varmapping(), _grounding, subgrounder, getContext());
			} else {
				grounder = new LazyUnknUnivGrounder(delayablepf, lazycontext, varmapping(), _grounding, subgrounder, getContext());
			}
		}
	}
	if (grounder == NULL) {
		grounder = createQ(_grounding, subgrounder, newqf->sign(), newqf->quant(), newqf->freeVars(), gc, getContext());
	}
	Assert(grounder!=NULL);

	grounder->setMaxGroundSize(gc._universe.size() * subgrounder->getMaxGroundSize());
	grounder->setOrig(qf, varmapping());

	_topgrounder = grounder;

	if (tempqf != NULL) {
		deleteDeep(tempqf);
	}
}

void GrounderFactory::createNonTopQuantGrounder(const QuantForm* qf, Formula* subformula, const GenAndChecker& gc) {
	// Create grounder for subformula
	SaveContext();
	DeeperContext(qf->sign());
	descend(subformula);
	RestoreContext();

	// Create the grounder
	SaveContext();
	if (recursive(qf)) {
		_context._tseitin = TsType::RULE;
	}

	auto subsize = _formgrounder->getMaxGroundSize();
	_formgrounder = createQ(_grounding, _formgrounder, qf->sign(), qf->quant(), qf->freeVars(), gc, getContext());
	_formgrounder->setMaxGroundSize(gc._universe.size() * subsize);

	RestoreContext();

	_formgrounder->setOrig(qf, varmapping());
	if (_context._component == CompContext::SENTENCE) {
		_topgrounder = _formgrounder;
	}
	//newsubformula->recursiveDelete();
}

const FOBDD* GrounderFactory::improveGenerator(const FOBDD* bdd, const vector<Variable*>& fovars, double mcpa) {
	if (getOption(IntType::GROUNDVERBOSITY) > 5) {
		clog << tabs() << "improving the following (generator) BDD:" << "\n";
		pushtab();
		clog << tabs() << toString(bdd) << "\n";
	}
	auto manager = _symstructure->manager();

	// 1. Optimize the query
	FOBDDManager optimizemanager;
	auto copybdd = optimizemanager.getBDD(bdd, manager);
	set<const FOBDDVariable*> copyvars;
	set<const FOBDDDeBruijnIndex*> indices;
	for (auto it = fovars.cbegin(); it != fovars.cend(); ++it) {
		copyvars.insert(optimizemanager.getVariable(*it));
	}
	optimizemanager.optimizeQuery(copybdd, copyvars, indices, _structure);

	// 2. Remove certain leaves
	auto pruned = optimizemanager.makeMoreTrue(copybdd, copyvars, indices, _structure, mcpa);

	if (getOption(IntType::GROUNDVERBOSITY) > 5) {
		poptab();
		clog << tabs() << "Resulted in:" << "\n";
		pushtab();
		clog << tabs() << toString(pruned) << "\n";
		poptab();
	}
	// 3. Replace result
	return manager->getBDD(pruned, &optimizemanager);
}

const FOBDD* GrounderFactory::improveChecker(const FOBDD* bdd, double mcpa) {
	if (getOption(IntType::GROUNDVERBOSITY) > 5) {
		clog << tabs() << "improving the following (checker) BDD:" << "\n";
		pushtab();
		clog << tabs() << toString(bdd) << "\n";
	}
	auto manager = _symstructure->manager();

	// 1. Optimize the query
	FOBDDManager optimizemanager;
	auto copybdd = optimizemanager.getBDD(bdd, manager);
	set<const FOBDDVariable*> copyvars;
	set<const FOBDDDeBruijnIndex*> indices;
	optimizemanager.optimizeQuery(copybdd, copyvars, indices, _structure);

	// 2. Remove certain leaves
	auto pruned = optimizemanager.makeMoreFalse(copybdd, copyvars, indices, _structure, mcpa);

	if (getOption(IntType::GROUNDVERBOSITY) > 5) {
		poptab();
		clog << tabs() << "Resulted in:" << "\n";
		pushtab();
		clog << tabs() << toString(pruned) << "\n";
		poptab();
	}

	// 3. Replace result
	return manager->getBDD(pruned, &optimizemanager);
}

/**
 * void GrounderFactory::visit(const EquivForm* ef)
 * DESCRIPTION
 *		Creates a grounder for an equivalence.
 * PARAMETERS
 *		ef	- the equivalence
 * PRECONDITIONS
 *		Each free variable that occurs in ef occurs in varmapping().
 * POSTCONDITIONS
 *		According to _context, the created grounder is assigned to
 *			CompContext::SENTENCE:	_toplevelgrounder
 *			CompContext::FORMULA:		_formgrounder
 *			CompContext::HEAD is not possible
 */
void GrounderFactory::visit(const EquivForm* ef) {
	_context._conjunctivePathFromRoot = _context._conjPathUntilNode;
	_context._conjPathUntilNode = false;
	// Create grounders for the subformulas
	SaveContext();
	DeeperContext(ef->sign());
	_context._funccontext = Context::BOTH;
	_context._monotone = Context::BOTH;
	_context._tseitin = TsType::EQ;

	descend(ef->left());
	auto leftgrounder = _formgrounder;
	descend(ef->right());
	auto rightgrounder = _formgrounder;
	RestoreContext();

	// Create the grounder
	SaveContext();
	if (recursive(ef)) {
		_context._tseitin = TsType::RULE;
	}/*else{
		_context._tseitin = TsType::EQ;
	}*/
	_formgrounder = new EquivGrounder(_grounding, leftgrounder, rightgrounder, ef->sign(), _context);
	RestoreContext();
	if (_context._component == CompContext::SENTENCE) {
		_topgrounder = _formgrounder;
	}
}

void GrounderFactory::visit(const AggForm* af) {
	_context._conjunctivePathFromRoot = _context._conjPathUntilNode;
	_context._conjPathUntilNode = false;

	Formula* transaf = FormulaUtils::unnestThreeValuedTerms(af->clone(), _structure, _context._funccontext);
	transaf = FormulaUtils::graphFuncsAndAggs(transaf, _structure, _context._funccontext);
	if (recursive(transaf)) {
		transaf = FormulaUtils::splitIntoMonotoneAgg(transaf);
	}

	if (not sametypeid<AggForm>(*transaf)) { // The rewriting changed the atom
		transaf->accept(this);
	} else { // The rewriting did not change the atom
		auto newaf = dynamic_cast<AggForm*>(transaf);

		// Create grounder for the bound
		descend(newaf->left());
		auto boundgrounder = _termgrounder;

		// Create grounder for the set
		SaveContext();
		if (recursive(newaf)) {
			Assert(FormulaUtils::isMonotone(newaf) || FormulaUtils::isAntimonotone(newaf));
		}
		DeeperContext((not FormulaUtils::isAntimonotone(newaf)) ? SIGN::POS : SIGN::NEG);
		descend(newaf->right()->set());
		auto setgrounder = _setgrounder;
		RestoreContext();

		// Create aggregate grounder
		SaveContext();
		if (recursive(newaf)) {
			_context._tseitin = TsType::RULE;
		}
		if (isNeg(newaf->sign())) {
			_context._tseitin = reverseImplication(_context._tseitin);
		}
		_formgrounder = new AggGrounder(_grounding, _context, newaf->right()->function(), setgrounder, boundgrounder, newaf->comp(), newaf->sign());
		RestoreContext();
		if (_context._component == CompContext::SENTENCE) {
			_topgrounder = _formgrounder;
		}
	}
	transaf->recursiveDelete();
}

void GrounderFactory::visit(const EqChainForm* ef) {
	Formula* f = ef->clone();
	f = FormulaUtils::splitComparisonChains(f, _grounding->vocabulary());
	f->accept(this);
	f->recursiveDelete();
}

void GrounderFactory::visit(const VarTerm* t) {
	_context._conjunctivePathFromRoot = _context._conjPathUntilNode;
	_context._conjPathUntilNode = false;

	Assert(varmapping().find(t->var()) != varmapping().cend());
	_termgrounder = new VarTermGrounder(varmapping().find(t->var())->second);
	_termgrounder->setOrig(t, varmapping());
}

void GrounderFactory::visit(const DomainTerm* t) {
	_context._conjunctivePathFromRoot = _context._conjPathUntilNode;
	_context._conjPathUntilNode = false;

	_termgrounder = new DomTermGrounder(t->value());
	_termgrounder->setOrig(t, varmapping());
}

void GrounderFactory::visit(const FuncTerm* t) {
	_context._conjunctivePathFromRoot = _context._conjPathUntilNode;
	_context._conjPathUntilNode = false;

	// Create grounders for subterms
	vector<TermGrounder*> subtermgrounders;
	for (auto it = t->subterms().cbegin(); it != t->subterms().cend(); ++it) {
		(*it)->accept(this);
		if (_termgrounder) {
			subtermgrounders.push_back(_termgrounder);
		}
	}

	// Create term grounder
	auto function = t->function();
	auto ftable = _structure->inter(function)->funcTable();
	auto domain = _structure->inter(function->outsort());
	if (getOption(BoolType::CPSUPPORT) && FuncUtils::isIntSum(function, _structure->vocabulary())) {
		if (function->name() == "-/2") {
			_termgrounder = new SumTermGrounder(_grounding->termtranslator(), ftable, domain, subtermgrounders[0], subtermgrounders[1], ST_MINUS);
		} else {
			_termgrounder = new SumTermGrounder(_grounding->termtranslator(), ftable, domain, subtermgrounders[0], subtermgrounders[1]);
		}
	} else {
		_termgrounder = new FuncTermGrounder(_grounding->termtranslator(), function, ftable, domain, subtermgrounders);
	}
	_termgrounder->setOrig(t, varmapping());
}

void GrounderFactory::visit(const AggTerm* t) {
	_context._conjunctivePathFromRoot = _context._conjPathUntilNode;
	_context._conjPathUntilNode = false;

	Assert(getOption(BoolType::CPSUPPORT));

	// Create set grounder
	t->set()->accept(this);

	// Create term grounder
	_termgrounder = new AggTermGrounder(_grounding->translator(),_grounding->termtranslator(), t->function(), _setgrounder);
	_termgrounder->setOrig(t, varmapping());
}

void GrounderFactory::visit(const EnumSetExpr* s) {
	_context._conjunctivePathFromRoot = _context._conjPathUntilNode;
	_context._conjPathUntilNode = false;

	// Create grounders for formulas and weights
	vector<FormulaGrounder*> subfgr;
	vector<TermGrounder*> subtgr;
	SaveContext();
	AggContext();
	for (size_t n = 0; n < s->subformulas().size(); ++n) {
		descend(s->subformulas()[n]);
		subfgr.push_back(_formgrounder);
		descend(s->subterms()[n]);
		subtgr.push_back(_termgrounder);
	}
	RestoreContext();

	// Create set grounder
	_setgrounder = new EnumSetGrounder(_grounding->translator(), subfgr, subtgr);
}

template<typename OrigConstruct>
GenAndChecker GrounderFactory::createVarsAndGenerators(Formula* subformula, OrigConstruct* orig, TruthType generatortype, TruthType checkertype) {
	vector<const DomElemContainer*> vars;
	vector<SortTable*> tables;
	vector<Variable*> fovars, quantfovars;
	vector<Pattern> pattern;

	for (auto it = subformula->freeVars().cbegin(); it != subformula->freeVars().cend(); ++it) {
		if (orig->quantVars().find(*it) == orig->quantVars().cend()) { // It is a free var of the quantified formula
			Assert(varmapping().find(*it) != varmapping().cend());
			// So should already have a varmapping
			vars.push_back(varmapping().at(*it));
			pattern.push_back(Pattern::INPUT);
		} else { // It is a var quantified in the orig formula, so should create a new varmapping for it
			auto d = createVarMapping(*it);
			vars.push_back(d);
			pattern.push_back(Pattern::OUTPUT);
			quantfovars.push_back(*it);
		}
		fovars.push_back(*it);
		SortTable* st = _structure->inter((*it)->sort());
		tables.push_back(st);
	}

	// FIXME => unsafe to have to pass in fovars explicitly (order is never checked?)
	PredTable *gentable = NULL, *checktable = NULL;
	if (getOption(BoolType::GROUNDWITHBOUNDS)) {
		auto generatorbdd = _symstructure->evaluate(subformula, generatortype); // !x phi(x) => generate all x possibly false
		auto checkerbdd = _symstructure->evaluate(subformula, checkertype); // !x phi(x) => check for x certainly false
		generatorbdd = improveGenerator(generatorbdd, quantfovars, MCPA);
		checkerbdd = improveChecker(checkerbdd, MCPA);
		gentable = new PredTable(new BDDInternalPredTable(generatorbdd, _symstructure->manager(), fovars, _structure), Universe(tables));
		checktable = new PredTable(new BDDInternalPredTable(checkerbdd, _symstructure->manager(), fovars, _structure), Universe(tables));
	} else {
		gentable = new PredTable(new FullInternalPredTable(), Universe(tables));
		checktable = new PredTable(new InverseInternalPredTable(new FullInternalPredTable), Universe(tables));
	}

	auto gen = GeneratorFactory::create(gentable, pattern, vars, Universe(tables), subformula);
	auto check = GeneratorFactory::create(checktable, vector<Pattern>(vars.size(), Pattern::INPUT), vars, Universe(tables), subformula);

	vector<SortTable*> directquanttables;
	for (auto it = orig->quantVars().cbegin(); it != orig->quantVars().cend(); ++it) {
		directquanttables.push_back(_structure->inter((*it)->sort()));
	}

	return GenAndChecker(vars, gen, check, Universe(directquanttables));
}

void GrounderFactory::visit(const QuantSetExpr* origqs) {
	_context._conjunctivePathFromRoot = _context._conjPathUntilNode;
	_context._conjPathUntilNode = false;

	// Move three-valued terms in the set expression
	auto transqs = SetUtils::unnestThreeValuedTerms(origqs->clone(), _structure, _context._funccontext);
	if (not sametypeid<QuantSetExpr>(*transqs)) {
		transqs->accept(this);
		return;
	}

	auto newqs = dynamic_cast<QuantSetExpr*>(transqs);
	Formula* clonedsubformula = newqs->subformulas()[0]->clone();
	Formula* newsubformula = FormulaUtils::unnestThreeValuedTerms(clonedsubformula, _structure, Context::POSITIVE);
	newsubformula = FormulaUtils::graphFuncsAndAggs(newsubformula, _structure, _context._funccontext);

	// NOTE: generator generates possibly true instances, checker checks the certainly true ones
	GenAndChecker gc = createVarsAndGenerators(newsubformula, newqs, TruthType::POSS_TRUE, TruthType::CERTAIN_TRUE);

	// Create grounder for subformula
	SaveContext();
	AggContext();
	descend(newqs->subformulas()[0]);
	FormulaGrounder* subgr = _formgrounder;
	RestoreContext();

	// Create grounder for weight
	descend(newqs->subterms()[0]);
	TermGrounder* wgr = _termgrounder;

	// Create grounder
	if (not getOption(BoolType::GROUNDWITHBOUNDS)) {
		checkGeneratorInfinite(gc._generator);
		checkGeneratorInfinite(gc._checker);
	}
	_setgrounder = new QuantSetGrounder(_grounding->translator(), subgr, gc._generator, gc._checker, wgr);
}

/**
 * void GrounderFactory::visit(const Definition* def)
 * DESCRIPTION
 * 		Creates a grounder for a definition.
 */
void GrounderFactory::visit(const Definition* def) {
	if (getOption(IntType::GROUNDVERBOSITY) > 3) {
		clog << tabs() << "Grounderfactory visiting: " << toString(def) << "\n";
		pushtab();
	}
	_context._conjunctivePathFromRoot = _context._conjPathUntilNode;
	_context._conjPathUntilNode = false;

	// Store defined predicates
	for (auto it = def->defsymbols().cbegin(); it != def->defsymbols().cend(); ++it) {
		_context._defined.insert(*it);
	}

	_context.currentDefID = def->getID();

	// Create rule grounders
	vector<RuleGrounder*> subgrounders;
	for (auto it = def->rules().cbegin(); it != def->rules().cend(); ++it) {
		descend(*it);
		subgrounders.push_back(_rulegrounder);
	}

	_topgrounder = new DefinitionGrounder(_grounding, subgrounders, _context);

	_context._defined.clear();
	if (getOption(IntType::GROUNDVERBOSITY) > 3) {
		poptab();
	}
}

template<class VarList>
InstGenerator* GrounderFactory::createVarMapAndGenerator(const Formula* original, const VarList& vars) {
	vector<SortTable*> hvst;
	vector<const DomElemContainer*> hvars;
	for (auto it = vars.cbegin(); it != vars.cend(); ++it) {
		auto domelem = createVarMapping(*it);
		hvars.push_back(domelem);
		auto sorttable = structure()->inter((*it)->sort());
		hvst.push_back(sorttable);
	}
	GeneratorFactory gf;
	return gf.create(hvars, hvst, original);
}

DomElemContainer* GrounderFactory::createVarMapping(Variable* const var) {
	Assert(varmapping().find(var)==varmapping().cend());
	_context._mappedvars.insert(var);
	auto d = new DomElemContainer();
	_varmapping[var] = d;
	return d;
}

void GrounderFactory::visit(const Rule* rule) {
	if (getOption(IntType::GROUNDVERBOSITY) > 3) {
		clog << tabs() << "Grounderfactory visiting: " << toString(rule) << "\n";
		pushtab();
	}
	_context._conjunctivePathFromRoot = _context._conjPathUntilNode;
	_context._conjPathUntilNode = false;

	auto temprule = rule->clone();
	auto newrule = DefinitionUtils::unnestThreeValuedTerms(temprule, _structure, _context._funccontext);
	if (getOption(BoolType::GROUNDLAZILY)) { // TODO currently, no support for lazy grounding rules with variables within functerms
		newrule = DefinitionUtils::unnestHeadTermsContainingVars(newrule, _structure, _context._funccontext);
	}
	// TODO apparently cannot safely delete temprule here, even if different from newrule
	InstGenerator *headgen = NULL, *bodygen = NULL;

	vector<Variable*> headvars;
	auto groundlazily = getOption(BoolType::GROUNDLAZILY)
			&& _grounding->translator()->canBeDelayedOn(newrule->head()->symbol(), Context::BOTH, _context.getCurrentDefID());
<<<<<<< HEAD
	if(not getOption(SATISFIABILITYDELAY)){
		groundlazily = false;
	}
=======
	//groundlazily = false; // TODO satisfiability delaying turned off
>>>>>>> 5dd81914
	if (groundlazily) {
		Assert(sametypeid<SolverTheory>(*_grounding));
		// NOTE: for lazygroundrules, we need a generator for all variables NOT occurring in the head!
		varlist bodyvars;
		for (auto it = newrule->quantVars().cbegin(); it != newrule->quantVars().cend(); ++it) {
			if (not newrule->head()->contains(*it)) {
				bodyvars.push_back(*it);
			} else {
				headvars.push_back(*it);
				createVarMapping(*it);
			}
		}

		bodygen = createVarMapAndGenerator(newrule->head(), bodyvars);
	} else {
		// Split the quantified variables in two categories:
		//		1. the variables that only occur in the head
		//		2. the variables that occur in the body (and possibly in the head)

		varlist headvars;
		varlist bodyvars;
		for (auto it = newrule->quantVars().cbegin(); it != newrule->quantVars().cend(); ++it) {
			if (newrule->body()->contains(*it)) {
				bodyvars.push_back(*it);
			} else {
				headvars.push_back(*it);
			}
		}

		headgen = createVarMapAndGenerator(newrule->head(), headvars);
		bodygen = createVarMapAndGenerator(newrule->body(), bodyvars);
		checkGeneratorInfinite(headgen);
	}
	checkGeneratorInfinite(bodygen);

	// Create head grounder
	SaveContext();
	_context._component = CompContext::HEAD;
	descend(newrule->head());
	auto headgrounder = _headgrounder;
	RestoreContext();

	// Create body grounder
	SaveContext();
	_context._funccontext = Context::NEGATIVE; // minimize truth value of rule bodies
	_context._monotone = Context::POSITIVE;
	_context.gentype = GenType::CANMAKETRUE; // body instance generator corresponds to an existential quantifier
	_context._component = CompContext::FORMULA;
	_context._tseitin = TsType::EQ; // NOTE: this is allowed, as for any formula, it is checked whether it contains defined symbols and in that case, it grounds as if TsType::RULE
	descend(newrule->body());
	auto bodygrounder = _formgrounder;
	RestoreContext();

	// Create rule grounder
	SaveContext();
	if (recursive(newrule->body())) {
		_context._tseitin = TsType::RULE;
	}
	if (groundlazily) {
		_rulegrounder = new LazyRuleGrounder(rule, newrule->head()->args(), headgrounder, bodygrounder, bodygen, _context);
	} else {
		_rulegrounder = new FullRuleGrounder(rule, headgrounder, bodygrounder, headgen, bodygen, _context);
	}
	RestoreContext();
	if (getOption(IntType::GROUNDVERBOSITY) > 3) {
		poptab();
	}

	//newrule->recursiveDelete(); INCORRECT, as it deletes its quantvars, which might have been used elsewhere already!
}<|MERGE_RESOLUTION|>--- conflicted
+++ resolved
@@ -138,11 +138,7 @@
 	for (auto it = _context._mappedvars.begin(); it != _context._mappedvars.end(); ++it) {
 		auto found = _varmapping.find(*it);
 		if (found != _varmapping.end()) {
-<<<<<<< HEAD
-			_varmapping.erase(found); // FIXME: this should be disabled currenlty for lazy grounding
-=======
-			//_varmapping.erase(found);
->>>>>>> 5dd81914
+			_varmapping.erase(found); // FIXME: this should be disabled currently for lazy grounding
 		}
 	}
 	_context._mappedvars.clear();
@@ -706,15 +702,10 @@
 	// Search here to check whether to prevent lower searches, but repeat the search later on on the ground-ready formula
 	const PredForm* delayablepf = NULL;
 	const PredForm* twindelayablepf = NULL;
-<<<<<<< HEAD
 	if(not getOption(SATISFIABILITYDELAY)){
 		_context._allowDelaySearch = false;
 	}
 	if (getOption(BoolType::GROUNDLAZILY) && getOption(SATISFIABILITYDELAY) && getContext()._allowDelaySearch) {
-=======
-	//_context._allowDelaySearch = false; // TODO satisfiability delaying turned off
-	if (getOption(BoolType::GROUNDLAZILY) && getContext()._allowDelaySearch) {
->>>>>>> 5dd81914
 		Context lazycontext = Context::BOTH;
 		// FIXME BUG BUG: for functions, should ALSO consider the implicit function constraint!!!!!
 		auto tuple = FormulaUtils::findDoubleDelayLiteral(newqf, _structure, _grounding->translator(), lazycontext);
@@ -749,12 +740,7 @@
 
 		// Research to get up-to-date predforms!
 		Context lazycontext = Context::BOTH;
-<<<<<<< HEAD
-=======
-
-		auto latestqf = QuantForm(newqf->sign(), newqf->quant(), newqf->quantVars(), subformula, newqf->pi());
-
->>>>>>> 5dd81914
+
 		auto tuple = FormulaUtils::findDoubleDelayLiteral(&latestqf, _structure, _grounding->translator(), lazycontext);
 		if (tuple.size()!=2) {
 			delayablepf = FormulaUtils::findUnknownBoundLiteral(&latestqf, _structure, _grounding->translator(), lazycontext);
@@ -1217,13 +1203,9 @@
 	vector<Variable*> headvars;
 	auto groundlazily = getOption(BoolType::GROUNDLAZILY)
 			&& _grounding->translator()->canBeDelayedOn(newrule->head()->symbol(), Context::BOTH, _context.getCurrentDefID());
-<<<<<<< HEAD
 	if(not getOption(SATISFIABILITYDELAY)){
 		groundlazily = false;
 	}
-=======
-	//groundlazily = false; // TODO satisfiability delaying turned off
->>>>>>> 5dd81914
 	if (groundlazily) {
 		Assert(sametypeid<SolverTheory>(*_grounding));
 		// NOTE: for lazygroundrules, we need a generator for all variables NOT occurring in the head!
