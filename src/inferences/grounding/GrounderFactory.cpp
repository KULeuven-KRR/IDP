/****************************************************************
 * Copyright 2010-2012 Katholieke Universiteit Leuven
 *  
 * Use of this software is governed by the GNU LGPLv3.0 license
 * 
 * Written by Broes De Cat, Stef De Pooter, Johan Wittocx
 * and Bart Bogaerts, K.U.Leuven, Departement Computerwetenschappen,
 * Celestijnenlaan 200A, B-3001 Leuven, Belgium
 ****************************************************************/

#include "GrounderFactory.hpp"
#include "IncludeComponents.hpp"

#include <limits>
#include <cmath>
#include <cstdlib>
#include <utility> // for relational operators (namespace rel_ops)
#include "options.hpp"
#include "generators/GeneratorFactory.hpp"
#include "generators/InstGenerator.hpp"
#include "monitors/interactiveprintmonitor.hpp"
#include "grounders/FormulaGrounders.hpp"
#include "grounders/TermGrounders.hpp"
#include "grounders/SetGrounders.hpp"
#include "grounders/DefinitionGrounders.hpp"
#include "lazygrounders/LazyDisjunctiveGrounders.hpp"
//#include "grounders/LazyFormulaGrounders.hpp"
//#include "grounders/LazyRuleGrounder.hpp"
#include "inferences/grounding/grounders/OptimizationTermGrounders.hpp"
#include "visitors/TheoryMutatingVisitor.hpp"
#include "inferences/SolverConnection.hpp"

#include "generators/BasicCheckersAndGenerators.hpp"
#include "generators/TableCheckerAndGenerators.hpp"

#include "theory/TheoryUtils.hpp"

#include "fobdds/FoBdd.hpp"
#include "fobdds/FoBddManager.hpp"
#include "fobdds/FoBddVariable.hpp"
#include "fobdds/FoBddFactory.hpp"

#include "groundtheories/GroundPolicy.hpp"
#include "groundtheories/PrintGroundPolicy.hpp"
#include "groundtheories/SolverTheory.hpp"

#include "structure/StructureComponents.hpp"

#include "inferences/grounding/grounders/Grounder.hpp"

#include "utils/CPUtils.hpp"

using namespace std;
using namespace rel_ops;

template<class T>
void deleteDeep(T& object) {
	object->recursiveDelete();
	object = NULL;
}

GenType operator not(GenType orig) {
	GenType result = GenType::CANMAKEFALSE;
	switch (orig) {
	case GenType::CANMAKEFALSE:
		result = GenType::CANMAKETRUE;
		break;
	case GenType::CANMAKETRUE:
		result = GenType::CANMAKEFALSE;
		break;
	}
	return result;
}

Formula* trueFormula() {
	return new BoolForm(SIGN::POS, true, { }, FormulaParseInfo());
}

Formula* falseFormula() {
	return new BoolForm(SIGN::POS, false, { }, FormulaParseInfo());
}

DefId getIDForUndefined() {
	return DefId(-1);
}

template<typename Grounding>
GrounderFactory::GrounderFactory(const GroundInfo& data, Grounding* grounding, bool nbModelsEquivalent)
		: _theory(data.theory), _minimizeterm(data.minimizeterm), _vocabulary(data.partialstructure->vocabulary()), _structure(data.partialstructure),
			_symstructure(data.symbolicstructure), _grounding(grounding), _nbmodelsequivalent(nbModelsEquivalent) {
	Assert(_symstructure != NULL);

	// Create a symbolic structure if no such structure is given
	if (getOption(IntType::VERBOSE_CREATE_GROUNDERS) > 2) {
		clog << tabs() << "Using the following symbolic structure to ground:" << "\n";
		clog << tabs() << toString(_symstructure) << "\n";
	}
}

GrounderFactory::~GrounderFactory() {
}

/**
 * 	Finds out whether a formula contains recursively defined symbols.
 */
bool GrounderFactory::recursive(const Formula* f) {
	for (auto it = _context._defined.cbegin(); it != _context._defined.cend(); ++it) {
		if (f->contains(*it)) {
			return true;
		}
	}
	return false;
}

/**
 *	Initializes the context of the GrounderFactory before visiting a sentence.
 */
void GrounderFactory::InitContext() {
	_context.gentype = GenType::CANMAKEFALSE;
	_context._funccontext = Context::POSITIVE;
	_context._monotone = Context::POSITIVE;
	_context._component = CompContext::SENTENCE;
	_context._tseitin = _nbmodelsequivalent ? TsType::EQ : TsType::IMPL;
	_context.currentDefID = getIDForUndefined();
	_context._defined.clear();
	_context._conjunctivePathFromRoot = true; // NOTE: default true: needs to be set to false in each visit in grounderfactory in which it is no longer the case
	_context._conjPathUntilNode = true;
	_context._allowDelaySearch = true;
	_context._cpablerelation = TruthValue::Unknown;

	_context._mappedvars.clear();
	_varmapping.clear();
}

void GrounderFactory::AggContext() {
	_context.gentype = GenType::CANMAKEFALSE;
	_context._funccontext = Context::POSITIVE;
	_context._tseitin = (_context._tseitin == TsType::RULE) ? TsType::RULE : TsType::EQ;
	_context._component = CompContext::FORMULA;
}

void GrounderFactory::SaveContext() {
	_contextstack.push(_context);
	_context._mappedvars.clear();
}

/**
 *	Restores the context to the top of the stack and pops the stack.
 */
void GrounderFactory::RestoreContext() {
	for (auto it = _context._mappedvars.begin(); it != _context._mappedvars.end(); ++it) {
		auto found = _varmapping.find(*it);
		if (found != _varmapping.end()) {
			_varmapping.erase(found);
		}
	}
	_context._mappedvars.clear();

	_context = _contextstack.top();
	_contextstack.pop();
}

/**
 *	Adapts the context to go one level deeper, and inverting some values if sign is negative
 */
void GrounderFactory::DeeperContext(SIGN sign) {
	// One level deeper
	if (_context._component == CompContext::SENTENCE) {
		_context._component = CompContext::FORMULA;
	}

	// If the parent was no longer conjunctive, the new node also won't be
	if (not _context._conjPathUntilNode) {
		_context._conjunctivePathFromRoot = false;
	}

	// Swap positive, truegen and tseitin according to sign
	if (isNeg(sign)) {
		_context.gentype = not _context.gentype;
		_context._funccontext = not _context._funccontext;
		_context._monotone = not _context._monotone;
		_context._tseitin = invertImplication(_context._tseitin);
	}
}

template<class GroundTheory>
Grounder* GrounderFactory::createGrounder(const GroundInfo& data, GroundTheory groundtheory) {
	Assert(VocabularyUtils::isContainedIn(data.minimizeterm, data.partialstructure->vocabulary()));
	Assert(VocabularyUtils::isSubVocabulary(data.theory->vocabulary(), data.partialstructure->vocabulary()));
	GrounderFactory g(data, groundtheory, data.nbModelsEquivalent);
	return g.ground();
}

/**
 * Creates a grounder for the given theory. The grounding produced by that grounder
 * will be (partially) reduced with respect to the structure _structure of the GrounderFactory.
 * The produced grounding is not passed to a solver, but stored internally as a EcnfTheory.
 * PARAMETERS
 *		theory	- the theory for which a grounder will be created
 * PRECONDITIONS
 *		The vocabulary of theory is a subset of the vocabulary of the structure of the GrounderFactory.
 * RETURNS
 *		A grounder such that calling run() on it produces a grounding.
 *		This grounding can then be obtained by calling grounding() on the grounder.
 */
Grounder* GrounderFactory::create(const GroundInfo& data) {
	auto groundtheory = new GroundTheory<GroundPolicy>(data.theory->vocabulary(), data.partialstructure);
	return createGrounder(data, groundtheory);
}
Grounder* GrounderFactory::create(const GroundInfo& data, InteractivePrintMonitor* monitor) {
	auto groundtheory = new GroundTheory<PrintGroundPolicy>(data.partialstructure);
	groundtheory->initialize(monitor, groundtheory->structure(), groundtheory->translator());
	return createGrounder(data, groundtheory);
}

/**
 *	Creates a grounder for the given theory. The grounding produced by that grounder
 *	will be (partially) reduced with respect to the structure _structure of the GrounderFactory.
 *	The produced grounding is directly passed to the given solver.
 * PARAMETERS
 *		theory	- the theory for which a grounder will be created.
 *		solver	- the solver to which the grounding will be passed.
 * PRECONDITIONS
 *		The vocabulary of theory is a subset of the vocabulary of the structure of the GrounderFactory.
 * RETURNS
 *		A grounder such that calling run() on it produces a grounding.
 *		This grounding can then be obtained by calling grounding() on the grounder.
 *		One or more models of the ground theory can be obtained by calling solve() on
 *		the solver.
 */
Grounder* GrounderFactory::create(const GroundInfo& data, PCSolver* solver) {
	auto groundtheory = new SolverTheory(data.theory->vocabulary(), data.partialstructure);
	groundtheory->initialize(solver, getOption(IntType::VERBOSE_GROUNDING), groundtheory->translator());
	auto grounder = createGrounder(data, groundtheory);
	SolverConnection::setTranslator(solver, grounder->getTranslator());
	return grounder;
}
/*
 Grounder* GrounderFactory::create(const GroundInfo& data, FZRewriter* printer) {
 auto groundtheory = new GroundTheory<SolverPolicy<FZRewriter> >(data.theory->vocabulary(), data.partialstructure->clone());
 groundtheory->initialize(printer, getOption(IntType::GROUNDVERBOSITY), groundtheory->translator());
 GrounderFactory g( { data.partialstructure, data.symbolicstructure }, groundtheory);
 data.theory->accept(&g);
 return g.getTopGrounder();
 }*/

Grounder* GrounderFactory::ground() {
	std::vector<Grounder*> grounders;

	allowskolemize = true;

	// NOTE: important that we only add funcconstraints for the theory at hand! e.g. for calculate definitions, we should not find values for the functions not occurring in it!
	FormulaUtils::addFuncConstraints(_theory, _vocabulary, funcconstraints, not getOption(BoolType::CPSUPPORT));
	if (_minimizeterm != NULL) {
		FormulaUtils::addFuncConstraints(_minimizeterm, _vocabulary, funcconstraints, not getOption(BoolType::CPSUPPORT));
	}

	InitContext();
	descend(_theory);
	grounders.push_back(getTopGrounder());

	if (_minimizeterm != NULL) {
		OptimizationGrounder* optimgrounder;
		if (getOption(BoolType::CPSUPPORT) and CPSupport::eligibleForCP(_minimizeterm, _structure)) {
			InitContext();
			descend(_minimizeterm);
			optimgrounder = new VariableOptimizationGrounder(getGrounding(), getTermGrounder(), getContext());
			optimgrounder->setOrig(_minimizeterm);
			grounders.push_back(optimgrounder);
		} else {
			switch (_minimizeterm->type()) {
			case TermType::AGG: {
				auto term = dynamic_cast<const AggTerm*>(_minimizeterm);
				Assert(term != NULL);
				if (term->function() == AggFunction::PROD) {
					for (auto i = term->set()->getSubSets().cbegin(); i != term->set()->getSubSets().cend(); ++i) {
						auto sort = (*i)->getTerm()->sort();
						if (not SortUtils::isSubsort(sort, get(STDSORT::NATSORT)) || _structure->inter(sort)->contains(createDomElem(0))) {
							throw notyetimplemented("Minimization over a product aggregate with negative or zero weights");
						}
					}
				}
				InitContext();
				descend(term->set());
				auto optimgrounder = new AggregateOptimizationGrounder(getGrounding(), term->function(), getSetGrounder(), getContext());
				optimgrounder->setOrig(_minimizeterm);
				grounders.push_back(optimgrounder);
				break;
			}
			case TermType::FUNC:
			case TermType::VAR:
			case TermType::DOM:
				throw notyetimplemented("Optimization over non-aggregate terms without CP support.");
			}
		}
	}

	allowskolemize = false;
	for (auto i = funcconstraints.cbegin(); i != funcconstraints.cend(); ++i) {
		InitContext();
		descend(i->second);
		grounders.push_back(getTopGrounder());
	}
	allowskolemize = true;

	if (grounders.size() == 1) {
		return grounders.front();
	}
	InitContext();
	return new BoolGrounder(getGrounding(), grounders, SIGN::POS, true, getContext());
}

/**
 *	Visits a child and ensures the context is saved before the visit and restored afterwards.
 */
template<typename T>
void GrounderFactory::descend(T child) {
	Assert(child!=NULL);
	SaveContext();

	if (getContext()._component == CompContext::SENTENCE) {
<<<<<<< HEAD
		if (getOption(IntType::GROUNDVERBOSITY) > 1) {
=======
		if (getOption(IntType::VERBOSE_CREATE_GROUNDERS) > 0) {
>>>>>>> c9605bf3
			clog << tabs() << "Creating a grounder for " << toString(child) << "\n";
			if (getOption(IntType::VERBOSE_CREATE_GROUNDERS) > 3) {
				pushtab();
			}
		}
	} else {
		if (getOption(IntType::VERBOSE_CREATE_GROUNDERS) > 3) {
			clog << tabs() << "Creating a subgrounder for " << toString(child) << "\n";
			pushtab();
		}
	}

	_formgrounder = NULL;
	_termgrounder = NULL;
	_setgrounder = NULL;
	_headgrounder = NULL;
	_rulegrounder = NULL;
	_topgrounder = NULL;

	_context._conjunctivePathFromRoot = _context._conjPathUntilNode;
	_context._conjPathUntilNode = false; // NOTE: overwrite at start of visit if necessary!
	child->accept(this);

	if (getOption(IntType::VERBOSE_CREATE_GROUNDERS) > 3) {
		poptab();
	}

	RestoreContext();
}

void GrounderFactory::visit(const Theory* theory) {
	_context._conjPathUntilNode = true;

	// experiment with:
	//tmptheory = FormulaUtils::removeFunctionSymbolsFromDefs(tmptheory, _structure);

	const auto components = theory->components();
	// NOTE: primitive reorder present: definitions first => important for good lazy grounding at the moment
	// TODO Order the components to optimize the grounding process

	// Create grounders for all components
	auto newtheory = theory;

	/*	SKOLEM
	 auto newtheory = new Theory("", _vocabulary, theory->pi());
	 for (auto i = components.cbegin(); i < components.cend(); ++i) {
	 auto component = *i;


	 auto formula = dynamic_cast<Formula*>(*i);
	 // Add definitions etc!
	 // Can we handle subformula  directly if we store the parent quantifiers?
	 if (formula!=NULL && allowskolemize && not _nbmodelsequivalent) { // NOTE: skolemization is not nb-model-equivalent out of the box (might help this in future by changing solver)
	 formula = formula->clone();
	 component = FormulaUtils::skolemize(formula, _vocabulary);
	 FormulaUtils::addFuncConstraints(component, _vocabulary, funcconstraints, getOption(BoolType::CPSUPPORT));
	 }

	 newtheory->add(component);
	 }

	 // bugged:
	 newtheory = FormulaUtils::replaceWithNestedTseitins(newtheory);
	 SKOLEM END
	 */

	std::vector<Grounder*> children;
	const auto components2 = newtheory->components(); // NOTE: primitive reorder present: definitions first
	for (auto i = components2.cbegin(); i < components2.cend(); ++i) {
		InitContext();
		descend(*i);
		children.push_back(getTopGrounder());
	}

	// deleteDeep(newtheory); SKOLEM

	_topgrounder = new BoolGrounder(getGrounding(), children, SIGN::POS, true, getContext());
}

std::vector<SortTable*> getArgTables(Function* function, AbstractStructure* structure) {
	vector<SortTable*> tables;
	for (auto i = function->sorts().cbegin(); i < function->sorts().cend() - 1; ++i) {
		tables.push_back(structure->inter(*i));
	}
	return tables;
}

bool isAggTerm(const Term* term) {
	return term->type() == TermType::AGG;
}

void GrounderFactory::internalVisit(const PredForm* pf) {
	auto temppf = pf->clone();
	auto transpf = FormulaUtils::unnestThreeValuedTerms(temppf, _structure, _context._funccontext, getOption(BoolType::CPSUPPORT) and not recursive(pf));
	// TODO recursive could be more fine-grained (unnest any not rec defined symbol)
	transpf = FormulaUtils::graphFuncsAndAggs(transpf, _structure, getOption(BoolType::CPSUPPORT) and not recursive(pf), _context._funccontext);

	if (transpf != temppf) { // NOTE: the rewriting changed the atom
		Assert(_context._component != CompContext::HEAD);
		descend(transpf);
		deleteDeep(transpf);
		return;
	}

	auto newpf = dynamic_cast<PredForm*>(transpf);

	// Create grounders for the subterms
	vector<TermGrounder*> subtermgrounders;
	vector<SortTable*> argsorttables;
	SaveContext(); // FIXME why shouldnt savecontext always be accompanied by checking the tseitin type for defined symbols?
				   // FIXME and why only in some cases check the sign of the formula for inverting the type?
	for (size_t n = 0; n < newpf->subterms().size(); ++n) {
		descend(newpf->subterms()[n]);
		subtermgrounders.push_back(getTermGrounder());
		argsorttables.push_back(_structure->inter(newpf->symbol()->sorts()[n]));
	}
	RestoreContext();

	// Create checkers and grounder
	if (getOption(BoolType::CPSUPPORT) and not recursive(newpf)) {
		Assert(not recursive(newpf) and _context._component != CompContext::HEAD);
		// Note: CP does not work in the defined case
		TermGrounder* lefttermgrounder;
		TermGrounder* righttermgrounder;
		CompType comp;
		bool useComparisonGrounder = false;
		if (VocabularyUtils::isIntComparisonPredicate(newpf->symbol(), _structure->vocabulary())) {
			useComparisonGrounder = true;
			Assert(subtermgrounders.size() == 2);
			comp = VocabularyUtils::getComparisonType(newpf->symbol());
			if (isNeg(newpf->sign())) {
				comp = negateComp(comp);
			}
			lefttermgrounder = subtermgrounders[0];
			righttermgrounder = subtermgrounders[1];
		} else if (newpf->isGraphedFunction()) {
			auto function = dynamic_cast<Function*>(newpf->symbol());
			if (CPSupport::eligibleForCP(function, _structure->vocabulary())) {
				useComparisonGrounder = true;
				comp = CompType::EQ;
				if (isNeg(newpf->sign())) {
					comp = negateComp(comp);
				}
				righttermgrounder = subtermgrounders.back();
				subtermgrounders.pop_back();
				auto ftable = _structure->inter(function)->funcTable();
				auto domain = _structure->inter(function->outsort());
				lefttermgrounder = new FuncTermGrounder(getGrounding()->translator(), function, ftable, domain, getArgTables(function, _structure),
						subtermgrounders);
				//ftgrounder->setOrig(...) TODO
			}
		}
		if (useComparisonGrounder) {
			SaveContext(); // FIXME why shouldnt savecontext always be accompanied by checking the tseitin type for defined symbols?
						   // FIXME and why only in some cases check the sign of the formula for inverting the type?
			if (recursive(newpf)) {
				_context._tseitin = TsType::RULE;
			}
			_formgrounder = new ComparisonGrounder(getGrounding(), lefttermgrounder, comp, righttermgrounder, _context);
			_formgrounder->setOrig(newpf, varmapping());
			RestoreContext();

			// FIXME what if CompContext is HEAD?

			if (_context._component == CompContext::SENTENCE) {
				_topgrounder = getFormGrounder();
			}
			deleteDeep(newpf);
			return;
		}

	}

	if (_context._component == CompContext::HEAD) {
		auto inter = _structure->inter(newpf->symbol());
		_headgrounder = new HeadGrounder(getGrounding(), inter->ct(), inter->cf(), newpf->symbol(), subtermgrounders, argsorttables);
	} else {
		GeneratorData data;
		for (auto it = newpf->subterms().cbegin(); it != newpf->subterms().cend(); ++it) {
			data.containers.push_back(new const DomElemContainer());
			data.tables.push_back(_structure->inter((*it)->sort()));
			data.fovars.push_back(new Variable((*it)->sort()));
		}
		data.pattern = vector<Pattern>(data.containers.size(), Pattern::INPUT);
		auto genpf = newpf;
		if (getOption(BoolType::GROUNDWITHBOUNDS)) {
			auto foterms = TermUtils::makeNewVarTerms(data.fovars);
			genpf = new PredForm(newpf->sign(), newpf->symbol(), foterms, FormulaParseInfo());
		}
		auto possTrueChecker = getChecker(genpf, TruthType::POSS_TRUE, data);
		auto certTrueChecker = getChecker(genpf, TruthType::CERTAIN_TRUE, data);
		if (genpf != newpf) {
			deleteDeep(genpf);
		}

		deleteList(data.fovars);

		_formgrounder = new AtomGrounder(getGrounding(), newpf->sign(), newpf->symbol(), subtermgrounders, data.containers, possTrueChecker, certTrueChecker,
				_structure->inter(newpf->symbol()), argsorttables, _context);
		_formgrounder->setOrig(newpf, varmapping());
	}
	if (_context._component == CompContext::SENTENCE) {
		_topgrounder = getFormGrounder();
	}
	deleteDeep(newpf);
}

void GrounderFactory::visit(const PredForm* pf) {
	// FIXME apparently, transforming any predform which is in fact an aggform really into an aggform goes very wrong
/*	if (VocabularyUtils::isComparisonPredicate(pf->symbol())) {
		auto comp = VocabularyUtils::getComparisonType(pf->symbol());
		AggForm* aggform = NULL;
		if (isAggTerm(pf->subterms()[0])) {
			aggform = new AggForm(pf->sign(), pf->subterms()[1], negateComp(comp), dynamic_cast<AggTerm*>(pf->subterms()[0]), pf->pi());
		}
		if (isAggTerm(pf->subterms()[1])) {
			aggform = new AggForm(pf->sign(), pf->subterms()[0], comp, dynamic_cast<AggTerm*>(pf->subterms()[1]), pf->pi());
		}
		if (aggform != NULL) {
			descend(aggform);
			delete(aggform);
			return;
		}
	}*/
	auto temppf = pf->clone();
	if (VocabularyUtils::isComparisonPredicate(pf->symbol())) {
		AggTerm* aggterm = NULL;
		Term* bound = NULL;
		if (isAggTerm(pf->subterms()[0])) {
			aggterm = dynamic_cast<AggTerm*>(pf->subterms()[0]);
			bound = pf->subterms()[1];
		} else if (isAggTerm(pf->subterms()[1])) {
			aggterm = dynamic_cast<AggTerm*>(pf->subterms()[1]);
			bound = pf->subterms()[0];
		}
		if (aggterm != NULL) {
			// Rewrite card op func, card op var, sum op func, sum op var into sum op 0
			if (bound->type() == TermType::FUNC or bound->type() == TermType::VAR) {
				bool newagg = false, newbound = false;
				if (aggterm->function() == AggFunction::CARD) {
					aggterm = new AggTerm(aggterm->set()->clone(), AggFunction::SUM, aggterm->pi());
					newagg = true;
				}
				if (aggterm->function() == AggFunction::SUM) {
					auto minus = get(STDFUNC::UNARYMINUS, { get(STDSORT::INTSORT), get(STDSORT::INTSORT) }, _structure->vocabulary());
					auto newft = new FuncTerm(minus, { bound->clone() }, TermParseInfo());
					auto newset = aggterm->set()->clone();
					newset->addSubSet(new QuantSetExpr( { }, trueFormula(), newft, SetParseInfo()));
					bound = new DomainTerm(get(STDSORT::NATSORT), createDomElem(0), TermParseInfo());
					aggterm = new AggTerm(newset, aggterm->function(), aggterm->pi());
					newagg = true;
					newbound = true;
				}
				if (not newagg) {
					aggterm = aggterm->clone();
				}
				if (not newbound) {
					bound = bound->clone();
				}
				if (isAggTerm(pf->subterms()[0])) {
					temppf = new PredForm(pf->sign(), pf->symbol(), { aggterm, bound }, pf->pi());
				} else {
					temppf = new PredForm(pf->sign(), pf->symbol(), { bound, aggterm }, pf->pi());
				}
			}
		}
	}

	internalVisit(temppf);
	deleteDeep(temppf);
}

void GrounderFactory::visit(const BoolForm* bf) {
	_context._conjPathUntilNode = (_context._conjunctivePathFromRoot and (bf->isConjWithSign() or bf->subformulas().size() == 1));

	// If a disjunction or conj with one subformula, it's subformula can be treated as if it was the root of this formula
	if (isPos(bf->sign()) and bf->subformulas().size() == 1) {
		descend(bf->subformulas()[0]);
	} else {
		if (_context._conjPathUntilNode) {
			createBoolGrounderConjPath(bf);
		} else {
			createBoolGrounderDisjPath(bf);
		}
	}
}

ClauseGrounder* createB(AbstractGroundTheory* grounding, const vector<Grounder*>& sub, const set<Variable*>& freevars, SIGN sign, bool conj,
		const GroundingContext& context, bool recursive) {
	auto disjunction = (not conj && context._monotone == Context::POSITIVE) || (conj && context._monotone == Context::NEGATIVE);
	auto lazyAllowed = getOption(TSEITINDELAY) && (disjunction || context._monotone == Context::BOTH) && sub.size() > 1;
	if (getOption(BoolType::GROUNDLAZILY) && isa<SolverTheory>(*grounding) && lazyAllowed) {
		auto solvertheory = dynamic_cast<SolverTheory*>(grounding);
		return new LazyDisjGrounder(freevars, solvertheory, sub, SIGN::POS, conj, context, recursive);
	} else {
		return new BoolGrounder(grounding, sub, sign, conj, context);
	}
}

// Handle a top-level conjunction without creating tseitin atoms
void GrounderFactory::createBoolGrounderConjPath(const BoolForm* bf) {
	Assert(_context._component == CompContext::SENTENCE);
	// NOTE: to reduce the number of created tseitins, if bf is a negated disjunction, push the negation one level deeper.
	// Take a clone to avoid changing bf
	auto newbf = bf->clone();
	if (not newbf->conj()) {
		newbf->conj(true);
		newbf->negate();
		for (auto it = newbf->subformulas().cbegin(); it != newbf->subformulas().cend(); ++it) {
			(*it)->negate();
		}
	}

	// Visit the subformulas
	vector<Grounder*> sub;
	for (auto it = newbf->subformulas().cbegin(); it != newbf->subformulas().cend(); ++it) {
		descend(*it);
		sub.push_back(getTopGrounder());
	}

	auto boolgrounder = createB(getGrounding(), sub, newbf->freeVars(), newbf->sign(), true, _context, recursive(bf));
	boolgrounder->setOrig(bf, varmapping());
	_topgrounder = boolgrounder;
	deleteDeep(newbf);
}

// Formula bf is not a top-level conjunction
void GrounderFactory::createBoolGrounderDisjPath(const BoolForm* bf) {
	// Create grounders for subformulas
	SaveContext();
	DeeperContext(bf->sign());
	vector<Grounder*> sub;
	for (auto it = bf->subformulas().cbegin(); it != bf->subformulas().cend(); ++it) {
		descend(*it);
		sub.push_back(getFormGrounder());
	}
	RestoreContext();

	// Create grounder
	SaveContext();
	if (recursive(bf)) {
		_context._tseitin = TsType::RULE;
	}

	_formgrounder = createB(getGrounding(), sub, bf->freeVars(), bf->sign(), bf->conj(), _context, recursive(bf));
	RestoreContext();
	_formgrounder->setOrig(bf, varmapping());
	if (_context._component == CompContext::SENTENCE) {
		_topgrounder = getFormGrounder();
	}
}

void GrounderFactory::visit(const QuantForm* qf) {
	_context._conjPathUntilNode = _context._conjunctivePathFromRoot && qf->isUnivWithSign();

	// Create instance generator
	Formula* newsubformula = qf->subformula()->clone();
	// !x phi(x) => generate all x possibly false
	// !x phi(x) => check for x certainly false
	auto gc = createVarsAndGenerators(newsubformula, qf, qf->isUnivWithSign() ? TruthType::POSS_FALSE : TruthType::POSS_TRUE,
			qf->isUnivWithSign() ? TruthType::CERTAIN_FALSE : TruthType::CERTAIN_TRUE);

	// Handle a top-level conjunction without creating tseitin atoms
	_context.gentype = qf->isUnivWithSign() ? GenType::CANMAKEFALSE : GenType::CANMAKETRUE;
	if (_context._conjunctivePathFromRoot) {
		createTopQuantGrounder(qf, newsubformula, gc);
	} else {
		createNonTopQuantGrounder(qf, newsubformula, gc);
	}
	deleteDeep(newsubformula);
}

ClauseGrounder* createQ(AbstractGroundTheory* grounding, FormulaGrounder* subgrounder, QuantForm const * const qf, const GenAndChecker& gc,
		const GroundingContext& context, bool recursive) {
	auto conj = (qf->quant() == QUANT::UNIV);
	auto existential = (not conj and context._monotone == Context::POSITIVE) or (conj and context._monotone == Context::NEGATIVE);
	auto lazyAllowed = getOption(TSEITINDELAY) && (existential || context._monotone == Context::BOTH);
	ClauseGrounder* grounder = NULL;
	if (getOption(BoolType::GROUNDLAZILY) and isa<SolverTheory>(*grounding) and lazyAllowed) {
		auto solvertheory = dynamic_cast<SolverTheory*>(grounding);
		grounder = new LazyExistsGrounder(qf->freeVars(), solvertheory, subgrounder, qf->sign(), qf->quant(), gc._generator, gc._checker, context, recursive);
	} else {
		grounder = new QuantGrounder(grounding, subgrounder, qf->sign(), qf->quant(), gc._generator, gc._checker, context);
	}
	return grounder;
}

void GrounderFactory::createTopQuantGrounder(const QuantForm* qf, Formula* subformula, const GenAndChecker& gc) {
	// NOTE: to reduce the number of tseitins created, negations are pushed deeper whenever relevant:
	// If qf is a negated exist, push the negation one level deeper. Take a clone to avoid changing qf;
	QuantForm* tempqf = NULL;
	if (not qf->isUniv() and qf->sign() == SIGN::NEG) {
		tempqf = qf->clone();
		tempqf->quant(QUANT::UNIV);
		tempqf->negate();
		subformula->negate();
	}
	auto newqf = (tempqf == NULL ? qf : tempqf);

	// Search here to check whether to prevent lower searches, but repeat the search later on on the ground-ready formula
	const PredForm* delayablepf = NULL;
	const PredForm* twindelayablepf = NULL;
	if (not getOption(SATISFIABILITYDELAY)) {
		_context._allowDelaySearch = false;
	}
	if (getOption(BoolType::GROUNDLAZILY) and getOption(SATISFIABILITYDELAY) and getContext()._allowDelaySearch) {
		auto lazycontext = Context::BOTH;
		auto tuple = FormulaUtils::findDoubleDelayLiteral(newqf, _structure, getGrounding()->translator(), lazycontext);
		if (tuple.size() != 2) {
			delayablepf = FormulaUtils::findUnknownBoundLiteral(newqf, _structure, getGrounding()->translator(), lazycontext);
		} else {
			delayablepf = tuple[0];
			twindelayablepf = tuple[1];
		}
	}
	if (delayablepf != NULL) {
		_context._allowDelaySearch = false;
	}

	// Visit subformula
	SaveContext();
	descend(subformula);
	RestoreContext();

	auto subgrounder = dynamic_cast<FormulaGrounder*>(_topgrounder);
	Assert(subgrounder!=NULL);

	FormulaGrounder* grounder = NULL;
	if (delayablepf != NULL) {
		_context._allowDelaySearch = true;
	}
	/*	if (getOption(BoolType::GROUNDLAZILY) and getOption(SATISFIABILITYDELAY) and getContext()._allowDelaySearch) {
	 // TODO issue: subformula might get new variables, but there are not reflected in newq, so the varmapping will not contain them (even if the varmapping is not clean when going back up (which is still done))!
	 //  one example is when functions are unnested

	 auto latestqf = QuantForm(newqf->sign(), newqf->quant(), newqf->quantVars(), subformula, newqf->pi());

	 // Research to get up-to-date predforms!
	 Context lazycontext = Context::BOTH;

	 auto tuple = FormulaUtils::findDoubleDelayLiteral(&latestqf, _structure, getGrounding()->translator(), lazycontext);
	 if (tuple.size() != 2) {
	 delayablepf = FormulaUtils::findUnknownBoundLiteral(&latestqf, _structure, getGrounding()->translator(), lazycontext);
	 } else {
	 delayablepf = tuple[0];
	 twindelayablepf = tuple[1];
	 }

	 if (delayablepf != NULL) {
	 if (twindelayablepf != NULL) {
	 auto terms = delayablepf->args();
	 terms.insert(terms.end(), twindelayablepf->args().cbegin(), twindelayablepf->args().cend());
	 grounder = new LazyTwinDelayUnivGrounder(delayablepf->symbol(), terms, lazycontext, varmapping(), getGrounding(), subgrounder, getContext());
	 } else {
	 grounder = new LazyUnknUnivGrounder(delayablepf, lazycontext, varmapping(), getGrounding(), subgrounder, getContext());
	 }
	 }
	 }*/
	if (grounder == NULL) {
		grounder = createQ(getGrounding(), subgrounder, newqf, gc, getContext(), recursive(newqf));
	}
	Assert(grounder!=NULL);

	grounder->setMaxGroundSize(gc._universe.size() * subgrounder->getMaxGroundSize());
	grounder->setOrig(qf, varmapping());

	_topgrounder = grounder;

	if (tempqf != NULL) {
		deleteDeep(tempqf);
	}
}

void GrounderFactory::createNonTopQuantGrounder(const QuantForm* qf, Formula* subformula, const GenAndChecker& gc) {
	// Create grounder for subformula
	SaveContext();
	DeeperContext(qf->sign());
	descend(subformula);
	RestoreContext();

	// Create the grounder
	SaveContext();
	if (recursive(qf)) {
		_context._tseitin = TsType::RULE;
	}

	auto subsize = _formgrounder->getMaxGroundSize();
	_formgrounder = createQ(getGrounding(), _formgrounder, qf, gc, getContext(), recursive(qf));
	_formgrounder->setMaxGroundSize(gc._universe.size() * subsize);

	RestoreContext();

	_formgrounder->setOrig(qf, varmapping());
	if (_context._component == CompContext::SENTENCE) {
		_topgrounder = _formgrounder;
	}
}

const FOBDD* GrounderFactory::improve(bool approxastrue, const FOBDD* bdd, const vector<Variable*>& fovars) {
	if (getOption(IntType::VERBOSE_CREATE_GROUNDERS) > 5) {
		clog << tabs() << "improving the following " << (approxastrue ? "maketrue" : "makefalse") << " BDD:" << "\n";
		pushtab();
		clog << tabs() << toString(bdd) << "\n";
	}
	auto manager = _symstructure->obtainManager();

	// Optimize the query
	FOBDDManager optimizemanager;
	auto copybdd = optimizemanager.getBDD(bdd, manager);

	set<const FOBDDVariable*, CompareBDDVars> copyvars;
	for (auto it = fovars.cbegin(); it != fovars.cend(); ++it) {
		copyvars.insert(optimizemanager.getVariable(*it));
	}
	optimizemanager.optimizeQuery(copybdd, copyvars, { }, _structure);

	// Remove certain leaves
	const FOBDD* pruned = NULL;
	auto mcpa = 1; // TODO experiment with variations?
	if (approxastrue) {
		pruned = optimizemanager.makeMoreTrue(copybdd, copyvars, { }, _structure, mcpa);
	} else {
		pruned = optimizemanager.makeMoreFalse(copybdd, copyvars, { }, _structure, mcpa);
	}

	if (getOption(IntType::VERBOSE_CREATE_GROUNDERS) > 5) {
		poptab();
		clog << tabs() << "Resulted in:" << "\n";
		pushtab();
		clog << tabs() << toString(pruned) << "\n";
		poptab();
	}

	return manager->getBDD(pruned, &optimizemanager);
}

void GrounderFactory::visit(const EquivForm* ef) {
	// Create grounders for the subformulas
	SaveContext();
	DeeperContext(ef->sign());
	_context._funccontext = Context::BOTH;
	_context._monotone = Context::BOTH;
	_context._tseitin = TsType::EQ;

	descend(ef->left());
	auto leftgrounder = getFormGrounder();
	descend(ef->right());
	auto rightgrounder = getFormGrounder();
	RestoreContext();

	// Create the grounder
	SaveContext();
	if (recursive(ef)) {
		_context._tseitin = TsType::RULE;
	}
	_formgrounder = new EquivGrounder(getGrounding(), leftgrounder, rightgrounder, ef->sign(), _context);
	RestoreContext();
	if (_context._component == CompContext::SENTENCE) {
		_topgrounder = getFormGrounder();
	}
}

AggForm* GrounderFactory::rewriteSumOrCardIntoSum(AggForm* af, AbstractStructure* structure) {
	// Rewrite card op func, card op var, sum op func, sum op var into sum op 0
	if (af->getBound()->type() == TermType::FUNC or af->getBound()->type() == TermType::VAR) {
		if (af->getAggTerm()->function() == AggFunction::CARD) {
			auto prevaf = af;
			af = new AggForm(af->sign(), af->getBound()->clone(), af->comp(),
					new AggTerm(af->getAggTerm()->set()->clone(), AggFunction::SUM, af->getAggTerm()->pi()), af->pi());
			deleteDeep(prevaf);
			for (auto i = af->getAggTerm()->set()->getSets().cbegin(); i < af->getAggTerm()->set()->getSets().cend(); ++i) {
				Assert((*i)->getTerm()->type()==TermType::DOM);
				Assert(dynamic_cast<DomainTerm*>((*i)->getTerm())->value()->type()==DomainElementType::DET_INT);
				Assert(dynamic_cast<DomainTerm*>((*i)->getTerm())->value()->value()._int==1);
			}
		}
		if (af->getAggTerm()->function() == AggFunction::SUM) {
			auto minus = get(STDFUNC::UNARYMINUS, { get(STDSORT::INTSORT), get(STDSORT::INTSORT) }, structure->vocabulary());
			auto newft = new FuncTerm(minus, { af->getBound()->clone() }, TermParseInfo());
//			auto product = get(STDFUNC::PRODUCT, { get(STDSORT::INTSORT), get(STDSORT::INTSORT), get(STDSORT::INTSORT) }, _structure->vocabulary());
//			auto newft = new FuncTerm(product, { clonedaf->getBound()->clone(), new DomainTerm(get(STDSORT::INTSORT), createDomElem(-1), TermParseInfo()) }, TermParseInfo());
			auto newset = af->getAggTerm()->set()->clone();
			newset->addSubSet(new QuantSetExpr( { }, trueFormula(), newft, SetParseInfo()));
			auto temp = new AggForm(af->sign(), new DomainTerm(get(STDSORT::NATSORT), createDomElem(0), TermParseInfo()), af->comp(),
					new AggTerm(newset, af->getAggTerm()->function(), af->getAggTerm()->pi()), af->pi());
			deleteDeep(af);
			af = temp;
		}
	}
	return af;
}


void GrounderFactory::visit(const AggForm* af) {
	auto clonedaf = rewriteSumOrCardIntoSum(af->clone(), _structure);

	Formula* transaf = FormulaUtils::unnestThreeValuedTerms(clonedaf->clone(), _structure, _context._funccontext,
			(getOption(CPSUPPORT) and not recursive(clonedaf)));
	// TODO recursive could be more fine-grained (unnest any not rec defined symbol)
	transaf = FormulaUtils::graphFuncsAndAggs(transaf, _structure, (getOption(CPSUPPORT) and not recursive(clonedaf)), _context._funccontext);
	if (recursive(transaf)) {
		transaf = FormulaUtils::splitIntoMonotoneAgg(transaf);
	}

	deleteDeep(clonedaf);

	if (not isa<AggForm>(*transaf)) {
		if (isa<PredForm>(*transaf)) { // Rewriting created a predform again, so do NOT recurse!
			internalVisit(dynamic_cast<PredForm*>(transaf));
		} else {
			descend(transaf);
		}
		deleteDeep(transaf);
		return;
	}

	auto newaf = dynamic_cast<AggForm*>(transaf);

	// Use CP support if possible
	if (getOption(CPSUPPORT) and not recursive(newaf) and CPSupport::eligibleForCP(newaf->getAggTerm(), _structure)
			and CPSupport::eligibleForCP(newaf->getBound(), _structure)) {
		auto comp = newaf->comp();
		if (isNeg(newaf->sign())) {
			comp = negateComp(comp);
		}
		descend(newaf->getAggTerm());
		auto boundgrounder = getTermGrounder();
		descend(newaf->getBound());
		auto termgrounder = getTermGrounder();
		_formgrounder = new ComparisonGrounder(getGrounding(), termgrounder, comp, boundgrounder, _context);
		if (_context._component == CompContext::SENTENCE) {
			_topgrounder = getFormGrounder();
		}
		deleteDeep(newaf);
		return;
	}

	// Create grounder for the bound
	descend(newaf->getBound());
	auto boundgrounder = getTermGrounder();

	// Create grounder for the set
	SaveContext();
	if (recursive(newaf)) {
		Assert(FormulaUtils::isMonotone(newaf) or FormulaUtils::isAntimonotone(newaf));
	}
	DeeperContext((not FormulaUtils::isAntimonotone(newaf)) ? SIGN::POS : SIGN::NEG);
	descend(newaf->getAggTerm()->set());
	auto setgrounder = getSetGrounder();
	RestoreContext();

	// Create aggregate grounder
	SaveContext();
	if (recursive(newaf)) {
		_context._tseitin = TsType::RULE;
	}
	if (isNeg(newaf->sign())) {
		_context._tseitin = invertImplication(_context._tseitin);
	}
	_formgrounder = new AggGrounder(getGrounding(), _context, newaf->getAggTerm()->function(), setgrounder, boundgrounder, newaf->comp(), newaf->sign());

	RestoreContext();
	if (_context._component == CompContext::SENTENCE) {
		_topgrounder = getFormGrounder();
	}
	deleteDeep(newaf);
}

void GrounderFactory::visit(const EqChainForm* ef) {
	_context._conjPathUntilNode = _context._conjunctivePathFromRoot;
	Formula* f = ef->clone();
	f = FormulaUtils::splitComparisonChains(f, getGrounding()->vocabulary());
	descend(f);
	deleteDeep(f);
}

void GrounderFactory::visit(const VarTerm* t) {
	Assert(varmapping().find(t->var()) != varmapping().cend());
	_termgrounder = new VarTermGrounder(varmapping().find(t->var())->second);
	_termgrounder->setOrig(t, varmapping());
}

void GrounderFactory::visit(const DomainTerm* t) {
	_termgrounder = new DomTermGrounder(t->value());
	_termgrounder->setOrig(t, varmapping());
}

void GrounderFactory::visit(const FuncTerm* t) {
	// Create grounders for subterms
	vector<TermGrounder*> subtermgrounders;
	for (auto it = t->subterms().cbegin(); it != t->subterms().cend(); ++it) {
		descend(*it);
		subtermgrounders.push_back(getTermGrounder());
	}

	// Create term grounder
	auto function = t->function();
	auto ftable = _structure->inter(function)->funcTable();
	auto domain = _structure->inter(function->outsort());
	if (getOption(BoolType::CPSUPPORT) and FuncUtils::isIntSum(function, _structure->vocabulary())) {
		_termgrounder = new SumTermGrounder(getGrounding()->translator(), ftable, domain, subtermgrounders[0], subtermgrounders[1],
				is(function, STDFUNC::ADDITION) ? ST_PLUS : ST_MINUS);
	} else if (getOption(BoolType::CPSUPPORT) and TermUtils::isTermWithIntFactor(t, _structure)) {
		if (TermUtils::isFactor(t->subterms()[0], _structure)) { //TODO move switch to constructor?
			_termgrounder = new TermWithFactorGrounder(getGrounding()->translator(), ftable, domain, subtermgrounders[0], subtermgrounders[1]);
		} else {
			Assert(TermUtils::isFactor(t->subterms()[1], _structure));
			_termgrounder = new TermWithFactorGrounder(getGrounding()->translator(), ftable, domain, subtermgrounders[1], subtermgrounders[0]);
		}
	} else if (getOption(BoolType::CPSUPPORT) and is(function, STDFUNC::UNARYMINUS) and FuncUtils::isIntFunc(function, _vocabulary)) {
		auto product = get(STDFUNC::PRODUCT, { get(STDSORT::INTSORT), get(STDSORT::INTSORT), get(STDSORT::INTSORT) }, _structure->vocabulary());
		auto producttable = _structure->inter(product)->funcTable();
		auto factorterm = new DomainTerm(get(STDSORT::INTSORT), createDomElem(-1), TermParseInfo());
		descend(factorterm);
		auto factorgrounder = getTermGrounder();
		_termgrounder = new TermWithFactorGrounder(getGrounding()->translator(), producttable, domain, factorgrounder, subtermgrounders[0]);
	} else if (getOption(BoolType::CPSUPPORT) and FuncUtils::isIntProduct(function, _structure->vocabulary())) {
		_termgrounder = new ProdTermGrounder(getGrounding()->translator(), ftable, domain, subtermgrounders[0], subtermgrounders[1]);
	} else {
		_termgrounder = new FuncTermGrounder(getGrounding()->translator(), function, ftable, domain, getArgTables(function, _structure), subtermgrounders);
	}

	_termgrounder->setOrig(t, varmapping());
}

void GrounderFactory::visit(const AggTerm* t) {
	Assert(SetUtils::approxTwoValued(t->set(),_structure) or getOption(BoolType::CPSUPPORT));

	SaveContext();
	if (getOption(BoolType::CPSUPPORT) and CPSupport::eligibleForCP(t->function())) {
		_context._cpablerelation = TruthValue::True;
	}

	// Create set grounder
	descend(t->set());

	// Compute domain
	SortTable* domain = NULL;
	if (getOption(BoolType::CPSUPPORT) and CPSupport::eligibleForCP(t, _structure)) {
		domain = TermUtils::deriveSmallerSort(t, _structure)->interpretation();
	}
	RestoreContext();

	// Create term grounder
	_termgrounder = new AggTermGrounder(getGrounding(), getGrounding()->translator(), t->function(), domain, getSetGrounder());
	_termgrounder->setOrig(t, varmapping());
}

void GrounderFactory::visit(const EnumSetExpr* s) {
	// Create grounders for formulas and weights
	vector<QuantSetGrounder*> subgrounders;
	SaveContext();
	AggContext();
	for (auto i = s->getSets().cbegin(); i < s->getSets().cend(); ++i) {
		descend(*i);
		Assert(_quantsetgrounder!=NULL);
		subgrounders.push_back(_quantsetgrounder);
	}
	RestoreContext();

	_setgrounder = new EnumSetGrounder(getGrounding()->translator(), subgrounders);
}

void GrounderFactory::visit(const QuantSetExpr* origqs) {
	// Move three-valued terms in the set expression: from term to condition
	auto transqs = SetUtils::unnestThreeValuedTerms(origqs->clone(), _structure, _context._funccontext, getOption(CPSUPPORT), _context._cpablerelation);
	if (not isa<QuantSetExpr>(*transqs)) {
		descend(transqs);
		return;
	}
	auto newqs = dynamic_cast<QuantSetExpr*>(transqs);
	auto newsubformula = newqs->getCondition()->clone();

	// NOTE: generator generates possibly true instances, checker checks the certainly true ones
	auto gc = createVarsAndGenerators(newsubformula, newqs, TruthType::POSS_TRUE, TruthType::CERTAIN_TRUE);

	// Create grounder for subformula
	SaveContext();
	AggContext();
	descend(newqs->getCondition());
	auto subgr = getFormGrounder();
	RestoreContext();

	// Create grounder for weight
	descend(newqs->getTerm());
	auto wgr = getTermGrounder();

	_quantsetgrounder = new QuantSetGrounder(getGrounding()->translator(), subgr, gc._generator, gc._checker, wgr);
	_setgrounder = _quantsetgrounder;
	delete newqs;
}

void GrounderFactory::visit(const Definition* def) {
	// Store defined predicates
	for (auto it = def->defsymbols().cbegin(); it != def->defsymbols().cend(); ++it) {
		_context._defined.insert(*it);
	}

	_context.currentDefID = def->getID();

	// Create rule grounders
	vector<RuleGrounder*> subgrounders;
	for (auto it = def->rules().cbegin(); it != def->rules().cend(); ++it) {
		descend(*it);
		subgrounders.push_back(getRuleGrounder());
	}

	_topgrounder = new DefinitionGrounder(getGrounding(), subgrounders, _context);
}

void GrounderFactory::visit(const Rule* rule) {
	auto newrule = rule->clone();
	//FIXME: if negations are already pushed, this is too much work. But on the other hand, checking if they are pushed is as expensive as pushing them
	//However, pushing negations here is important to avoid errors such as {p <- ~~p} turning into {p <- ~q; q<- ~p}
	newrule->body(FormulaUtils::pushNegations(newrule->body()));
	newrule = DefinitionUtils::unnestThreeValuedTerms(newrule, _structure, _context._funccontext, getOption(CPSUPPORT));

	/*	auto groundlazily = false;
	 if (getOption(SATISFIABILITYDELAY)) {
	 groundlazily = getGrounding()->translator()->canBeDelayedOn(newrule->head()->symbol(), Context::BOTH, _context.getCurrentDefID());
	 }
	 if (groundlazily) { // NOTE: lazy grounding cannot handle head terms containing nested variables
	 newrule = DefinitionUtils::unnestHeadTermsContainingVars(newrule, _structure, _context._funccontext);
	 }*/

	// Split the quantified variables in two categories:
	//		1. the variables that only occur in the head
	//		2. the variables that occur in the body (and possibly in the head)
	varlist bodyvars, headvars;
	for (auto it = newrule->quantVars().cbegin(); it != newrule->quantVars().cend(); ++it) {
		/*		if (groundlazily) {
		 if (not newrule->head()->contains(*it)) {
		 // NOTE: for lazygroundrules, we need a generator for all variables NOT occurring in the head!
		 bodyvars.push_back(*it);
		 } else {
		 headvars.push_back(*it);
		 createVarMapping(*it);
		 }
		 } else {*/
		if (newrule->body()->contains(*it)) {
			bodyvars.push_back(*it);
		} else {
			headvars.push_back(*it);
		}
//		}
	}
	InstGenerator *headgen = NULL, *bodygen = NULL;
//	if (not groundlazily) {
	headgen = createVarMapAndGenerator(newrule->head(), headvars);
//	}
	bodygen = createVarMapAndGenerator(newrule->body(), bodyvars);

	// Create head grounder
	SaveContext();
	_context._component = CompContext::HEAD;
	descend(newrule->head());
	auto headgrounder = _headgrounder;
	RestoreContext();

	// Create body grounder
	SaveContext();
	_context._funccontext = Context::NEGATIVE; // minimize truth value of rule bodies
	_context._monotone = Context::POSITIVE;
	_context.gentype = GenType::CANMAKETRUE; // body instance generator corresponds to an existential quantifier
	_context._component = CompContext::FORMULA;
	_context._tseitin = TsType::EQ; // NOTE: this is allowed, as for any formula, it is checked whether it contains defined symbols and in that case, it grounds as if TsType::RULE
	descend(newrule->body());
	auto bodygrounder = getFormGrounder();
	RestoreContext();

	// Create rule grounder
	if (recursive(newrule->body())) {
		_context._tseitin = TsType::RULE;
	}
//	if (groundlazily) {
//		_rulegrounder = new LazyRuleGrounder(rule, newrule->head()->args(), headgrounder, bodygrounder, bodygen, _context);
//	} else {
	_rulegrounder = new FullRuleGrounder(rule, headgrounder, bodygrounder, headgen, bodygen, _context);
//	}

	deleteDeep(newrule);
}

template<typename Object>
void checkGeneratorInfinite(InstChecker* gen, Object* original) {
	if (gen->isInfiniteGenerator()) {
		Warning::possiblyInfiniteGrounding(toString(original));
		throw IdpException("Infinite grounding");
	}
}

template<class VarList>
InstGenerator* GrounderFactory::createVarMapAndGenerator(const Formula* original, const VarList& vars) {
	vector<SortTable*> varsorts;
	vector<const DomElemContainer*> varcontainers;
	for (auto it = vars.cbegin(); it != vars.cend(); ++it) {
		varcontainers.push_back(createVarMapping(*it));
		varsorts.push_back(structure()->inter((*it)->sort()));
	}
	auto gen = GeneratorFactory::create(varcontainers, varsorts, original);

	if (not getOption(BoolType::GROUNDWITHBOUNDS) && not getOption(BoolType::GROUNDLAZILY)) {
		checkGeneratorInfinite(gen, original);
	}
	return gen;
}

template<typename OrigConstruct>
GenAndChecker GrounderFactory::createVarsAndGenerators(Formula* subformula, OrigConstruct* orig, TruthType generatortype, TruthType checkertype) {
	vector<Variable*> fovars, quantfovars;
	vector<Pattern> pattern;
	for (auto it = orig->quantVars().cbegin(); it != orig->quantVars().cend(); ++it) {
		quantfovars.push_back(*it);
	}
	for (auto it = orig->freeVars().cbegin(); it != orig->freeVars().cend(); ++it) {
		fovars.push_back(*it);
	}

	auto data = getPatternAndContainers(quantfovars, fovars);
	auto generator = getGenerator(subformula, generatortype, data);
	auto checker = getChecker(subformula, checkertype, data);

	vector<SortTable*> directquanttables;
	for (auto it = orig->quantVars().cbegin(); it != orig->quantVars().cend(); ++it) {
		directquanttables.push_back(_structure->inter((*it)->sort()));
	}

	if (not getOption(BoolType::GROUNDWITHBOUNDS) && not getOption(BoolType::GROUNDLAZILY)) {
		checkGeneratorInfinite(generator, orig);
		checkGeneratorInfinite(checker, orig);
	}

	return GenAndChecker(data.containers, generator, checker, Universe(directquanttables));
}

GeneratorData GrounderFactory::getPatternAndContainers(std::vector<Variable*> quantfovars, std::vector<Variable*> remvars) {
	GeneratorData data;
	data.quantfovars = quantfovars;
	data.fovars = data.quantfovars;
	data.fovars.insert(data.fovars.end(), remvars.cbegin(), remvars.cend());
	for (auto i = data.fovars.cbegin(); i < data.fovars.cend(); ++i) {
		auto st = _structure->inter((*i)->sort());
		data.tables.push_back(st);
	}

	for (auto it = quantfovars.cbegin(); it != quantfovars.cend(); ++it) {
		auto d = createVarMapping(*it);
		data.containers.push_back(d);
		data.pattern.push_back(Pattern::OUTPUT);
	}
	for (auto it = remvars.cbegin(); it != remvars.cend(); ++it) {
		Assert(varmapping().find(*it) != varmapping().cend());
		// Should already have a varmapping
		data.containers.push_back(varmapping().at(*it));
		data.pattern.push_back(Pattern::INPUT);
	}
	return data;
}

<<<<<<< HEAD
InstGenerator* createGen(const std::string& name, TruthType type, const GeneratorData& data, PredTable* table, Formula* subformula,
		const std::vector<Pattern>& pattern) {
	auto checker = GeneratorFactory::create(table, pattern, data.containers, Universe(data.tables), subformula);
	//In either case, the newly created tables are now useless: the bddtable is turned into a treeinstgenerator, the other are also useless
	delete (table);

	if (getOption(IntType::GROUNDVERBOSITY) > 3) {
		clog << tabs() << name << " for " << toString(type) << ": \n" << tabs() << toString(checker) << "\n";
=======
InstGenerator* createGen(const std::string& name, TruthType type, const GeneratorData& data, PredTable* table, Formula* subformula, const std::vector<Pattern>& pattern){
	auto instgen = GeneratorFactory::create(table, pattern, data.containers, Universe(data.tables), subformula);
	//In either case, the newly created tables are now useless: the bddtable is turned into a treeinstgenerator, the other are also useless
	delete (table);
	if (getOption(IntType::VERBOSE_GEN_AND_CHECK) > 0) {
		clog << "The result is: " << toString(instgen);
		poptab();
		clog << nt();
>>>>>>> c9605bf3
	}
	return instgen;
}

PredTable* GrounderFactory::createTable(Formula* subformula, TruthType type, const std::vector<Variable*>& quantfovars, bool approxvalue,
		const GeneratorData& data) {
	auto tempsubformula = subformula->clone();
	tempsubformula = FormulaUtils::unnestTerms(tempsubformula, getContext()._funccontext, _structure);
	tempsubformula = FormulaUtils::splitComparisonChains(tempsubformula);
	tempsubformula = FormulaUtils::graphFuncsAndAggs(tempsubformula, _structure, false, getContext()._funccontext);
	auto bdd = _symstructure->evaluate(tempsubformula, type); // !x phi(x) => generate all x possibly false
	bdd = improve(approxvalue, bdd, quantfovars);
<<<<<<< HEAD
	auto table = new PredTable(new BDDInternalPredTable(bdd, _symstructure->obtainManager(), data.fovars, _structure), Universe(data.tables));
=======
	if (getOption(IntType::VERBOSE_GEN_AND_CHECK) > 1) {
		clog << "Using the following BDD" << nt() << toString(bdd) << nt();
	}
	auto table = new PredTable(new BDDInternalPredTable(bdd, _symstructure->manager(), data.fovars, _structure), Universe(data.tables));
>>>>>>> c9605bf3
	deleteDeep(tempsubformula);
	return table;
}

InstGenerator* GrounderFactory::getGenerator(Formula* subformula, TruthType generatortype, const GeneratorData& data) {
	if (getOption(IntType::VERBOSE_GEN_AND_CHECK) > 0) {
		clog << "Creating generator for truthtype " << toString(generatortype) << " for subformula " <<  toString(subformula);
		pushtab();
		clog << nt();
	}
	PredTable* gentable = NULL;
	if (getOption(BoolType::GROUNDWITHBOUNDS)) {
		gentable = createTable(subformula, generatortype, data.quantfovars, true, data);
	} else {
		gentable = TableUtils::createFullPredTable(Universe(data.tables));
	}
	return createGen("Generator", generatortype, data, gentable, subformula, data.pattern);
}

InstChecker* GrounderFactory::getChecker(Formula* subformula, TruthType checkertype, const GeneratorData& data) {
	if (getOption(IntType::VERBOSE_GEN_AND_CHECK) > 0) {
		clog << "Creating Checker for truthtype " << toString(checkertype) << " for subformula " <<  toString(subformula);
		pushtab();
		clog << nt();
	}
	PredTable* checktable = NULL;
	bool approxastrue = checkertype == TruthType::POSS_TRUE || checkertype == TruthType::POSS_FALSE;
	if (getOption(BoolType::GROUNDWITHBOUNDS)) {
		checktable = createTable(subformula, checkertype, { }, approxastrue, data);
	} else {
		if (approxastrue) {
			checktable = TableUtils::createFullPredTable(Universe(data.tables));
		} else {
			checktable = TableUtils::createPredTable(Universe(data.tables));
		}
	}
	return createGen("Checker", checkertype, data, checktable, subformula, std::vector<Pattern>(data.pattern.size(), Pattern::INPUT));
}

DomElemContainer* GrounderFactory::createVarMapping(Variable* const var) {
	Assert(varmapping().find(var)==varmapping().cend());
	_context._mappedvars.insert(var);
	auto d = new DomElemContainer();
	_varmapping[var] = d;
	return d;
}<|MERGE_RESOLUTION|>--- conflicted
+++ resolved
@@ -319,11 +319,7 @@
 	SaveContext();
 
 	if (getContext()._component == CompContext::SENTENCE) {
-<<<<<<< HEAD
-		if (getOption(IntType::GROUNDVERBOSITY) > 1) {
-=======
 		if (getOption(IntType::VERBOSE_CREATE_GROUNDERS) > 0) {
->>>>>>> c9605bf3
 			clog << tabs() << "Creating a grounder for " << toString(child) << "\n";
 			if (getOption(IntType::VERBOSE_CREATE_GROUNDERS) > 3) {
 				pushtab();
@@ -1283,25 +1279,13 @@
 	return data;
 }
 
-<<<<<<< HEAD
 InstGenerator* createGen(const std::string& name, TruthType type, const GeneratorData& data, PredTable* table, Formula* subformula,
 		const std::vector<Pattern>& pattern) {
-	auto checker = GeneratorFactory::create(table, pattern, data.containers, Universe(data.tables), subformula);
-	//In either case, the newly created tables are now useless: the bddtable is turned into a treeinstgenerator, the other are also useless
-	delete (table);
-
-	if (getOption(IntType::GROUNDVERBOSITY) > 3) {
-		clog << tabs() << name << " for " << toString(type) << ": \n" << tabs() << toString(checker) << "\n";
-=======
-InstGenerator* createGen(const std::string& name, TruthType type, const GeneratorData& data, PredTable* table, Formula* subformula, const std::vector<Pattern>& pattern){
 	auto instgen = GeneratorFactory::create(table, pattern, data.containers, Universe(data.tables), subformula);
 	//In either case, the newly created tables are now useless: the bddtable is turned into a treeinstgenerator, the other are also useless
 	delete (table);
 	if (getOption(IntType::VERBOSE_GEN_AND_CHECK) > 0) {
-		clog << "The result is: " << toString(instgen);
-		poptab();
-		clog << nt();
->>>>>>> c9605bf3
+		clog << tabs() << name << " for " << toString(type) << ": \n" << tabs() << toString(instgen) << "\n";
 	}
 	return instgen;
 }
@@ -1314,14 +1298,10 @@
 	tempsubformula = FormulaUtils::graphFuncsAndAggs(tempsubformula, _structure, false, getContext()._funccontext);
 	auto bdd = _symstructure->evaluate(tempsubformula, type); // !x phi(x) => generate all x possibly false
 	bdd = improve(approxvalue, bdd, quantfovars);
-<<<<<<< HEAD
-	auto table = new PredTable(new BDDInternalPredTable(bdd, _symstructure->obtainManager(), data.fovars, _structure), Universe(data.tables));
-=======
 	if (getOption(IntType::VERBOSE_GEN_AND_CHECK) > 1) {
 		clog << "Using the following BDD" << nt() << toString(bdd) << nt();
 	}
-	auto table = new PredTable(new BDDInternalPredTable(bdd, _symstructure->manager(), data.fovars, _structure), Universe(data.tables));
->>>>>>> c9605bf3
+	auto table = new PredTable(new BDDInternalPredTable(bdd, _symstructure->obtainManager(), data.fovars, _structure), Universe(data.tables));
 	deleteDeep(tempsubformula);
 	return table;
 }
