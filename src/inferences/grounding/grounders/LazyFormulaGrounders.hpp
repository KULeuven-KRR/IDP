--- conflicted
+++ resolved
@@ -98,11 +98,7 @@
 	}
 };
 
-<<<<<<< HEAD
-class LazyUnknBoundGrounder {
-=======
 class DelayGrounder {
->>>>>>> f18d2107
 private:
 	int _id;
 	Context _context;
