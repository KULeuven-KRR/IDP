/****************************************************************
 * Copyright 2010-2012 Katholieke Universiteit Leuven
 *  
 * Use of this software is governed by the GNU LGPLv3.0 license
 * 
 * Written by Broes De Cat, Stef De Pooter, Johan Wittocx
 * and Bart Bogaerts, K.U.Leuven, Departement Computerwetenschappen,
 * Celestijnenlaan 200A, B-3001 Leuven, Belgium
 ****************************************************************/

#include "common.hpp"
#include "Grounder.hpp"
#include "groundtheories/AbstractGroundTheory.hpp"
#include "inferences/grounding/GroundTranslator.hpp"

using namespace std;

Conn negateConn(Conn c) {
	Conn result;
	switch (c) {
	case Conn::DISJ:
		result = Conn::CONJ;
		break;
	case Conn::CONJ:
		result = Conn::DISJ;
		break;
	}
	return result;
}

void ConjOrDisj::put(std::ostream& stream) const {
	bool begin = true;
	for (auto i = literals.cbegin(); i < literals.cend(); ++i) {
		if (not begin) {
			switch (getType()) {
			case Conn::DISJ:
				stream << " | ";
				break;
			case Conn::CONJ:
				stream << " & ";
				break;
			}
		}
		begin = false;
		stream << toString(*i);
	}
}
void ConjOrDisj::negate() {
	_type = negateConn(_type);
	for (size_t i = 0; i < literals.size(); ++i) {
		literals[i] = -literals.at(i);
	}
}

GroundTranslator* Grounder::getTranslator() const {
	return _grounding->translator();
}

void addToGrounding(AbstractGroundTheory* gt, ConjOrDisj& formula) {
	if (formula.literals.size() == 0) {
		if (formula.getType() == Conn::DISJ) { // UNSAT
			gt->addUnitClause(1);
			gt->addUnitClause(-1);
		}
	} else if (formula.literals.size() == 1) {
		Lit l = formula.literals.back();
		if (l == _true || l == _false) {
			if (formula.getType() == Conn::CONJ && l == _false) { // UNSAT
				gt->addUnitClause(1);
				gt->addUnitClause(-1);
			} // else SAT or irrelevant (TODO correct?)
		} else {
			gt->addUnitClause(l);
		}
	} else {
		if (formula.getType() == Conn::CONJ) {
			for (auto i = formula.literals.cbegin(); i < formula.literals.cend(); ++i) {
				gt->addUnitClause(*i);
			}
		} else {
			gt->add(formula.literals);
		}
	}
}

int Grounder::_groundedatoms = 0;

Grounder::Grounder(AbstractGroundTheory* gt, const GroundingContext& context)
		: _grounding(gt), _context(context), _maxsize(tablesize(TableSizeType::TST_UNKNOWN, 0)) {
}

void Grounder::toplevelRun() const {
	//Assert(context()._conjunctivePathFromRoot);
	ConjOrDisj formula;
	run(formula);
	addToGrounding(getGrounding(), formula);
	getGrounding()->closeTheory(); // TODO very important and easily forgotten
	if (verbosity() > 0) {
<<<<<<< HEAD
		clog << "Already grounded " << toString(groundedAtoms()) <<" for a full grounding of " << toString(getMaxGroundSize()) << "\n";
=======
		clog << "Already grounded " << toString(groundedAtoms()) << " for a full grounding of " << toString(getMaxGroundSize()) << "\n";
>>>>>>> d4748a84
	}
}

Lit Grounder::groundAndReturnLit() const {
	ConjOrDisj formula;
	run(formula);
	if (formula.literals.size() == 0) {
		if (formula.getType() == Conn::DISJ) {
			return _false;
		} else {
			return _true;
		}
	} else if (formula.literals.size() == 1) {
		return formula.literals.back();
	} else {
		return getGrounding()->translator()->translate(formula.literals, formula.getType() == Conn::CONJ, context()._tseitin);
	}
}

void Grounder::setMaxGroundSize(const tablesize& maxsize) {
<<<<<<< HEAD
	if (verbosity() > 0) {
		clog << "Setting max ground size to " << toString(maxsize) <<" for " << toString(this) << "\n";
=======
	if (verbosity() > 2) {
		clog << "Setting max ground size to " << toString(maxsize) << " for " << toString(this) << "\n";
>>>>>>> d4748a84
	}
	_maxsize = maxsize;
}<|MERGE_RESOLUTION|>--- conflicted
+++ resolved
@@ -96,11 +96,7 @@
 	addToGrounding(getGrounding(), formula);
 	getGrounding()->closeTheory(); // TODO very important and easily forgotten
 	if (verbosity() > 0) {
-<<<<<<< HEAD
 		clog << "Already grounded " << toString(groundedAtoms()) <<" for a full grounding of " << toString(getMaxGroundSize()) << "\n";
-=======
-		clog << "Already grounded " << toString(groundedAtoms()) << " for a full grounding of " << toString(getMaxGroundSize()) << "\n";
->>>>>>> d4748a84
 	}
 }
 
@@ -121,13 +117,8 @@
 }
 
 void Grounder::setMaxGroundSize(const tablesize& maxsize) {
-<<<<<<< HEAD
-	if (verbosity() > 0) {
-		clog << "Setting max ground size to " << toString(maxsize) <<" for " << toString(this) << "\n";
-=======
 	if (verbosity() > 2) {
 		clog << "Setting max ground size to " << toString(maxsize) << " for " << toString(this) << "\n";
->>>>>>> d4748a84
 	}
 	_maxsize = maxsize;
 }