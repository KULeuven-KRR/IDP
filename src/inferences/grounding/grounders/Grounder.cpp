--- conflicted
+++ resolved
@@ -96,15 +96,10 @@
 	run(formula);
 	addToGrounding(getGrounding(), formula);
 	getGrounding()->closeTheory(); // TODO very important and easily forgotten
-<<<<<<< HEAD
 
 	addToFullGroundSize(getMaxGroundSize());
-	if(verbosity()>0){
-		clog <<"Already grounded " <<toString(groundedAtoms()) <<" for a full grounding of " <<toString(getFullGroundSize()) <<"\n";
-=======
 	if (verbosity() > 0) {
 		clog << "Already grounded " << toString(groundedAtoms()) <<" for a full grounding of " << toString(getMaxGroundSize()) << "\n";
->>>>>>> 37041fb1
 	}
 }
 
@@ -124,13 +119,6 @@
 	}
 }
 
-<<<<<<< HEAD
-void Grounder::setMaxGroundSize(const tablesize& maxsize){
-=======
 void Grounder::setMaxGroundSize(const tablesize& maxsize) {
-	if (verbosity() > 2) {
-		clog << "Setting max ground size to " << toString(maxsize) << " for " << toString(this) << "\n";
-	}
->>>>>>> 37041fb1
 	_maxsize = maxsize;
 }