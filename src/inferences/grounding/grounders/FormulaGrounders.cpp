/****************************************************************
 * Copyright 2010-2012 Katholieke Universiteit Leuven
 *
 * Use of this software is governed by the GNU LGPLv3.0 license
 *
 * Written by Broes De Cat, Stef De Pooter, Johan Wittocx
 * and Bart Bogaerts, K.U.Leuven, Departement Computerwetenschappen,
 * Celestijnenlaan 200A, B-3001 Leuven, Belgium
 ****************************************************************/

#include "FormulaGrounders.hpp"

#include "IncludeComponents.hpp"
#include "TermGrounders.hpp"
#include "SetGrounders.hpp"
#include "inferences/grounding/GroundTranslator.hpp"
#include "inferences/grounding/GroundTermTranslator.hpp"
#include "generators/InstGenerator.hpp"
#include "groundtheories/AbstractGroundTheory.hpp"
#include "utils/ListUtils.hpp"
#include <cmath>
#include <iostream>

using namespace std;

FormulaGrounder::FormulaGrounder(AbstractGroundTheory* grounding, const GroundingContext& ct)
		: Grounder(grounding, ct), _origform(NULL) {
}

FormulaGrounder::~FormulaGrounder() {
	if (_origform != NULL) {
		_origform->recursiveDelete();
		_origform = NULL;
	}
	if (not _origvarmap.empty()) {
		for (auto i = _origvarmap.begin(); i != _origvarmap.end(); ++i) {
			delete (i->first);
			//delete (i->second);
		}
		_origvarmap.clear();
	}
}

GroundTranslator* FormulaGrounder::translator() const {
	return getGrounding()->translator();
}

void FormulaGrounder::setOrig(const Formula* f, const map<Variable*, const DomElemContainer*>& mvd) {
	map<Variable*, Variable*> mvv;
	for (auto it = f->freeVars().cbegin(); it != f->freeVars().cend(); ++it) {
		Variable* v = new Variable((*it)->name(), (*it)->sort(), ParseInfo());
		mvv[*it] = v;
		_varmap[*it] = mvd.find(*it)->second;
		_origvarmap[v] = mvd.find(*it)->second;
	}
	_origform = f->clone(mvv);
}

void FormulaGrounder::printorig() const {
	if (_origform == NULL) {
		return;
	}
	clog << tabs() << "Grounding formula " << toString(_origform) << "\n";
	if (not _origform->freeVars().empty()) {
		pushtab();
		clog << tabs() << "with instance ";
		for (auto it = _origform->freeVars().cbegin(); it != _origform->freeVars().cend(); ++it) {
			clog << toString(*it) << " = ";
			const DomainElement* e = _origvarmap.find(*it)->second->get();
			clog << toString(e) << ' ';
		}
		clog << "\n";
		poptab();
	}
}

std::string FormulaGrounder::printFormula() const {
	if (_origform == NULL) {
		return "";
	}
	stringstream ss;
	ss << toString(_origform);
	if (not _origform->freeVars().empty()) {
		ss <<"[";
		for (auto it = _origform->freeVars().cbegin(); it != _origform->freeVars().cend(); ++it) {
			ss << toString(*it) << " = ";
			const DomainElement* e = _origvarmap.find(*it)->second->get();
			ss << toString(e) << ',';
		}
		ss << "]";
	}
	return ss.str();
}

AtomGrounder::AtomGrounder(AbstractGroundTheory* grounding, SIGN sign, PFSymbol* s, const vector<TermGrounder*>& sg,
		const vector<const DomElemContainer*>& checkargs, InstChecker* ptchecker, InstChecker* ctchecker, PredInter* inter, const vector<SortTable*>& vst,
		const GroundingContext& ct)
		: FormulaGrounder(grounding, ct), _subtermgrounders(sg), _ptchecker(ptchecker), _ctchecker(ctchecker), _symbol(translator()->addSymbol(s)), _tables(vst), _sign(sign),
			_checkargs(checkargs), _inter(inter), groundsubterms(_subtermgrounders.size()), args(_subtermgrounders.size()) {
	gentype = ct.gentype;
}

AtomGrounder::~AtomGrounder() {
	deleteList(_subtermgrounders);
	delete (_ptchecker);
	delete (_ctchecker);
}

Lit AtomGrounder::run() const {
	if (verbosity() > 2) {
		printorig();
		if (_origform != NULL) {
			pushtab();
		}
	}

	// Run subterm grounders
	bool alldomelts = true;
	for (size_t n = 0; n < _subtermgrounders.size(); ++n) {
		groundsubterms[n] = _subtermgrounders[n]->run();
		if (groundsubterms[n].isVariable) {
			alldomelts = false;
		} else {
			args[n] = groundsubterms[n]._domelement;
			// Check partial functions
			if (args[n] == NULL) {
				throw notyetimplemented("Partial function issue in grounding an atom.");
				// FIXME what should happen here?
				/*//TODO: produce a warning!
				 if(context()._funccontext == Context::BOTH) {
				 // TODO: produce an error
				 }
				 if(verbosity() > 2) {
				 clog << "Partial function went out of bounds\n";
				 clog << "Result is " << (context()._funccontext != Context::NEGATIVE  ? "true" : "false") << "\n";
				 }
				 return context()._funccontext != Context::NEGATIVE  ? _true : _false;*/
			}

			// Checking out-of-bounds
			if (not _tables[n]->contains(args[n])) {
				if (verbosity() > 2) {
					clog << tabs() << "Term value out of predicate type" << "\n"; //TODO should be a warning
					if (_origform != NULL) { poptab(); }
					clog << tabs() << "Result is " << (isPos(_sign) ? "false" : "true") << "\n";
				}

				return isPos(_sign) ? _false : _true;
			}
		}
	}

	Assert(alldomelts); // If P(t) and (not isCPSymbol(P)) and isCPSymbol(t) then it should have been rewritten, right?

	// Run instance checkers
	// NOTE: set all the variables representing the subterms to their current value (these are used in the checkers)
	for (size_t n = 0; n < args.size(); ++n) {
		*(_checkargs[n]) = args[n];
	}
	if (_ctchecker->check()) { // Literal is irrelevant in its occurrences
		if (verbosity() > 2) {
<<<<<<< HEAD
			clog << tabs() << "Possible checker failed" << "\n";
			if (_origform != NULL) { poptab(); }
			//clog << "Result is " << (gentype == GenType::CANMAKETRUE ? "false" : "true");
			clog << tabs() << "Result is false" << "\n";
		}
		return _false;
=======
			clog << "Certainly true checker succeeded" << nt();
			//clog <<"Result is " <<(gentype == GenType::CANMAKETRUE ? "false" : "true");
			clog << "Result is true";
			if (_origform != NULL) {
				poptab();
			}
			clog << nt();
		}
		//return gentype == GenType::CANMAKETRUE ? _false : _false;
		return _true;
>>>>>>> 3fa3cab4
	}
	if (not _ptchecker->check()) { // Literal decides formula if checker succeeds
		if (verbosity() > 2) {
<<<<<<< HEAD
			clog << tabs() << "Certain checker succeeded" << "\n";
			if (_origform != NULL) { poptab(); }
			clog << tabs() << "Result is " << translator()->printLit(gentype == GenType::CANMAKETRUE ? _true : _false) << "\n";
=======
			clog << "Possibly true checker failed" << nt();
			clog << "Result is false";
			if (_origform != NULL) {
				poptab();
			}
			clog << nt();
>>>>>>> 3fa3cab4
		}
		return  _false;
	}
	if (_inter->isTrue(args)) {
		if (verbosity() > 2) {
			if (_origform != NULL) { poptab(); }
			clog << tabs() << "Result is " << (isPos(_sign) ? "true" : "false") << "\n";
		}
		return isPos(_sign) ? _true : _false;
	}
	if (_inter->isFalse(args)) {
		if (verbosity() > 2) {
			if (_origform != NULL) { poptab(); }
			clog << tabs() << "Result is " << (isPos(_sign) ? "false" : "true") << "\n";
		}
		return isPos(_sign) ? _false : _true;
	}

	// Return grounding
	Lit lit = translator()->translate(_symbol, args);
	if (isNeg(_sign)) {
		lit = -lit;
	}
	if (verbosity() > 2) {
		if (_origform != NULL) { poptab(); }
		clog << tabs() << "Result is " << translator()->printLit(lit) << "\n";
	}
	return lit;
}

void AtomGrounder::run(ConjOrDisj& formula) const {
	formula.setType(Conn::CONJ);
	formula.literals.push_back(run());
}

ComparisonGrounder::~ComparisonGrounder() {
	delete (_lefttermgrounder);
	delete (_righttermgrounder);
}

Lit ComparisonGrounder::run() const {
	const GroundTerm& left = _lefttermgrounder->run();
	const GroundTerm& right = _righttermgrounder->run();

	//TODO Is following check necessary??
//	if ((left._domelement == NULL && not left.isVariable) || (right._domelement == NULL && not right.isVariable)) {
//		return context()._funccontext != Context::NEGATIVE ? _true : _false;
//	}

	//TODO out-of-bounds check?

	Lit result;
	if (left.isVariable) {
		CPTerm* leftterm = new CPVarTerm(left._varid);
		if (right.isVariable) {
			CPBound rightbound(right._varid);
			result = translator()->translate(leftterm, _comparator, rightbound, context()._tseitin);
		} else {
			Assert(not right.isVariable);
			int rightvalue = right._domelement->value()._int;
			CPBound rightbound(rightvalue);
			result = translator()->translate(leftterm, _comparator, rightbound, context()._tseitin);
		}
	} else {
		Assert(not left.isVariable);
		int leftvalue = left._domelement->value()._int;
		if (right.isVariable) {
			CPTerm* rightterm = new CPVarTerm(right._varid);
			CPBound leftbound(leftvalue);
			result = translator()->translate(rightterm, invertComp(_comparator), leftbound, context()._tseitin);
		} else {
			Assert(not right.isVariable);
			int rightvalue = right._domelement->value()._int;
			switch (_comparator) {
			case CompType::EQ:
				result = leftvalue == rightvalue ? _true : _false;
				break;
			case CompType::NEQ:
				result = leftvalue != rightvalue ? _true : _false;
				break;
			case CompType::LEQ:
				result = leftvalue <= rightvalue ? _true : _false;
				break;
			case CompType::GEQ:
				result = leftvalue >= rightvalue ? _true : _false;
				break;
			case CompType::LT:
				result = leftvalue < rightvalue ? _true : _false;
				break;
			case CompType::GT:
				result = leftvalue > rightvalue ? _true : _false;
				break;
			}
		}
	}
	return result;
}

void ComparisonGrounder::run(ConjOrDisj& formula) const {
	formula.setType(Conn::CONJ);
	formula.literals.push_back(run()); // TODO can do better?
}

AggGrounder::~AggGrounder() {
	delete (_setgrounder);
	delete (_boundgrounder);
}

/**
 * Negate the comparator and invert the sign of the tseitin when the aggregate is in a doubly negated context.
 */
//TODO:why?
Lit AggGrounder::handleDoubleNegation(double boundvalue, SetId setnr) const {
	TsType tp = context()._tseitin;
	Lit tseitin = translator()->translate(boundvalue, negateComp(_comp), _type, setnr, tp);
	return isPos(_sign) ? -tseitin : tseitin;
}

Lit AggGrounder::finishCard(double truevalue, double boundvalue, SetId setnr) const {
	int leftvalue = int(boundvalue - truevalue);
	auto tsset = translator()->groundset(setnr);
	int maxposscard = tsset.size();
	TsType tp = context()._tseitin;
	bool simplify = false;
	bool conj;
	bool negateset;
	switch (_comp) {
	case CompType::EQ: // x = #{..}
	case CompType::NEQ: // x ~= #{..}
		if (leftvalue < 0 || leftvalue > maxposscard) {
			return ((_comp == CompType::EQ) == isPos(_sign)) ? _false : _true;
		} else if (leftvalue == 0) { //0 = #{..} ---> !x: ~... OF 0 ~= #{..} ---> ?x:..
			simplify = true;
			conj = _comp == CompType::EQ;
			negateset = _comp == CompType::EQ;
		} else if (leftvalue == maxposscard) { //= = #{..} ---> !x: ... OF m ~= #{..} ---> ?x:~..
			simplify = true;
			conj = _comp == CompType::EQ;
			negateset = _comp != CompType::EQ;
		}
		break;
	case CompType::LT: // x < #{..}
	case CompType::GEQ: // ~(x < #{..})
		if (leftvalue < 0) {
			return ((_comp == CompType::LT) == isPos(_sign)) ? _true : _false;
		} else if (leftvalue == 0) {
			simplify = true;
			conj = _comp != CompType::LT;
			negateset = _comp != CompType::LT;
		} else if (leftvalue == maxposscard - 1) {
			simplify = true;
			conj = _comp == CompType::LT;
			negateset = _comp != CompType::LT;
		} else if (leftvalue >= maxposscard) {
			return ((_comp == CompType::LT) == isPos(_sign)) ? _false : _true;
		}
		break;
	case CompType::GT: // x < #{..}
	case CompType::LEQ: // ~(x < #{..})
		if (leftvalue <= 0) {
			return ((_comp == CompType::GT) == isPos(_sign)) ? _false : _true;
		} else if (leftvalue == 1) {
			simplify = true;
			conj = (_comp == CompType::GT);
			negateset = (_comp == CompType::GT);
		} else if (leftvalue == maxposscard) {
			simplify = true;
			conj = (_comp != CompType::GT);
			negateset = (_comp == CompType::GT);
		} else if (leftvalue > maxposscard) {
			return ((_comp == CompType::GT) == isPos(_sign)) ? _true : _false;
		}
		break;
	}
	if (isNeg(_sign)) {
		tp = reverseImplication(tp);
	}
	if (simplify) {
		if (_doublenegtseitin) {
			if (negateset) {
				Lit tseitin = translator()->translate(tsset.literals(), !conj, tp);
				return isPos(_sign) ? -tseitin : tseitin;
			} else {
				litlist newsetlits(tsset.size());
				for (size_t n = 0; n < tsset.size(); ++n) {
					newsetlits[n] = -tsset.literal(n);
				}
				Lit tseitin = translator()->translate(newsetlits, !conj, tp);
				return isPos(_sign) ? -tseitin : tseitin;
			}
		} else {
			if (negateset) {
				litlist newsetlits(tsset.size());
				for (size_t n = 0; n < tsset.size(); ++n) {
					newsetlits[n] = -tsset.literal(n);
				}
				Lit tseitin = translator()->translate(newsetlits, conj, tp);
				return isPos(_sign) ? tseitin : -tseitin;
			} else {
				Lit tseitin = translator()->translate(tsset.literals(), conj, tp);
				return isPos(_sign) ? tseitin : -tseitin;
			}
		}
	} else {
		if (_doublenegtseitin)
			return handleDoubleNegation(double(leftvalue), setnr);
		else {
			Lit tseitin = translator()->translate(double(leftvalue), _comp, AggFunction::CARD, setnr, tp);
			return isPos(_sign) ? tseitin : -tseitin;
		}
	}
}

/**
 * This method is only made because the solver cannot handle products with sets containing zeros or negative values.
 * If the solver improves, this should be deleted.
 *
 * TODO Can be optimized more (for special cases like in the "finish"-method, but won't be called often ayway.
 */
Lit AggGrounder::splitproducts(double /*boundvalue*/, double newboundvalue, double /*minpossvalue*/, double /*maxpossvalue*/, int setnr) const {
	Assert(_type==AggFunction::PROD);
	auto tsset = translator()->groundset(setnr);
	litlist zerolits;
	weightlist zeroweights;

	//All literals (made positive) (including the negative)
	//IMPORTANT: This is NOT only the positives!!!!!!!!!!!
	litlist poslits;
	weightlist posweights;

	//Only the negatives! with weights 1 (for cardinalities)
	litlist neglits;
	weightlist negweights;

	for (size_t i = 0; i < tsset.literals().size(); ++i) {
		if (tsset.weight(i) < 0) {
			poslits.push_back(tsset.literal(i));
			posweights.push_back(-tsset.weight(i));
			neglits.push_back(tsset.literal(i));
			negweights.push_back(1);
		} else if (tsset.weight(i) > 0) {
			poslits.push_back(tsset.literal(i));
			posweights.push_back(tsset.weight(i));
		} else {
			zerolits.push_back(tsset.literal(i));
			zeroweights.push_back(0);
		}
	}

	int possetnumber = translator()->translateSet(poslits, posweights, tsset.trueweights(), { });
	int negsetnumber = translator()->translateSet(neglits, negweights, { }, { });

	auto tp = context()._tseitin;
	if (isNeg(_sign)) {
		tp = reverseImplication(tp);
	}
	Lit tseitin;
	if (newboundvalue == 0) {
		tseitin = translator()->translate(zerolits, false, tp);
	} else {
		Lit nozeros = -translator()->translate(zerolits, false, tp);
		Lit prodright = translator()->translate(abs(newboundvalue), _comp, AggFunction::PROD, possetnumber, tp);
		litlist possiblecards;
		if (newboundvalue > 0) {
			Lit nonegatives = -translator()->translate(neglits, false, tp); //solver cannot handle empty sets.
			possiblecards.push_back(nonegatives);
			for (size_t i = 2; i <= neglits.size(); i = i + 2) {
				Lit cardisi = translator()->translate(i, CompType::EQ, AggFunction::CARD, negsetnumber, tp);
				possiblecards.push_back(cardisi);
			}
		} else {
			for (size_t i = 1; i <= neglits.size(); i = i + 2) {
				Lit cardisi = translator()->translate(i, CompType::EQ, AggFunction::CARD, negsetnumber, tp);
				possiblecards.push_back(cardisi);
			}
		}
		Lit cardright = translator()->translate(possiblecards, false, tp);
		tseitin = translator()->translate( { nozeros, prodright, cardright }, true, tp);
	}
	return isPos(_sign) ? tseitin : -tseitin;

}

/**
 * General finish method for grounding of sum, product, minimum and maximum aggregates.
 * Checks whether the aggregate will be certainly true or false, based on minimum and maximum possible values and the given bound;
 * and creates a tseitin, handling double negation when necessary;
 */
Lit AggGrounder::finish(double boundvalue, double newboundvalue, double minpossvalue, double maxpossvalue, int setnr) const {
	// Check minimum and maximum possible values against the given bound
	switch (_comp) {
	case CompType::EQ:
	case CompType::NEQ:
		if (minpossvalue > boundvalue || maxpossvalue < boundvalue) {
			return (isPos(_sign) == (_comp == CompType::EQ)) ? _false : _true;
		}
		break;
	case CompType::GEQ:
	case CompType::GT:
		if (compare(boundvalue, _comp, maxpossvalue)) {
			return isPos(_sign) ? _true : _false;
		}
		if (compare(boundvalue, negateComp(_comp), minpossvalue)) {
			return isPos(_sign) ? _false : _true;
		}
		break;
	case CompType::LEQ:
	case CompType::LT:
		if (compare(boundvalue, _comp, minpossvalue)) {
			return isPos(_sign) ? _true : _false;
		}
		if (compare(boundvalue, negateComp(_comp), maxpossvalue)) {
			return isPos(_sign) ? _false : _true;
		}
		break;

	}
	if (_doublenegtseitin) {
		return handleDoubleNegation(newboundvalue, setnr);
	}
	else {
		Lit tseitin;
		TsType tp = context()._tseitin;
		if (isNeg(_sign)) {
			tp = reverseImplication(tp);
		}
		tseitin = translator()->translate(newboundvalue, _comp, _type, setnr, tp);
		return isPos(_sign) ? tseitin : -tseitin;
	}
}

Lit AggGrounder::run() const {
	// Run subgrounders
	SetId setnr = _setgrounder->run();
	const GroundTerm& groundbound = _boundgrounder->run();
	Assert(not groundbound.isVariable);

	const DomainElement* bound = groundbound._domelement;

	// Retrieve the set, note that weights might be changed when handling min and max aggregates.
	auto tsset = translator()->groundset(setnr);

	// Retrieve the value of the bound
	Weight boundvalue = bound->type() == DET_INT ? (double) bound->value()._int : bound->value()._double;

	// Compute the value of the aggregate based on weights of literals that are certainly true.
	Weight truevalue = applyAgg(_type, tsset.trueweights());

	// When the set is empty (no more unknown values), return an answer based on the current value of the aggregate.
	if (tsset.empty()) {
		bool returnvalue = compare(boundvalue, _comp, truevalue);
		return isPos(_sign) == returnvalue ? _true : _false;
	}

	// Handle specific aggregates.
	Lit tseitin;
	double minpossvalue = truevalue;
	double maxpossvalue = truevalue;
	switch (_type) {
	case AggFunction::CARD:
		tseitin = finishCard(truevalue, boundvalue, setnr);
		break;
	case AggFunction::SUM:
		// Compute the minimum and maximum possible value of the sum.
		for (size_t n = 0; n < tsset.size(); ++n) {
			if (tsset.weight(n) > 0) {
				maxpossvalue += tsset.weight(n);
			} else if (tsset.weight(n) < 0) {
				minpossvalue += tsset.weight(n);
			}
		}
		// Finish
		tseitin = finish(boundvalue, (boundvalue - truevalue), minpossvalue, maxpossvalue, setnr);
		break;
	case AggFunction::PROD: {
		// Compute the minimum and maximum possible value of the product.
		bool containsneg = false;
		bool containszero = false;
		for (size_t n = 0; n < tsset.size(); ++n) {
			if (abs(tsset.weight(n)) > 1) {
				maxpossvalue *= abs(tsset.weight(n));
			} else if (tsset.weight(n) != 0) {
				minpossvalue *= abs(tsset.weight(n));
			}
			if (tsset.weight(n) == 0) {
				containszero = true;
			}
			if (tsset.weight(n) < 0) {
				containsneg = true;
			}
		}
		if (truevalue == 0) {
			return boundvalue == 0 ? _true : _false;
		}
		if (containsneg) {
			minpossvalue = (-maxpossvalue < minpossvalue ? -maxpossvalue : minpossvalue);
		}
		if (containsneg || containszero) {
			Assert(truevalue != 0);
			//division is safe (see higher check for truevalue ==0)
			tseitin = splitproducts(boundvalue, (boundvalue / truevalue), minpossvalue, maxpossvalue, setnr);
		} else {
			// Finish
			tseitin = finish(boundvalue, (boundvalue / truevalue), minpossvalue, maxpossvalue, setnr);
		}
		break;
	}
	case AggFunction::MIN:
		// Compute the minimum possible value of the set.
		for (size_t n = 0; n < tsset.size();) {
			minpossvalue = (tsset.weight(n) < minpossvalue) ? tsset.weight(n) : minpossvalue;
			// TODO: what if some set is used in multiple expressions? Then we are changing the set???
			if (tsset.weight(n) >= truevalue) {
				tsset.removeLit(n);
			} else {
				++n;
			}
		}
		//INVAR: we know that the real value of the aggregate is at most truevalue.
		if (boundvalue > truevalue) {
			if (_comp == CompType::EQ || _comp == CompType::LEQ || _comp == CompType::LT) {
				return isPos(_sign) ? _false : _true;
			} else {
				return isPos(_sign) ? _true : _false;
			}
		} else if (boundvalue == truevalue) {
			if (_comp == CompType::EQ || _comp == CompType::LEQ) {
				tseitin = -translator()->translate(tsset.literals(), false, TsType::EQ);
				tseitin = isPos(_sign) ? tseitin : -tseitin;
			} else if (_comp == CompType::NEQ || _comp == CompType::GT) {
				tseitin = translator()->translate(tsset.literals(), false, TsType::EQ);
				tseitin = isPos(_sign) ? tseitin : -tseitin;
			} else if (_comp == CompType::GEQ) {
				return isPos(_sign) ? _true : _false;
			} else if (_comp == CompType::LT) {
				return isPos(_sign) ? _false : _true;
			}
		} else { //boundvalue < truevalue
			// Finish
			tseitin = finish(boundvalue, boundvalue, minpossvalue, maxpossvalue, setnr);
		}
		break;
	case AggFunction::MAX:
		// Compute the maximum possible value of the set.
		for (size_t n = 0; n < tsset.size();) {
			maxpossvalue = (tsset.weight(n) > maxpossvalue) ? tsset.weight(n) : maxpossvalue;
			if (tsset.weight(n) <= truevalue) {
				tsset.removeLit(n);
			} else {
				++n;
			}
		}
		//INVAR: we know that the real value of the aggregate is at least truevalue.
		if (boundvalue < truevalue) {
			if (_comp == CompType::NEQ || _comp == CompType::LEQ || _comp == CompType::LT) {
				return isPos(_sign) ? _true : _false;
			} else {
				return isPos(_sign) ? _false : _true;
			}
		} else if (boundvalue == truevalue) {
			if (_comp == CompType::EQ || _comp == CompType::GEQ) {
				tseitin = -translator()->translate(tsset.literals(), false, TsType::EQ);
				tseitin = isPos(_sign) ? tseitin : -tseitin;
			} else if (_comp == CompType::NEQ || _comp == CompType::LT) {
				tseitin = translator()->translate(tsset.literals(), false, TsType::EQ);
				tseitin = isPos(_sign) ? tseitin : -tseitin;
			} else if (_comp == CompType::LEQ) {
				return isPos(_sign) ? _true : _false;
			} else if (_comp == CompType::GT) {
				return isPos(_sign) ? _false : _true;
			}
		} else { //boundvalue > truevalue
			// Finish
			tseitin = finish(boundvalue, boundvalue, minpossvalue, maxpossvalue, setnr);
		}
		break;
	}
	return tseitin;
}

void AggGrounder::run(ConjOrDisj& formula) const {
	formula.setType(Conn::CONJ);
	formula.literals.push_back(run()); // TODO can do better?
}

bool ClauseGrounder::isRedundantInFormula(Lit l) const {
	return conjunctive() == Conn::CONJ ? l == _true : l == _false;
}

Lit ClauseGrounder::redundantLiteral() const {
	return conjunctive() == Conn::CONJ?_true:_false;
}

/**
 * conjunction: never true by a literal
 * disjunction: true if literal is true
 * negated conjunction: true if literal is false
 * negated disjunction: never true by a literal
 */
bool ClauseGrounder::makesFormulaTrue(Lit l) const {
	return (conjunctive() == Conn::DISJ && l == _true);
}

/**
 * conjunction: false if a literal is false
 * disjunction: never false by a literal
 * negated conjunction: never false by a literal
 * negated disjunction: false if a literal is true
 */
bool ClauseGrounder::makesFormulaFalse(Lit l) const {
	return (conjunctive() == Conn::CONJ && l == _false);
}

Lit ClauseGrounder::getEmtyFormulaValue() const {
	return conjunctive() == Conn::CONJ? _true : _false;
}

bool ClauseGrounder::decidesFormula(Lit lit) const {
	return conjunctive()==Conn::CONJ? lit==_false : lit==_true;
}

TsType ClauseGrounder::getTseitinType() const {
	return context()._tseitin;
}

Lit ClauseGrounder::getReification(const ConjOrDisj& formula, TsType tseitintype) const {
	return getOneLiteralRepresenting(formula, tseitintype);
}
Lit ClauseGrounder::getEquivalentReification(const ConjOrDisj& formula, TsType tseitintype) const {
	return getOneLiteralRepresenting(formula, tseitintype==TsType::RULE?TsType::RULE:TsType::EQ);
}

Lit ClauseGrounder::getOneLiteralRepresenting(const ConjOrDisj& formula, TsType type) const {
	if (formula.literals.empty()) {
		return getEmtyFormulaValue();
	}

	if (formula.literals.size() == 1) {
		return formula.literals[0];
	}

	return createTseitin(formula, type);
}

// Takes context into account!
Lit ClauseGrounder::createTseitin(const ConjOrDisj& formula, TsType type) const {
	Lit tseitin;
	bool asConjunction = formula.getType() == Conn::CONJ;
	if (negativeDefinedContext()) {
		asConjunction = not asConjunction;
	}
	tseitin = translator()->translate(formula.literals, asConjunction, type);
	return tseitin;
}

void ClauseGrounder::run(ConjOrDisj& formula) const {
	internalRun(formula);
	if (isNegative()) {
		formula.literals = {-getReification(formula, getTseitinType())};
	}
}

FormStat ClauseGrounder::runSubGrounder(Grounder* subgrounder, bool conjFromRoot, ConjOrDisj& formula) const {
	Assert(formula.getType()==conjunctive());
	ConjOrDisj subformula;
	subgrounder->run(subformula);
	if (subformula.literals.size() == 0) {
		Lit value = subformula.getType() == Conn::CONJ ? _true : _false;
		if (makesFormulaTrue(value)) {
			formula.literals = litlist { _true };
			return FormStat::DECIDED;
		} else if (makesFormulaFalse(value)) {
			formula.literals = litlist { _false };
			return FormStat::DECIDED;
		} else if (subformula.getType() != formula.getType()) {
			formula.literals.push_back(value);
		}
		return (FormStat::UNKNOWN);
	} else if (subformula.literals.size() == 1) {
		Lit l = subformula.literals[0];
		if (makesFormulaFalse(l)) {
			formula.literals = litlist { _false };
			return FormStat::DECIDED;
		} else if (makesFormulaTrue(l)) {
			formula.literals = litlist { _true };
			return FormStat::DECIDED;
		} else if (not isRedundantInFormula(l)) {
			formula.literals.push_back(l);
		}
		return FormStat::UNKNOWN;
	}
	// otherwise INVAR: subformula is not true nor false and does not contain true nor false literals
	if (conjFromRoot && conjunctiveWithSign()) {
		if (subformula.getType() == Conn::CONJ) {
			for (auto i = subformula.literals.cbegin(); i < subformula.literals.cend(); ++i) {
				getGrounding()->addUnitClause(*i);
			}
		} else {
			getGrounding()->add(subformula.literals);
		}
	} else {
		if (subformula.getType() == formula.getType()) {
			formula.literals.insert(formula.literals.begin(), subformula.literals.cbegin(), subformula.literals.cend());
		} else {
			formula.literals.push_back(getReification(subformula, subgrounder->context()._tseitin));
		}
	}
	return FormStat::UNKNOWN;
}

BoolGrounder::~BoolGrounder() {
	deleteList(_subgrounders);
}

// NOTE: Optimized to avoid looping over the formula after construction
void BoolGrounder::internalRun(ConjOrDisj& formula) const {
	if (verbosity() > 2) {
		printorig();
		if (_origform != NULL) {
			pushtab();
		}
	}
	formula.setType(conjunctive());
	for (auto g = _subgrounders.cbegin(); g < _subgrounders.cend(); g++) {
		CHECKTERMINATION
		if (runSubGrounder(*g, context()._conjunctivePathFromRoot, formula) == FormStat::DECIDED) {
			if (verbosity() > 2 and _origform != NULL) {
				poptab();
			}
			return;
		}
	}
	if (verbosity() > 2 and _origform != NULL) {
		poptab();
	}
}

QuantGrounder::~QuantGrounder() {
	delete (_subgrounder);
	delete (_generator);
	delete (_checker);
}

void QuantGrounder::internalRun(ConjOrDisj& formula) const {
	if (verbosity() > 2) {
		printorig();
		if (_origform != NULL) {
			pushtab();
		}
	}

	formula.setType(conjunctive());

	for (_generator->begin(); not _generator->isAtEnd(); _generator->operator ++()) {
		CHECKTERMINATION
		if (_checker->check()) {
			clog << toString(_checker);
			formula.literals = litlist { context().gentype == GenType::CANMAKETRUE ? _false : _true };
			if (verbosity() > 2 and _origform != NULL) {
				poptab();
				clog << tabs() << "Checker checked, hence formula decided. Result is " << translator()->printLit(formula.literals.front()) << "\n";
			}
			return;
		}
		if (runSubGrounder(_subgrounder, context()._conjunctivePathFromRoot, formula) == FormStat::DECIDED) {
			if (verbosity() > 2 and _origform != NULL) {
				poptab();
			}
			return;
		}
	}
	if (verbosity() > 2 and _origform != NULL) {
		poptab();
	}
}

EquivGrounder::~EquivGrounder() {
	delete (_leftgrounder);
	delete (_rightgrounder);
}

void EquivGrounder::internalRun(ConjOrDisj& formula) const {
	//Assert(not negated); I think this is not needed.
	if (verbosity() > 2) {
		printorig();
		if (_origform != NULL) {
			pushtab();
		}

		clog << tabs() << "Current formula: " << (isNegative() ? "~" : "");
		_leftgrounder->printorig();
		clog << "\n";
		clog << tabs() << " <=> ";
		_rightgrounder->printorig();
		clog << "\n";
	}

	// Run subgrounders
	ConjOrDisj leftformula, rightformula;
	leftformula.setType(conjunctive());
	rightformula.setType(conjunctive());
	Assert(_leftgrounder->context()._monotone==Context::BOTH);
	Assert(_rightgrounder->context()._monotone==Context::BOTH);
	Assert(_leftgrounder->context()._tseitin==TsType::EQ|| _leftgrounder->context()._tseitin==TsType::RULE);
	Assert(_rightgrounder->context()._tseitin==TsType::EQ|| _rightgrounder->context()._tseitin==TsType::RULE);
	runSubGrounder(_leftgrounder, false, leftformula);
	runSubGrounder(_rightgrounder, false, rightformula);
	auto left = getEquivalentReification(leftformula, getTseitinType());
	auto right = getEquivalentReification(rightformula, getTseitinType());

	formula.setType(Conn::CONJ); // Does not matter for all those 1-literal lists
	if (left == right) {
		formula.literals = litlist { _true };
	} else if (left == _true) {
		if (right == _false) {
			formula.literals = litlist { _false };
		} else {
			formula.literals = litlist { right };
		}
	} else if (left == _false) {
		if (right == _true) {
			formula.literals = litlist { _false };
		} else {
			formula.literals = litlist { -right };
		}
	} else if (right == _true) { // left is not true or false
		formula.literals = litlist { left };
	} else if (right == _false) {
		formula.literals = litlist { -left };
	} else {
		// Two ways of encoding A <=> B  => 1: (A and B) or (~A and ~B)
		//									2: (A or ~B) and (~A or B) => already CNF => much better!
		litlist aornotb = { left, -right };
		litlist notaorb = { -left, right };
		if(context()._conjunctivePathFromRoot){
			if(isPositive()){
				getGrounding()->add(aornotb);
				getGrounding()->add(notaorb);
				formula.literals = litlist{_true};
			}else{
				getGrounding()->add({left, right});
				getGrounding()->add({-left, -right});
				formula.literals = litlist{_false};
			}
		}else{
			auto ts1 = translator()->translate(aornotb, false, context()._tseitin);
			auto ts2 = translator()->translate(notaorb, false, context()._tseitin);
			formula.literals = litlist { ts1, ts2 };
		}
	}
	if (verbosity() > 2 and _origform != NULL) {
		poptab();
	}
}<|MERGE_RESOLUTION|>--- conflicted
+++ resolved
@@ -159,42 +159,21 @@
 	}
 	if (_ctchecker->check()) { // Literal is irrelevant in its occurrences
 		if (verbosity() > 2) {
-<<<<<<< HEAD
-			clog << tabs() << "Possible checker failed" << "\n";
+			clog << tabs() << "Certainly true checker succeeded" << "\n";
 			if (_origform != NULL) { poptab(); }
-			//clog << "Result is " << (gentype == GenType::CANMAKETRUE ? "false" : "true");
+			//clog << tabs() << "Result is " << translator()->printLit(gentype == GenType::CANMAKETRUE ? _true : _false) << "\n";
+			clog << tabs() << "Result is true" << "\n";
+		}
+		//return gentype == GenType::CANMAKETRUE ? _true : _false;
+		return _true;
+	}
+	if (_cchecker->check()) { // Literal decides formula if checker succeeds
+		if (verbosity() > 2) {
+			clog << tabs() << "Possibly true checker failed" << "\n";
+			if (_origform != NULL) { poptab(); }
 			clog << tabs() << "Result is false" << "\n";
 		}
 		return _false;
-=======
-			clog << "Certainly true checker succeeded" << nt();
-			//clog <<"Result is " <<(gentype == GenType::CANMAKETRUE ? "false" : "true");
-			clog << "Result is true";
-			if (_origform != NULL) {
-				poptab();
-			}
-			clog << nt();
-		}
-		//return gentype == GenType::CANMAKETRUE ? _false : _false;
-		return _true;
->>>>>>> 3fa3cab4
-	}
-	if (not _ptchecker->check()) { // Literal decides formula if checker succeeds
-		if (verbosity() > 2) {
-<<<<<<< HEAD
-			clog << tabs() << "Certain checker succeeded" << "\n";
-			if (_origform != NULL) { poptab(); }
-			clog << tabs() << "Result is " << translator()->printLit(gentype == GenType::CANMAKETRUE ? _true : _false) << "\n";
-=======
-			clog << "Possibly true checker failed" << nt();
-			clog << "Result is false";
-			if (_origform != NULL) {
-				poptab();
-			}
-			clog << nt();
->>>>>>> 3fa3cab4
-		}
-		return  _false;
 	}
 	if (_inter->isTrue(args)) {
 		if (verbosity() > 2) {
