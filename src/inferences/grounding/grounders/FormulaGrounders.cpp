--- conflicted
+++ resolved
@@ -137,21 +137,12 @@
 				/*//TODO: produce a warning!
 				 if(context()._funccontext == Context::BOTH) {
 				 // TODO: produce an error
-<<<<<<< HEAD
-				 }
-				 if(verbosity() > 2) {
-				 clog << "Partial function went out of bounds\n";
-				 clog << "Result is " << (context()._funccontext != Context::NEGATIVE  ? "true" : "false") << "\n";
-				 }
-				 return context()._funccontext != Context::NEGATIVE  ? _true : _false;*/
-=======
 				 }*/
-				if (verbosity() > 2) {
-					clog << "Partial function went out of bounds" << nt();
-					clog << "Result is " << "false" << nt();
+				if(verbosity() > 2) {
+					clog << tabs() << "Partial function went out of bounds\n";
+					clog << tabs() << "Result is " << "false" << "\n";
 				}
 				return _false;
->>>>>>> f18d2107
 			}
 
 			// Checking out-of-bounds
@@ -880,12 +871,7 @@
 	for (_generator->begin(); not _generator->isAtEnd(); _generator->operator ++()) {
 		CHECKTERMINATION
 		if (_checker->check()) {
-<<<<<<< HEAD
-			clog << toString(_checker);
-			formula.literals = litlist { context().gentype == GenType::CANMAKETRUE ? _false : _true };
-=======
 			formula.literals = litlist { context().gentype == GenType::CANMAKETRUE ? _true : _false };
->>>>>>> f18d2107
 			if (verbosity() > 2 and _origform != NULL) {
 				poptab();
 				clog << tabs() << "Checker checked, hence formula decided. Result is " << translator()->printLit(formula.literals.front()) << "\n";
