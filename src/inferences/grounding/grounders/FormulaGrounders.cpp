--- conflicted
+++ resolved
@@ -844,10 +844,6 @@
 void QuantGrounder::internalRun(ConjOrDisj& formula) const {
 	if (verbosity() > 2) {
 		printorig();
-<<<<<<< HEAD
-=======
-		std::cerr << "conjunctive grounder? " << toString(conjunctive() == Conn::CONJ) << "\n";
->>>>>>> 68157084
 		if (_origform != NULL) {
 			pushtab();
 		}
