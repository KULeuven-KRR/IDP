/****************************************************************
 * Copyright 2010-2012 Katholieke Universiteit Leuven
 *
 * Use of this software is governed by the GNU LGPLv3.0 license
 *
 * Written by Broes De Cat, Stef De Pooter, Johan Wittocx
 * and Bart Bogaerts, K.U.Leuven, Departement Computerwetenschappen,
 * Celestijnenlaan 200A, B-3001 Leuven, Belgium
 ****************************************************************/

#ifndef FORMULAGROUNDERS_HPP_
#define FORMULAGROUNDERS_HPP_

#include "inferences/grounding/grounders/Grounder.hpp"

#include "common.hpp"

class TermGrounder;
class InstChecker;
class InstGenerator;
class SetGrounder;
class PredInter;
class Formula;
class SortTable;
class GroundTranslator;
class GroundTermTranslator;
class PFSymbol;

/*** Formula grounders ***/

int verbosity();

class FormulaGrounder: public Grounder {
private:
	var2dommap _varmap; // Maps the effective variables in the current formula to their instantiation;
	var2dommap _origvarmap; // Maps the (cloned) variables in the original formula to their instantiation
protected:
	const var2dommap& varmap() const {
		return _varmap;
	}
	Formula* _origform;
	GroundTranslator* translator() const;
public:
	// FIXME verbosity should be passed in (or perhaps full option block?)
	FormulaGrounder(AbstractGroundTheory* grounding, const GroundingContext& ct);
	virtual ~FormulaGrounder();

	virtual bool conjunctive() const = 0;

	// TODO resolve this note?
	// NOTE: required for correctness because it creates the associated varmap!
	void setOrig(const Formula* f, const std::map<Variable*, const DomElemContainer*>& mvd);

	void printorig() const;
};

class AtomGrounder: public FormulaGrounder {
protected:
	std::vector<TermGrounder*> _subtermgrounders;
	InstChecker* _pchecker;
	InstChecker* _cchecker;
	size_t _symbol; // symbol's offset in translator's table.
	std::vector<SortTable*> _tables;
	SIGN _sign;
	GenType gentype;
	std::vector<const DomElemContainer*> _checkargs; // The variables representing the subterms of the atom. These are used in the generators and checkers
	PredInter* _inter;

	Lit run() const;
public:
	AtomGrounder(AbstractGroundTheory* grounding, SIGN sign, PFSymbol*, const std::vector<TermGrounder*>&,
			const std::vector<const DomElemContainer*>& checkargs, InstChecker*, InstChecker*,
			PredInter* inter, const std::vector<SortTable*>&, const GroundingContext&);
	~AtomGrounder();
	void run(ConjOrDisj& formula) const;
	bool conjunctive() const {
		return true;
	}
};

class ComparisonGrounder: public FormulaGrounder {
private:
	GroundTermTranslator* _termtranslator;
	TermGrounder* _lefttermgrounder;
	TermGrounder* _righttermgrounder;
	CompType _comparator;

	Lit run() const;
public:
	ComparisonGrounder(AbstractGroundTheory* grounding, GroundTermTranslator* tt, TermGrounder* ltg, CompType comp, TermGrounder* rtg, const GroundingContext& gc)
			: FormulaGrounder(grounding, gc), _termtranslator(tt), _lefttermgrounder(ltg), _righttermgrounder(rtg), _comparator(comp) {
	}
	~ComparisonGrounder();
	void run(ConjOrDisj& formula) const;
	bool conjunctive() const {
		return true;
	}
};

class AggGrounder: public FormulaGrounder {
private:
	SetGrounder* _setgrounder;
	TermGrounder* _boundgrounder;
	AggFunction _type;
	CompType _comp;
	SIGN _sign;
	bool _doublenegtseitin;
	Lit handleDoubleNegation(double boundvalue, int setnr) const;
	Lit finishCard(double truevalue, double boundvalue, int setnr) const;
	Lit finishSum(double truevalue, double boundvalue, int setnr) const;
	Lit finishProduct(double truevalue, double boundvalue, int setnr) const;
	Lit finishMaximum(double truevalue, double boundvalue, int setnr) const;
	Lit finishMinimum(double truevalue, double boundvalue, int setnr) const;
	Lit splitproducts(double boundvalue, double newboundvalue, double minpossvalue, double maxpossvalue, int setnr) const;
	Lit finish(double boundvalue, double newboundvalue, double maxpossvalue, double minpossvalue, int setnr) const;

	Lit run() const;
public:
	AggGrounder(AbstractGroundTheory* grounding, GroundingContext gc, AggFunction tp, SetGrounder* sg, TermGrounder* bg, CompType comp, SIGN sign)
			: FormulaGrounder(grounding, gc), _setgrounder(sg), _boundgrounder(bg), _type(tp), _comp(comp), _sign(sign) {
		bool noAggComp = comp == CompType::NEQ || comp == CompType::LEQ || comp == CompType::GEQ;
		bool signPosIfStrict = isPos(_sign) == not noAggComp;
		_doublenegtseitin = (gc._tseitin == TsType::RULE)
				&& ((gc._monotone == Context::POSITIVE && signPosIfStrict)
						|| (gc._monotone == Context::NEGATIVE && not signPosIfStrict));
	}
	~AggGrounder();
	void run(ConjOrDisj& formula) const;
	bool conjunctive() const {
		return true;
	}
};

enum class FormStat {
	UNKNOWN, DECIDED
};

class ClauseGrounder: public FormulaGrounder {
protected:
	SIGN sign_;
	Conn conn_;

	TsType getTseitinType() const;
	bool negativeDefinedContext() const {
		return getTseitinType() == TsType::RULE && context()._monotone == Context::NEGATIVE;
	}
	Lit createTseitin(const ConjOrDisj& formula) const;
public:
	ClauseGrounder(AbstractGroundTheory* grounding, SIGN sign, bool conj, const GroundingContext& ct)
			: FormulaGrounder(grounding, ct), sign_(sign), conn_(conj ? Conn::CONJ : Conn::DISJ) {
	}
	virtual ~ClauseGrounder() {
	}
	void run(ConjOrDisj& formula) const;
protected:
	Lit getReification(const ConjOrDisj& formula) const;
	bool makesFormulaTrue(Lit l) const;
	bool makesFormulaFalse(Lit l) const;
	bool isRedundantInFormula(Lit l) const;
	Lit getEmtyFormulaValue() const;
	bool conjunctive() const {
		return (conn_ == Conn::CONJ && isPositive()) || (conn_ == Conn::DISJ && isNegative());
	}

	bool isPositive() const {
		return isPos(sign_);
	}
	bool isNegative() const {
		return isNeg(sign_);
	}

	virtual void internalRun(ConjOrDisj& formula) const = 0;

	FormStat runSubGrounder(Grounder* subgrounder, bool conjFromRoot, ConjOrDisj& formula) const;
};

class BoolGrounder: public ClauseGrounder {
private:
	std::vector<Grounder*> _subgrounders;
protected:
<<<<<<< HEAD
	virtual void run(ConjOrDisj& literals, bool negatedformula) const;
=======
	virtual void internalRun(ConjOrDisj& literals) const;

>>>>>>> 4bf167ed
public:
	BoolGrounder(AbstractGroundTheory* grounding, const std::vector<Grounder*> sub, SIGN sign, bool conj, const GroundingContext& ct)
			: ClauseGrounder(grounding, sign, conj, ct), _subgrounders(sub) {
	}
	~BoolGrounder();
	std::vector<Grounder*> getSubGrounders() {
		return _subgrounders;
	}

};

class QuantGrounder: public ClauseGrounder {
protected:
	FormulaGrounder* _subgrounder;
	InstGenerator* _generator; // generates PF if univ, PT if exists => if generated, literal might decide formula (so otherwise irrelevant)
	InstChecker* _checker; // Checks CF if univ, CT if exists => if checks, certainly decides formula
protected:
<<<<<<< HEAD
	virtual void run(ConjOrDisj& literals, bool negatedformula) const;
=======
	virtual void internalRun(ConjOrDisj& literals) const;

>>>>>>> 4bf167ed
public:
	QuantGrounder(AbstractGroundTheory* grounding, FormulaGrounder* sub, SIGN sign, QUANT quant, InstGenerator* gen, InstChecker* checker, const GroundingContext& ct)
			: ClauseGrounder(grounding, sign, quant == QUANT::UNIV, ct), _subgrounder(sub), _generator(gen), _checker(checker) {
	}
	~QuantGrounder();
	FormulaGrounder* getSubGrounder() {
		return _subgrounder;
	}
};

class EquivGrounder: public ClauseGrounder {
private:
	FormulaGrounder* _leftgrounder;
	FormulaGrounder* _rightgrounder;
protected:
	virtual void internalRun(ConjOrDisj& literals) const;
	Lit getLitEquivWith(const ConjOrDisj& form) const;
public:
	EquivGrounder(AbstractGroundTheory* grounding, FormulaGrounder* lg, FormulaGrounder* rg, SIGN sign, const GroundingContext& ct)
			: ClauseGrounder(grounding, sign, true, ct), _leftgrounder(lg), _rightgrounder(rg) {
	}
	~EquivGrounder();
};

#endif /* FORMULAGROUNDERS_HPP_ */<|MERGE_RESOLUTION|>--- conflicted
+++ resolved
@@ -178,12 +178,7 @@
 private:
 	std::vector<Grounder*> _subgrounders;
 protected:
-<<<<<<< HEAD
-	virtual void run(ConjOrDisj& literals, bool negatedformula) const;
-=======
 	virtual void internalRun(ConjOrDisj& literals) const;
-
->>>>>>> 4bf167ed
 public:
 	BoolGrounder(AbstractGroundTheory* grounding, const std::vector<Grounder*> sub, SIGN sign, bool conj, const GroundingContext& ct)
 			: ClauseGrounder(grounding, sign, conj, ct), _subgrounders(sub) {
@@ -201,12 +196,7 @@
 	InstGenerator* _generator; // generates PF if univ, PT if exists => if generated, literal might decide formula (so otherwise irrelevant)
 	InstChecker* _checker; // Checks CF if univ, CT if exists => if checks, certainly decides formula
 protected:
-<<<<<<< HEAD
-	virtual void run(ConjOrDisj& literals, bool negatedformula) const;
-=======
 	virtual void internalRun(ConjOrDisj& literals) const;
-
->>>>>>> 4bf167ed
 public:
 	QuantGrounder(AbstractGroundTheory* grounding, FormulaGrounder* sub, SIGN sign, QUANT quant, InstGenerator* gen, InstChecker* checker, const GroundingContext& ct)
 			: ClauseGrounder(grounding, sign, quant == QUANT::UNIV, ct), _subgrounder(sub), _generator(gen), _checker(checker) {
