--- conflicted
+++ resolved
@@ -80,15 +80,14 @@
 		if (groundterm.isVariable) {
 			calculable = false;
 		} else {
-<<<<<<< HEAD
-			Assert(groundterm._domelement != NULL);
+			if(groundterm._domelement == NULL){
+				if (verbosity() > 2) {
+					poptab();
+					clog << tabs() << "Result = **invalid term**" << "\n";
+				}
+				return groundterm._domelement;
+			}
 			args[n] = groundterm._domelement;
-=======
-			if(groundsubterms[n]._domelement == NULL){
-				return groundsubterms[n]._domelement;
-			}
-			args[n] = groundsubterms[n]._domelement;
->>>>>>> 9c21348a
 		}
 		groundsubterms.push_back(groundterm);
 	}
@@ -105,7 +104,7 @@
 				}
 			}
 		}
-		return GroundTerm(result);
+		return result;
 	}
 
 	Assert(getOption(BoolType::CPSUPPORT));
