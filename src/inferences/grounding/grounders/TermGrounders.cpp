--- conflicted
+++ resolved
@@ -48,16 +48,10 @@
 }
 
 void TermGrounder::printOrig() const {
-<<<<<<< HEAD
 	clog << tabs() << "Grounding term " << toString(_origterm) << "\n";
 	if (not _origterm->freeVars().empty()) {
 		pushtab();
 		clog << tabs() << "with instance ";
-=======
-	clog << "" << nt() << "Grounding term " << toString(_origterm);
-	if (not _origterm->freeVars().empty()) {
-		clog << "" << nt() << " with instance ";
->>>>>>> f18d2107
 		for (auto it = _origterm->freeVars().cbegin(); it != _origterm->freeVars().cend(); ++it) {
 			clog << toString(*it) << " = ";
 			const DomainElement* e = _varmap.find(*it)->second->get();
@@ -66,18 +60,12 @@
 		clog << "\n";
 		poptab();
 	}
-<<<<<<< HEAD
-=======
-	clog << "" << nt();
->>>>>>> f18d2107
 }
 
 GroundTerm DomTermGrounder::run() const {
 	return GroundTerm(_value);
 }
 
-<<<<<<< HEAD
-=======
 /*GroundTerm VarTermGrounder::run() const {
  if (_verbosity > 2) {
  clog <<"value="<<toString(_value->get());
@@ -85,7 +73,6 @@
  return GroundTerm(_value->get());
  }*/
 
->>>>>>> f18d2107
 GroundTerm FuncTermGrounder::run() const {
 	if (verbosity() > 2) {
 		printOrig();
@@ -104,47 +91,27 @@
 			args[n] = groundsubterms[n]._domelement;
 		}
 	}
-<<<<<<< HEAD
-	if (calculable && _functable != NULL) { // All ground subterms are domain elements!
-		auto domelem = (*_functable)[args];
-		if (domelem) {
-			if (verbosity() > 2) {
-				poptab();
-				clog << tabs() << "Result = " << toString(domelem) << "\n";
-			}
-			return GroundTerm(domelem);
-=======
 	if (calculable && _functable) { // All ground subterms are domain elements!
 		auto result = (*_functable)[args];
 		if (verbosity() > 2) {
 			if (result) {
-				clog << "Result = " << *result;
 				poptab();
-				clog << "" << nt();
+				clog << tabs() << "Result = " << toString(result) << "\n";
 			} else {
 				if (verbosity() > 2) {
-					clog << "Result = **invalid term**";
 					poptab();
-					clog << "" << nt();
+					clog << tabs() << "Result = **invalid term**" << "\n";
 				}
 			}
->>>>>>> f18d2107
 		}
 		return GroundTerm(result);
 	}
-<<<<<<< HEAD
-=======
 
 	// Assert(isCPSymbol(_function->symbol())) && some of the ground subterms are CP terms.
->>>>>>> f18d2107
 	auto varid = _termtranslator->translate(_function, groundsubterms);
 	if (verbosity() > 2) {
 		poptab();
-<<<<<<< HEAD
 		clog << tabs() << "Result = " << _termtranslator->printTerm(varid) << "\n";
-=======
-		clog << "" << nt();
->>>>>>> f18d2107
 	}
 	return GroundTerm(varid);
 }
@@ -169,12 +136,8 @@
 	auto rightdomain = _righttermgrounder->getDomain();
 
 	// Compute domain for the sum term
-<<<<<<< HEAD
 	//TODO can we do this using the deriveSort(Term*) from UnnestTerms?
-	if (getDomain()==NULL || not getDomain()->approxFinite()) {
-=======
 	if (getDomain() == NULL || not getDomain()->approxFinite()) {
->>>>>>> f18d2107
 		if (not left.isVariable) {
 			leftdomain = new SortTable(new EnumeratedInternalSortTable());
 			leftdomain->add(left._domelement);
@@ -242,20 +205,11 @@
 			varid = _termtranslator->translate(sumterm, getDomain());
 		} else { // Both subterms are domain elements, so lookup the result in the function table.
 			Assert(not right.isVariable && _functable!=NULL);
-<<<<<<< HEAD
 			auto domelem = _functable->operator[]({left._domelement, right._domelement});
 			Assert(domelem);
-=======
-			auto result = _functable->operator []( { left._domelement, right._domelement });
-			Assert(result);
->>>>>>> f18d2107
 			if (verbosity() > 2) {
 				poptab();
-<<<<<<< HEAD
 				clog << tabs() << "Result = " << toString(domelem) << "\n";
-=======
-				clog << "" << nt();
->>>>>>> f18d2107
 			}
 			return GroundTerm(domelem);
 		}
@@ -264,11 +218,7 @@
 	// Return result
 	if (verbosity() > 2) {
 		poptab();
-<<<<<<< HEAD
 		clog << tabs() << "Result = " << _termtranslator->printTerm(varid) << "\n";
-=======
-		clog << "" << nt();
->>>>>>> f18d2107
 	}
 	return GroundTerm(varid);
 }
@@ -313,11 +263,7 @@
 	auto domelem = createDomElem(value);
 	if (verbosity() > 2) {
 		poptab();
-<<<<<<< HEAD
 		clog << tabs() << "Result = " << toString(domelem) << "\n";
-=======
-		clog << "" << nt();
->>>>>>> f18d2107
 	}
 	return GroundTerm(domelem);
 }