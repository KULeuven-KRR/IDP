/****************************************************************
 * Copyright 2010-2012 Katholieke Universiteit Leuven
 *
 * Use of this software is governed by the GNU LGPLv3.0 license
 *
 * Written by Broes De Cat, Stef De Pooter, Johan Wittocx
 * and Bart Bogaerts, K.U.Leuven, Departement Computerwetenschappen,
 * Celestijnenlaan 200A, B-3001 Leuven, Belgium
 ****************************************************************/

#include "TermGrounders.hpp"

#include "SetGrounders.hpp"
#include "groundtheories/AbstractGroundTheory.hpp"

#include "inferences/grounding/GroundTranslator.hpp"
#include "inferences/grounding/GroundTermTranslator.hpp"

#include "IncludeComponents.hpp"
#include "errorhandling/error.hpp"

using namespace std;

TermGrounder::~TermGrounder() {
	if (_origterm != NULL) {
		_origterm->recursiveDelete();
		_origterm = NULL;
	}
	if (not _varmap.empty()) {
		for (auto i = _varmap.begin(); i != _varmap.end(); ++i) {
			delete (i->first); // Delete the Variable
			// Don't delete the Domain element!
		}
		_varmap.clear();
	}
}

<<<<<<< HEAD
void TermGrounder::setOrig(const Term* t, const var2dommap& mvd, int verb) {
	_verbosity = verb;
=======
void TermGrounder::setOrig(const Term* t, const map<Variable*, const DomElemContainer*>& mvd) {
>>>>>>> b0b50534
	map<Variable*, Variable*> mvv;
	for (auto it = t->freeVars().cbegin(); it != t->freeVars().cend(); ++it) {
		Variable* v = new Variable((*it)->name(), (*it)->sort(), ParseInfo());
		mvv[*it] = v;
		_varmap[v] = mvd.find(*it)->second;
	}
	_origterm = t->clone(mvv);
}

void TermGrounder::printOrig() const {
	clog << tabs() << "Grounding term " << toString(_origterm) << "\n";
	if (not _origterm->freeVars().empty()) {
		pushtab();
		clog << tabs() << "with instance ";
		for (auto it = _origterm->freeVars().cbegin(); it != _origterm->freeVars().cend(); ++it) {
			clog << toString(*it) << " = ";
			const DomainElement* e = _varmap.find(*it)->second->get();
			clog << toString(e) << ' ';
		}
		clog << "\n";
		poptab();
	}
}

GroundTerm DomTermGrounder::run() const {
	return GroundTerm(_value);
}

GroundTerm FuncTermGrounder::run() const {
	if (verbosity() > 2) {
		printOrig();
		pushtab();
	}
	bool calculable = true;
	vector<GroundTerm> groundsubterms(_subtermgrounders.size());
	ElementTuple args(_subtermgrounders.size());
	for (size_t n = 0; n < _subtermgrounders.size(); ++n) {
		CHECKTERMINATION
		groundsubterms[n] = _subtermgrounders[n]->run();
		if (groundsubterms[n].isVariable) {
			calculable = false;
		} else {
			Assert(groundsubterms[n]._domelement != NULL);
			args[n] = groundsubterms[n]._domelement;
		}
	}
<<<<<<< HEAD
	if (calculable && _functable != NULL) { // All ground subterms are domain elements!
		const DomainElement* domelem = (*_functable)[args];
		if (domelem) {
			if (_verbosity > 2) {
=======
	if (calculable && _functable) { // All ground subterms are domain elements!
		auto result = (*_functable)[args];
		if (result) {
			if (verbosity() > 2) {
				clog << "Result = " << *result;
>>>>>>> b0b50534
				poptab();
				clog << tabs() << "Result = " << toString(domelem) << "\n";
			}
			return GroundTerm(domelem);
		}
	}
	// Assert(isCPSymbol(_function->symbol())) && some of the ground subterms are CP terms.
<<<<<<< HEAD
	VarId varid = _termtranslator->translate(_function, groundsubterms);
	if (_verbosity > 2) {
=======
	auto varid = _termtranslator->translate(_function, groundsubterms);
	if (verbosity() > 2) {
		clog << "Result = " << _termtranslator->printTerm(varid);
>>>>>>> b0b50534
		poptab();
		clog << tabs() << "Result = " << _termtranslator->printTerm(varid) << "\n";
	}
	return GroundTerm(varid);
}

CPTerm* createSumTerm(SumType type, const VarId& left, const VarId& right) {
	if (type == ST_MINUS) {
<<<<<<< HEAD
		varidlist varids({ left, right });
		intweightlist weights({ 1, -1 });
		return new CPWSumTerm(varids, weights);
=======
		return new CPWSumTerm({ left, right }, { 1, -1 });
>>>>>>> b0b50534
	} else {
		return new CPSumTerm(left, right);
	}
}

GroundTerm SumTermGrounder::run() const {
	if (verbosity() > 2) {
		printOrig();
		pushtab();
	}
	// Run subtermgrounders
	auto left = _lefttermgrounder->run();
	auto right = _righttermgrounder->run();
	auto leftdomain = _lefttermgrounder->getDomain();
	auto rightdomain = _righttermgrounder->getDomain();

	// Compute domain for the sum term
	if (getDomain()==NULL || not getDomain()->approxFinite()) {
		if (not left.isVariable) {
			leftdomain = new SortTable(new EnumeratedInternalSortTable());
			leftdomain->add(left._domelement);
		}
		if (not right.isVariable) {
			rightdomain = new SortTable(new EnumeratedInternalSortTable());
			rightdomain->add(right._domelement);
		}
		if (leftdomain && rightdomain && leftdomain->approxFinite() && rightdomain->approxFinite()) {
			int leftmin = leftdomain->first()->value()._int;
			int rightmin = rightdomain->first()->value()._int;
			int leftmax = leftdomain->last()->value()._int;
			int rightmax = rightdomain->last()->value()._int;
			int min, max;
			if (_type == ST_PLUS) {
				min = leftmin + rightmin;
				max = leftmax + rightmax;
			} else if (_type == ST_MINUS) {
				min = leftmin - rightmax;
				max = leftmax - rightmin;
			}
			if (max < min) {
				swap(min, max);
			}
			setDomain(new SortTable(new IntRangeInternalSortTable(min, max)));
		} else {
			if (leftdomain && not leftdomain->approxFinite()) {
				Warning::warning("Left domain is infinite...");
			}
			if (rightdomain && not rightdomain->approxFinite()) {
				Warning::warning("Right domain is infinite...");
			}
			//TODO one of the domains is unknown or infinite...
			//TODO one case when left or right is a domain element!
			throw notyetimplemented("One of the domains in a sumtermgrounder is infinite.");
		}
	}

	VarId varid;
	if (left.isVariable) {
		if (right.isVariable) {
			auto sumterm = createSumTerm(_type, left._varid, right._varid);
			varid = _termtranslator->translate(sumterm, getDomain());
		} else {
			Assert(not right.isVariable);
			auto rightvarid = _termtranslator->translate(right._domelement);
			// Create tseitin
			auto cpelement = _termtranslator->cprelation(rightvarid);
			auto tseitin = _grounding->translator()->translate(cpelement->left(), cpelement->comp(), cpelement->right(), TsType::EQ);
			_grounding->addUnitClause(tseitin);
			// Create cp sum term
			auto sumterm = createSumTerm(_type, left._varid, rightvarid);
			varid = _termtranslator->translate(sumterm, getDomain());
		}
	} else {
		Assert(not left.isVariable);
		if (right.isVariable) {
			auto leftvarid = _termtranslator->translate(left._domelement);
			// Create tseitin
<<<<<<< HEAD
			CPTsBody* cpelement = _termtranslator->cprelation(leftvarid);
			Lit tseitin = _grounding->translator()->translate(cpelement->left(), cpelement->comp(), cpelement->right(), TsType::EQ);
=======
			auto cpelement = _termtranslator->cprelation(leftvarid);
			auto tseitin = _grounding->translator()->translate(cpelement->left(), cpelement->comp(), cpelement->right(), TsType::EQ);
>>>>>>> b0b50534
			_grounding->addUnitClause(tseitin);
			// Create cp sum term
			auto sumterm = createSumTerm(_type, leftvarid, right._varid);
			varid = _termtranslator->translate(sumterm, getDomain());
		} else { // Both subterms are domain elements, so lookup the result in the function table.
<<<<<<< HEAD
			Assert(not right.isVariable);
			Assert(_functable != NULL);
			ElementTuple args({ left._domelement, right._domelement });
			const DomainElement* domelem = (*_functable)[args];
			Assert(domelem != NULL);
			if (_verbosity > 2) {
=======
			Assert(not right.isVariable && _functable!=NULL);
			auto result = _functable->operator []({left._domelement, right._domelement});
			Assert(result);
			if (verbosity() > 2) {
				clog << "Result = " << *result;
>>>>>>> b0b50534
				poptab();
				clog << tabs() << "Result = " << toString(domelem) << "\n";
			}
			return GroundTerm(domelem);
		}
	}

	// Ask for a new tseitin for this cp constraint and add it to the grounding.
	CPTsBody* cprelation = _termtranslator->cprelation(varid);
	Lit sumtseitin = _grounding->translator()->translate(cprelation->left(),cprelation->comp(),cprelation->right(),TsType::EQ);
	_grounding->addUnitClause(sumtseitin);

	// Return result
<<<<<<< HEAD
	if (_verbosity > 2) {
=======
	if (verbosity() > 2) {
		clog << "Result = " << _termtranslator->printTerm(varid);
>>>>>>> b0b50534
		poptab();
		clog << tabs() << "Result = " << _termtranslator->printTerm(varid) << "\n";
	}
	return GroundTerm(varid);
}

GroundTerm AggTermGrounder::run() const {
<<<<<<< HEAD
	if (_verbosity > 2) {
		printOrig();
		pushtab();
	}
	SetId setnr = _setgrounder->run();
	auto tsset = _translator->groundset(setnr);
=======
//TODO Should this grounder return a VarId in some cases?
	if (verbosity() > 2) {
		printOrig();
		pushtab();
	}
	auto setnr = _setgrounder->run();
	auto tsset = _translator->groundset(setnr);
	Assert(not tsset.empty());
	auto value = applyAgg(_type, tsset.trueweights());
	auto result = createDomElem(value);
	if (verbosity() > 2) {
		clog << "Result = " << *result;
		poptab();
		clog << "" <<nt();
	}
>>>>>>> b0b50534
	// FIXME if grounding aggregates, with an upper and lower bound, should not return a domelem from the subgrounder, but a vardomain or something?
	if (tsset.empty()) {
		Weight value = applyAgg(_type, tsset.trueweights());
		const DomainElement* domelem = createDomElem(value);
		if (_verbosity > 2) {
			poptab();
			clog << tabs() << "Result = " << toString(domelem) << "\n";
		}
		return GroundTerm(domelem);
	} else {
		//FIXME in this case, there should have been a dedicated cpgrounder for this aggterm...
		Assert(false);
		return GroundTerm();
	}
}<|MERGE_RESOLUTION|>--- conflicted
+++ resolved
@@ -35,12 +35,7 @@
 	}
 }
 
-<<<<<<< HEAD
-void TermGrounder::setOrig(const Term* t, const var2dommap& mvd, int verb) {
-	_verbosity = verb;
-=======
-void TermGrounder::setOrig(const Term* t, const map<Variable*, const DomElemContainer*>& mvd) {
->>>>>>> b0b50534
+void TermGrounder::setOrig(const Term* t, const var2dommap& mvd) {
 	map<Variable*, Variable*> mvv;
 	for (auto it = t->freeVars().cbegin(); it != t->freeVars().cend(); ++it) {
 		Variable* v = new Variable((*it)->name(), (*it)->sort(), ParseInfo());
@@ -87,18 +82,10 @@
 			args[n] = groundsubterms[n]._domelement;
 		}
 	}
-<<<<<<< HEAD
 	if (calculable && _functable != NULL) { // All ground subterms are domain elements!
-		const DomainElement* domelem = (*_functable)[args];
+		auto domelem = (*_functable)[args];
 		if (domelem) {
-			if (_verbosity > 2) {
-=======
-	if (calculable && _functable) { // All ground subterms are domain elements!
-		auto result = (*_functable)[args];
-		if (result) {
 			if (verbosity() > 2) {
-				clog << "Result = " << *result;
->>>>>>> b0b50534
 				poptab();
 				clog << tabs() << "Result = " << toString(domelem) << "\n";
 			}
@@ -106,14 +93,8 @@
 		}
 	}
 	// Assert(isCPSymbol(_function->symbol())) && some of the ground subterms are CP terms.
-<<<<<<< HEAD
-	VarId varid = _termtranslator->translate(_function, groundsubterms);
-	if (_verbosity > 2) {
-=======
 	auto varid = _termtranslator->translate(_function, groundsubterms);
 	if (verbosity() > 2) {
-		clog << "Result = " << _termtranslator->printTerm(varid);
->>>>>>> b0b50534
 		poptab();
 		clog << tabs() << "Result = " << _termtranslator->printTerm(varid) << "\n";
 	}
@@ -122,13 +103,7 @@
 
 CPTerm* createSumTerm(SumType type, const VarId& left, const VarId& right) {
 	if (type == ST_MINUS) {
-<<<<<<< HEAD
-		varidlist varids({ left, right });
-		intweightlist weights({ 1, -1 });
-		return new CPWSumTerm(varids, weights);
-=======
 		return new CPWSumTerm({ left, right }, { 1, -1 });
->>>>>>> b0b50534
 	} else {
 		return new CPSumTerm(left, right);
 	}
@@ -206,32 +181,17 @@
 		if (right.isVariable) {
 			auto leftvarid = _termtranslator->translate(left._domelement);
 			// Create tseitin
-<<<<<<< HEAD
-			CPTsBody* cpelement = _termtranslator->cprelation(leftvarid);
-			Lit tseitin = _grounding->translator()->translate(cpelement->left(), cpelement->comp(), cpelement->right(), TsType::EQ);
-=======
 			auto cpelement = _termtranslator->cprelation(leftvarid);
 			auto tseitin = _grounding->translator()->translate(cpelement->left(), cpelement->comp(), cpelement->right(), TsType::EQ);
->>>>>>> b0b50534
 			_grounding->addUnitClause(tseitin);
 			// Create cp sum term
 			auto sumterm = createSumTerm(_type, leftvarid, right._varid);
 			varid = _termtranslator->translate(sumterm, getDomain());
 		} else { // Both subterms are domain elements, so lookup the result in the function table.
-<<<<<<< HEAD
-			Assert(not right.isVariable);
-			Assert(_functable != NULL);
-			ElementTuple args({ left._domelement, right._domelement });
-			const DomainElement* domelem = (*_functable)[args];
-			Assert(domelem != NULL);
-			if (_verbosity > 2) {
-=======
 			Assert(not right.isVariable && _functable!=NULL);
-			auto result = _functable->operator []({left._domelement, right._domelement});
-			Assert(result);
+			auto domelem = _functable->operator[]({left._domelement, right._domelement});
+			Assert(domelem);
 			if (verbosity() > 2) {
-				clog << "Result = " << *result;
->>>>>>> b0b50534
 				poptab();
 				clog << tabs() << "Result = " << toString(domelem) << "\n";
 			}
@@ -245,12 +205,7 @@
 	_grounding->addUnitClause(sumtseitin);
 
 	// Return result
-<<<<<<< HEAD
-	if (_verbosity > 2) {
-=======
-	if (verbosity() > 2) {
-		clog << "Result = " << _termtranslator->printTerm(varid);
->>>>>>> b0b50534
+	if (verbosity() > 2) {
 		poptab();
 		clog << tabs() << "Result = " << _termtranslator->printTerm(varid) << "\n";
 	}
@@ -258,35 +213,17 @@
 }
 
 GroundTerm AggTermGrounder::run() const {
-<<<<<<< HEAD
-	if (_verbosity > 2) {
-		printOrig();
-		pushtab();
-	}
-	SetId setnr = _setgrounder->run();
-	auto tsset = _translator->groundset(setnr);
-=======
-//TODO Should this grounder return a VarId in some cases?
 	if (verbosity() > 2) {
 		printOrig();
 		pushtab();
 	}
 	auto setnr = _setgrounder->run();
 	auto tsset = _translator->groundset(setnr);
-	Assert(not tsset.empty());
-	auto value = applyAgg(_type, tsset.trueweights());
-	auto result = createDomElem(value);
-	if (verbosity() > 2) {
-		clog << "Result = " << *result;
-		poptab();
-		clog << "" <<nt();
-	}
->>>>>>> b0b50534
 	// FIXME if grounding aggregates, with an upper and lower bound, should not return a domelem from the subgrounder, but a vardomain or something?
 	if (tsset.empty()) {
-		Weight value = applyAgg(_type, tsset.trueweights());
-		const DomainElement* domelem = createDomElem(value);
-		if (_verbosity > 2) {
+		auto value = applyAgg(_type, tsset.trueweights());
+		auto domelem = createDomElem(value);
+		if (verbosity() > 2) {
 			poptab();
 			clog << tabs() << "Result = " << toString(domelem) << "\n";
 		}
