/****************************************************************
 * Copyright 2010-2012 Katholieke Universiteit Leuven
 *  
 * Use of this software is governed by the GNU LGPLv3.0 license
 * 
 * Written by Broes De Cat, Stef De Pooter, Johan Wittocx
 * and Bart Bogaerts, K.U.Leuven, Departement Computerwetenschappen,
 * Celestijnenlaan 200A, B-3001 Leuven, Belgium
****************************************************************/

#ifndef MODELEXPANSION_HPP_
#define MODELEXPANSION_HPP_

#include <vector>
#include <cstdlib>
#include <memory>

class AbstractStructure;
class AbstractTheory;
class Theory;
class TraceMonitor;
class Term;
class Vocabulary;

/**
 * Does model expansion or optimization over:
 * 	- a theory and a structure, with the same vocabulary
 * 	- a minimization term
 * 	- returns a trace of decision, propagations and backtracks if requested
 * 	- if an outputvocabulary, a subvoc of the theory voc, is provided, models only have to be two-valued on the output voc
 */
class ModelExpansion {
public:
	static std::vector<AbstractStructure*> doModelExpansion(AbstractTheory* theory, AbstractStructure* structure, Vocabulary* outputvocabulary = NULL, TraceMonitor* tracemonitor = NULL);
	static std::vector<AbstractStructure*> doMinimization(AbstractTheory* theory, AbstractStructure* structure, Term* term, Vocabulary* outputvocabulary = NULL, TraceMonitor* tracemonitor = NULL);

private:
<<<<<<< HEAD
	Theory* _theory;
	AbstractStructure* _structure;
	TraceMonitor* _tracemonitor;
	Term* _minimizeterm; // if NULL, no optimization is done

	ModelExpansion(Theory* theory, AbstractStructure* structure, Term* minimize, TraceMonitor* tracemonitor)
			: _theory(theory), _structure(structure), _tracemonitor(tracemonitor), _minimizeterm(minimize) {
	}
=======
	Theory* theory;
	AbstractStructure* structure;
	TraceMonitor* tracemonitor;
	Term* minimizeterm; // if NULL, no optimization is done
	Vocabulary* outputvoc; // if not NULL, mx is allowed to return models which are only two-valued on the outputvoc.

	static std::shared_ptr<ModelExpansion> createMX(AbstractTheory* theory, AbstractStructure* structure, Term* term, Vocabulary* outputvoc,TraceMonitor* tracemonitor);
	ModelExpansion(Theory* theory, AbstractStructure* structure, Term* minimize, TraceMonitor* tracemonitor);

	void setOutputVocabulary(Vocabulary* v);

>>>>>>> 5d22a547
	std::vector<AbstractStructure*> expand() const;
};
#endif //MODELEXPANSION_HPP_<|MERGE_RESOLUTION|>--- conflicted
+++ resolved
@@ -35,28 +35,18 @@
 	static std::vector<AbstractStructure*> doMinimization(AbstractTheory* theory, AbstractStructure* structure, Term* term, Vocabulary* outputvocabulary = NULL, TraceMonitor* tracemonitor = NULL);
 
 private:
-<<<<<<< HEAD
 	Theory* _theory;
 	AbstractStructure* _structure;
 	TraceMonitor* _tracemonitor;
 	Term* _minimizeterm; // if NULL, no optimization is done
 
-	ModelExpansion(Theory* theory, AbstractStructure* structure, Term* minimize, TraceMonitor* tracemonitor)
-			: _theory(theory), _structure(structure), _tracemonitor(tracemonitor), _minimizeterm(minimize) {
-	}
-=======
-	Theory* theory;
-	AbstractStructure* structure;
-	TraceMonitor* tracemonitor;
-	Term* minimizeterm; // if NULL, no optimization is done
-	Vocabulary* outputvoc; // if not NULL, mx is allowed to return models which are only two-valued on the outputvoc.
+	Vocabulary* _outputvoc; // if not NULL, mx is allowed to return models which are only two-valued on the outputvoc.
 
 	static std::shared_ptr<ModelExpansion> createMX(AbstractTheory* theory, AbstractStructure* structure, Term* term, Vocabulary* outputvoc,TraceMonitor* tracemonitor);
 	ModelExpansion(Theory* theory, AbstractStructure* structure, Term* minimize, TraceMonitor* tracemonitor);
 
 	void setOutputVocabulary(Vocabulary* v);
 
->>>>>>> 5d22a547
 	std::vector<AbstractStructure*> expand() const;
 };
 #endif //MODELEXPANSION_HPP_