--- conflicted
+++ resolved
@@ -26,23 +26,13 @@
 	static std::vector<AbstractStructure*> doOptimization(AbstractTheory* theory, AbstractStructure* structure, Term* term, TraceMonitor* tracemonitor);
 
 private:
-<<<<<<< HEAD
-	AbstractTheory* _theory;
+	Theory* _theory;
 	AbstractStructure* _structure;
 	TraceMonitor* _tracemonitor;
 	Term* _minimizeterm; // if NULL, no optimization is done
 
-	ModelExpansion(AbstractTheory* theory, AbstractStructure* structure, Term* minimize, TraceMonitor* tracemonitor)
+	ModelExpansion(Theory* theory, AbstractStructure* structure, Term* minimize, TraceMonitor* tracemonitor)
 			: _theory(theory), _structure(structure), _tracemonitor(tracemonitor), _minimizeterm(minimize) {
-=======
-	Theory* theory;
-	AbstractStructure* structure;
-	TraceMonitor* tracemonitor;
-	Term* minimizeterm; // if NULL, no optimization is done
-
-	ModelExpansion(Theory* theory, AbstractStructure* structure, Term* minimize, TraceMonitor* tracemonitor)
-			: theory(theory), structure(structure), tracemonitor(tracemonitor), minimizeterm(minimize) {
->>>>>>> 024f5c95
 	}
 	std::vector<AbstractStructure*> expand() const;
 };
