--- conflicted
+++ resolved
@@ -50,13 +50,9 @@
 			delete(newstructure);
 			return std::vector<AbstractStructure*> { };
 		}
-<<<<<<< HEAD
-	} else {
-=======
 		Assert(defCalculated[0]->isConsistent());
 		newstructure = defCalculated[0];
-	}else{
->>>>>>> d4748a84
+	} else {
 		newstructure = structure->clone();
 	}
 
