--- conflicted
+++ resolved
@@ -65,15 +65,11 @@
 }
 
 ModelExpansion::ModelExpansion(Theory* theory, AbstractStructure* structure, Term* minimize, TraceMonitor* tracemonitor)
-<<<<<<< HEAD
-		: theory(theory), structure(structure), tracemonitor(tracemonitor), minimizeterm(minimize), outputvoc(NULL) {
-=======
 		: 	_theory(theory),
 			_structure(structure),
 			_tracemonitor(tracemonitor),
 			_minimizeterm(minimize),
 			_outputvoc(NULL) {
->>>>>>> 9c21348a
 }
 
 void ModelExpansion::setOutputVocabulary(Vocabulary* v) {
@@ -169,22 +165,9 @@
 
 	auto grounding = grounder->getGrounding();
 
-<<<<<<< HEAD
 	if (minimizeterm != NULL) {
 		auto optimgrounder = GrounderFactory::create(minimizeterm, clonetheory->vocabulary(), { newstructure, symstructure }, grounding);
 		optimgrounder->toplevelRun();
-=======
-	if (_minimizeterm != NULL) {
-		auto term = dynamic_cast<AggTerm*>(_minimizeterm);
-		if (term != NULL) {
-			auto setgrounder = GrounderFactory::create(term->set(), { newstructure, symstructure }, grounding);
-			auto optimgrounder = AggregateOptimizationGrounder(grounding, term->function(), setgrounder);
-			optimgrounder.setOrig(_minimizeterm);
-			optimgrounder.run();
-		} else {
-			throw notyetimplemented("Optimization over non-aggregate terms.");
-		}
->>>>>>> 9c21348a
 	}
 
 	// Execute symmetry breaking
