--- conflicted
+++ resolved
@@ -124,19 +124,14 @@
 	}
 
 	// Run solver
-<<<<<<< HEAD
-	auto mx = SolverConnection::initsolution(data, 0);
-	if (verbosity() >= 1) {
-=======
-	auto abstractsolutions = SolverConnection::initsolution();
+	auto mx = SolverConnection::initsolution(data);
 	if (verbosity() > 0) {
->>>>>>> 37041fb1
 		clog << "Solving\n";
 	}
 	auto terminator = new SolverTermination(mx);
 	getGlobal()->addTerminationMonitor(terminator);
 	try{
-		mx->execute();
+		mx->execute(); // FIXME wrap other solver calls also in try-catch
 	}catch(MinisatID::idpexception& error){
 		std::stringstream ss;
 		ss <<"Solver was aborted with message \"" <<error.what() <<"\"";
@@ -147,22 +142,14 @@
 		throw IdpException("Solver was terminated");
 	}
 
-<<<<<<< HEAD
-	if(verbosity()>-1){
+	if(verbosity()>0){
 		auto maxsize = grounder->getFullGroundSize();
-		cout <<"full|grounded|%|time\n";
-		cout <<toString(maxsize) <<"|" <<toString(grounder->groundedAtoms()) <<"|";
-		//clog <<"Grounded " <<toString(grounder->groundedAtoms()) <<" for a full grounding of " <<toString(maxsize) <<"\n";
+		//cout <<"full|grounded|%|time\n";
+		//cout <<toString(maxsize) <<"|" <<toString(grounder->groundedAtoms()) <<"|";
+		clog <<"Grounded " <<toString(grounder->groundedAtoms()) <<" for a full grounding of " <<toString(maxsize) <<"\n";
 		if(maxsize._type==TableSizeType::TST_EXACT){
-			cout <<(double)grounder->groundedAtoms()/maxsize._size*100 <<"\\%";
-			//clog <<">>> " <<(double)grounder->groundedAtoms()/maxsize._size <<"% of the full grounding.\n";
-=======
-	if (verbosity() > 0) {
-		auto maxsize = grounder->getMaxGroundSize();
-		clog << "Grounded " << toString(grounder->groundedAtoms()) << " for a full grounding of " << toString(maxsize) << "\n";
-		if (maxsize._type==TableSizeType::TST_EXACT) {
-			clog << ">>> " << (double)grounder->groundedAtoms()/maxsize._size << "% of the full grounding.\n";
->>>>>>> 37041fb1
+			//cout <<(double)grounder->groundedAtoms()/maxsize._size*100 <<"\\%";
+			clog <<">>> " <<(double)grounder->groundedAtoms()/maxsize._size <<"% of the full grounding.\n";
 		}
 		cout <<"|";
 	}
@@ -171,24 +158,14 @@
 	auto abstractsolutions = mx->getSolutions();
 	//FIXME propagator code broken structure = propagator->currstructure(structure);
 	std::vector<AbstractStructure*> solutions;
-<<<<<<< HEAD
-	if(minimizeterm!=NULL){ // Optimizing
-		if(abstractsolutions.size()>0){
+	if (minimizeterm != NULL) { // Optimizing
+		if (abstractsolutions.size() > 0) {
 			Assert(mx->getBestSolutionsFound().size()>0); // FIXME handle multiple optimal solutions
 			solutions.push_back(handleSolution(newstructure, *mx->getBestSolutionsFound()[0], grounding));
 		}
-	}else{
-		if (verbosity() >= 1) {
-			clog << "Solver generated " <<abstractsolutions.size() <<" models.\n";
-=======
-	if (minimizeterm != NULL) { // Optimizing
-		if (abstractsolutions->getModels().size() > 0) {
-			solutions.push_back(handleSolution(newstructure, abstractsolutions->getBestModelFound(), grounding));
-		}
 	} else {
 		if (verbosity() > 0) {
-			clog << "Solver generated " << abstractsolutions->getModels().size() << " models.\n";
->>>>>>> 37041fb1
+			clog << "Solver generated " << abstractsolutions.size() << " models.\n";
 		}
 		for (auto model = abstractsolutions.cbegin(); model != abstractsolutions.cend(); ++model) {
 			solutions.push_back(handleSolution(newstructure, **model, grounding));
