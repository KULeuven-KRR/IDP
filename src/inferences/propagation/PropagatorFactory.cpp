--- conflicted
+++ resolved
@@ -269,18 +269,13 @@
 		lcd._connector = leafconnector;
 		lcd._equalities = _propagator->getFactory()->trueDomain(leafconnector);
 		for (unsigned int n = 0; n < symbol->sorts().size(); ++n) {
-<<<<<<< HEAD
+			if (not sametypeid<VarTerm>(*(pf->subterms()[n]))){
+				std::cerr << tabs() << n << "\n";
+				std::cerr << tabs() << toString(pf) << "\n";
+
+			}
 			Assert(sametypeid<VarTerm>(*(pf->subterms()[n])));
 			Assert(sametypeid<VarTerm>(*(leafconnector->subterms()[n])));
-=======
-			if (typeid(*(pf->subterms()[n])) != typeid(VarTerm)){
-				std::cerr << n << nt();
-				std::cerr << toString(pf);
-
-			}
-			Assert(typeid(*(pf->subterms()[n])) == typeid(VarTerm));
-			Assert(typeid(*(leafconnector->subterms()[n])) == typeid(VarTerm));
->>>>>>> f18d2107
 			Variable* leafvar = *(pf->subterms()[n]->freeVars().cbegin());
 			Variable* connectvar = *(leafconnector->subterms()[n]->freeVars().cbegin());
 			if (lcd._leaftoconnector.find(leafvar) == lcd._leaftoconnector.cend()) {
