--- conflicted
+++ resolved
@@ -35,11 +35,7 @@
 GenerateBDDAccordingToBounds* generateApproxBounds(AbstractTheory* theory, AbstractStructure*& structure) {
 	std::map<PFSymbol*, InitBoundType> mpi = propagateVocabulary(theory, structure);
 	auto propagator = createPropagator(theory, structure, mpi);
-<<<<<<< HEAD
-	if(not getOption(BoolType::GROUNDLAZILY)){ // TODO should become GROUNDWITHBOUNDS (which in fact will mean "use symbolic propagation" in future)
-=======
 	if (not getOption(BoolType::GROUNDLAZILY)) { // TODO should become GROUNDWITHBOUNDS (which in fact will mean "use symbolic propagation" in future)
->>>>>>> 7ad2c8d6
 		propagator->doPropagation();
 		propagator->applyPropagationToStructure(structure);
 	}
@@ -385,11 +381,7 @@
 template<class Factory, class Domain>
 void FOPropagatorFactory<Factory, Domain>::visit(const AggForm* af) {
 	auto set = af->getAggTerm()->set();
-<<<<<<< HEAD
-	for(auto i=set->getSets().cbegin(); i<set->getSets().cend(); ++i) {
-=======
 	for (auto i = set->getSets().cbegin(); i < set->getSets().cend(); ++i) {
->>>>>>> 7ad2c8d6
 		_propagator->setUpward((*i)->getCondition(), af);
 	}
 	initFalse(af);
