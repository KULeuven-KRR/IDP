/****************************************************************
 * Copyright 2010-2012 Katholieke Universiteit Leuven
 *  
 * Use of this software is governed by the GNU LGPLv3.0 license
 * 
 * Written by Broes De Cat, Stef De Pooter, Johan Wittocx
 * and Bart Bogaerts, K.U.Leuven, Departement Computerwetenschappen,
 * Celestijnenlaan 200A, B-3001 Leuven, Belgium
 ****************************************************************/

#include "IncludeComponents.hpp"
#include "insert.hpp"
#include "visitors/TheoryVisitor.hpp"
#include "visitors/TheoryMutatingVisitor.hpp"

#include "theory/information/CheckSorts.hpp"
#include "theory/transformations/DeriveSorts.hpp"

#include "parser/yyltype.hpp"
#include "parser.hh"
#include "errorhandling/error.hpp"
#include "options.hpp"
#include "internalargument.hpp"
#include "lua/luaconnection.hpp"

#include "GlobalData.hpp"

#include "theory/TheoryUtils.hpp"

using namespace std;
using namespace LuaConnection;
//TODO add abstraction to remove lua dependence here

/**
 * Rewrite a vector of strings s1,s2,...,sn to the single string s1::s2::...::sn
 */
string toString(const longname& vs) {
	stringstream sstr;
	if (!vs.empty()) {
		sstr << vs[0];
		for (unsigned int n = 1; n < vs.size(); ++n)
			sstr << "::" << vs[n];
	}
	return sstr.str();
}

string predName(const longname& name, const vector<Sort*>& vs) {
	stringstream sstr;
	sstr << toString(name);
	if (!vs.empty()) {
		sstr << '[' << vs[0]->name();
		for (unsigned int n = 1; n < vs.size(); ++n)
			sstr << ',' << vs[n]->name();
		sstr << ']';
	}
	return sstr.str();
}

string funcName(const longname& name, const vector<Sort*>& vs) {
	Assert(!vs.empty());
	stringstream sstr;
	sstr << toString(name) << '[';
	if (vs.size() > 1) {
		sstr << vs[0]->name();
		for (unsigned int n = 1; n < vs.size() - 1; ++n)
			sstr << ',' << vs[n]->name();
	}
	sstr << ':' << vs.back()->name() << ']';
	return sstr.str();
}

/*************
 NSPair
 *************/

void NSPair::includePredArity() {
	Assert(_sortsincluded && !_arityincluded);
	_name.back() = _name.back() + '/' + convertToString(_sorts.size());
	_arityincluded = true;
}

void NSPair::includeFuncArity() {
	Assert(_sortsincluded && !_arityincluded);
	_name.back() = _name.back() + '/' + convertToString(_sorts.size() - 1);
	_arityincluded = true;
}

void NSPair::includeArity(unsigned int n) {
	Assert(!_arityincluded);
	_name.back() = _name.back() + '/' + convertToString(n);
	_arityincluded = true;
}

ostream& NSPair::put(ostream& output) const {
	Assert(!_name.empty());
	string str = _name[0];
	for (unsigned int n = 1; n < _name.size(); ++n)
		str = str + "::" + _name[n];
	if (_sortsincluded) {
		if (_arityincluded)
			str = str.substr(0, str.rfind('/'));
		str = str + '[';
		if (!_sorts.empty()) {
			if (_func && _sorts.size() == 1)
				str = str + ':';
			if (_sorts[0])
				str = str + _sorts[0]->name();
			for (unsigned int n = 1; n < _sorts.size() - 1; ++n) {
				if (_sorts[n])
					str = str + ',' + _sorts[n]->name();
			}
			if (_sorts.size() > 1) {
				if (_func)
					str = str + ':';
				else
					str = str + ',';
				if (_sorts[_sorts.size() - 1])
					str = str + _sorts[_sorts.size() - 1]->name();
			}
		}
		str = str + ']';
	}
	output << str;
	return output;
}

/*************
 Insert
 *************/

bool Insert::belongsToVoc(Sort* s) const {
	if (_currvocabulary->contains(s))
		return true;
	return false;
}

bool Insert::belongsToVoc(Predicate* p) const {
	if (_currvocabulary->contains(p))
		return true;
	return false;
}

bool Insert::belongsToVoc(Function* f) const {
	if (_currvocabulary->contains(f))
		return true;
	return false;
}

std::set<Predicate*> Insert::noArPredInScope(const string& name) const {
	std::set<Predicate*> vp;
	for (unsigned int n = 0; n < _usingvocab.size(); ++n) {
		std::set<Predicate*> nvp = _usingvocab[n]->pred_no_arity(name);
		vp.insert(nvp.cbegin(), nvp.cend());
	}
	return vp;
}

std::set<Predicate*> Insert::noArPredInScope(const vector<string>& vs, const ParseInfo& pi) const {
	Assert(!vs.empty());
	if (vs.size() == 1) {
		return noArPredInScope(vs[0]);
	} else {
		vector<string> vv(vs.size() - 1);
		for (unsigned int n = 0; n < vv.size(); ++n)
			vv[n] = vs[n];
		Vocabulary* v = vocabularyInScope(vv, pi);
		if (v)
			return v->pred_no_arity(vs.back());
		else
			return std::set<Predicate*>();
	}
}

std::set<Function*> Insert::noArFuncInScope(const string& name) const {
	std::set<Function*> vf;
	for (unsigned int n = 0; n < _usingvocab.size(); ++n) {
		std::set<Function*> nvf = _usingvocab[n]->func_no_arity(name);
		vf.insert(nvf.cbegin(), nvf.cend());
	}
	return vf;
}

std::set<Function*> Insert::noArFuncInScope(const vector<string>& vs, const ParseInfo& pi) const {
	Assert(!vs.empty());
	if (vs.size() == 1) {
		return noArFuncInScope(vs[0]);
	} else {
		vector<string> vv(vs.size() - 1);
		for (unsigned int n = 0; n < vv.size(); ++n)
			vv[n] = vs[n];
		Vocabulary* v = vocabularyInScope(vv, pi);
		if (v)
			return v->func_no_arity(vs.back());
		else
			return std::set<Function*>();
	}
}

Function* Insert::funcInScope(const string& name) const {
	std::set<Function*> vf;
	for (unsigned int n = 0; n < _usingvocab.size(); ++n) {
		Function* f = _usingvocab[n]->func(name);
		if (f)
			vf.insert(f);
	}
	if (vf.empty())
		return 0;
	else
		return FuncUtils::overload(vf);
}

Function* Insert::funcInScope(const vector<string>& vs, const ParseInfo& pi) const {
	Assert(!vs.empty());
	if (vs.size() == 1) {
		return funcInScope(vs[0]);
	} else {
		vector<string> vv(vs.size() - 1);
		for (unsigned int n = 0; n < vv.size(); ++n)
			vv[n] = vs[n];
		Vocabulary* v = vocabularyInScope(vv, pi);
		if (v)
			return v->func(vs.back());
		else
			return 0;
	}
}

Predicate* Insert::predInScope(const string& name) const {
	std::set<Predicate*> vp;
	for (unsigned int n = 0; n < _usingvocab.size(); ++n) {
		Predicate* p = _usingvocab[n]->pred(name);
		if (p)
			vp.insert(p);
	}
	if (vp.empty())
		return 0;
	else
		return PredUtils::overload(vp);
}

Predicate* Insert::predInScope(const vector<string>& vs, const ParseInfo& pi) const {
	Assert(!vs.empty());
	if (vs.size() == 1) {
		return predInScope(vs[0]);
	} else {
		vector<string> vv(vs.size() - 1);
		for (unsigned int n = 0; n < vv.size(); ++n) {
			vv[n] = vs[n];
		}
		Vocabulary* v = vocabularyInScope(vv, pi);
		if (v) {
			return v->pred(vs.back());
		} else {
			return 0;
		}
	}
}

Sort* Insert::sortInScope(const string& name, const ParseInfo& pi) const {
	Sort* s = NULL;
	for (unsigned int n = 0; n < _usingvocab.size(); ++n) {
		auto temp = _usingvocab[n]->sort(name);
		if(temp==NULL){
			continue;
		}
		if (s != NULL) {
			Error::overloadedsort(s->name(), s->pi(), temp->pi(), pi);
		} else {
			s = temp;
		}
	}
	return s;
}

Sort* Insert::sortInScope(const vector<string>& vs, const ParseInfo& pi) const {
	Assert(!vs.empty());
	if (vs.size() == 1) {
		return sortInScope(vs[0], pi);
	} else {
		vector<string> vv(vs.size() - 1);
		for (unsigned int n = 0; n < vv.size(); ++n)
			vv[n] = vs[n];
		Vocabulary* v = vocabularyInScope(vv, pi);
		if (v) {
			return v->sort(vs.back());
		} else {
			return NULL;
		}
	}
}

Namespace* Insert::namespaceInScope(const string& name, const ParseInfo& pi) const {
	Namespace* ns = 0;
	for (unsigned int n = 0; n < _usingspace.size(); ++n) {
		if (_usingspace[n]->isSubspace(name)) {
			if (ns)
				Error::overloadedspace(name, _usingspace[n]->pi(), ns->pi(), pi);
			else
				ns = _usingspace[n]->subspace(name);
		}
	}
	return ns;
}

Namespace* Insert::namespaceInScope(const vector<string>& vs, const ParseInfo& pi) const {
	Assert(!vs.empty());
	if (vs.size() == 1) {
		return namespaceInScope(vs[0], pi);
	} else {
		Namespace* ns = namespaceInScope(vs[0], pi);
		for (unsigned int n = 1; n < vs.size(); ++n) {
			if (ns->isSubspace(vs[n])) {
				ns = ns->subspace(vs[n]);
			} else
				return 0;
		}
		return ns;
	}
}

Vocabulary* Insert::vocabularyInScope(const string& name, const ParseInfo& pi) const {
	Vocabulary* v = 0;
	for (unsigned int n = 0; n < _usingspace.size(); ++n) {
		if (_usingspace[n]->isVocab(name)) {
			if (v)
				Error::overloadedvocab(name, _usingspace[n]->vocabulary(name)->pi(), v->pi(), pi);
			else
				v = _usingspace[n]->vocabulary(name);
		}
	}
	return v;
}

Vocabulary* Insert::vocabularyInScope(const vector<string>& vs, const ParseInfo& pi) const {
	Assert(!vs.empty());
	if (vs.size() == 1) {
		return vocabularyInScope(vs[0], pi);
	} else {
		Namespace* ns = namespaceInScope(vs[0], pi);
		if (ns) {
			for (unsigned int n = 1; n < (vs.size() - 1); ++n) {
				if (ns->isSubspace(vs[n])) {
					ns = ns->subspace(vs[n]);
				} else
					return 0;
			}
			if (ns->isVocab(vs.back())) {
				return ns->vocabulary(vs.back());
			} else
				return 0;
		} else
			return 0;
	}
}

AbstractStructure* Insert::structureInScope(const string& name, const ParseInfo& pi) const {
	AbstractStructure* s = 0;
	for (unsigned int n = 0; n < _usingspace.size(); ++n) {
		if (_usingspace[n]->isStructure(name)) {
			if (s)
				Error::overloadedstructure(name, _usingspace[n]->structure(name)->pi(), s->pi(), pi);
			else
				s = _usingspace[n]->structure(name);
		}
	}
	return s;
}

AbstractStructure* Insert::structureInScope(const vector<string>& vs, const ParseInfo& pi) const {
	Assert(!vs.empty());
	if (vs.size() == 1) {
		return structureInScope(vs[0], pi);
	} else {
		Namespace* ns = namespaceInScope(vs[0], pi);
		for (unsigned int n = 1; n < (vs.size() - 1); ++n) {
			if (ns->isSubspace(vs[n])) {
				ns = ns->subspace(vs[n]);
			} else
				return 0;
		}
		if (ns->isStructure(vs.back())) {
			return ns->structure(vs.back());
		} else
			return 0;
	}
}

Query* Insert::queryInScope(const string& name, const ParseInfo& pi) const {
	Query* q = 0;
	for (unsigned int n = 0; n < _usingspace.size(); ++n) {
		if (_usingspace[n]->isQuery(name)) {
			if (q)
				Error::overloadedquery(name, _usingspace[n]->query(name)->pi(), q->pi(), pi);
			else
				q = _usingspace[n]->query(name);
		}
	}
	return q;
}

Term* Insert::termInScope(const string& name, const ParseInfo& pi) const {
	Term* t = 0;
	for (unsigned int n = 0; n < _usingspace.size(); ++n) {
		if (_usingspace[n]->isTerm(name)) {
			if (t)
				Error::overloadedterm(name, _usingspace[n]->term(name)->pi(), t->pi(), pi);
			else
				t = _usingspace[n]->term(name);
		}
	}
	return t;
}

AbstractTheory* Insert::theoryInScope(const string& name, const ParseInfo& pi) const {
	AbstractTheory* th = 0;
	for (unsigned int n = 0; n < _usingspace.size(); ++n) {
		if (_usingspace[n]->isTheory(name)) {
			if (th)
				Error::overloadedtheory(name, _usingspace[n]->theory(name)->pi(), th->pi(), pi);
			else
				th = _usingspace[n]->theory(name);
		}
	}
	return th;
}

UserProcedure* Insert::procedureInScope(const string& name, const ParseInfo& pi) const {
	UserProcedure* lp = 0;
	for (unsigned int n = 0; n < _usingspace.size(); ++n) {
		if (_usingspace[n]->isProc(name)) {
			if (lp)
				Error::overloadedproc(name, _usingspace[n]->procedure(name)->pi(), lp->pi(), pi);
			else
				lp = _usingspace[n]->procedure(name);
		}
	}
	return lp;
}

UserProcedure* Insert::procedureInScope(const vector<string>& vs, const ParseInfo& pi) const {
	Assert(!vs.empty());
	if (vs.size() == 1) {
		return procedureInScope(vs[0], pi);
	} else {
		Namespace* ns = namespaceInScope(vs[0], pi);
		for (unsigned int n = 1; n < (vs.size() - 1); ++n) {
			if (ns->isSubspace(vs[n])) {
				ns = ns->subspace(vs[n]);
			} else
				return 0;
		}
		if (ns->isProc(vs.back())) {
			return ns->procedure(vs.back());
		} else
			return 0;
	}
}

UTF getUTF(const string& utf, const ParseInfo& pi) {
	if (utf == "u")
		return UTF_UNKNOWN;
	else if (utf == "ct")
		return UTF_CT;
	else if (utf == "cf")
		return UTF_CF;
	else {
		Error::expectedutf(utf, pi);
		return UTF_ERROR;
	}
}

Insert::Insert(Namespace * ns) {
	Assert(ns!=NULL);
	openblock();
	_currfile = 0;
	_currspace = ns;
	usenamespace(_currspace);
}

string* Insert::currfile() const {
	return _currfile;
}

void Insert::currfile(const string& s) {
	_currfile = StringPointer(s);
}

void Insert::currfile(string* s) {
	_currfile = s;
}

void Insert::partial(Function* f) const {
	f->partial(true);
}

void Insert::makeLFD(FixpDef* d, bool lfp) const {
	if (d)
		d->lfp(lfp);
}

void Insert::addRule(FixpDef* d, Rule* r) const {
	if (d && r)
		d->add(r);
}

void Insert::addDef(FixpDef* d, FixpDef* sd) const {
	if (d && sd)
		d->add(sd);
}

FixpDef* Insert::createFD() const {
	return new FixpDef;
}

ParseInfo Insert::parseinfo(YYLTYPE l) const {
	return ParseInfo(l.first_line, l.first_column, _currfile);
}

FormulaParseInfo Insert::formparseinfo(Formula* f, YYLTYPE l) const {
	return FormulaParseInfo(l.first_line, l.first_column, _currfile, *f);
}

TermParseInfo Insert::termparseinfo(Term* t, YYLTYPE l) const {
	return TermParseInfo(l.first_line, l.first_column, _currfile, *t);
}

TermParseInfo Insert::termparseinfo(Term* t, const ParseInfo& l) const {
	return TermParseInfo(l.linenumber(), l.columnnumber(), l.filename(), *t);
}

SetParseInfo Insert::setparseinfo(SetExpr* s, YYLTYPE l) const {
	return SetParseInfo(l.first_line, l.first_column, _currfile, *s);
}

set<Variable*> Insert::freevars(const ParseInfo& pi) {
	std::set<Variable*> vv;
	string vs;
	for (auto i = _curr_vars.cbegin(); i != _curr_vars.cend(); ++i) {
		vv.insert(i->_var);
		vs = vs + ' ' + i->_name;
	}
	if (not vv.empty() && getOption(BoolType::SHOWWARNINGS)) {
		Warning::freevars(vs, pi);
	}
	_curr_vars.clear();
	return vv;
}

void Insert::remove_vars(const std::vector<Variable*>& v) {
	for (auto it = v.cbegin(); it != v.cend(); ++it) {
		for (auto i = _curr_vars.begin(); i != _curr_vars.end(); ++i) {
			if (i->_name == (*it)->name()) {
				_curr_vars.erase(i);
				break;
			}
		}
	}
}

void Insert::remove_vars(const std::set<Variable*>& v) {
	for (auto it = v.cbegin(); it != v.cend(); ++it) {
		for (auto i = _curr_vars.begin(); i != _curr_vars.end(); ++i) {
			if (i->_name == (*it)->name()) {
				_curr_vars.erase(i);
				break;
			}
		}
	}
}

void Insert::usenamespace(Namespace* s) {
	++_nrspaces.back();
	_usingspace.push_back(s);
}

void Insert::usevocabulary(Vocabulary* v) {
	bool found = false;
	for (auto i = _usingvocab.cbegin(); i < _usingvocab.cend() && not found; ++i) {
		if (*i == v) {
			found = true;
		}
	}
	if (not found) {
		++_nrvocabs.back();
		_usingvocab.push_back(v);
	}
}

void Insert::usingvocab(const longname& vs, YYLTYPE l) {
	auto pi = parseinfo(l);
	auto v = vocabularyInScope(vs, pi);
	if (v) {
		usevocabulary(v);
	} else {
		Error::undeclvoc(toString(vs), pi);
	}
}

void Insert::usingspace(const longname& vs, YYLTYPE l) {
	auto pi = parseinfo(l);
	auto s = namespaceInScope(vs, pi);
	if (s) {
		usenamespace(s);
	} else {
		Error::undeclspace(toString(vs), pi);
	}
}

void Insert::openblock() {
	_nrvocabs.push_back(0);
	_nrspaces.push_back(0);
}

void Insert::closeblock() {
	for (unsigned int n = 0; n < _nrvocabs.back(); ++n) {
		_usingvocab.pop_back();
	}
	for (unsigned int n = 0; n < _nrspaces.back(); ++n) {
		_usingspace.pop_back();
	}
	_nrvocabs.pop_back();
	_nrspaces.pop_back();
	_currvocabulary = 0;
	_currtheory = 0;
	_currstructure = 0;
	_curroptions = 0;
	_currprocedure = 0;
	_currquery = "";
	_currterm = "";
}

void Insert::openspace(const string& sname, YYLTYPE l) {
	openblock();
	auto pi = parseinfo(l);
	auto ns = new Namespace(sname, _currspace, pi);
	_currspace = ns;
	usenamespace(ns);
}

void Insert::closespace() {
	if (_currspace->super()->isGlobal()) {
		LuaConnection::addGlobal(_currspace);
	}
	_currspace = _currspace->super();
	Assert(_currspace);
	closeblock();
}

void Insert::openvocab(const string& vname, YYLTYPE l) {
	openblock();
	auto pi = parseinfo(l);
	auto v = vocabularyInScope(vname, pi);
	if (v) {
		Error::multdeclvoc(vname, pi, v->pi());
	}
	_currvocabulary = new Vocabulary(vname, pi);
	_currspace->add(_currvocabulary);
	usevocabulary(_currvocabulary);
}

void Insert::assignvocab(InternalArgument* arg, YYLTYPE l) {
	auto v = LuaConnection::vocabulary(arg);
	if (v) {
		_currvocabulary->add(v);
	} else {
		ParseInfo pi = parseinfo(l);
		Error::vocabexpected(pi);
	}
}

void Insert::closevocab() {
	Assert(_currvocabulary);
	if (_currspace->isGlobal()) {
		LuaConnection::addGlobal(_currvocabulary);
	}
	closeblock();
}

void Insert::setvocab(const longname& vs, YYLTYPE l) {
	auto pi = parseinfo(l);
	auto v = vocabularyInScope(vs, pi);
	if (v != NULL) {
		usevocabulary(v);
		_currvocabulary = v;
<<<<<<< HEAD
		if (_currstructure){
			_currstructure->changeVocabulary(v);
		}else if (_currtheory){
=======
		if (_currstructure) {
			_currstructure->vocabulary(v);
		} else if (_currtheory) {
>>>>>>> 53d84a32
			_currtheory->vocabulary(v);
		}
	} else {
		Error::undeclvoc(toString(vs), pi);
		_currvocabulary = Vocabulary::std();
<<<<<<< HEAD
		if (_currstructure){
			_currstructure->changeVocabulary(Vocabulary::std());
		}else if (_currtheory){
=======
		if (_currstructure) {
			_currstructure->vocabulary(Vocabulary::std());
		} else if (_currtheory) {
>>>>>>> 53d84a32
			_currtheory->vocabulary(Vocabulary::std());
		}
	}
}

void Insert::externvocab(const vector<string>& vname, YYLTYPE l) const {
	ParseInfo pi = parseinfo(l);
	Vocabulary* v = vocabularyInScope(vname, pi);
	if (v) {
		_currvocabulary->add(v);
	} else {
		Error::undeclvoc(toString(vname), pi);
	}
}

void Insert::openquery(const string& qname, YYLTYPE l) {
	openblock();
	ParseInfo pi = parseinfo(l);
	Query* q = queryInScope(qname, pi);
	_currquery = qname;
	if (q) {
		Error::multdeclquery(qname, pi, q->pi());
	}
}

void Insert::openterm(const string& tname, YYLTYPE l) {
	openblock();
	ParseInfo pi = parseinfo(l);
	Term* t = termInScope(tname, pi);
	_currterm = tname;
	if (t) {
		Error::multdeclterm(tname, pi, t->pi());
	}
}

void Insert::opentheory(const string& tname, YYLTYPE l) {
	openblock();
	ParseInfo pi = parseinfo(l);
	AbstractTheory* t = theoryInScope(tname, pi);
	if (t) {
		Error::multdecltheo(tname, pi, t->pi());
	}
	_currtheory = new Theory(tname, pi);
	_currspace->add(_currtheory);
}

void Insert::assigntheory(InternalArgument* arg, YYLTYPE l) {
	AbstractTheory* t = LuaConnection::theory(arg);
	if (t) {
		_currtheory->addTheory(t);
	} else {
		ParseInfo pi = parseinfo(l);
		Error::theoryexpected(pi);
	}
}

void Insert::closetheory() {
	Assert(_currtheory);
	if (_currspace->isGlobal()) {
		LuaConnection::addGlobal(_currtheory);
	}
	closeblock();
}

void Insert::closequery(Query* q) {
	_curr_vars.clear();
	if (q) {
		std::set<Variable*> sv(q->variables().cbegin(), q->variables().cend());
		QuantForm* qf = new QuantForm(SIGN::POS, QUANT::UNIV, sv, q->query(), FormulaParseInfo());
		FormulaUtils::deriveSorts(_currvocabulary, qf);
		FormulaUtils::checkSorts(_currvocabulary, qf);
		delete(qf); //No recursive delete, the rest of the query should still exist!
		_currspace->add(_currquery, q);
		if (_currspace->isGlobal())
			LuaConnection::addGlobal(_currquery, q);
	}
	closeblock();
}

void Insert::closeterm(Term* t) {
	_curr_vars.clear();
	if (t == NULL) {
		return;
	}
	TermUtils::deriveSorts(_currvocabulary, t);
	TermUtils::checkSorts(_currvocabulary, t);
	_currspace->add(_currterm, t);
	if (_currspace->isGlobal()) {
		LuaConnection::addGlobal(_currterm, t);
	}
}

void Insert::openstructure(const string& sname, YYLTYPE l) {
	openblock();
	ParseInfo pi = parseinfo(l);
	AbstractStructure* s = structureInScope(sname, pi);
	if (s) {
		Error::multdeclstruct(sname, pi, s->pi());
	}
	_currstructure = new Structure(sname, pi);
	_currspace->add(_currstructure);
}

void Insert::assignstructure(InternalArgument* arg, YYLTYPE l) {
	AbstractStructure* s = LuaConnection::structure(arg);
	if (s)
		_currstructure->addStructure(s);
	else {
		ParseInfo pi = parseinfo(l);
		Error::structureexpected(pi);
	}
}

void Insert::closestructure() {
	Assert(_currstructure);
	assignunknowntables();
	if (getOption(BoolType::AUTOCOMPLETE)) {
		_currstructure->autocomplete();
	}
	_currstructure->functionCheck();
	if (_currspace->isGlobal()) {
		LuaConnection::addGlobal(_currstructure);
	}
	closeblock();
}

void Insert::openprocedure(const string& name, YYLTYPE l) {
	// open block
	openblock();
	ParseInfo pi = parseinfo(l);
	UserProcedure* p = procedureInScope(name, pi);
	if (p) {
		Error::multdeclproc(name, pi, p->pi());
	}
	_currprocedure = new UserProcedure(name, pi, l.descr);
	_currspace->add(_currprocedure);

	// include the namespaces and vocabularies in scope
	for (auto it = _usingspace.cbegin(); it != _usingspace.cend(); ++it) {
		if (!(*it)->isGlobal()) {
			stringstream sstr;
			for (auto jt = (*it)->procedures().cbegin(); jt != (*it)->procedures().cend(); ++jt) {
				sstr << "local " << jt->second->name() << " = ";
				(*it)->putLuaName(sstr);
				sstr << '.' << jt->second->name() << '\n';
			}
			for (auto jt = (*it)->vocabularies().cbegin(); jt != (*it)->vocabularies().cend(); ++jt) {
				sstr << "local " << jt->second->name() << " = ";
				(*it)->putLuaName(sstr);
				sstr << '.' << jt->second->name() << '\n';
			}
			for (auto jt = (*it)->theories().cbegin(); jt != (*it)->theories().cend(); ++jt) {
				sstr << "local " << jt->second->name() << " = ";
				(*it)->putLuaName(sstr);
				sstr << '.' << jt->second->name() << '\n';
			}
			for (auto jt = (*it)->structures().cbegin(); jt != (*it)->structures().cend(); ++jt) {
				sstr << "local " << jt->second->name() << " = ";
				(*it)->putLuaName(sstr);
				sstr << '.' << jt->second->name() << '\n';
			}
			_currprocedure->add(sstr.str());
		}
	}
}

void Insert::closeprocedure(stringstream* chunk) {
	_currprocedure->add(chunk->str());
	LuaConnection::compile(_currprocedure);
	if (_currspace->isGlobal())
		LuaConnection::addGlobal(_currprocedure);
	closeblock();
}

Sort* Insert::sort(Sort* s) const {
	if (s)
		_currvocabulary->add(s);
	return s;
}

Predicate* Insert::predicate(Predicate* p) const {
	if (p)
		_currvocabulary->add(p);
	return p;
}

Function* Insert::function(Function* f) const {
	if (f)
		_currvocabulary->add(f);
	return f;
}

Sort* Insert::sortpointer(const longname& vs, YYLTYPE l) const {
	ParseInfo pi = parseinfo(l);
	Sort* s = sortInScope(vs, pi);
	if (!s)
		Error::undeclsort(toString(vs), pi);
	return s;
}

Predicate* Insert::predpointer(longname& vs, int arity, YYLTYPE l) const {
	ParseInfo pi = parseinfo(l);
	vs.back() = vs.back() + '/' + convertToString(arity);
	Predicate* p = predInScope(vs, pi);
	if (!p)
		Error::undeclpred(toString(vs), pi);
	return p;
}

Predicate* Insert::predpointer(longname& vs, const vector<Sort*>& va, YYLTYPE l) const {
	ParseInfo pi = parseinfo(l);
	longname copyvs = vs;
	Predicate* p = predpointer(copyvs, va.size(), l);
	if (p)
		p = p->resolve(va);
	if (!p)
		Error::undeclpred(predName(vs, va), pi);
	return p;
}

Function* Insert::funcpointer(longname& vs, int arity, YYLTYPE l) const {
	ParseInfo pi = parseinfo(l);
	vs.back() = vs.back() + '/' + convertToString(arity);
	Function* f = funcInScope(vs, pi);
	if (!f)
		Error::undeclfunc(toString(vs), pi);
	return f;
}

Function* Insert::funcpointer(longname& vs, const vector<Sort*>& va, YYLTYPE l) const {
	ParseInfo pi = parseinfo(l);
	longname copyvs = vs;
	Function* f = funcpointer(copyvs, va.size() - 1, l);
	if (f)
		f = f->resolve(va);
	if (!f)
		Error::undeclfunc(funcName(vs, va), pi);
	return f;
}

NSPair* Insert::internpredpointer(const vector<string>& name, const vector<Sort*>& sorts, YYLTYPE l) const {
	ParseInfo pi = parseinfo(l);
	return new NSPair(name, sorts, false, pi);
}

NSPair* Insert::internfuncpointer(const vector<string>& name, const vector<Sort*>& insorts, Sort* outsort, YYLTYPE l) const {
	ParseInfo pi = parseinfo(l);
	NSPair* nsp = new NSPair(name, insorts, false, pi);
	nsp->_sorts.push_back(outsort);
	nsp->_func = true;
	return nsp;
}

NSPair* Insert::internpointer(const vector<string>& name, YYLTYPE l) const {
	ParseInfo pi = parseinfo(l);
	return new NSPair(name, false, pi);
}

/**
 * \brief Create a new sort in the current vocabulary
 *
 * \param name		the name of the new sort	
 * \param sups		the supersorts of the new sort
 * \param subs		the subsorts of the new sort
 */
Sort* Insert::sort(const string& name, const vector<Sort*> sups, const vector<Sort*> subs, YYLTYPE l) const {
	ParseInfo pi = parseinfo(l);

	// Create the sort
	Sort* s = new Sort(name, pi);

	// Add the sort to the current vocabulary
	if (_currvocabulary->contains(s)) {
		Error::error("An identical sort already exists" + name + "\n");
	} else {
		_currvocabulary->add(s);
	}

	// Collect the ancestors of all super- and subsorts
	vector<std::set<Sort*> > supsa(sups.size());
	vector<std::set<Sort*> > subsa(subs.size());
	for (unsigned int n = 0; n < sups.size(); ++n) {
		if (sups[n]) {
			supsa[n] = sups[n]->ancestors(0);
			supsa[n].insert(sups[n]);
		}
	}
	for (unsigned int n = 0; n < subs.size(); ++n) {
		if (subs[n]) {
			subsa[n] = subs[n]->ancestors(0);
			subsa[n].insert(subs[n]);
		}
	}

	// Add the supersorts
	for (unsigned int n = 0; n < sups.size(); ++n) {
		if (sups[n]) {
			for (unsigned int m = 0; m < subs.size(); ++m) {
				if (subs[m]) {
					if (subsa[m].find(sups[n]) == subsa[m].cend()) {
						Error::notsubsort(subs[m]->name(), sups[n]->name(), parseinfo(l));
					}
				}
			}
			s->addParent(sups[n]);
		}
	}

	// Add the subsorts
	for (unsigned int n = 0; n < subs.size(); ++n) {
		if (subs[n]) {
			for (unsigned int m = 0; m < sups.size(); ++m) {
				if (sups[m]) {
					if (supsa[m].find(subs[n]) != supsa[m].cend()) {
						Error::cyclichierarchy(subs[n]->name(), sups[m]->name(), parseinfo(l));
					}
				}
			}
			s->addChild(subs[n]);
		}
	}
	return s;
}

/**
 * \brief Create a new sort in the current vocabulary
 *
 * \param name	the name of the sort
 */
Sort* Insert::sort(const string& name, YYLTYPE l) const {
	vector<Sort*> vs(0);
	return sort(name, vs, vs, l);
}

/**
 * \brief Create a new sort in the current vocabulary
 *
 * \param name		the name of the sort
 * \param supbs		the super- or subsorts of the sort
 * \param super		true if supbs are the supersorts, false if supbs are the subsorts
 */
Sort* Insert::sort(const string& name, const vector<Sort*> supbs, bool super, YYLTYPE l) const {
	vector<Sort*> vs(0);
	if (super) {
		return sort(name, supbs, vs, l);
	} else {
		return sort(name, vs, supbs, l);
	}
}

Predicate* Insert::predicate(const string& name, const vector<Sort*>& sorts, YYLTYPE l) const {
	ParseInfo pi = parseinfo(l);
	string nar = string(name) + '/' + convertToString(sorts.size());
	for (size_t n = 0; n < sorts.size(); ++n) {
		if (sorts[n] == NULL) {
			return NULL;
		}
	}
	Predicate* p = new Predicate(nar, sorts, pi);
	if (_currvocabulary->containsOverloaded(p)) {
		auto oldp = _currvocabulary->pred(p->name());
		auto existsp = oldp->resolve(sorts);
		if (existsp != NULL) {
			Error::error("An identical predicate already exists" + name + "\n");
		}
	}
	_currvocabulary->add(p);
	return p;
}

Predicate* Insert::predicate(const string& name, YYLTYPE l) const {
	vector<Sort*> vs(0);
	return predicate(name, vs, l);
}

Function* Insert::function(const string& name, const vector<Sort*>& insorts, Sort* outsort, YYLTYPE l) const {
	ParseInfo pi = parseinfo(l);
	string nar = string(name) + '/' + convertToString(insorts.size());
	for (size_t n = 0; n < insorts.size(); ++n) {
		if (insorts[n] == NULL) {
			return NULL;
		}
	}
	if (outsort == NULL) {
		return NULL;
	}
	Function* f = new Function(nar, insorts, outsort, pi);
	if (_currvocabulary->containsOverloaded(f)) {
		auto oldf = _currvocabulary->func(f->name());
		auto v = insorts;
		v.push_back(outsort);
		auto existsf = oldf->resolve(v);
		if (existsf != NULL) {
			Error::error("An identical function already exists" + name + "\n");
		}
	}
	_currvocabulary->add(f);
	return f;
}

Function* Insert::function(const string& name, Sort* outsort, YYLTYPE l) const {
	vector<Sort*> vs(0);
	return function(name, vs, outsort, l);
}

Function* Insert::aritfunction(const string& name, const vector<Sort*>& sorts, YYLTYPE l) const {
	ParseInfo pi = parseinfo(l);
	for (size_t n = 0; n < sorts.size(); ++n) {
		if (sorts[n] == NULL) {
			return NULL;
		}
	}
	Function* orig = _currvocabulary->func(name);
	unsigned int binding = orig ? orig->binding() : 0;
	Function* f = new Function(name, sorts, pi, binding);
	_currvocabulary->add(f);
	return f;
}

InternalArgument* Insert::call(const longname& proc, const vector<longname>& args, YYLTYPE l) const {
	ParseInfo pi = parseinfo(l);
	return LuaConnection::call(proc, args, pi);
}

InternalArgument* Insert::call(const longname& proc, YYLTYPE l) const {
	vector<longname> vl(0);
	return call(proc, vl, l);
}

void Insert::definition(Definition* d) const {
	if (d != NULL) {
		_currtheory->add(d);
	}
}

void Insert::sentence(Formula* f) {
	if (f == NULL) {
		_curr_vars.clear();
		return;
	}

	// 1. Quantify the free variables universally
	auto vv = freevars(f->pi());
	if (not vv.empty()) {
		f = new QuantForm(SIGN::POS, QUANT::UNIV, vv, f, f->pi());
	}

	// 2. Sort derivation & checking
	FormulaUtils::deriveSorts(_currvocabulary, f);
	FormulaUtils::checkSorts(_currvocabulary, f);

	// 3. Add the formula to the current theory
	_currtheory->add(f);

}

void Insert::fixpdef(FixpDef* d) const {
	if (d)
		_currtheory->add(d);
}

Definition* Insert::definition(const vector<Rule*>& rules) const {
	Definition* d = new Definition();
	for (unsigned int n = 0; n < rules.size(); ++n) {
		if (rules[n])
			d->add(rules[n]);
	}
	return d;
}

Rule* Insert::rule(const std::set<Variable*>& qv, Formula* head, Formula* body, YYLTYPE l) {
	ParseInfo pi = parseinfo(l);
	remove_vars(qv);
	if (head && body) {
		// Quantify the free variables
		std::set<Variable*> vv = freevars(head->pi());
		remove_vars(vv);
		// Split quantified variables in head and body variables
		std::set<Variable*> hv, bv;
		for (auto it = qv.cbegin(); it != qv.cend(); ++it) {
			if (head->contains(*it)) {
				hv.insert(*it);
			} else {
				bv.insert(*it);
			}
		}
		for (auto it = vv.cbegin(); it != vv.cend(); ++it) {
			if (head->contains(*it)) {
				hv.insert(*it);
			} else {
				bv.insert(*it);
			}
		}
		// Create a new rule
		if (not (bv.empty())) {
			body = new QuantForm(SIGN::POS, QUANT::EXIST, bv, body, FormulaParseInfo((body->pi())));
		}
		Assert(typeid(*head) == typeid(PredForm));
		auto pfhead = dynamic_cast<PredForm*>(head);
		auto r = new Rule(hv, pfhead, body, pi);
		// Sort derivation
		DefinitionUtils::deriveSorts(_currvocabulary, r);
		// Return the rule
		return r;
	} else {
		_curr_vars.clear();
		if (head)
			head->recursiveDelete();
		if (body)
			body->recursiveDelete();
		for (auto it = qv.cbegin(); it != qv.cend(); ++it)
			delete (*it);
		return 0;
	}
}

Rule* Insert::rule(const std::set<Variable*>& qv, Formula* head, YYLTYPE l) {
	Formula* body = FormulaUtils::trueFormula();
	return rule(qv, head, body, l);
}

Rule* Insert::rule(Formula* head, Formula* body, YYLTYPE l) {
	std::set<Variable*> vv;
	return rule(vv, head, body, l);
}

Rule* Insert::rule(Formula* head, YYLTYPE l) {
	Formula* body = FormulaUtils::trueFormula();
	return rule(head, body, l);
}

Formula* Insert::trueform(YYLTYPE l) const {
	vector<Formula*> vf(0);
	// FIXME implement deep clone of formula to prevent having double calls here (the first one just saves an original copy to refer to later)
	auto temp = new BoolForm(SIGN::POS, true, vf, FormulaParseInfo());
	FormulaParseInfo pi = formparseinfo(temp, l);
	temp->recursiveDelete();
	return new BoolForm(SIGN::POS, true, vf, pi);
}

Formula* Insert::falseform(YYLTYPE l) const {
	vector<Formula*> vf(0);
	auto temp = new BoolForm(SIGN::POS, false, vf, FormulaParseInfo());
	FormulaParseInfo pi = formparseinfo(temp, l);
	temp->recursiveDelete();
	return new BoolForm(SIGN::POS, false, vf, pi);
}

Formula* Insert::predform(NSPair* nst, const vector<Term*>& vt, YYLTYPE l) const {
	if (nst->_sortsincluded) {
		if ((nst->_sorts).size() != vt.size())
			Error::incompatiblearity(toString(nst), nst->_pi);
		if (nst->_func)
			Error::prednameexpected(nst->_pi);
	}
	nst->includeArity(vt.size());
	Predicate* p = predInScope(nst->_name, nst->_pi);
	if (p && nst->_sortsincluded && (nst->_sorts).size() == vt.size())
		p = p->resolve(nst->_sorts);

	PredForm* pf = 0;
	if (p) {
		if (belongsToVoc(p)) {
			unsigned int n = 0;
			for (; n < vt.size(); ++n) {
				if (!vt[n])
					break;
			}
			if (n == vt.size()) {
				vector<Term*> vtpi;
				for (auto it = vt.cbegin(); it != vt.cend(); ++it) {
					/*if ((*it)->pi().originalobject())
					 vtpi.push_back((*it)->pi().originalobject()->clone());
					 else*/
					vtpi.push_back((*it)->clone());
				}
				PredForm* pipf = new PredForm(SIGN::POS, p, vtpi, FormulaParseInfo());
				FormulaParseInfo pi = formparseinfo(pipf, l);
				pipf->recursiveDelete(); //the needed things for the pi are cloned
				pf = new PredForm(SIGN::POS, p, vt, pi);
			}
		} else
			Error::prednotintheovoc(p->name(), _currtheory->name(), nst->_pi);
	} else
		Error::undeclpred(toString(nst), nst->_pi);

	// Cleanup
	if (!pf) {
		for (unsigned int n = 0; n < vt.size(); ++n) {
			if (vt[n])
				vt[n]->recursiveDelete();
		}
	}
	delete (nst);

	return pf;
}

Formula* Insert::predform(NSPair* t, YYLTYPE l) const {
	vector<Term*> vt(0);
	return predform(t, vt, l);
}

// NOTE: The lefthand functon is considered defined!
Formula* Insert::equalityhead(Term* left, Term* right, YYLTYPE l) const {
	if (left == NULL) {
		return NULL;
	}
	if (not sametypeid<FuncTerm>(*left)) {
		Error::funcnameexpected(left->pi());
		return NULL;
	}
	auto functerm = dynamic_cast<FuncTerm*>(left);
	vector<Term*> vt2(left->subterms());
	vt2.push_back(right);
	vector<Term*> vtpi;
	for (auto it = vt2.cbegin(); it != vt2.cend(); ++it) {
		/*if ((*it)->pi().originalobject()) {
		 vtpi.push_back((*it)->pi().originalobject()->clone());
		 } else {*/
		vtpi.push_back((*it)->clone());
		//}
	}
	auto temp = new PredForm(SIGN::POS, functerm->function(), vtpi, FormulaParseInfo());
	FormulaParseInfo pi = formparseinfo(temp, l);
	temp->recursiveDelete();
	return new PredForm(SIGN::POS, functerm->function(), vt2, pi);
}

Formula* Insert::funcgraphform(NSPair* nst, const vector<Term*>& vt, Term* t, YYLTYPE l) const {
	if (nst->_sortsincluded) {
		if ((nst->_sorts).size() != vt.size() + 1) {
			Error::incompatiblearity(toString(nst), nst->_pi);
		}
		if (!nst->_func) {
			Error::funcnameexpected(nst->_pi);
		}
	}
	nst->includeArity(vt.size());
	Function* f = funcInScope(nst->_name, nst->_pi);
	if (f && nst->_sortsincluded && (nst->_sorts).size() == vt.size() + 1)
		f = f->resolve(nst->_sorts);

	PredForm* pf = 0;
	if (f) {
		if (belongsToVoc(f)) {
			unsigned int n = 0;
			for (; n < vt.size(); ++n) {
				if (!vt[n])
					break;
			}
			if (n == vt.size() && t) {
				vector<Term*> vt2(vt);
				vt2.push_back(t);
				vector<Term*> vtpi;
				for (auto it = vt2.cbegin(); it != vt2.cend(); ++it) {
					/*if ((*it)->pi().originalobject())
					 vtpi.push_back((*it)->pi().originalobject()->clone());
					 else*/
					vtpi.push_back((*it)->clone());
				}
				auto temp = new PredForm(SIGN::POS, f, vtpi, FormulaParseInfo());
				FormulaParseInfo pi = formparseinfo(temp, l);
				temp->recursiveDelete();
				pf = new PredForm(SIGN::POS, f, vt2, pi);
			}
		} else {
			Error::funcnotintheovoc(f->name(), _currtheory->name(), nst->_pi);
		}
	} else {
		Error::undeclfunc(toString(nst), nst->_pi);
	}

	// Cleanup
	if (!pf) {
		for (unsigned int n = 0; n < vt.size(); ++n) {
			if (vt[n])
				delete (vt[n]);
		}
		if (t)
			delete (t);
	}
	delete (nst);

	return pf;
}

Formula* Insert::funcgraphform(NSPair* nst, Term* t, YYLTYPE l) const {
	vector<Term*> vt;
	return funcgraphform(nst, vt, t, l);
}

Formula* Insert::equivform(Formula* lf, Formula* rf, YYLTYPE l) const {
	if (lf && rf) {
		Formula* lfpi = lf->clone();
		Formula* rfpi = rf->clone();
		auto temp = new EquivForm(SIGN::POS, lfpi, rfpi, FormulaParseInfo());
		FormulaParseInfo pi = formparseinfo(temp, l);
		temp->recursiveDelete();
		return new EquivForm(SIGN::POS, lf, rf, pi);
	} else {
		if (lf) {
			lf->recursiveDelete();
		}
		if (rf) {
			rf->recursiveDelete();
		}
		return 0;
	}
}

Formula* Insert::boolform(bool conj, Formula* lf, Formula* rf, YYLTYPE l) const {
	if (lf && rf) {
		vector<Formula*> vf(2);
		vector<Formula*> pivf(2);
		vf[0] = lf;
		vf[1] = rf;
		pivf[0] = lf->clone();
		pivf[1] = rf->clone();
		auto tempbf = new BoolForm(SIGN::POS, conj, pivf, FormulaParseInfo());
		FormulaParseInfo pi = formparseinfo(tempbf, l);
		//All necessary things from tempbf are cloned
		tempbf->recursiveDelete();
		return new BoolForm(SIGN::POS, conj, vf, pi);
	} else {
		if (lf) {
			lf->recursiveDelete();
		}
		if (rf) {
			rf->recursiveDelete();
		}
		return 0;
	}
}

Formula* Insert::disjform(Formula* lf, Formula* rf, YYLTYPE l) const {
	return boolform(false, lf, rf, l);
}

Formula* Insert::conjform(Formula* lf, Formula* rf, YYLTYPE l) const {
	return boolform(true, lf, rf, l);
}

Formula* Insert::implform(Formula* lf, Formula* rf, YYLTYPE l) const {
	if (lf)
		lf->negate();
	return boolform(false, lf, rf, l);
}

Formula* Insert::revimplform(Formula* lf, Formula* rf, YYLTYPE l) const {
	if (rf)
		rf->negate();
	return boolform(false, rf, lf, l);
}

Formula* Insert::quantform(bool univ, const std::set<Variable*>& vv, Formula* f, YYLTYPE l) {
	remove_vars(vv);
	if (f) {
		std::set<Variable*> pivv;
		map<Variable*, Variable*> mvv;
		for (auto it = vv.cbegin(); it != vv.cend(); ++it) {
			Variable* v = new Variable((*it)->name(), (*it)->sort(), (*it)->pi());
			pivv.insert(v);
			mvv[*it] = v;
		}
		Formula* pif = f->clone(mvv);
		QUANT quant = univ ? QUANT::UNIV : QUANT::EXIST;
		auto tempqf = new QuantForm(SIGN::POS, quant, pivv, pif, FormulaParseInfo());
		FormulaParseInfo pi = formparseinfo(tempqf, l);
		//All necessary things from tempqf are cloned
		tempqf->recursiveDelete();
		return new QuantForm(SIGN::POS, quant, vv, f, pi);
	} else {
		for (auto it = vv.cbegin(); it != vv.cend(); ++it)
			delete (*it);
		return 0;
	}
}

Formula* Insert::univform(const std::set<Variable*>& vv, Formula* f, YYLTYPE l) {
	return quantform(true, vv, f, l);
}

Formula* Insert::existform(const std::set<Variable*>& vv, Formula* f, YYLTYPE l) {
	return quantform(false, vv, f, l);
}

Formula* Insert::bexform(CompType c, int bound, const std::set<Variable*>& vv, Formula* f, YYLTYPE l) {
	if (f) {
		SetExpr* se = set(vv, f, l);
		AggTerm* a = dynamic_cast<AggTerm*>(aggregate(AggFunction::CARD, se, l));
		Term* b = domterm(bound, l);
		AggTerm* pia = a->clone();
		Term* pib = b->clone();
		auto temp = new AggForm(SIGN::POS, pib, invertComp(c), pia, FormulaParseInfo());
		FormulaParseInfo pi = formparseinfo(temp, l);
		temp->recursiveDelete();
		return new AggForm(SIGN::POS, b, invertComp(c), a, pi);
	} else
		return 0;
}

void Insert::negate(Formula* f) const {
	f->negate();
}

Formula* Insert::eqchain(CompType c, Formula* f, Term* t, YYLTYPE) const {
	if (f && t) {
		Assert(sametypeid<EqChainForm>(*f));
		auto ecf = dynamic_cast<EqChainForm*>(f);
		ecf->add(c, t);
	}
	return f;
}

Formula* Insert::eqchain(CompType c, Term* left, Term* right, YYLTYPE l) const {
	if (left && right) {
		auto leftpi = left->clone();
		auto rightpi = right->clone();
		auto ecfpi = new EqChainForm(SIGN::POS, true, leftpi, FormulaParseInfo());
		ecfpi->add(c, rightpi);
		auto fpi = formparseinfo(ecfpi, l);
		auto ecf = new EqChainForm(SIGN::POS, true, left, fpi);
		ecf->add(c, right);
		ecfpi->recursiveDelete();
		return ecf;
	} else {
		return NULL;
	}
}

Variable* Insert::quantifiedvar(const string& name, YYLTYPE l) {
	auto pi = parseinfo(l);
	auto v = new Variable(name, 0, pi);
	_curr_vars.push_front(VarName(name, v));
	return v;
}

Variable* Insert::quantifiedvar(const string& name, Sort* sort, YYLTYPE l) {
	auto v = quantifiedvar(name, l);
	if (sort)
		v->sort(sort);
	return v;
}

Sort* Insert::theosortpointer(const vector<string>& vs, YYLTYPE l) const {
	auto s = sortpointer(vs, l);
	if (s) {
		if (belongsToVoc(s)) {
			return s;
		} else {
			ParseInfo pi = parseinfo(l);
			string uname = toString(vs);
			if (_currtheory)
				Error::sortnotintheovoc(uname, _currtheory->name(), pi);
			else if (_currstructure)
				Error::sortnotinstructvoc(uname, _currstructure->name(), pi);
			return 0;
		}
	} else
		return 0;
}

Term* Insert::functerm(NSPair* nst, const vector<Term*>& vt) {
	if (nst->_sortsincluded) {
		if ((nst->_sorts).size() != vt.size() + 1) {
			Error::incompatiblearity(toString(nst), nst->_pi);
		}
		if (not nst->_func) {
			Error::funcnameexpected(nst->_pi);
		}
	}
	nst->includeArity(vt.size());
	Function* f = funcInScope(nst->_name, nst->_pi);
	if (f != NULL && nst->_sortsincluded && (nst->_sorts).size() == vt.size() + 1) {
		f = f->resolve(nst->_sorts);
	}

	FuncTerm* t = NULL;
	if (f != NULL) {
		if (belongsToVoc(f)) {
			size_t n = 0;
			for (; n < vt.size(); ++n) {
				if (vt[n] == NULL)
					break;
			}
			if (n == vt.size()) {
				vector<Term*> vtpi;
				for (auto it = vt.cbegin(); it != vt.cend(); ++it) {
					/*if ((*it)->pi().originalobject()) {
					 vtpi.push_back((*it)->pi().originalobject()->clone());
					 } else {*/
					vtpi.push_back((*it)->clone());
					//}
				}
				auto temp = new FuncTerm(f, vtpi, TermParseInfo());
				TermParseInfo pi = termparseinfo(temp, nst->_pi);
				temp->recursiveDelete();
				t = new FuncTerm(f, vt, pi);
			}
		} else {
			Error::funcnotintheovoc(f->name(), _currtheory->name(), nst->_pi);
		}
	} else {
		Error::undeclfunc(toString(nst), nst->_pi);
	}

	// Cleanup
	if (t == NULL) {
		for (size_t n = 0; n < vt.size(); ++n) {
			if (vt[n] != NULL) {
				delete (vt[n]);
			}
		}
	}
	delete (nst);

	return t;
}

Variable* Insert::getVar(const string& name) const {
	for (auto i = _curr_vars.cbegin(); i != _curr_vars.cend(); ++i) {
		if (name == i->_name) {
			return i->_var;
		}
	}
	return NULL;
}

Term* Insert::functerm(NSPair* nst) {
	if (nst->_sortsincluded || (nst->_name).size() != 1) {
		vector<Term*> vt = vector<Term*>(0);
		return functerm(nst, vt);
	} else {
		Term* t = NULL;
		string name = (nst->_name)[0];
		Variable* v = getVar(name);
		nst->includeArity(0);
		Function* f = funcInScope(nst->_name, nst->_pi);
		if (v != NULL) {
			if (f != NULL) {
				Warning::varcouldbeconst((nst->_name)[0], nst->_pi);
			}
			auto temp = new VarTerm(v, TermParseInfo());
			t = new VarTerm(v, termparseinfo(temp, nst->_pi));
			temp->recursiveDelete();
			delete (nst);
		} else if (f != NULL) {
			vector<Term*> vt(0);
			nst->_name = vector<string>(1, name);
			nst->_arityincluded = false;
			t = functerm(nst, vt);
		} else {
			YYLTYPE l;
			l.first_line = (nst->_pi).linenumber();
			l.first_column = (nst->_pi).columnnumber();
			v = quantifiedvar(name, l);
			auto temp = new VarTerm(v, TermParseInfo());
			t = new VarTerm(v, termparseinfo(temp, nst->_pi));
			temp->recursiveDelete();
			delete (nst);
		}
		return t;
	}
}

Term* Insert::arterm(char c, Term* lt, Term* rt, YYLTYPE l) const {
	if (lt && rt) {
		Function* f = _currvocabulary->func(string(1, c) + "/2");
		Assert(f);
		vector<Term*> vt = { lt, rt };
		vector<Term*> pivt(2);
		pivt[0] = lt->clone();
		pivt[1] = rt->clone();
		auto temp = new FuncTerm(f, pivt, TermParseInfo());
		auto pi = termparseinfo(temp, l);
		temp->recursiveDelete();
		return new FuncTerm(f, vt, pi);
	} else {
		if (lt) {
			lt->recursiveDelete();
		}
		if (rt) {
			rt->recursiveDelete();
		}
		return NULL;
	}
}

Term* Insert::arterm(const string& s, Term* t, YYLTYPE l) const {
	if (t) {
		Function* f = _currvocabulary->func(s + "/1");
		Assert(f);
		vector<Term*> vt(1, t);
		vector<Term*> pivt(1, t->clone());
		auto temp = new FuncTerm(f, pivt, TermParseInfo());
		auto res = new FuncTerm(f, vt, termparseinfo(temp, l));
		temp->recursiveDelete();
		return res;
	} else {
		t->recursiveDelete();
		return NULL;
	}
}

Term* Insert::domterm(int i, YYLTYPE l) const {
	const DomainElement* d = createDomElem(i);
	Sort* s = (i >= 0 ? VocabularyUtils::natsort() : VocabularyUtils::intsort());
	auto temp = new DomainTerm(s, d, TermParseInfo());
	TermParseInfo pi = termparseinfo(temp, l);
	temp->recursiveDelete();
	return new DomainTerm(s, d, pi);
}

Term* Insert::domterm(double f, YYLTYPE l) const {
	const DomainElement* d = createDomElem(f);
	Sort* s = VocabularyUtils::floatsort();
	auto temp = new DomainTerm(s, d, TermParseInfo());
	TermParseInfo pi = termparseinfo(temp, l);
	temp->recursiveDelete();
	return new DomainTerm(s, d, pi);
}

Term* Insert::domterm(std::string* e, YYLTYPE l) const {
	const DomainElement* d = createDomElem(e);
	Sort* s = VocabularyUtils::stringsort();
	auto temp = new DomainTerm(s, d, TermParseInfo());
	TermParseInfo pi = termparseinfo(temp, l);
	temp->recursiveDelete();
	return new DomainTerm(s, d, pi);
}

Term* Insert::domterm(char c, YYLTYPE l) const {
	const DomainElement* d = createDomElem(StringPointer(string(1, c)));
	Sort* s = VocabularyUtils::charsort();
	auto temp = new DomainTerm(s, d, TermParseInfo());
	TermParseInfo pi = termparseinfo(temp, l);
	temp->recursiveDelete();
	return new DomainTerm(s, d, pi);
}

Term* Insert::domterm(std::string* e, Sort* s, YYLTYPE l) const {
	const DomainElement* d = createDomElem(e);
	auto temp = new DomainTerm(s, d, TermParseInfo());
	TermParseInfo pi = termparseinfo(temp, l);
	temp->recursiveDelete();
	return new DomainTerm(s, d, pi);
}

Term* Insert::aggregate(AggFunction f, SetExpr* s, YYLTYPE l) const {
	if (s) {
		SetExpr* pis = s->clone();
		auto temp = new AggTerm(pis, f, TermParseInfo());
		TermParseInfo pi = termparseinfo(temp, l);
		temp->recursiveDelete();
		return new AggTerm(s, f, pi);
	} else
		return 0;
}

Query* Insert::query(const std::vector<Variable*>& vv, Formula* f, YYLTYPE l) {
	remove_vars(vv);
	if (f) {
		ParseInfo pi = parseinfo(l);
		return new Query(vv, f, pi);
	} else {
		for (auto it = vv.cbegin(); it != vv.cend(); ++it)
			delete (*it);
		return 0;
	}
}

SetExpr* Insert::set(const std::set<Variable*>& vv, Formula* f, Term* counter, YYLTYPE l) {
	remove_vars(vv);
	if (f && counter) {
		std::set<Variable*> pivv;
		map<Variable*, Variable*> mvv;
		for (auto it = vv.cbegin(); it != vv.cend(); ++it) {
			Variable* v = new Variable((*it)->name(), (*it)->sort(), (*it)->pi());
			pivv.insert(v);
			mvv[*it] = v;
		}
		Term* picounter = counter->clone();
		Formula* pif = f->clone(mvv);
		auto temp = new QuantSetExpr(pivv, pif, picounter, SetParseInfo());
		SetParseInfo pi = setparseinfo(temp, l);
		temp->recursiveDelete();
		return new QuantSetExpr(vv, f, counter, pi);
	} else {
		if (f) {
			f->recursiveDelete();
		}
		if (counter) {
			counter->recursiveDelete();
		}
		for (auto it = vv.cbegin(); it != vv.cend(); ++it) {
			delete (*it);
		}
		return 0;
	}
}

SetExpr* Insert::set(const std::set<Variable*>& vv, Formula* f, YYLTYPE l) {
	const DomainElement* d = createDomElem(1);
	Term* counter = new DomainTerm(VocabularyUtils::natsort(), d, TermParseInfo());
	return set(vv, f, counter, l);
}

SetExpr* Insert::set(EnumSetExpr* s) const {
	return s;
}

EnumSetExpr* Insert::createEnum(YYLTYPE l) const {
	EnumSetExpr* pis = new EnumSetExpr(SetParseInfo());
	SetParseInfo pi = setparseinfo(pis, l);
	pis->recursiveDelete();
	return new EnumSetExpr(pi);
}

void Insert::addFT(EnumSetExpr* s, Formula* f, Term* t) const {
	if (f && s && t) {
		//SetExpr* orig = s->pi().originalobject();
		/*if (orig && typeid(*orig) == typeid(EnumSetExpr)) {
		 EnumSetExpr* origset = dynamic_cast<EnumSetExpr*>(orig);
		 Formula* pif = f->clone();
		 Term* tif = t->clone();
		 origset->addTerm(tif);
		 origset->addFormula(pif);
		 }*/
		s->addTerm(t);
		s->addFormula(f);
	} else {
		if (f)
			f->recursiveDelete();
		if (s)
			s->recursiveDelete();
		if (t)
			t->recursiveDelete();
	}
}

void Insert::addFormula(EnumSetExpr* s, Formula* f) const {
	const DomainElement* d = createDomElem(1);
	Term* t = new DomainTerm(VocabularyUtils::natsort(), d, TermParseInfo());
	addFT(s, f, t);
}

void Insert::emptyinter(NSPair* nst) const {
	if (nst->_sortsincluded) {
		if (nst->_func) {
			EnumeratedInternalFuncTable* ift = new EnumeratedInternalFuncTable();
			FuncTable* ft = new FuncTable(ift, TableUtils::fullUniverse(nst->_sorts.size()));
			funcinter(nst, ft);
		} else {
			EnumeratedInternalPredTable* ipt = new EnumeratedInternalPredTable();
			PredTable* pt = new PredTable(ipt, TableUtils::fullUniverse(nst->_sorts.size()));
			predinter(nst, pt);
		}
	} else {
		ParseInfo pi = nst->_pi;
		std::set<Predicate*> vp = noArPredInScope(nst->_name, pi);
		if (vp.empty())
			Error::undeclpred(toString(nst), pi);
		else if (vp.size() > 1) {
			std::set<Predicate*>::const_iterator it = vp.cbegin();
			Predicate* p1 = *it;
			++it;
			Predicate* p2 = *it;
			Error::overloadedpred(toString(nst), p1->pi(), p2->pi(), pi);
		} else {
			EnumeratedInternalPredTable* ipt = new EnumeratedInternalPredTable();
			PredTable* pt = new PredTable(ipt, TableUtils::fullUniverse((*(vp.cbegin()))->arity()));
			predinter(nst, pt);
		}
	}
}

void Insert::predinter(NSPair* nst, PredTable* t) const {
	ParseInfo pi = nst->_pi;
	if (nst->_sortsincluded) {
		if ((nst->_sorts).size() != t->arity())
			Error::incompatiblearity(toString(nst), pi);
		if (nst->_func)
			Error::prednameexpected(pi);
	}
	nst->includeArity(t->arity());
	Predicate* p = predInScope(nst->_name, pi);
	if (p != NULL && nst->_sortsincluded && (nst->_sorts).size() == t->arity()) {
		p = p->resolve(nst->_sorts);
	}
	if (p != NULL) {
		if (belongsToVoc(p)) {
			PredTable* nt = new PredTable(t->internTable(), _currstructure->universe(p));
			delete (t);
			PredInter* inter = _currstructure->inter(p);
			inter->ctpt(nt);
		} else {
			Error::prednotinstructvoc(toString(nst), _currstructure->name(), pi);
		}
	} else {
		Error::undeclpred(toString(nst), pi);
	}
	delete (nst);
}

void Insert::funcinter(NSPair* nst, FuncTable* t) const {
	ParseInfo pi = nst->_pi;
	if (nst->_sortsincluded) {
		if ((nst->_sorts).size() != t->arity() + 1)
			Error::incompatiblearity(toString(nst), pi);
		if (!(nst->_func))
			Error::funcnameexpected(pi);
	}
	nst->includeArity(t->arity());
	Function* f = funcInScope(nst->_name, pi);
	if (f && nst->_sortsincluded && (nst->_sorts).size() == t->arity() + 1)
		f = f->resolve(nst->_sorts);
	if (f) {
		if (belongsToVoc(f)) {
			FuncTable* nt = new FuncTable(t->internTable(), _currstructure->universe(f));
			delete (t);
			FuncInter* inter = _currstructure->inter(f);
			inter->funcTable(nt);
		} else
			Error::funcnotinstructvoc(toString(nst), _currstructure->name(), pi);
	} else
		Error::undeclfunc(toString(nst), pi);
	delete (nst);
}

void Insert::constructor(NSPair* nst) const {
	ParseInfo pi = nst->_pi;
	Function* f = 0;
	if (nst->_sortsincluded) {
		if (!(nst->_func))
			Error::funcnameexpected(pi);
		nst->includeFuncArity();
		f = funcInScope(nst->_name, pi);
		if (f)
			f = f->resolve(nst->_sorts);
		else
			Error::undeclfunc(toString(nst), pi);
	} else {
		std::set<Function*> vf = noArFuncInScope(nst->_name, pi);
		if (vf.empty())
			Error::undeclfunc(toString(nst), pi);
		else if (vf.size() > 1) {
			std::set<Function*>::const_iterator it = vf.cbegin();
			Function* f1 = *it;
			++it;
			Function* f2 = *it;
			Error::overloadedfunc(toString(nst), f1->pi(), f2->pi(), pi);
		} else
			f = *(vf.cbegin());
	}
	if (f) {
		if (belongsToVoc(f)) {
			UNAInternalFuncTable* uift = new UNAInternalFuncTable(f);
			FuncTable* ft = new FuncTable(uift, _currstructure->universe(f));
			FuncInter* inter = _currstructure->inter(f);
			inter->funcTable(ft);
		} else
			Error::funcnotinstructvoc(toString(nst), _currstructure->name(), pi);
	}
}

void Insert::sortinter(NSPair* nst, SortTable* t) {
	ParseInfo pi = nst->_pi;
	longname name = nst->_name;
	auto s = sortInScope(name, pi);
	if (nst->_sortsincluded) {
		if ((nst->_sorts).size() != 1)
			Error::incompatiblearity(toString(nst), pi);
		if (nst->_func)
			Error::prednameexpected(pi);
	}
	nst->includeArity(1);
	Predicate* p = predInScope(nst->_name, pi);
	if (p && nst->_sortsincluded && (nst->_sorts).size() == 1)
		p = p->resolve(nst->_sorts);
	if (s) {
		if (belongsToVoc(s)) {
			SortTable* st = _currstructure->inter(s);
			st->internTable(t->internTable());
			sortsOccurringInUserDefinedStructure.insert(s);
			delete (t);
		} else {
			Error::sortnotinstructvoc(toString(name), _currstructure->name(), pi);
		}
	} else if (p) {
		if (belongsToVoc(p)) {
			PredTable* pt = new PredTable(t->internTable(), _currstructure->universe(p));
			PredInter* i = _currstructure->inter(p);
			i->ctpt(pt);
			delete (t);
		} else {
			Error::prednotinstructvoc(toString(nst), _currstructure->name(), pi);
		}
	} else {
		Error::undeclpred(toString(nst), pi);
	}
	delete (nst);
}

bool Insert::interpretationSpecifiedByUser(Sort *s) const {
	return sortsOccurringInUserDefinedStructure.find(s) != sortsOccurringInUserDefinedStructure.cend();
}

void Insert::addElement(SortTable* s, int i) const {
	const DomainElement* d = createDomElem(i);
	s->add(d);
}

void Insert::addElement(SortTable* s, double f) const {
	const DomainElement* d = createDomElem(f);
	s->add(d);
}

void Insert::addElement(SortTable* s, std::string* e) const {
	const DomainElement* d = createDomElem(e);
	s->add(d);
}

void Insert::addElement(SortTable* s, const Compound* c) const {
	const DomainElement* d = createDomElem(c);
	s->add(d);
}

void Insert::addElement(SortTable* s, int i1, int i2) const {
	s->add(i1, i2);
}

void Insert::addElement(SortTable* s, char c1, char c2) const {
	for (char c = c1; c <= c2; ++c)
		addElement(s, StringPointer(string(1, c)));
}

SortTable* Insert::createSortTable() const {
	EnumeratedInternalSortTable* eist = new EnumeratedInternalSortTable();
	return new SortTable(eist);
}

void Insert::truepredinter(NSPair* nst) const {
	EnumeratedInternalPredTable* eipt = new EnumeratedInternalPredTable();
	PredTable* pt = new PredTable(eipt, Universe(vector<SortTable*>(0)));
	ElementTuple et;
	pt->add(et);
	predinter(nst, pt);
}

void Insert::falsepredinter(NSPair* nst) const {
	EnumeratedInternalPredTable* eipt = new EnumeratedInternalPredTable();
	PredTable* pt = new PredTable(eipt, Universe(vector<SortTable*>(0)));
	predinter(nst, pt);
}

PredTable* Insert::createPredTable(unsigned int arity) const {
	EnumeratedInternalPredTable* eipt = new EnumeratedInternalPredTable();
	PredTable* pt = new PredTable(eipt, TableUtils::fullUniverse(arity));
	return pt;
}

void Insert::addTuple(PredTable* pt, ElementTuple& tuple, YYLTYPE l) const {
	if (tuple.size() == pt->arity() || pt->empty()) {
		pt->add(tuple);
	} else {
		ParseInfo pi = parseinfo(l);
		Error::wrongarity(pi);
	}
}

void Insert::addTuple(PredTable* pt, YYLTYPE l) const {
	ElementTuple tuple;
	addTuple(pt, tuple, l);
}

const DomainElement* Insert::element(int i) const {
	return createDomElem(i);
}

const DomainElement* Insert::element(double d) const {
	return createDomElem(d);
}

const DomainElement* Insert::element(char c) const {
	return createDomElem(StringPointer(string(1, c)));
}

const DomainElement* Insert::element(std::string* s) const {
	return createDomElem(s);
}

const DomainElement* Insert::element(const Compound* c) const {
	return createDomElem(c);
}

FuncTable* Insert::createFuncTable(unsigned int arity) const {
	EnumeratedInternalFuncTable* eift = new EnumeratedInternalFuncTable();
	return new FuncTable(eift, TableUtils::fullUniverse(arity));
}

void Insert::addTupleVal(FuncTable* ft, ElementTuple& tuple, YYLTYPE l) const {
	if (ft->arity() == tuple.size() - 1) {
		ft->add(tuple);
	} else if (ft->empty()) {
		ft->add(tuple);
	} else {
		ParseInfo pi = parseinfo(l);
		Error::wrongarity(pi);
	}
}

void Insert::addTupleVal(FuncTable* ft, const DomainElement* d, YYLTYPE l) const {
	ElementTuple et(1, d);
	addTupleVal(ft, et, l);
}

void Insert::inter(NSPair* nsp, const longname& procedure, YYLTYPE l) const {
	ParseInfo pi = parseinfo(l);
	UserProcedure* up = procedureInScope(procedure, pi);
	string* proc = 0;
	if (up)
		proc = StringPointer(up->registryindex());
	else
		proc = LuaConnection::getProcedure(procedure, pi);
	if (proc) {
		vector<SortTable*> univ;
		if (nsp->_sortsincluded) {
			for (auto it = nsp->_sorts.cbegin(); it != nsp->_sorts.cend(); ++it) {
				if (*it) {
					univ.push_back(_currstructure->inter(*it));
				}
			}
			if (nsp->_func) {
				ProcInternalFuncTable* pift = new ProcInternalFuncTable(proc);
				FuncTable* ft = new FuncTable(pift, Universe(univ));
				funcinter(nsp, ft);
			} else {
				ProcInternalPredTable* pipt = new ProcInternalPredTable(proc);
				PredTable* pt = new PredTable(pipt, Universe(univ));
				predinter(nsp, pt);
			}
		} else {
			ParseInfo pi = nsp->_pi;
			std::set<Predicate*> vp = noArPredInScope(nsp->_name, pi);
			if (vp.empty())
				Error::undeclpred(toString(nsp), pi);
			else if (vp.size() > 1) {
				std::set<Predicate*>::const_iterator it = vp.cbegin();
				Predicate* p1 = *it;
				++it;
				Predicate* p2 = *it;
				Error::overloadedpred(toString(nsp), p1->pi(), p2->pi(), pi);
			} else {
				for (auto it = (*(vp.cbegin()))->sorts().cbegin(); it != (*(vp.cbegin()))->sorts().cend(); ++it) {
					if (*it) {
						univ.push_back(_currstructure->inter(*it));
					}
				}
				ProcInternalPredTable* pipt = new ProcInternalPredTable(proc);
				PredTable* pt = new PredTable(pipt, Universe(univ));
				predinter(nsp, pt);
			}
		}
	}
}

void Insert::emptythreeinter(NSPair* nst, const string& utf) {
	if (nst->_sortsincluded) {
		EnumeratedInternalPredTable* ipt = new EnumeratedInternalPredTable();
		PredTable* pt = new PredTable(ipt, TableUtils::fullUniverse(nst->_sorts.size()));
		if (nst->_func)
			threefuncinter(nst, utf, pt);
		else
			threepredinter(nst, utf, pt);
	} else {
		ParseInfo pi = nst->_pi;
		std::set<Predicate*> vp = noArPredInScope(nst->_name, pi);
		if (vp.empty())
			Error::undeclpred(toString(nst), pi);
		else if (vp.size() > 1) {
			std::set<Predicate*>::const_iterator it = vp.cbegin();
			Predicate* p1 = *it;
			++it;
			Predicate* p2 = *it;
			Error::overloadedpred(toString(nst), p1->pi(), p2->pi(), pi);
		} else {
			EnumeratedInternalPredTable* ipt = new EnumeratedInternalPredTable();
			PredTable* pt = new PredTable(ipt, TableUtils::fullUniverse((*(vp.cbegin()))->arity()));
			threepredinter(nst, utf, pt);
		}
	}
}

void Insert::threepredinter(NSPair* nst, const string& utf, PredTable* t) {
	ParseInfo pi = nst->_pi;
	if (nst->_sortsincluded) {
		if ((nst->_sorts).size() != t->arity())
			Error::incompatiblearity(toString(nst), pi);
		if (nst->_func)
			Error::prednameexpected(pi);
	}
	nst->includeArity(t->arity());
	Predicate* p = predInScope(nst->_name, pi);
	if (p && nst->_sortsincluded && (nst->_sorts).size() == t->arity())
		p = p->resolve(nst->_sorts);
	if (p) {
		if (p->arity() == 1 && p->sort(0)->pred() == p) {
			Error::threevalsort(p->name(), pi);
		} else {
			if (belongsToVoc(p)) {
				PredTable* nt = new PredTable(t->internTable(), _currstructure->universe(p));
				delete (t);
				switch (getUTF(utf, pi)) {
				case UTF_UNKNOWN:
					_unknownpredtables[p] = nt;
					break;
				case UTF_CT: {
					PredInter* pt = _currstructure->inter(p);
					pt->ct(nt);
					_cpreds[p] = UTF_CT;
					break;
				}
				case UTF_CF: {
					PredInter* pt = _currstructure->inter(p);
					pt->cf(nt);
					_cpreds[p] = UTF_CF;
					break;
				}
				case UTF_ERROR:
					break;
				}
			} else
				Error::prednotinstructvoc(toString(nst), _currstructure->name(), pi);
		}
	} else
		Error::undeclpred(toString(nst), pi);
	delete (nst);
}

void Insert::threefuncinter(NSPair* nst, const string& utf, PredTable* t) {
	ParseInfo pi = nst->_pi;
	if (nst->_sortsincluded) {
		if ((nst->_sorts).size() != t->arity())
			Error::incompatiblearity(toString(nst), pi);
		if (!(nst->_func))
			Error::funcnameexpected(pi);
	}
	nst->includeArity(t->arity() - 1);
	Function* f = funcInScope(nst->_name, pi);
	if (f && nst->_sortsincluded && (nst->_sorts).size() == t->arity())
		f = f->resolve(nst->_sorts);
	if (f) {
		if (belongsToVoc(f)) {
			PredTable* nt = new PredTable(t->internTable(), _currstructure->universe(f));
			delete (t);
			switch (getUTF(utf, pi)) {
			case UTF_UNKNOWN:
				_unknownfunctables[f] = nt;
				break;
			case UTF_CT: {
				PredInter* ft = _currstructure->inter(f)->graphInter();
				ft->ct(nt);
				_cfuncs[f] = UTF_CT;
				break;
			}
			case UTF_CF: {
				PredInter* ft = _currstructure->inter(f)->graphInter();
				ft->cf(nt);
				_cfuncs[f] = UTF_CF;
				break;
			}
			case UTF_ERROR:
				break;
			}
		} else
			Error::funcnotinstructvoc(toString(nst), _currstructure->name(), pi);
	} else
		Error::undeclfunc(toString(nst), pi);
}

void Insert::threepredinter(NSPair* nst, const string& utf, SortTable* t) {
	PredTable* pt = new PredTable(t->internTable(), TableUtils::fullUniverse(1));
	delete (t);
	threepredinter(nst, utf, pt);
}

void Insert::truethreepredinter(NSPair* nst, const string& utf) {
	EnumeratedInternalPredTable* eipt = new EnumeratedInternalPredTable();
	PredTable* pt = new PredTable(eipt, Universe(vector<SortTable*>(0)));
	ElementTuple et;
	pt->add(et);
	threepredinter(nst, utf, pt);
}

void Insert::falsethreepredinter(NSPair* nst, const string& utf) {
	EnumeratedInternalPredTable* eipt = new EnumeratedInternalPredTable();
	PredTable* pt = new PredTable(eipt, Universe(vector<SortTable*>(0)));
	threepredinter(nst, utf, pt);
}

pair<int, int>* Insert::range(int i1, int i2, YYLTYPE l) const {
	if (i1 > i2) {
		i2 = i1;
		Error::invalidrange(i1, i2, parseinfo(l));
	}
	return new pair<int, int>(i1, i2);
}

pair<char, char>* Insert::range(char c1, char c2, YYLTYPE l) const {
	if (c1 > c2) {
		c2 = c1;
		Error::invalidrange(c1, c2, parseinfo(l));
	}
	return new pair<char, char>(c1, c2);
}

const Compound* Insert::compound(NSPair* nst, const vector<const DomainElement*>& vte) const {
	ParseInfo pi = nst->_pi;
	if (nst->_sortsincluded) {
		if ((nst->_sorts).size() != vte.size() + 1)
			Error::incompatiblearity(toString(nst), pi);
		if (!(nst->_func))
			Error::funcnameexpected(pi);
	}
	nst->includeArity(vte.size());
	Function* f = funcInScope(nst->_name, pi);
	const Compound* c = 0;
	if (f && nst->_sortsincluded && (nst->_sorts).size() == vte.size() + 1)
		f = f->resolve(nst->_sorts);
	if (f) {
		if (belongsToVoc(f))
			return createCompound(f, vte);
		else
			Error::funcnotinstructvoc(toString(nst), _currstructure->name(), pi);
	} else
		Error::undeclfunc(toString(nst), pi);
	return c;
}

const Compound* Insert::compound(NSPair* nst) const {
	ElementTuple t;
	return compound(nst, t);
}

void Insert::predatom(NSPair* nst, const vector<ElRange>& args, bool t) const {
	ParseInfo pi = nst->_pi;
	if (nst->_sortsincluded) {
		if ((nst->_sorts).size() != args.size())
			Error::incompatiblearity(toString(nst), pi);
		if (nst->_func)
			Error::prednameexpected(pi);
	}
	nst->includeArity(args.size());
	Predicate* p = predInScope(nst->_name, pi);
	if (p && nst->_sortsincluded && (nst->_sorts).size() == args.size())
		p = p->resolve(nst->_sorts);
	if (p) {
		if (belongsToVoc(p)) {
			if (p->arity() == 1 && p == (*(p->sorts().cbegin()))->pred()) {
				Sort* s = *(p->sorts().cbegin());
				SortTable* st = _currstructure->inter(s);
				switch (args[0]._type) {
				case ERE_EL:
					st->add(args[0]._value._element);
					break;
				case ERE_INT:
					st->add(args[0]._value._intrange->first, args[0]._value._intrange->second);
					break;
				case ERE_CHAR:
					for (char c = args[0]._value._charrange->first; c != args[0]._value._charrange->second; ++c) {
						st->add(createDomElem(StringPointer(string(1, c))));
					}
					break;
				}
			} else {
				ElementTuple tuple(p->arity());
				for (unsigned int n = 0; n < args.size(); ++n) {
					switch (args[n]._type) {
					case ERE_EL:
						tuple[n] = args[n]._value._element;
						break;
					case ERE_INT:
						tuple[n] = createDomElem(args[n]._value._intrange->first);
						break;
					case ERE_CHAR:
						tuple[n] = createDomElem(StringPointer(string(1, args[n]._value._charrange->first)));
						break;
					}
				}
				PredInter* inter = _currstructure->inter(p);
				if (t)
					inter->makeTrue(tuple);
				else
					inter->makeFalse(tuple);
				while (true) {
					unsigned int n = 0;
					bool end = false;
					for (; not end && n < args.size(); ++n) {
						switch (args[n]._type) {
						case ERE_EL:
							break;
						case ERE_INT: {
							int current = tuple[n]->value()._int;
							if (current == args[n]._value._intrange->second) {
								current = args[n]._value._intrange->first;
							} else {
								++current;
								end = true;
							}
							tuple[n] = createDomElem(current);
							break;
						}
						case ERE_CHAR: {
							char current = tuple[n]->value()._string->operator[](0);
							if (current == args[n]._value._charrange->second) {
								current = args[n]._value._charrange->first;
							} else {
								++current;
								end = true;
							}
							tuple[n] = createDomElem(StringPointer(string(1, current)));
							break;
						}
						}
					}
					if (n < args.size()) {
						if (t)
							inter->makeTrue(tuple);
						else
							inter->makeFalse(tuple);
					} else
						break;
				}
			}
		} else
			Error::prednotinstructvoc(toString(nst), _currstructure->name(), pi);
	} else
		Error::undeclpred(toString(nst), pi);
	delete (nst);
}

void Insert::predatom(NSPair* nst, bool t) const {
	vector<ElRange> ver;
	predatom(nst, ver, t);
}

void Insert::funcatom(NSPair*, const vector<ElRange>&, const DomainElement*, bool) const {
	// TODO TODO TODO
}

void Insert::funcatom(NSPair* nst, const DomainElement* d, bool t) const {
	vector<ElRange> ver;
	funcatom(nst, ver, d, t);
}

vector<ElRange>* Insert::domaintuple(vector<ElRange>* dt, const DomainElement* d) const {
	dt->push_back(ElRange(d));
	return dt;
}

vector<ElRange>* Insert::domaintuple(vector<ElRange>* dt, pair<int, int>* p) const {
	dt->push_back(ElRange(p));
	return dt;
}

vector<ElRange>* Insert::domaintuple(vector<ElRange>* dt, pair<char, char>* p) const {
	dt->push_back(ElRange(p));
	return dt;
}

vector<ElRange>* Insert::domaintuple(const DomainElement* d) const {
	vector<ElRange>* dt = new vector<ElRange>(0);
	dt->push_back(ElRange(d));
	return dt;
}

vector<ElRange>* Insert::domaintuple(pair<int, int>* p) const {
	vector<ElRange>* dt = new vector<ElRange>(0);
	dt->push_back(ElRange(p));
	return dt;
}

vector<ElRange>* Insert::domaintuple(pair<char, char>* p) const {
	vector<ElRange>* dt = new vector<ElRange>(0);
	dt->push_back(ElRange(p));
	return dt;
}

const DomainElement* Insert::exec(const std::string& chunk) {
	return LuaConnection::execute(chunk);
}

void Insert::procarg(const string& argname) const {
	_currprocedure->addarg(argname);
}

template<class OptionValue>
void setOptionValue(Options* options, const string& opt, const OptionValue& val, const ParseInfo& pi) {
	if (not options->isOption(opt)) {
		Error::unknoption(opt, pi);
	}
	if (not options->isAllowedValue(opt, val)) {
		Error::wrongvalue(opt, convertToString(val), pi);
	}
	options->setValue(opt, val);
}

void Insert::option(const string& opt, const string& val, YYLTYPE l) const {
	setOptionValue(_curroptions, opt, val, parseinfo(l));
}

void Insert::option(const string& opt, double val, YYLTYPE l) const {
	setOptionValue(_curroptions, opt, val, parseinfo(l));
}

void Insert::option(const string& opt, int val, YYLTYPE l) const {
	setOptionValue(_curroptions, opt, val, parseinfo(l));
}

void Insert::option(const string& opt, bool val, YYLTYPE l) const {
	setOptionValue(_curroptions, opt, val, parseinfo(l));
}

void Insert::assignunknowntables() {
	// Assign the unknown predicate interpretations
	for (auto it = _unknownpredtables.cbegin(); it != _unknownpredtables.cend(); ++it) {
		auto pri = _currstructure->inter(it->first);
		auto ctable = _cpreds[it->first] == UTF_CT ? pri->ct() : pri->cf();
		auto pt = new PredTable(ctable->internTable(), ctable->universe());
		for (auto tit = it->second->begin(); not tit.isAtEnd(); ++tit) {
			pt->add(*tit);
		}
		_cpreds[it->first] == UTF_CT ? pri->pt(pt) : pri->pf(pt);
		delete (it->second);
	}
	// Assign the unknown function interpretations
	for (auto it = _unknownfunctables.cbegin(); it != _unknownfunctables.cend(); ++it) {
		auto pri = _currstructure->inter(it->first)->graphInter();
		auto ctable = _cfuncs[it->first] == UTF_CT ? pri->ct() : pri->cf();
		auto pt = new PredTable(ctable->internTable(), ctable->universe());
		for (auto tit = it->second->begin(); not tit.isAtEnd(); ++tit) {
			pt->add(*tit);
		}
		_cfuncs[it->first] == UTF_CT ? pri->pt(pt) : pri->pf(pt);
		delete (it->second);
	}
	_unknownpredtables.clear();
	_unknownfunctables.clear();
}<|MERGE_RESOLUTION|>--- conflicted
+++ resolved
@@ -682,29 +682,17 @@
 	if (v != NULL) {
 		usevocabulary(v);
 		_currvocabulary = v;
-<<<<<<< HEAD
 		if (_currstructure){
 			_currstructure->changeVocabulary(v);
 		}else if (_currtheory){
-=======
-		if (_currstructure) {
-			_currstructure->vocabulary(v);
-		} else if (_currtheory) {
->>>>>>> 53d84a32
 			_currtheory->vocabulary(v);
 		}
 	} else {
 		Error::undeclvoc(toString(vs), pi);
 		_currvocabulary = Vocabulary::std();
-<<<<<<< HEAD
 		if (_currstructure){
 			_currstructure->changeVocabulary(Vocabulary::std());
 		}else if (_currtheory){
-=======
-		if (_currstructure) {
-			_currstructure->vocabulary(Vocabulary::std());
-		} else if (_currtheory) {
->>>>>>> 53d84a32
 			_currtheory->vocabulary(Vocabulary::std());
 		}
 	}
