/****************************************************************
 * Copyright 2010-2012 Katholieke Universiteit Leuven
 *  
 * Use of this software is governed by the GNU LGPLv3.0 license
 * 
 * Written by Broes De Cat, Stef De Pooter, Johan Wittocx
 * and Bart Bogaerts, K.U.Leuven, Departement Computerwetenschappen,
 * Celestijnenlaan 200A, B-3001 Leuven, Belgium
 ****************************************************************/

#ifndef SIMPLEFUNCGENERATOR_HPP_
#define SIMPLEFUNCGENERATOR_HPP_

#include <vector>
#include "InstGenerator.hpp"

class FuncTable;
class DomElemContainer;
class DomainElement;
class Universe;

/**
 * Generator for a function when the range is output and there is an input/output pattern for the domain.
 */
class SimpleFuncGenerator: public InstGenerator {
private:
	const FuncTable* _function;
	InstGenerator* _univgen;
private:
	std::vector<const DomElemContainer*> _outvars;
	std::vector<unsigned int> _outpos;
	const DomElemContainer* _rangevar;
	bool _reset;

	std::vector<const DomElemContainer*> _vars;
	ElementTuple _currenttuple;

	std::vector<const DomElemContainer*> _invars;
	std::vector<unsigned int> _inpos;

	Universe _universe;

public:
	// NOTE: takes ownership of table
	SimpleFuncGenerator(const FuncTable* ft, const std::vector<Pattern>& pattern, const std::vector<const DomElemContainer*>& vars, const Universe& univ,
			const std::vector<unsigned int>& firstocc)
			: _function(ft), _rangevar(vars.back()), _vars(vars), _universe(univ) {
		Assert(pattern.back() == Pattern::OUTPUT);
		auto domainpattern = pattern;
		domainpattern.pop_back();

		std::vector<SortTable*> outtabs;
		for (unsigned int n = 0; n < domainpattern.size(); ++n) {
			switch (domainpattern[n]) {
			case Pattern::OUTPUT:
				if (firstocc[n] == n) {
					_outvars.push_back(vars[n]);
					outtabs.push_back(univ.tables()[n]);
				}
				_outpos.push_back(n);

				break;
			case Pattern::INPUT:
				_invars.push_back(vars[n]);
				_inpos.push_back(n);
				break;
			}
		}

		_univgen = GeneratorFactory::create(_outvars, outtabs);

		for (unsigned int i = 0; i < domainpattern.size(); ++i) {
			_currenttuple.push_back(_vars[i]->get());
		}
<<<<<<< HEAD
=======
		//_currenttuple.push_back(_rangevar->get());
>>>>>>> 063dc412
	}

	~SimpleFuncGenerator() {
		delete (_function);
		delete (_univgen);
	}

	// FIXME reimplement (clone generator)
	SimpleFuncGenerator* clone() const {
		return new SimpleFuncGenerator(*this);
	}

	void reset() {
		_reset = true;
	}

	void next() {
		if (_reset) {
			_reset = false;
			_univgen->begin();

			for (unsigned int i = 0; i < _vars.size() - 1; ++i) {
				_currenttuple[i] = _vars[i]->get();
			}
			for (unsigned int i = 0; i < _inpos.size(); ++i) {
				_currenttuple[_inpos[i]] = _invars[i]->get();
			}
		}
		if (_univgen->isAtEnd()) {
			notifyAtEnd();
		}

		for (unsigned int i = 0; i < _outpos.size(); ++i) {
			_currenttuple[_outpos[i]] = _outvars[i]->get();
		}
		_rangevar->operator =(_function->operator [](_currenttuple));

		_univgen->operator ++();
		if (_univgen->isAtEnd()) {
			notifyAtEnd();
		}
	}

	virtual void put(std::ostream& stream) {
		stream << toString(_function) << "(";
		bool begin = true;
		for (size_t n = 0; n < _vars.size() - 1; ++n) {
			if (not begin) {
				stream << ", ";
			}
			begin = false;
			stream << toString(_vars[n]);
			stream << toString(_universe.tables()[n]);
			for (auto i = _outpos.begin(); i < _outpos.end(); ++i) {
				if (n == *i) {
					stream << "(out)";
				}
			}
			for (auto i = _inpos.begin(); i < _inpos.end(); ++i) {
				if (n == *i) {
					stream << "(in)";
				}
			}
		}
		stream << "):" << toString(_rangevar) << toString(_universe.tables().back()) << "(out)";
	}
};

#endif /* SIMPLEFUNCGENERATOR_HPP_ */<|MERGE_RESOLUTION|>--- conflicted
+++ resolved
@@ -72,10 +72,6 @@
 		for (unsigned int i = 0; i < domainpattern.size(); ++i) {
 			_currenttuple.push_back(_vars[i]->get());
 		}
-<<<<<<< HEAD
-=======
-		//_currenttuple.push_back(_rangevar->get());
->>>>>>> 063dc412
 	}
 
 	~SimpleFuncGenerator() {
