/****************************************************************
 * Copyright 2010-2012 Katholieke Universiteit Leuven
 *  
 * Use of this software is governed by the GNU LGPLv3.0 license
 * 
 * Written by Broes De Cat, Stef De Pooter, Johan Wittocx
 * and Bart Bogaerts, K.U.Leuven, Departement Computerwetenschappen,
 * Celestijnenlaan 200A, B-3001 Leuven, Belgium
 ****************************************************************/

#ifndef GENERATORNODES_HPP_
#define GENERATORNODES_HPP_

class GeneratorNode {
private:
	bool atEnd;
protected:
	void notifyAtEnd() {
		atEnd = true;
	}

	bool _reset;
	inline void reset() {
		_reset = true;
	}

public:
	GeneratorNode()
			: atEnd(false), _reset(true) {
	}
	virtual ~GeneratorNode() {
	}

	inline bool isAtEnd() const {
		return atEnd;
	}
	virtual void next() = 0;
	inline void begin() {
		atEnd = false;
		reset();
		if (not isAtEnd()) {
			next();
		}
	}

	virtual void put(std::ostream& stream) = 0;
};

class LeafGeneratorNode: public GeneratorNode {
private:
	InstGenerator* _generator;
public:
	LeafGeneratorNode(InstGenerator* gt)
<<<<<<< HEAD
			: GeneratorNode(), _generator(gt) {
=======
			: GeneratorNode(), _generator(gt), _reset(true) {
		reset();
>>>>>>> 063dc412
	}

	~LeafGeneratorNode(){
		//delete(_generator);
	}

	virtual void next() {
		if (_reset) {
			_reset = false;
			_generator->begin();
		} else {
			_generator->operator ++();
		}
		if (_generator->isAtEnd()) {
			notifyAtEnd();
		}
	}

	virtual void put(std::ostream& stream) {
		stream <<  toString(_generator);
	}
};

class OneChildGeneratorNode: public GeneratorNode {
private:
	InstGenerator* _generator;
	GeneratorNode* _child;

public:
	OneChildGeneratorNode(InstGenerator* gt, GeneratorNode* c)
			: _generator(gt), _child(c) {
	}

	~OneChildGeneratorNode(){
		//delete(_generator);
		//delete(_child);
	}

	virtual void next() {
		if (_reset) {
			_reset = false;
			_generator->begin();
		} else {
			if (not _child->isAtEnd()) {
				_child->next();
			}
			if (not _child->isAtEnd()) {
				return;
			}
			_generator->operator ++();
		}
		// Here, the generator is at a new value
		for (; not _generator->isAtEnd(); _generator->operator ++()) {
			_child->begin();
			if (not _child->isAtEnd()) {
				return;
			}
		}
		if (_generator->isAtEnd()) {
			notifyAtEnd();
		}
	}

	virtual void put(std::ostream& stream) {
		stream << "generate: " << toString(_generator) << "\n";
		stream << tabs() << "then ";
		pushtab();
		stream << toString(_child);
		poptab();
	}
};

class TwoChildGeneratorNode: public GeneratorNode {
private:
	InstChecker* _checker;
	InstGenerator* _generator;
	GeneratorNode *_falsecheckbranch, *_truecheckbranch;

public:
	TwoChildGeneratorNode(InstChecker* c, InstGenerator* g, GeneratorNode* falsecheckbranch, GeneratorNode* truecheckbranch)
			: _checker(c), _generator(g), _falsecheckbranch(falsecheckbranch), _truecheckbranch(truecheckbranch) {
	}

	~TwoChildGeneratorNode(){
		/*delete(_checker);
		delete(_generator);
		delete(_falsecheckbranch);
		delete(_truecheckbranch);
	*/}

	virtual void next() {
		if (_reset) {
			_reset = false;
			_generator->begin();
		} else {
			if (_checker->check()) {
				if (_truecheckbranch->isAtEnd()) {
					_generator->operator ++();
				} else {
					_truecheckbranch->next();
					if (not _truecheckbranch->isAtEnd()) {
						return;
					}
				}
			} else {
				if (_falsecheckbranch->isAtEnd()) {
					_generator->operator ++();
				} else {
					_falsecheckbranch->next();
					if (not _falsecheckbranch->isAtEnd()) {
						return;
					}
				}
			}

		}
		// Here, the generator is at a new value
		for (; not _generator->isAtEnd(); _generator->operator ++()) {
			if (_checker->check()) {
				_truecheckbranch->begin();
				if (not _truecheckbranch->isAtEnd()) {
					return;
				}
			} else {
				_falsecheckbranch->begin();
				if (not _falsecheckbranch->isAtEnd()) {
					return;
				}
			}

		}
		if (_generator->isAtEnd()) {
			notifyAtEnd();
		}
	}

	virtual void put(std::ostream& stream) {
		stream << "generate: " << toString(_generator) << "\n";
		stream << tabs() << "if result is in " << toString(_checker)<<"\n";
		stream << tabs()<< "THEN\n";
		pushtab();
		stream << tabs() << toString(_truecheckbranch) << "\n";
		poptab();
		stream << tabs()<< "ELSE\n";
		pushtab();
		stream << tabs() <<  toString(_falsecheckbranch);
		poptab();
	}
};

#endif /* GENERATORNODES_HPP_ */<|MERGE_RESOLUTION|>--- conflicted
+++ resolved
@@ -51,16 +51,11 @@
 	InstGenerator* _generator;
 public:
 	LeafGeneratorNode(InstGenerator* gt)
-<<<<<<< HEAD
 			: GeneratorNode(), _generator(gt) {
-=======
-			: GeneratorNode(), _generator(gt), _reset(true) {
-		reset();
->>>>>>> 063dc412
 	}
 
 	~LeafGeneratorNode(){
-		//delete(_generator);
+		// TODO delete(_generator);
 	}
 
 	virtual void next() {
