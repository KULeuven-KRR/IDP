--- conflicted
+++ resolved
@@ -295,15 +295,11 @@
 	// TODO make this cheaper by adding domelem to index mappings
 	// TODO only create generator ONCE instead of multiple times if possible
 
-	if(_pattern.size()>0 && invars.size()>0){
+	//TODO: this doesn't work currently (wrong version of gcc? thus it is commented)
+	/*if(_pattern.size()>0 && invars.size()>0){
 		lookuptab.reserve(_table->size()._size* (invars.size()/_pattern.size())); // Prevents too many rehashes
-	}
-
-<<<<<<< HEAD
-	//TODO: this doesn't work currently (wrong version of gcc? thus it is commented)
-	//lookuptab.reserve(_table->size()._size);
-=======
->>>>>>> 92ccd7dd
+	}*/
+
 	for (auto it = _table->begin(); not it.isAtEnd(); ++it) {
 		CHECKTERMINATION
 
