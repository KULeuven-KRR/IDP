--- conflicted
+++ resolved
@@ -41,20 +41,12 @@
 template<typename Transformer, typename ReturnType, typename Construct, typename ... Values>
 ReturnType transform(Construct* object, Values ... parameters) {
 	Transformer t;
-<<<<<<< HEAD
-	if (getOption(IntType::GROUNDVERBOSITY) > 2) {
-=======
-	if (getOption(IntType::VERBOSE_TRANSFORMATIONS) > 0) {
->>>>>>> c9605bf3
+	if (getOption(IntType::VERBOSE_TRANSFORMATIONS) > 0) {
 		std::clog << tabs() << "Executing " << typeid(Transformer).name() << " on: " << nt() << toString(object) << "\n";
 		pushtab();
 	}
 	auto result = t.execute(object, parameters...);
-<<<<<<< HEAD
-	if (getOption(IntType::GROUNDVERBOSITY) > 2) {
-=======
-	if (getOption(IntType::VERBOSE_TRANSFORMATIONS) > 0) {
->>>>>>> c9605bf3
+	if (getOption(IntType::VERBOSE_TRANSFORMATIONS) > 0) {
 		poptab();
 		std::clog << tabs() << "Resulted in: " << nt() << toString(result) << "\n\n";
 	}
@@ -64,20 +56,12 @@
 template<typename Transformer, typename Construct, typename ... Values>
 void transform(Construct* object, Values ... parameters) {
 	Transformer t;
-<<<<<<< HEAD
-	if (getOption(IntType::GROUNDVERBOSITY) > 2) {
-=======
-	if (getOption(IntType::VERBOSE_TRANSFORMATIONS) > 0) {
->>>>>>> c9605bf3
+	if (getOption(IntType::VERBOSE_TRANSFORMATIONS) > 0) {
 		std::clog << tabs() << "Executing " << typeid(Transformer).name() << " on: " << nt() << toString(object) << "\n";
 		pushtab();
 	}
 	t.execute(object, parameters...);
-<<<<<<< HEAD
-	if (getOption(IntType::GROUNDVERBOSITY) > 2) {
-=======
-	if (getOption(IntType::VERBOSE_TRANSFORMATIONS) > 0) {
->>>>>>> c9605bf3
+	if (getOption(IntType::VERBOSE_TRANSFORMATIONS) > 0) {
 		poptab();
 		std::clog << tabs() << "Resulted in: " << nt() << toString(object) << "\n\n";
 	}
