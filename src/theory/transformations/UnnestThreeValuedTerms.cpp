/****************************************************************
 * Copyright 2010-2012 Katholieke Universiteit Leuven
 *  
 * Use of this software is governed by the GNU LGPLv3.0 license
 * 
 * Written by Broes De Cat, Stef De Pooter, Johan Wittocx
 * and Bart Bogaerts, K.U.Leuven, Departement Computerwetenschappen,
 * Celestijnenlaan 200A, B-3001 Leuven, Belgium
 ****************************************************************/

#include "UnnestThreeValuedTerms.hpp"
#include "IncludeComponents.hpp"

#include "theory/TheoryUtils.hpp"

using namespace std;
using namespace CPSupport;

bool UnnestThreeValuedTerms::shouldMove(Term* t) {
	if (not isAllowedToUnnest()) {
		return false;
	}

	switch (t->type()) {
	case TermType::FUNC: {
		auto ft = dynamic_cast<FuncTerm*>(t);
		if (_structure->inter(ft->function())->approxTwoValued()) {
			return false;
		}
		if (_cpsupport and _cpablefunction and eligibleForCP(ft, _vocabulary)) {
			return false;
		}
		return true;
	}
	case TermType::AGG: {
		auto at = dynamic_cast<AggTerm*>(t);
		if (SetUtils::approxTwoValued(at->set(), _structure)) {
			return false;
		}
		if (_cpsupport and _cpablefunction and eligibleForCP(at, _structure)) {
			return false;
		}
		return true;
	}
	case TermType::VAR:
	case TermType::DOM:
		return false;
	}
}

Formula* UnnestThreeValuedTerms::visit(PredForm* predform) {
	auto savedrel = _cpablerelation;
	if (_cpablerelation != TruthValue::False) {
		_cpablerelation = (_cpsupport and eligibleForCP(predform, _vocabulary)) ? TruthValue::True : TruthValue::False;
	}
	if (predform->isGraphedFunction() && _cpablerelation == TruthValue::True) {
		auto args = predform->args();
		args.pop_back();
		auto ft = new FuncTerm(dynamic_cast<Function*>(predform->symbol()), args, TermParseInfo()); // TODO parseinfo
		auto pf = new PredForm(predform->sign(), get(STDPRED::EQ), { ft, predform->args().back() }, predform->pi());
		return pf->accept(this);
	}

	// Optimization to prevent aggregate duplication (TODO might be done for functions too?)
	if (_cpsupport && not CPSupport::eligibleForCP(predform, _vocabulary)) {
		std::vector<Formula*> aggforms;
		for (uint i = 0; i < predform->args().size(); ++i) {
			auto origterm = predform->args().front();
			if(origterm->freeVars().size()!=0 || origterm->type()!=TermType::AGG){ // TODO handle free vars
				continue;
			}
			auto sort = origterm->sort();
			if (_structure != NULL && SortUtils::isSubsort(sort, get(STDSORT::INTSORT), _vocabulary)) {
				sort = TermUtils::deriveSmallerSort(origterm, _structure);
			}
			auto constant = new Function( { }, sort, origterm->pi());
			_vocabulary->add(constant);
			auto newterm = new FuncTerm(constant, { }, origterm->pi());
			predform->arg(i, newterm->clone());
			aggforms.push_back(new AggForm(SIGN::POS, newterm, CompType::EQ, dynamic_cast<AggTerm*>(origterm), FormulaParseInfo()));
		}
		if (aggforms.size() > 0) {
			aggforms.push_back(predform);
			auto boolform = new BoolForm(SIGN::POS, true, aggforms, predform->pi());
			return boolform->accept(this);
		}
	}

	auto result = UnnestTerms::visit(predform);

	_cpablerelation = savedrel;

	return result;
}

// TODO Add aggform (sum becomes cpable relation)
// TODO allow visiting of terms directly, setting that it is certain cpablerelation is true

<<<<<<< HEAD
	setNestingIsAllowed(saveAllowedToLeave);
	setAllowedToUnnest(savemovecontext);
=======
Term* UnnestThreeValuedTerms::visit(AggTerm* t) {
	auto savedcp = _cpablefunction;
	auto savedparent = _cpablerelation;
	if (_cpablerelation == TruthValue::True) {
		_cpablerelation = (_cpsupport and eligibleForCP(t, _structure)) ? TruthValue::True : TruthValue::False;
		_cpablefunction = _cpablerelation == TruthValue::True;
	} else {
		_cpablerelation = TruthValue::False;
		_cpablefunction = false;
	}

	auto result = UnnestTerms::visit(t);
>>>>>>> 42a369f5

	_cpablefunction = savedcp;
	_cpablerelation = savedparent;
	return result;
}

Term* UnnestThreeValuedTerms::visit(FuncTerm* t) {
	auto savedcp = _cpablefunction;
	auto savedparent = _cpablerelation;
	if (_cpablerelation == TruthValue::True) {
		_cpablefunction = _cpsupport and eligibleForCP(t, _structure);
	} else {
		_cpablefunction = false;
	}
	_cpablerelation = TruthValue::False;

	auto result = UnnestTerms::visit(t);

	_cpablefunction = savedcp;
	_cpablerelation = savedparent;
	return result;
}

Rule* UnnestThreeValuedTerms::visit(Rule* r) {
	// FIXME allowed to unnest non-recursively defined functions!
	auto savedrel = _cpablerelation;
	_cpablerelation = TruthValue::False;
	auto result = UnnestTerms::visit(r);
	_cpablerelation = savedrel;
	return result;
}<|MERGE_RESOLUTION|>--- conflicted
+++ resolved
@@ -64,9 +64,9 @@
 	// Optimization to prevent aggregate duplication (TODO might be done for functions too?)
 	if (_cpsupport && not CPSupport::eligibleForCP(predform, _vocabulary)) {
 		std::vector<Formula*> aggforms;
-		for (uint i = 0; i < predform->args().size(); ++i) {
+		for (size_t i = 0; i < predform->args().size(); ++i) {
 			auto origterm = predform->args().front();
-			if(origterm->freeVars().size()!=0 || origterm->type()!=TermType::AGG){ // TODO handle free vars
+			if (origterm->freeVars().size() != 0 || origterm->type() != TermType::AGG) { // TODO handle free vars
 				continue;
 			}
 			auto sort = origterm->sort();
@@ -96,10 +96,6 @@
 // TODO Add aggform (sum becomes cpable relation)
 // TODO allow visiting of terms directly, setting that it is certain cpablerelation is true
 
-<<<<<<< HEAD
-	setNestingIsAllowed(saveAllowedToLeave);
-	setAllowedToUnnest(savemovecontext);
-=======
 Term* UnnestThreeValuedTerms::visit(AggTerm* t) {
 	auto savedcp = _cpablefunction;
 	auto savedparent = _cpablerelation;
@@ -112,7 +108,6 @@
 	}
 
 	auto result = UnnestTerms::visit(t);
->>>>>>> 42a369f5
 
 	_cpablefunction = savedcp;
 	_cpablerelation = savedparent;
@@ -127,7 +122,11 @@
 	} else {
 		_cpablefunction = false;
 	}
-	_cpablerelation = TruthValue::False;
+	if (FuncUtils::isIntSum(t->function(), _structure->vocabulary()) or TermUtils::isTermWithIntFactor(t, _structure)) {
+		_cpablerelation = TruthValue::True;
+	} else {
+		_cpablerelation = TruthValue::False;
+	}
 
 	auto result = UnnestTerms::visit(t);
 
