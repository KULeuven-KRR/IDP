/****************************************************************
 * Copyright 2010-2012 Katholieke Universiteit Leuven
 *  
 * Use of this software is governed by the GNU LGPLv3.0 license
 * 
 * Written by Broes De Cat, Stef De Pooter, Johan Wittocx
 * and Bart Bogaerts, K.U.Leuven, Departement Computerwetenschappen,
 * Celestijnenlaan 200A, B-3001 Leuven, Belgium
****************************************************************/

#ifndef REMOVETHREEVALUEDTERMS_HPP_
#define REMOVETHREEVALUEDTERMS_HPP_

#include "IncludeComponents.hpp"
#include "UnnestTerms.hpp"
#include "utils/CPUtils.hpp"

class Vocabulary;
class Variable;
class AbstractStructure;
class PFSymbol;
class Formula;
class PredForm;
class Term;

/**
 *	Moves terms that are three-valued according to a given structure
 *	outside a given atom. The applied rewriting depends on the given context:
 *		- positive context:
 *			P(t) becomes	! x : t = x => P(x).
 *		- negative context:
 *			P(t) becomes	? x : t = x & P(x).
 *	The fact that the rewriting is non-recursive means that in the above example, term t
 *	can still contain terms that are three-valued according to the structure.
 *
 *	\param t			given object
 *	\param str			given structure
 *	\param context		given context
 *
 *	\return The rewritten formula. If no rewriting was needed, it is the same pointer as t.
 *	If rewriting was needed, t can be deleted, but not recursively (TODO).
 *
 *	For CP, when should we NOT unnest:
 *	For any type of relation which can be translated completely into CP!
 *	 => pred(f(t)...)
 *	 		if pred and f are cp-able, only unnest deeper than f
 *	 => agg(S) op t
 *	 		if agg with given functerms are cpable
 *
 */

enum class TruthValue{
	True, False, Unknown
};

class UnnestThreeValuedTerms: public UnnestTerms {
	VISITORFRIENDS()
private:
	bool _cpsupport;

	TruthValue _cpablerelation;
	bool _cpablefunction;

public:
	template<typename T>
<<<<<<< HEAD
	T execute(T t, AbstractStructure* str, Context context, bool cpsupport, bool nestingIsAllowed = false) {
=======
	T execute(T t, AbstractStructure* str, Context context, bool cpsupport) {
		Assert(str!=NULL);
>>>>>>> 42a369f5
		_structure = str;
		_vocabulary = str->vocabulary();
		setContext(context);
		setAllowedToUnnest(false);
<<<<<<< HEAD
		setNestingIsAllowed(nestingIsAllowed);
=======
		_cpablerelation = TruthValue::Unknown;
		_cpablefunction = false;
>>>>>>> 42a369f5
		_cpsupport = cpsupport;
		return t->accept(this);
	}

protected:
	bool shouldMove(Term*);
	Formula* visit(PredForm*);
	Term* visit(AggTerm*);
	Term* visit(FuncTerm*);
	Rule* visit(Rule* r);
};

#endif /* REMOVETHREEVALUEDTERMS_HPP_ */<|MERGE_RESOLUTION|>--- conflicted
+++ resolved
@@ -49,10 +49,6 @@
  *
  */
 
-enum class TruthValue{
-	True, False, Unknown
-};
-
 class UnnestThreeValuedTerms: public UnnestTerms {
 	VISITORFRIENDS()
 private:
@@ -63,22 +59,14 @@
 
 public:
 	template<typename T>
-<<<<<<< HEAD
-	T execute(T t, AbstractStructure* str, Context context, bool cpsupport, bool nestingIsAllowed = false) {
-=======
-	T execute(T t, AbstractStructure* str, Context context, bool cpsupport) {
+	T execute(T t, AbstractStructure* str, Context context, bool cpsupport, TruthValue cpablerelation = TruthValue::Unknown) {
 		Assert(str!=NULL);
->>>>>>> 42a369f5
 		_structure = str;
 		_vocabulary = str->vocabulary();
 		setContext(context);
 		setAllowedToUnnest(false);
-<<<<<<< HEAD
-		setNestingIsAllowed(nestingIsAllowed);
-=======
-		_cpablerelation = TruthValue::Unknown;
+		_cpablerelation = cpablerelation;
 		_cpablefunction = false;
->>>>>>> 42a369f5
 		_cpsupport = cpsupport;
 		return t->accept(this);
 	}
