/****************************************************************
 * Copyright 2010-2012 Katholieke Universiteit Leuven
 *  
 * Use of this software is governed by the GNU LGPLv3.0 license
 * 
 * Written by Broes De Cat, Stef De Pooter, Johan Wittocx
 * and Bart Bogaerts, K.U.Leuven, Departement Computerwetenschappen,
 * Celestijnenlaan 200A, B-3001 Leuven, Belgium
 ****************************************************************/

#include "DeriveTermBounds.hpp"

#include "IncludeComponents.hpp"
#include "structure/NumericOperations.hpp"

#include <numeric> // for accumulate
#include <algorithm> // for min_element and max_element
using namespace std;

void DeriveTermBounds::visit(const DomainTerm* t) {
	_minimum = t->value();
	_maximum = t->value();
}

void DeriveTermBounds::visit(const VarTerm* t) {
	Assert(_structure != NULL && t->sort() != NULL);
	auto domain = _structure->inter(t->sort());
	Assert(domain != NULL);
	if (not domain->approxFinite()) {
		throw BoundsUnderivableException();
	} else {
		_minimum = domain->first();
		_maximum = domain->last();
	}
}

inline STDFUNC operator++(STDFUNC& x) {
	return x = (STDFUNC) (((int) (x) + 1));
}
inline STDFUNC operator*(STDFUNC& x) {
	return x;
}

STDFUNC getStdFunction(Function* function) {
	Assert(function->builtin());
	for (auto i = STDFUNC::FIRST; i != STDFUNC::LAST; ++i) {
		if (is(function, *i)) {
			return *i;
		}
	}
	throw IdpException("Invalid code path"); // NOTE: should not get here as all builtin functions should be covered
}

void DeriveTermBounds::visit(const FuncTerm* t) {
	Assert(_structure != NULL);

	// Derive bounds on subterms
	traverse(t);
	bool cancalculate = true;
	//TODO: is this approach correct? Sometimes min might be calculated when Max = infty;..
	for (auto it = _subtermmaximums[_level].cbegin(); it != _subtermmaximums[_level].cend(); it++) {
		if (*it == NULL) {
			cancalculate = false;
		}
	}
	for (auto it = _subtermminimums[_level].cbegin(); it != _subtermminimums[_level].cend(); it++) {
		if (*it == NULL) {
			cancalculate = false;
		}
	}
	auto function = t->function();
	if (function->builtin() && cancalculate) {
		Assert(function->interpretation(_structure) != NULL);
		auto functable = function->interpretation(_structure)->funcTable();

		switch (getStdFunction(function)) {
		case STDFUNC::ADDITION:
			_minimum = (*functable)[_subtermminimums[_level]];
			_maximum = (*functable)[_subtermmaximums[_level]];
			break;
		case STDFUNC::SUBSTRACTION:
			_minimum = (*functable)[ElementTuple { _subtermminimums[_level][0], _subtermmaximums[_level][1] }];
			_maximum = (*functable)[ElementTuple { _subtermmaximums[_level][0], _subtermminimums[_level][1] }];
			break;
		case STDFUNC::ABS: {
			_minimum = createDomElem(0);
			auto absmin = (*functable)[_subtermminimums[_level]];
			auto absmax = (*functable)[_subtermminimums[_level]];
			_maximum = *absmin > *absmax? absmin:absmax;
			//IMPORTANT! do not use std::max on the pointers, else pointer arithmetic will be used instead of the domainelement compare
			break;
		}
		case STDFUNC::UNARYMINUS:
			_minimum = (*functable)[_subtermmaximums[_level]];
			_maximum = (*functable)[_subtermminimums[_level]];
			break;
		case STDFUNC::PRODUCT: {
			//It is possible that one of the elements is negative. Hence, we should consider all possible combinations.
<<<<<<< HEAD
			auto allpossibilities = std::vector<DomainElement> { *(*functable)[ElementTuple { _subtermminimums[_level][0], _subtermminimums[_level][1] }],
					*(*functable)[ElementTuple { _subtermminimums[_level][0], _subtermmaximums[_level][1] }], *(*functable)[ElementTuple {
							_subtermmaximums[_level][0], _subtermminimums[_level][1] }], *(*functable)[ElementTuple { _subtermmaximums[_level][0],
							_subtermmaximums[_level][1] }] };
			//IMPORTANT! do not use std::min_element and std::max_element on the pointers, else pointer arithmetic will be used instead of the domainelement compare
			auto minimumDE = *(std::min_element(allpossibilities.cbegin(), allpossibilities.cend()));
			auto maximumDE = *(std::max_element(allpossibilities.cbegin(), allpossibilities.cend()));
			if(minimumDE.type() == DomainElementType::DET_INT){
				_minimum = createDomElem(minimumDE.value()._int);
			} else {
				Assert(minimumDE.type() == DomainElementType::DET_DOUBLE)
				_minimum = createDomElem(minimumDE.value()._double);
			}
			if (maximumDE.type() == DomainElementType::DET_INT) {
				_maximum = createDomElem(maximumDE.value()._int);
			} else {
				Assert(maximumDE.type() == DomainElementType::DET_DOUBLE)
				_maximum = createDomElem(maximumDE.value()._double);

			}
			//THIS IS A HACK: we cannot use pointer arithmetic, but we need the original pointers, thus we request the domainelement with the right vaule again!
=======
			auto allpossibilities = ElementTuple {
					(*functable)[ElementTuple { _subtermminimums[_level][0], _subtermminimums[_level][1] }],
					(*functable)[ElementTuple { _subtermminimums[_level][0], _subtermmaximums[_level][1] }],
					(*functable)[ElementTuple { _subtermmaximums[_level][0], _subtermminimums[_level][1] }],
					(*functable)[ElementTuple { _subtermmaximums[_level][0], _subtermmaximums[_level][1] }]
			};
			_minimum = *(std::min_element(allpossibilities.cbegin(), allpossibilities.cend()));
			_maximum = *(std::max_element(allpossibilities.cbegin(), allpossibilities.cend()));
>>>>>>> c7e2ca09
			break;
		}
		case STDFUNC::MAXELEM: {
			auto domain = _structure->inter(t->sort());
			Assert(domain != NULL);
			if (domain->empty()) {
				throw BoundsUnderivableException();
			}
			_maximum = domain->last();
			_minimum = domain->last();
			break;
		}
		case STDFUNC::MINELEM: {
			auto domain = _structure->inter(t->sort());
			Assert(domain != NULL);
			if (domain->empty()) {
				throw BoundsUnderivableException();
			}
			_maximum = domain->first();
			_minimum = domain->first();
			break;
		}
		case STDFUNC::MODULO:
			_maximum = createDomElem(0);
			_minimum = _subtermmaximums[_level][1];
			break;
		case STDFUNC::DIVISION:
			throw BoundsUnderivableException(); // TODO
		case STDFUNC::EXPONENTIAL:
			throw BoundsUnderivableException(); // TODO
		case STDFUNC::SUCCESSOR:
			throw BoundsUnderivableException(); // TODO
		case STDFUNC::PREDECESSOR:
			throw BoundsUnderivableException(); // TODO
		}
	} else {
		Assert(t->sort() != NULL);
		auto domain = _structure->inter(t->sort());
		Assert(domain != NULL);
		if (not domain->approxFinite() or domain->empty()) { //FIXME: Never return NULL... return infinity thingies.
			throw BoundsUnderivableException();
		}
		_minimum = domain->first();
		_maximum = domain->last();
	}
}

const DomainElement* sumPositive(const DomainElement* a, const DomainElement* b) {
	auto zero = createDomElem(0);
	return domElemSum(max(a, zero, Compare<DomainElement>()), max(b, zero, Compare<DomainElement>()));
}

const DomainElement* sumNegative(const DomainElement* a, const DomainElement* b) {
	auto zero = createDomElem(0);
	return domElemSum(min(a, zero, Compare<DomainElement>()), min(b, zero, Compare<DomainElement>()));
}

bool absCompare(const DomainElement* a, const DomainElement* b) {
	return *domElemAbs(a) < *domElemAbs(b);
}

void DeriveTermBounds::visit(const AggTerm* t) {
	Assert(_structure != NULL && t->sort() != NULL);

	storeAndClearLists();

	auto neutral = createDomElem(0);
	if (t->function() == AggFunction::PROD) {
		neutral = createDomElem(1);
	}
	bool start = true;
	auto currentmin = neutral;
	auto currentmax = neutral;

	// Derive bounds of subterms of the set
	for (auto i = t->set()->getSets().cbegin(); i < t->set()->getSets().cend(); ++i) {
		_level++;
		(*i)->getSubTerm()->accept(this);
		// TODO might optimize the value if the condition is already known
		_level--;

		auto maxsize = (*i)->maxSize(_structure); // minsize always 1
		if (maxsize._type != TST_EXACT) {
			throw BoundsUnderivableException();
		}
		auto maxsizeElem = createDomElem(maxsize._size, NumType::CERTAINLYINT);

		switch (t->function()) {
		case AggFunction::CARD:
			currentmax = domElemSum(currentmax, maxsizeElem);
			break;
		case AggFunction::SUM:
			currentmax = domElemSum(currentmax, domElemProd(maxsizeElem, max(_maximum, neutral, Compare<DomainElement>())));
			currentmin = domElemSum(currentmin, domElemProd(maxsizeElem, min(_minimum, neutral, Compare<DomainElement>())));
			break;
		case AggFunction::PROD:
			currentmax = domElemProd(currentmax, domElemPow(maxsizeElem, max(_maximum, neutral, Compare<DomainElement>())));
			currentmin = domElemProd(currentmin, domElemPow(maxsizeElem, min(_minimum, neutral, Compare<DomainElement>())));
			break;
		case AggFunction::MIN:
			if (start) {
				currentmin = _minimum;
			} else {
				currentmin = min(_minimum, currentmin, Compare<DomainElement>());
			}
			break;
		case AggFunction::MAX:
			if (start) {
				currentmax = _maximum;
			} else {
				currentmax = max(_maximum, currentmax, Compare<DomainElement>());
			}
			break;
		}
		start = false;
		_minimum = NULL; // For safety
		_maximum = NULL; // For safety
	}

	_maximum = currentmax;
	_minimum = currentmin;

	if (t->function() == AggFunction::MIN) {
		_maximum = NULL;
		if (start) {
			_minimum = NULL;
		}
	}
	if (t->function() == AggFunction::MAX) {
		_minimum = NULL;
		if (start) {
			_maximum = NULL;
		}
	}
}<|MERGE_RESOLUTION|>--- conflicted
+++ resolved
@@ -96,11 +96,15 @@
 			break;
 		case STDFUNC::PRODUCT: {
 			//It is possible that one of the elements is negative. Hence, we should consider all possible combinations.
-<<<<<<< HEAD
-			auto allpossibilities = std::vector<DomainElement> { *(*functable)[ElementTuple { _subtermminimums[_level][0], _subtermminimums[_level][1] }],
-					*(*functable)[ElementTuple { _subtermminimums[_level][0], _subtermmaximums[_level][1] }], *(*functable)[ElementTuple {
-							_subtermmaximums[_level][0], _subtermminimums[_level][1] }], *(*functable)[ElementTuple { _subtermmaximums[_level][0],
-							_subtermmaximums[_level][1] }] };
+			auto min0 = _subtermminimums[_level][0];
+			auto min1 = _subtermminimums[_level][1];
+			auto max0 = _subtermmaximums[_level][0];
+			auto max1 = _subtermmaximums[_level][0];			
+			auto allpossibilities = std::vector<DomainElement> { 
+			                *(*functable)[ElementTuple { min0, min1 }],
+					*(*functable)[ElementTuple { min0, max1 }], 
+					*(*functable)[ElementTuple { max0, min1 }], 
+					*(*functable)[ElementTuple { max0, max1 }] };
 			//IMPORTANT! do not use std::min_element and std::max_element on the pointers, else pointer arithmetic will be used instead of the domainelement compare
 			auto minimumDE = *(std::min_element(allpossibilities.cbegin(), allpossibilities.cend()));
 			auto maximumDE = *(std::max_element(allpossibilities.cbegin(), allpossibilities.cend()));
@@ -118,16 +122,6 @@
 
 			}
 			//THIS IS A HACK: we cannot use pointer arithmetic, but we need the original pointers, thus we request the domainelement with the right vaule again!
-=======
-			auto allpossibilities = ElementTuple {
-					(*functable)[ElementTuple { _subtermminimums[_level][0], _subtermminimums[_level][1] }],
-					(*functable)[ElementTuple { _subtermminimums[_level][0], _subtermmaximums[_level][1] }],
-					(*functable)[ElementTuple { _subtermmaximums[_level][0], _subtermminimums[_level][1] }],
-					(*functable)[ElementTuple { _subtermmaximums[_level][0], _subtermmaximums[_level][1] }]
-			};
-			_minimum = *(std::min_element(allpossibilities.cbegin(), allpossibilities.cend()));
-			_maximum = *(std::max_element(allpossibilities.cbegin(), allpossibilities.cend()));
->>>>>>> c7e2ca09
 			break;
 		}
 		case STDFUNC::MAXELEM: {
