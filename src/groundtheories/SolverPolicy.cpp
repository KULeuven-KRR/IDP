/****************************************************************
 * Copyright 2010-2012 Katholieke Universiteit Leuven
 *  
 * Use of this software is governed by the GNU LGPLv3.0 license
 * 
 * Written by Broes De Cat, Stef De Pooter, Johan Wittocx
 * and Bart Bogaerts, K.U.Leuven, Departement Computerwetenschappen,
 * Celestijnenlaan 200A, B-3001 Leuven, Belgium
 ****************************************************************/

#include "groundtheories/SolverPolicy.hpp"

#include "IncludeComponents.hpp"
#include "inferences/grounding/grounders/LazyFormulaGrounders.hpp"
#include "inferences/grounding/grounders/DefinitionGrounders.hpp"

#include "inferences/grounding/GroundTermTranslator.hpp"

#include "external/Constraints.hpp"
#include "theorysolvers/PCSolver.hpp"

#include <cmath>

using namespace std;

inline MinisatID::Atom createAtom(int lit) {
	return MinisatID::Atom(abs(lit));
}

inline MinisatID::Literal createLiteral(int lit) {
	return MinisatID::Literal(abs(lit), lit < 0);
}

MinisatID::literallist createList(const litlist& origlist){
	MinisatID::literallist list;
	for(auto i=origlist.cbegin(); i<origlist.cend(); i++){
		list.push_back(createLiteral(*i));
	}
	return list;
}

template<typename Solver>
void SolverPolicy<Solver>::initialize(Solver* solver, int verbosity, GroundTermTranslator* termtranslator) {
	_solver = solver;
	_verbosity = verbosity;
	_termtranslator = termtranslator;
}

template<typename Solver>
void SolverPolicy<Solver>::polEndTheory(){
}

/*template<>
void SolverPolicy<MinisatID::FlatZincRewriter>::polEndTheory(){
	getSolver().finishParsing();
}*/

double test;

template<typename Solver>
inline MinisatID::Weight SolverPolicy<Solver>::createWeight(double weight) {
	if(modf(weight, &test)!=0){
		throw notyetimplemented("MinisatID does not support doubles yet.");
	}
	return int(weight);
}

template<typename Solver>
void SolverPolicy<Solver>::polAdd(const GroundClause& cl) {
	MinisatID::Disjunction clause;
	for (size_t n = 0; n < cl.size(); ++n) {
		clause.literals.push_back(createLiteral(cl[n]));
	}
	add(getSolver(), clause);
}

template<typename Solver>
void SolverPolicy<Solver>::polAdd(const TsSet& tsset, SetId setnr, bool weighted) {
	if (not weighted) {
		MinisatID::Set set;
		set.setID = setnr;
		for (size_t n = 0; n < tsset.size(); ++n) {
			set.literals.push_back(createLiteral(tsset.literal(n)));
		}
		add(getSolver(), set);
	} else {
		MinisatID::WSet set;
		set.setID = setnr;
		for (size_t n = 0; n < tsset.size(); ++n) {
			set.literals.push_back(createLiteral(tsset.literal(n)));
			set.weights.push_back(createWeight(tsset.weight(n)));
		}
		add(getSolver(), set);
	}
}

template<typename Solver>
void SolverPolicy<Solver>::polAdd(DefId defnr, PCGroundRule* rule) {
	polAddPCRule(defnr, rule->head(), rule->body(), (rule->type() == RuleType::CONJ), rule->recursive());
}

template<typename Solver>
void SolverPolicy<Solver>::polAdd(DefId defnr, AggGroundRule* rule) {
	polAddAggregate(defnr, rule->head(), rule->lower(), rule->setnr(), rule->aggtype(), TsType::RULE, rule->bound());
}

template<typename Solver>
void SolverPolicy<Solver>::polAdd(DefId defnr, Lit head, AggGroundRule* body, bool) {
	polAddAggregate(defnr, head, body->lower(), body->setnr(), body->aggtype(), TsType::RULE, body->bound());
}

template<typename Solver>
void SolverPolicy<Solver>::polAdd(Lit head, AggTsBody* body) {
	Assert(body->type() != TsType::RULE);
	//FIXME getIDForUndefined() should be replaced by the number the SOLVER takes as undefined
	polAddAggregate(getIDForUndefined(), head, body->lower(), body->setnr(), body->aggtype(), body->type(), body->bound());
}

template<typename Solver>
void SolverPolicy<Solver>::polAddWeightedSum(const MinisatID::Atom& head, const varidlist& varids, const intweightlist& weights, const int& bound, MinisatID::EqType rel) {
	MinisatID::CPSumWeighted sentence;
	sentence.head = head;
	sentence.varIDs = varids;
	sentence.weights = weights;
	sentence.bound = bound;
	sentence.rel = rel;
	add(getSolver(), sentence);
}

template<typename Solver>
void SolverPolicy<Solver>::polAdd(Lit tseitin, CPTsBody* body) {
	MinisatID::EqType comp;
	switch (body->comp()) {
	case CompType::EQ:
		comp = MinisatID::EqType::EQ;
		break;
	case CompType::NEQ:
		comp = MinisatID::EqType::NEQ;
		break;
	case CompType::LEQ:
		comp = MinisatID::EqType::LEQ;
		break;
	case CompType::GEQ:
		comp = MinisatID::EqType::GEQ;
		break;
	case CompType::LT:
		comp = MinisatID::EqType::L;
		break;
	case CompType::GT:
		comp = MinisatID::EqType::G;
		break;
	}
	CPTerm* left = body->left();
	CPBound right = body->right();
	if (sametypeid<CPVarTerm>(*left)) {
		CPVarTerm* term = dynamic_cast<CPVarTerm*>(left);
		polAddCPVariable(term->varid(), _termtranslator);
		if (right._isvarid) {
			polAddCPVariable(right._varid, _termtranslator);
			MinisatID::CPBinaryRelVar sentence;
			sentence.head = createAtom(tseitin);
			sentence.lhsvarID = term->varid();
			sentence.rhsvarID = right._varid;
			sentence.rel = comp;
			add(getSolver(), sentence);
		} else {
			MinisatID::CPBinaryRel sentence;
			sentence.head = createAtom(tseitin);
			sentence.varID = term->varid();
			sentence.bound = right._bound;
			sentence.rel = comp;
			add(getSolver(), sentence);
		}
	} else if (sametypeid<CPSumTerm>(*left)) {
		CPSumTerm* term = dynamic_cast<CPSumTerm*>(left);
		polAddCPVariables(term->varids(), _termtranslator);
		if (right._isvarid) {
			polAddCPVariable(right._varid, _termtranslator);
			varidlist varids = term->varids();
			intweightlist weights(term->varids().size(),1);

			int bound = 0;
			varids.push_back(right._varid);
			weights.push_back(-1);

			polAddWeightedSum(createAtom(tseitin), varids, weights, bound, comp);
		} else {
			intweightlist weights(term->varids().size(),1);
			polAddWeightedSum(createAtom(tseitin), term->varids(), weights, right._bound, comp);
		}
	} else {
		Assert(sametypeid<CPWSumTerm>(*left));
		CPWSumTerm* term = dynamic_cast<CPWSumTerm*>(left);
		polAddCPVariables(term->varids(), _termtranslator);
		if (right._isvarid) {
			polAddCPVariable(right._varid, _termtranslator);
			varidlist varids = term->varids();
			intweightlist weights = term->weights();

			int bound = 0;
			varids.push_back(right._varid);
			weights.push_back(-1);

			polAddWeightedSum(createAtom(tseitin), varids, weights, bound, comp);
		} else {
			polAddWeightedSum(createAtom(tseitin), term->varids(), term->weights(), right._bound, comp);
		}
	}
}

template<typename Solver>
void SolverPolicy<Solver>::polAdd(Lit tseitin, TsType type, const GroundClause& rhs, bool conjunction) {
	MinisatID::ImplicationType impltype;
	switch(type){
	case TsType::RULE:
		Assert(false);
		break;
	case TsType::IMPL:
		impltype = MinisatID::ImplicationType::IMPLIES;
		break;
	case TsType::RIMPL:
		impltype = MinisatID::ImplicationType::IMPLIEDBY;
		break;
	case TsType::EQ:
		impltype = MinisatID::ImplicationType::EQUIVALENT;
		break;
	}
	add(getSolver(), MinisatID::Implication(createLiteral(tseitin), impltype, createList(rhs), conjunction));
}

MinisatID::AggType convert(AggFunction agg){
	MinisatID::AggType type = MinisatID::AggType::CARD;
	switch (agg) {
	case AggFunction::CARD:
<<<<<<< HEAD
		type= MinisatID::AggType::CARD;
		break;
	case AggFunction::SUM:
		type= MinisatID::AggType::SUM;
		break;
	case AggFunction::PROD:
		type= MinisatID::AggType::PROD;
		break;
	case AggFunction::MIN:
		type= MinisatID::AggType::MIN;
		break;
	case AggFunction::MAX:
		type= MinisatID::AggType::MAX;
=======
		type = MinisatID::CARD;
		break;
	case AggFunction::SUM:
		type = MinisatID::SUM;
		break;
	case AggFunction::PROD:
		type = MinisatID::PROD;
		break;
	case AggFunction::MIN:
		type = MinisatID::MIN;
		break;
	case AggFunction::MAX:
		type = MinisatID::MAX;
>>>>>>> 37041fb1
		break;
	}
	return type;
}

template<typename Solver>
void SolverPolicy<Solver>::polAddAggregate(DefId definitionID, Lit head, bool lowerbound, SetId setnr, AggFunction aggtype, TsType sem, double bound) {
	MinisatID::Aggregate agg;
	agg.sign = lowerbound ? MinisatID::AggSign::LB : MinisatID::AggSign::UB;
	agg.setID = setnr;
	agg.type = convert(aggtype);
	switch (sem) {
	case TsType::EQ:
	case TsType::IMPL:
	case TsType::RIMPL:
		agg.sem = MinisatID::AggSem::COMP;
		break;
	case TsType::RULE:
		agg.sem = MinisatID::AggSem::DEF;
		break;
	}
	agg.defID = definitionID;
	agg.head = createAtom(head);
	agg.bound = createWeight(bound);
	add(getSolver(), agg);
}

template<typename Solver>
void SolverPolicy<Solver>::polAddCPVariables(const varidlist& varids, GroundTermTranslator* termtranslator) {
	for (auto it = varids.begin(); it != varids.end(); ++it) {
		polAddCPVariable(*it, termtranslator);
	}
}

template<typename Solver>
void SolverPolicy<Solver>::polAddCPVariable(const VarId& varid, GroundTermTranslator* termtranslator) {
	if (_addedvarids.find(varid) == _addedvarids.end()) {
		_addedvarids.insert(varid);
		SortTable* domain = termtranslator->domain(varid);
		Assert(domain != NULL);
		Assert(domain->approxFinite());
		if (domain->isRange()) {
			// the domain is a complete range from minvalue to maxvalue.
			MinisatID::CPIntVarRange cpvar;
			cpvar.varID = varid;
			cpvar.minvalue = domain->first()->value()._int;
			cpvar.maxvalue = domain->last()->value()._int;
<<<<<<< HEAD
			if (_verbosity > 0)
				std::clog << "[" << cpvar.minvalue << "," << cpvar.maxvalue << "]";
			add(getSolver(), cpvar);
=======
			getSolver().add(cpvar);
>>>>>>> 37041fb1
		} else {
			// the domain is not a complete range.
			MinisatID::CPIntVarEnum cpvar;
			cpvar.varID = varid;
			for (SortIterator it = domain->sortBegin(); not it.isAtEnd(); ++it) {
				int value = (*it)->value()._int;
				cpvar.values.push_back(value);
			}
<<<<<<< HEAD
			if (_verbosity > 0)
				std::clog << "}";
			add(getSolver(), cpvar);
=======
			getSolver().add(cpvar);
>>>>>>> 37041fb1
		}
	}
}

template<typename Solver>
void SolverPolicy<Solver>::polAddPCRule(DefId defnr, Lit head, litlist body, bool conjunctive, bool) {
	MinisatID::Rule rule;
	rule.head = createAtom(head);
	for (size_t n = 0; n < body.size(); ++n) {
		rule.body.push_back(createLiteral(body[n]));
	}
	rule.conjunctive = conjunctive;
	rule.definitionID = defnr;
	add(getSolver(), rule);
}

template<typename Solver>
void SolverPolicy<Solver>::polAddOptimization(AggFunction function, SetId setid) {
	MinisatID::MinimizeAgg minim;
	minim.setid = setid;
	minim.type = convert(function);
	add(getSolver(), minim);
}

template<typename Solver>
void SolverPolicy<Solver>::polAddOptimization(VarId varid) {
	MinisatID::MinimizeVar minim;
	minim.varID = varid;
	getSolver().add(minim);
}

class LazyRuleMon: public MinisatID::LazyGroundingCommand {
private:
	Lit lit;
	ElementTuple args;
	std::vector<DelayGrounder*> grounders;

public:
	LazyRuleMon(const Lit& lit, const ElementTuple& args, const std::vector<DelayGrounder*>& grounders)
			: lit(lit), args(args), grounders(grounders) {
	}

	virtual void requestGrounding() {
		if (not isAlreadyGround()) {
			notifyGrounded();
			for (auto i = grounders.begin(); i < grounders.end(); ++i) {
				(*i)->ground(lit, args);
			}
		}
	}
};

template<>
void SolverPolicy<PCSolver>::polNotifyUnknBound(Context context, const Lit& delaylit, const ElementTuple& args, std::vector<DelayGrounder*> grounders){
	auto mon = new LazyRuleMon(delaylit, args, grounders);
	auto literal = createLiteral(delaylit);
	if(context==Context::POSITIVE){ // In a positive context, should watch when the literal becomes false, or it's negation becomes true
		literal = not literal;
	}
	MinisatID::LazyGroundLit lc(context==Context::BOTH, literal, mon);
	add(getSolver(), lc);
}

typedef cb::Callback1<void, ResidualAndFreeInst*> callbackgrounding;
class LazyClauseMon: public MinisatID::LazyGroundingCommand {
private:
	ResidualAndFreeInst* inst;
	LazyGroundingManager const * const grounder;

public:
	LazyClauseMon(ResidualAndFreeInst* inst, LazyGroundingManager const * const grounder)
			: inst(inst), grounder(grounder) {
	}

	virtual void requestGrounding() {
		if (not isAlreadyGround()) {
			notifyGrounded();
			grounder->notifyDelayTriggered(inst);
		}
	}
};

template<>
void SolverPolicy<PCSolver>::polNotifyLazyResidual(ResidualAndFreeInst* inst, TsType type, LazyGroundingManager const* const grounder) {
	auto mon = new LazyClauseMon(inst, grounder);
	auto watchboth = type==TsType::RULE || type==TsType::EQ;
	auto lit = createLiteral(inst->residual);
	if(type==TsType::RIMPL){
		lit = not lit;
	}
	MinisatID::LazyGroundLit lc(watchboth, lit, mon);
	add(getSolver(), lc);
}

// Explicit instantiations
template class SolverPolicy<PCSolver>;<|MERGE_RESOLUTION|>--- conflicted
+++ resolved
@@ -232,7 +232,6 @@
 	MinisatID::AggType type = MinisatID::AggType::CARD;
 	switch (agg) {
 	case AggFunction::CARD:
-<<<<<<< HEAD
 		type= MinisatID::AggType::CARD;
 		break;
 	case AggFunction::SUM:
@@ -246,21 +245,6 @@
 		break;
 	case AggFunction::MAX:
 		type= MinisatID::AggType::MAX;
-=======
-		type = MinisatID::CARD;
-		break;
-	case AggFunction::SUM:
-		type = MinisatID::SUM;
-		break;
-	case AggFunction::PROD:
-		type = MinisatID::PROD;
-		break;
-	case AggFunction::MIN:
-		type = MinisatID::MIN;
-		break;
-	case AggFunction::MAX:
-		type = MinisatID::MAX;
->>>>>>> 37041fb1
 		break;
 	}
 	return type;
@@ -308,13 +292,7 @@
 			cpvar.varID = varid;
 			cpvar.minvalue = domain->first()->value()._int;
 			cpvar.maxvalue = domain->last()->value()._int;
-<<<<<<< HEAD
-			if (_verbosity > 0)
-				std::clog << "[" << cpvar.minvalue << "," << cpvar.maxvalue << "]";
 			add(getSolver(), cpvar);
-=======
-			getSolver().add(cpvar);
->>>>>>> 37041fb1
 		} else {
 			// the domain is not a complete range.
 			MinisatID::CPIntVarEnum cpvar;
@@ -323,19 +301,13 @@
 				int value = (*it)->value()._int;
 				cpvar.values.push_back(value);
 			}
-<<<<<<< HEAD
-			if (_verbosity > 0)
-				std::clog << "}";
 			add(getSolver(), cpvar);
-=======
-			getSolver().add(cpvar);
->>>>>>> 37041fb1
-		}
-	}
-}
-
-template<typename Solver>
-void SolverPolicy<Solver>::polAddPCRule(DefId defnr, Lit head, litlist body, bool conjunctive, bool) {
+		}
+	}
+}
+
+template<typename Solver>
+void SolverPolicy<Solver>::polAddPCRule(DefId defnr, Lit head, std::vector<int> body, bool conjunctive, bool arg_n) {
 	MinisatID::Rule rule;
 	rule.head = createAtom(head);
 	for (size_t n = 0; n < body.size(); ++n) {
@@ -358,7 +330,7 @@
 void SolverPolicy<Solver>::polAddOptimization(VarId varid) {
 	MinisatID::MinimizeVar minim;
 	minim.varID = varid;
-	getSolver().add(minim);
+	add(getSolver(), minim);
 }
 
 class LazyRuleMon: public MinisatID::LazyGroundingCommand {
