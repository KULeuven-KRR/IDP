--- conflicted
+++ resolved
@@ -228,30 +228,6 @@
 	getSolver().add(MinisatID::Implication(createLiteral(tseitin), impltype, createList(rhs), conjunction));
 }
 
-<<<<<<< HEAD
-template<typename Solver>
-void SolverPolicy<Solver>::polAddAggregate(DefId definitionID, Lit head, bool lowerbound, SetId setnr, AggFunction aggtype, TsType sem, double bound) {
-	MinisatID::Aggregate agg;
-	agg.sign = lowerbound ? MinisatID::AGGSIGN_LB : MinisatID::AGGSIGN_UB;
-	agg.setID = setnr;
-	switch (aggtype) {
-	case AggFunction::CARD:
-		agg.type = MinisatID::CARD;
-		break;
-	case AggFunction::SUM:
-		agg.type = MinisatID::SUM;
-		break;
-	case AggFunction::PROD:
-		agg.type = MinisatID::PROD;
-		break;
-	case AggFunction::MIN:
-		agg.type = MinisatID::MIN;
-		break;
-	case AggFunction::MAX:
-		agg.type = MinisatID::MAX;
-		break;
-	}
-=======
 MinisatID::AggType convert(AggFunction agg){
 	switch (agg) {
 	case AggFunction::CARD:
@@ -283,14 +259,13 @@
 }
 
 template<typename Solver>
-void SolverPolicy<Solver>::polAddAggregate(int definitionID, int head, bool lowerbound, int setnr, AggFunction aggtype, TsType sem, double bound) {
+void SolverPolicy<Solver>::polAddAggregate(DefId definitionID, Lit head, bool lowerbound, SetId setnr, AggFunction aggtype, TsType sem, double bound) {
 	MinisatID::Aggregate agg;
 	agg.sign = lowerbound ? MinisatID::AGGSIGN_LB : MinisatID::AGGSIGN_UB;
 	agg.setID = setnr;
 	agg.type = convert(aggtype);
 	if (_verbosity > 1)
 		std::clog << setnr << ' ';
->>>>>>> b0b50534
 	switch (sem) {
 	case TsType::EQ:
 	case TsType::IMPL:
@@ -301,6 +276,8 @@
 		agg.sem = MinisatID::DEF;
 		break;
 	}
+	if (_verbosity > 1)
+		std::clog << (lowerbound ? " >= " : " =< ") << bound << "\n";
 	agg.defID = definitionID;
 	agg.head = createAtom(head);
 	agg.bound = createWeight(bound);
