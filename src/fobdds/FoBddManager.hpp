--- conflicted
+++ resolved
@@ -127,19 +127,17 @@
 	const FOBDD* truebdd() const {
 		return _truebdd;
 	}
-
 	const FOBDD* falsebdd() const {
 		return _falsebdd;
 	}
 
 	bool isGoalbdd(bool goal, const FOBDD* bdd) const {
-		return (goal && isTruebdd(bdd)) || ((!goal) && isFalsebdd(bdd));
+		return (goal && isTruebdd(bdd)) || ((not goal) && isFalsebdd(bdd));
 	}
 
 	bool isTruebdd(const FOBDD* bdd) const {
 		return _truebdd == bdd;
 	}
-
 	bool isFalsebdd(const FOBDD* bdd) const {
 		return _falsebdd == bdd;
 	}
@@ -147,25 +145,21 @@
 	const FOBDDKernel* getAtomKernel(PFSymbol*, AtomKernelType, const std::vector<const FOBDDTerm*>&);
 	const FOBDDKernel* getQuantKernel(Sort* sort, const FOBDD* bdd);
 	const FOBDDKernel* getAggKernel(const FOBDDTerm* left, CompType comp, const FOBDDTerm* right);
-<<<<<<< HEAD
-=======
-
->>>>>>> 86d750be
+
 	const FOBDDEnumSetExpr* getEnumSetExpr(const std::vector<const FOBDDQuantSetExpr*>& subsets, Sort* sort);
 	//This method assumes that the formula is already bumped and that all quantified variables are already replaced by their debruynindices.
 	//If this is not the case, use setquantify!
 	const FOBDDQuantSetExpr* getQuantSetExpr(const std::vector<Sort*>& varsorts, const FOBDD* formula, const FOBDDTerm* term, Sort* sort);
-<<<<<<< HEAD
-=======
-
->>>>>>> 86d750be
+
 	const FOBDDVariable* getVariable(Variable* var);
 	const FOBDDDeBruijnIndex* getDeBruijnIndex(Sort* sort, unsigned int index);
 	const FOBDDTerm* getFuncTerm(Function* func, const std::vector<const FOBDDTerm*>& args);
 	const FOBDDTerm* getAggTerm(AggFunction func, const FOBDDEnumSetExpr* set);
 	const FOBDDDomainTerm* getDomainTerm(const DomainTerm* dt);
 	const FOBDDDomainTerm* getDomainTerm(Sort* sort, const DomainElement* value);
+
 	std::set<const FOBDDVariable*, CompareBDDVars> getVariables(const std::set<Variable*>& vars);
+
 	const FOBDD* negation(const FOBDD*);
 	const FOBDD* conjunction(const FOBDD*, const FOBDD*);
 	const FOBDD* disjunction(const FOBDD*, const FOBDD*);
@@ -174,14 +168,11 @@
 	const FOBDD* univquantify(const std::set<const FOBDDVariable*, CompareBDDVars>&, const FOBDD*);
 	const FOBDD* existsquantify(const std::set<const FOBDDVariable*, CompareBDDVars>&, const FOBDD*);
 	const FOBDD* ifthenelse(const FOBDDKernel*, const FOBDD* truebranch, const FOBDD* falsebranch);
+
 	const FOBDD* replaceFreeVariablesByIndices(const std::set<const FOBDDVariable*, CompareBDDVars>&, const FOBDD*);
-<<<<<<< HEAD
+
 	const FOBDDQuantSetExpr* setquantify(const std::vector<const FOBDDVariable*>& vars, const FOBDD* formula, const FOBDDTerm* term, Sort* sort);
-=======
-
-	const FOBDDQuantSetExpr* setquantify(const std::vector<const FOBDDVariable*>& vars, const FOBDD* formula, const FOBDDTerm* term, Sort* sort);
-
->>>>>>> 86d750be
+
 	//All of the "subsitute" methods substitute their first argument (or the first argument of the map) by the second.
 	const FOBDD* substitute(const FOBDD*, const std::map<const FOBDDVariable*, const FOBDDVariable*>&);
 	const FOBDD* substitute(const FOBDD*, const std::map<const FOBDDDeBruijnIndex*, const FOBDDVariable*>&);
@@ -190,10 +181,7 @@
 	const FOBDD* substitute(const FOBDD*, const FOBDDVariable*, const FOBDDDeBruijnIndex*);
 	const FOBDDKernel* substitute(const FOBDDKernel*, const FOBDDDomainTerm*, const FOBDDVariable*);
 	const FOBDD* substitute(const FOBDD*, const std::map<const FOBDDVariable*, const FOBDDTerm*>&);
-<<<<<<< HEAD
-=======
-
->>>>>>> 86d750be
+
 	bool contains(const FOBDDKernel*, Variable*);
 	bool contains(const FOBDDKernel*, const FOBDDVariable*);
 	bool contains(const FOBDD*, const FOBDDVariable*);
@@ -201,41 +189,25 @@
 	bool contains(const FOBDDTerm*, const FOBDDTerm*);
 	bool containsFuncTerms(const FOBDDKernel*);
 	bool containsFuncTerms(const FOBDD*);
+
 	Formula* toFormula(const FOBDD*);
 	Formula* toFormula(const FOBDDKernel*);
 	Term* toTerm(const FOBDDTerm*);
-<<<<<<< HEAD
-	//these calculations (nranswers, chances, ...) seem to be non-manager-specific and might be moved to the bdd and kernel itself.
-	//TODO: Do this after some tests have been written
-	//NOTE: estimation-algorithms have not been reviewed yet
-	double estimatedNrAnswers(const FOBDDKernel*, const std::set<const FOBDDVariable*, CompareBDDVars>&, const std::set<const FOBDDDeBruijnIndex*>&,
-			const AbstractStructure*);
-	double estimatedNrAnswers(const FOBDD*, const std::set<const FOBDDVariable*, CompareBDDVars>&, const std::set<const FOBDDDeBruijnIndex*>&,
-			const AbstractStructure*);
-	double estimatedCostAll(bool, const FOBDDKernel*, const std::set<const FOBDDVariable*, CompareBDDVars>&, const std::set<const FOBDDDeBruijnIndex*>&,
-			const AbstractStructure*);
-	double estimatedCostAll(const FOBDD*, const std::set<const FOBDDVariable*, CompareBDDVars>&, const std::set<const FOBDDDeBruijnIndex*>&,
-			const AbstractStructure*);
+
 	void optimizeQuery(const FOBDD*, const std::set<const FOBDDVariable*, CompareBDDVars>&, const std::set<const FOBDDDeBruijnIndex*>&,
 			const AbstractStructure*);
-=======
-
-	void optimizeQuery(const FOBDD*, const std::set<const FOBDDVariable*, CompareBDDVars>&, const std::set<const FOBDDDeBruijnIndex*>&,
-			const AbstractStructure*);
-
->>>>>>> 86d750be
+
 	const FOBDD* makeMoreFalse(const FOBDD*, const std::set<const FOBDDVariable*, CompareBDDVars>&, const std::set<const FOBDDDeBruijnIndex*>&,
 			const AbstractStructure*, double weight_per_ans);
 	const FOBDD* makeMoreTrue(const FOBDD*, const std::set<const FOBDDVariable*, CompareBDDVars>&, const std::set<const FOBDDDeBruijnIndex*>&,
 			const AbstractStructure*, double weight_per_ans);
-<<<<<<< HEAD
-=======
-
->>>>>>> 86d750be
+
 	const FOBDD* simplify(const FOBDD*); //!< apply arithmetic simplifications to the given bdd
+
 	const FOBDD* getBDD(const FOBDD* bdd, FOBDDManager*); //!< Given a bdd and the manager that created the bdd,
-	//!< this function returns the same bdd, but created
-	//!< by the manager 'this'
+														  //!< this function returns the same bdd, but created
+														  //!< by the manager 'this'
+
 	/**
 	 * Try to rewrite the given arithmetic kernel such that the right-hand side is the given argument,
 	 * and such that the given argument does not occur in the left-hand side.
@@ -246,7 +218,9 @@
 	 * Only guaranteed to work correctly on variables and indices with a FOBDDAtomKernel.
 	 */
 	const FOBDDTerm* solve(const FOBDDKernel* kernel, const FOBDDTerm* rhs); //TODO review, currently only works for  "="...
+
 	bool containsPartialFunctions(const FOBDDTerm*); //!< Returns true iff the given term is partial
+
 	int longestbranch(const FOBDDKernel*);
 	int longestbranch(const FOBDD*);
 
@@ -257,6 +231,7 @@
 	KernelOrder newOrder(const std::vector<const FOBDDTerm*>& args);
 	KernelOrder newOrderForQuantifiedBDD(const FOBDD* bdd);
 	KernelOrder newOrder(const FOBDDAggTerm* aggterm);
+
 	FOBDD* addBDD(const FOBDDKernel* kernel, const FOBDD* falsebranch, const FOBDD* truebranch);
 	FOBDDAtomKernel* addAtomKernel(PFSymbol* symbol, AtomKernelType akt, const std::vector<const FOBDDTerm*>& args);
 	FOBDDQuantKernel* addQuantKernel(Sort* sort, const FOBDD* bdd);
@@ -268,42 +243,20 @@
 	FOBDDDomainTerm* addDomainTerm(Sort* sort, const DomainElement* value);
 	FOBDDEnumSetExpr* addEnumSetExpr(const std::vector<const FOBDDQuantSetExpr*>& subsets, Sort* sort);
 	FOBDDQuantSetExpr* addQuantSetExpr(const std::vector<Sort*>& varsorts, const FOBDD* formula, const FOBDDTerm* term, Sort* sort);
-<<<<<<< HEAD
-=======
-
->>>>>>> 86d750be
+
 	void clearDynamicTables();
+
 	const FOBDD* quantify(Sort* sort, const FOBDD* bdd);
-<<<<<<< HEAD
-	std::set<const FOBDDVariable*, CompareBDDVars> variables(const FOBDDKernel*);
-	std::set<const FOBDDVariable*, CompareBDDVars> variables(const FOBDD*);
-	std::set<const FOBDDDeBruijnIndex*> indices(const FOBDDKernel*);
-	std::set<const FOBDDDeBruijnIndex*> indices(const FOBDD*);
+
 	std::map<const FOBDDKernel*, tablesize> kernelUnivs(const FOBDD*, const AbstractStructure* structure);
-	std::vector<Path> pathsToFalse(const FOBDD* bdd);
-	std::set<const FOBDDKernel*> nonnestedkernels(const FOBDD* bdd);
-	std::set<const FOBDDKernel*> allkernels(const FOBDD* bdd);
-	std::map<const FOBDDKernel*, double> kernelAnswers(const FOBDD*, const AbstractStructure*);
-	double estimatedChance(const FOBDDKernel*, const AbstractStructure*);
-	double estimatedChance(const FOBDDQuantKernel*, const AbstractStructure*);
-	double estimatedChance(const FOBDDAtomKernel*, const AbstractStructure*);
-	double estimatedChance(const FOBDDAggKernel*, const AbstractStructure*);
-	double estimatedChance(const FOBDD*, const AbstractStructure*);
-	const FOBDDTerm* invert(const FOBDDTerm*);
+
 	const FOBDD* makeMore(bool goal, const FOBDD*, const std::set<const FOBDDVariable*, CompareBDDVars>&, const std::set<const FOBDDDeBruijnIndex*>&,
 			const AbstractStructure*, double weight_per_ans); //Depending on goal, makes more pieces of the BDD true or false
-=======
-
-	std::map<const FOBDDKernel*, tablesize> kernelUnivs(const FOBDD*, const AbstractStructure* structure);
-
-	const FOBDD* makeMore(bool goal, const FOBDD*, const std::set<const FOBDDVariable*, CompareBDDVars>&, const std::set<const FOBDDDeBruijnIndex*>&,
-			const AbstractStructure*, double weight_per_ans); //Depending on goal, makes more pieces of the BDD true or false
 
 	const FOBDDTerm* invert(const FOBDDTerm*);
 
->>>>>>> 86d750be
 	void moveDown(const FOBDDKernel*); //!< Swap the given kernel with its successor in the kernelorder
-	void moveUp(const FOBDDKernel*);
+	void moveUp(const FOBDDKernel*); //!< Swap the given kernel with its predecessor in the kernelorder
 };
 
 std::set<const FOBDDVariable*, CompareBDDVars> variables(const FOBDDKernel*, FOBDDManager* manager);
