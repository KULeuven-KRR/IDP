--- conflicted
+++ resolved
@@ -1072,6 +1072,7 @@
 	}
 }
 
+
 const FOBDD* FOBDDManager::simplify(const FOBDD* bdd) {
 	UngraphFunctions far(this);
 	bdd = far.FOBDDVisitor::change(bdd);
@@ -1313,6 +1314,7 @@
 	return contains(kernel, var);
 }
 
+
 /**
  * Returns all paths in the given bdd that end in the node 'false'
  * Each path is represented by a vector of pairs of booleans and kernels.
@@ -1462,8 +1464,8 @@
 		const set<const FOBDDDeBruijnIndex*>& indices, const AbstractStructure* structure, double weightPerAns) {
 	// Recursive call
 	//TotalBddCost is the total cost of evaluating a bdd + the cost of all answers that are still present.
-	double bddCost = estimatedCostAll(bdd, vars, indices, structure);
-	double bddAnswers = estimatedNrAnswers(bdd, vars, indices, structure);
+	double bddCost = BddStatistics::estimateCostAll(bdd, vars, indices, structure,this);
+	double bddAnswers = BddStatistics::estimateNrAnswers(bdd, vars, indices, structure,this);
 	double totalBddCost = getMaxElem<double>();
 	if (bddCost + (bddAnswers * weightPerAns) < totalBddCost) {
 		totalBddCost = bddCost + (bddAnswers * weightPerAns);
@@ -1476,17 +1478,11 @@
 	if (isTruebdd(bdd) || isFalsebdd(bdd)) {
 		return bdd;
 	} else {
-<<<<<<< HEAD
-		// Split variables:
+		// Split variables
 		// * kernelvars and kernelindices are all vars and indices that appear in the kernel.
 		// * branchvars and branchidices are the rest.
-		auto kernelvars = variables(bdd->kernel());
-		auto kernelindices = FOBDDManager::indices(bdd->kernel());
-=======
-		// Split variables
 		auto kernelvars = variables(bdd->kernel(), this);
 		auto kernelindices = indices(bdd->kernel(), this);
->>>>>>> 86d750be
 		set<const FOBDDVariable*, CompareBDDVars> branchvars;
 		set<const FOBDDDeBruijnIndex*> branchindices;
 		for (auto it = vars.cbegin(); it != vars.cend(); ++it) {
@@ -1499,45 +1495,27 @@
 		}
 
 		// Recursive call
-<<<<<<< HEAD
 		//TotalBddCost is the total cost of evaluating a bdd + the cost of all answers that are still present.
-		auto totalBddCost = getTotalWeigthedCost(bdd, vars, indices, structure, weightPerAns);
+		auto totalBddCost = getTotalWeigthedCost(bdd, vars, ind, structure, weightPerAns);
 
 		if (isGoalbdd(not goal, bdd->falsebranch())) {
 			//If the falsebranch is a bdd we are not interested in, we might just return the truebranch,
 			// which will in general have a lower cost, but might provide for more answers.
-			auto totalBranchCost = getTotalWeigthedCost(bdd->truebranch(), vars, indices, structure, weightPerAns);
-=======
-		double bddCost = BddStatistics::estimateCostAll(bdd, vars, ind, structure, this);
-		double bddAnswers = BddStatistics::estimateNrAnswers(bdd, vars, ind, structure, this);
-		double totalBddCost = getMaxElem<double>();
-		if (bddCost + (bddAnswers * weightPerAns) < totalBddCost) {
-			totalBddCost = bddCost + (bddAnswers * weightPerAns);
-		}
-
-		if (isGoalbdd(not goal, bdd->falsebranch())) {
-			double branchCost = BddStatistics::estimateCostAll(bdd->truebranch(), vars, ind, structure, this);
-			double branchAnswers = BddStatistics::estimateNrAnswers(bdd->truebranch(), vars, ind, structure, this);
-			double totalBranchCost = getMaxElem<double>();
-			if (branchCost + (branchAnswers * weightPerAns) < totalBranchCost) {
-				totalBranchCost = branchCost + (branchAnswers * weightPerAns);
-			}
->>>>>>> 86d750be
+			auto totalBranchCost = getTotalWeigthedCost(bdd->truebranch(), vars, ind, structure, weightPerAns);
 			if (totalBranchCost < totalBddCost) { //Note: smaller branch, so lower cost, but one answer less.
 				return makeMore(goal, bdd->truebranch(), vars, ind, structure, weightPerAns);
 			}
 		} else if (isGoalbdd(not goal, bdd->truebranch())) {
-<<<<<<< HEAD
 			//If the truebranch is a bdd we are not interested in, we might just return the falsebranch,
 			// which will in general have a lower cost, but might provide for more answers.
-			auto totalBranchCost = getTotalWeigthedCost(bdd->falsebranch(), vars, indices, structure, weightPerAns);
+			auto totalBranchCost = getTotalWeigthedCost(bdd->falsebranch(), vars, ind, structure, weightPerAns);
 			if (totalBranchCost < totalBddCost) { //Note: smaller branch, so lower cost, but one answer less.
-				return makeMore(goal, bdd->falsebranch(), vars, indices, structure, weightPerAns);
+				return makeMore(goal, bdd->falsebranch(), vars, ind, structure, weightPerAns);
 			}
 		}
 
 		//Number of answers in the kernel.
-		double kernelAnswers = estimatedNrAnswers(bdd->kernel(), kernelvars, kernelindices, structure);
+		double kernelAnswers = BddStatistics::estimateNrAnswers(bdd->kernel(), kernelvars, kernelindices, structure, this);
 
 		//For the true and false branch, we calculate the weight as follows:
 		//The cost of one answer in truebranch is weight * kernelanswers (they speak about different variables)
@@ -1545,26 +1523,7 @@
 		const FOBDD* newtrue = makeMore(goal, bdd->truebranch(), branchvars, branchindices, structure, trueBranchWeight);
 
 		tablesize kernelUnivSize = univNrAnswers(kernelvars, kernelindices, structure);
-		double chance = estimatedChance(bdd->kernel(), structure);
-=======
-			double branchcost = BddStatistics::estimateCostAll(bdd->falsebranch(), vars, ind, structure, this);
-			double branchans = BddStatistics::estimateNrAnswers(bdd->falsebranch(), vars, ind, structure, this);
-			double totalbranchcost = getMaxElem<double>();
-			if (branchcost + (branchans * weightPerAns) < totalbranchcost) {
-				totalbranchcost = branchcost + (branchans * weightPerAns);
-			}
-			if (totalbranchcost < totalBddCost) {
-				return makeMore(goal, bdd->falsebranch(), vars, ind, structure, weightPerAns);
-			}
-		}
-
-		double kernelAnswers = BddStatistics::estimateNrAnswers(bdd->kernel(), kernelvars, kernelindices, structure, this);
-		double trueBranchWeight = (kernelAnswers * weightPerAns < getMaxElem<double>()) ? kernelAnswers * weightPerAns : getMaxElem<double>();
-		const FOBDD* newtrue = makeMore(goal, bdd->truebranch(), branchvars, branchindices, structure, trueBranchWeight);
-
-		tablesize allKernelAnswers = univNrAnswers(kernelvars, kernelindices, structure);
 		double chance = BddStatistics::estimateChance(bdd->kernel(), structure, this);
->>>>>>> 86d750be
 		double kernelFalseAnswers;
 		if (kernelUnivSize._type == TST_APPROXIMATED || kernelUnivSize._type == TST_EXACT) {
 			kernelFalseAnswers = kernelUnivSize._size * (1 - chance);
@@ -1581,13 +1540,8 @@
 		double falsebranchweight = (kernelFalseAnswers * weightPerAns < getMaxElem<double>()) ? kernelFalseAnswers * weightPerAns : getMaxElem<double>();
 		const FOBDD* newfalse = makeMore(goal, bdd->falsebranch(), branchvars, branchindices, structure, falsebranchweight);
 		if (newtrue != bdd->truebranch() || newfalse != bdd->falsebranch()) {
-<<<<<<< HEAD
-			return makeMore(goal, getBDD(bdd->kernel(), newtrue, newfalse), vars, indices, structure, weightPerAns);
+			return makeMore(goal, getBDD(bdd->kernel(), newtrue, newfalse), vars, ind, structure, weightPerAns);
 		} else {
-=======
-			return makeMore(goal, getBDD(bdd->kernel(), newtrue, newfalse), vars, ind, structure, weightPerAns);
-		} else
->>>>>>> 86d750be
 			return bdd;
 		}
 	}
