/****************************************************************
 * Copyright 2010-2012 Katholieke Universiteit Leuven
 *
 * Use of this software is governed by the GNU LGPLv3.0 license
 *
 * Written by Broes De Cat, Stef De Pooter, Johan Wittocx
 * and Bart Bogaerts, K.U.Leuven, Departement Computerwetenschappen,
 * Celestijnenlaan 200A, B-3001 Leuven, Belgium
 ****************************************************************/

#include <cmath> // double std::abs(double) and double std::pow(double,double)
#include <cstdlib> // int std::abs(int)
#include <sstream>
#include <iostream>
#include <typeinfo>
#include "common.hpp"
#include "vocabulary.hpp"
#include "structure.hpp"
#include "error.hpp"
#include "GeneralUtils.hpp"
#include "fobdds/FoBdd.hpp"
#include "fobdds/FoBddManager.hpp"
#include "luaconnection.hpp" //TODO break connection with lua!
#include "visitors/StructureVisitor.hpp"
#include "structureanalysis/EnumerateSymbolicTable.hpp"

#include "generators/GeneratorFactory.hpp"
#include "generators/InstGenerator.hpp"
#include "generators/ComparisonGenerator.hpp"

#include "printers/idpprinter.hpp" //TODO only for debugging
#include "IdpException.hpp"

using namespace std;

/**********************
 Domain elements
 **********************/

ostream& operator<<(ostream& out, const DomainElementType& domeltype) {
	string DomElTypeStrings[4] = { "int", "double", "string", "compound" };
	return out << DomElTypeStrings[domeltype];
}

DomainElement::DomainElement() :
		_type(DET_INT) {
	_value._int = 0;
}

/**
 *	Constructor for domain elements that are integers
 */
DomainElement::DomainElement(int value) :
		_type(DET_INT) {
	_value._int = value;
}

/**
 *	Constructor for domain elements that are floating point numbers but not integers
 */
DomainElement::DomainElement(double value) :
		_type(DET_DOUBLE) {
	Assert(not isInt(value));
	// TODO check rest of code
	_value._double = value;
}

/**
 *	Constructor for domain elements that are strings but not floating point numbers
 */
DomainElement::DomainElement(const string* value) :
		_type(DET_STRING) {
	Assert(not isDouble(*value));
	_value._string = value;
}

/**
 *	Constructor for domain elements that are compounds
 */
DomainElement::DomainElement(const Compound* value) :
		_type(DET_COMPOUND) {
	_value._compound = value;
}

DomainElement::~DomainElement() {
}

DomainElementType DomainElement::type() const {
	return _type;
}

DomainElementValue DomainElement::value() const {
	return _value;
}

ostream& DomainElement::put(ostream& output) const {
	switch (_type) {
	case DET_INT:
		output << convertToString(_value._int);
		break;
	case DET_DOUBLE:
		output << convertToString(_value._double);
		break;
	case DET_STRING:
		output << *(_value._string);
		break;
	case DET_COMPOUND:
		_value._compound->put(output);
		break;
	}
	return output;
}

ostream& operator<<(ostream& output, const DomainElement& d) {
	return d.put(output);
}

ostream& operator<<(ostream& output, const ElementTuple& tuple) {
	output << '(';
	for (auto it = tuple.cbegin(); it != tuple.cend(); ++it) {
		output << **it;
		if (it != tuple.cend() - 1)
			output << ',';
	}
	output << ')';
	return output;
}

/*bool operator==(const DomElemContainer& left, const DomElemContainer& right){
 return left.get()==right.get();
 }
 bool operator<(const DomElemContainer& left, const DomElemContainer& right){
 return left.get()<right.get();
 }
 bool operator>(const DomElemContainer& left, const DomElemContainer& right){
 return left.get()>right.get();
 }*/

bool operator<(const DomainElement& d1, const DomainElement& d2) {
	switch (d1.type()) {
	case DET_INT:
		switch (d2.type()) {
		case DET_INT:
			return d1.value()._int < d2.value()._int;
		case DET_DOUBLE:
			return double(d1.value()._int) < d2.value()._double;
		case DET_STRING:
		case DET_COMPOUND:
			return true;
		}
		break;
	case DET_DOUBLE:
		switch (d2.type()) {
		case DET_INT:
			return d1.value()._double < double(d2.value()._int);
		case DET_DOUBLE:
			return d1.value()._double < d2.value()._double;
		case DET_STRING:
		case DET_COMPOUND:
			return true;
		}
		break;
	case DET_STRING:
		switch (d2.type()) {
		case DET_INT:
		case DET_DOUBLE:
			return false;
		case DET_STRING:
			return *(d1.value()._string) < *(d2.value()._string);
		case DET_COMPOUND:
			return true;
		}
		break;
	case DET_COMPOUND:
		switch (d2.type()) {
		case DET_INT:
		case DET_DOUBLE:
		case DET_STRING:
			return false;
		case DET_COMPOUND:
			return *(d1.value()._compound) < *(d2.value()._compound);
		}
		break;
	}
	return false;
}

bool operator>(const DomainElement& d1, const DomainElement& d2) {
	return d2 < d1;
}

bool operator==(const DomainElement& d1, const DomainElement& d2) {
	return &d1 == &d2;
}

bool operator!=(const DomainElement& d1, const DomainElement& d2) {
	return &d1 != &d2;
}

bool operator<=(const DomainElement& d1, const DomainElement& d2) {
	if (d1 == d2) {
		return true;
	} else {
		return d1 < d2;
	}
}

bool operator>=(const DomainElement& d1, const DomainElement& d2) {
	if (d1 == d2) {
		return true;
	} else {
		return d1 > d2;
	}
}

// FIXME DUPLICATION!
const DomainElement* domElemSum(const DomainElement* d1, const DomainElement* d2) {
	switch (d1->type()) {
	case DET_INT:
		switch (d2->type()) {
		case DET_INT:
			return createDomElem(d1->value()._int + d2->value()._int);
		case DET_DOUBLE:
			return createDomElem(double(d1->value()._int) + d2->value()._double);
		case DET_STRING:
		case DET_COMPOUND:
			throw notyetimplemented("Sum of domain elements of nonnumerical types");
		}
		break;
	case DET_DOUBLE:
		switch (d2->type()) {
		case DET_INT:
			return createDomElem(d1->value()._double + double(d2->value()._int));
		case DET_DOUBLE:
			return createDomElem(d1->value()._double + d2->value()._double);
		case DET_STRING:
		case DET_COMPOUND:
			throw notyetimplemented("Sum of domain elements of nonnumerical types");
		}
		break;
	case DET_STRING:
	case DET_COMPOUND:
		throw notyetimplemented("Sum of domain elements of nonnumerical types");
	}
}

const DomainElement* domElemProd(const DomainElement* d1, const DomainElement* d2) {
	switch (d1->type()) {
	case DET_INT:
		switch (d2->type()) {
		case DET_INT:
			return createDomElem(d1->value()._int * d2->value()._int);
		case DET_DOUBLE:
			return createDomElem(double(d1->value()._int) * d2->value()._double);
		case DET_STRING:
		case DET_COMPOUND:
			throw notyetimplemented("Product of domain elements of nonnumerical types");
		}
		break;
	case DET_DOUBLE:
		switch (d2->type()) {
		case DET_INT:
			return createDomElem(d1->value()._double * double(d2->value()._int));
		case DET_DOUBLE:
			return createDomElem(d1->value()._double * d2->value()._double);
		case DET_STRING:
		case DET_COMPOUND:
			throw notyetimplemented("Product of domain elements of nonnumerical types");
		}
		break;
	case DET_STRING:
	case DET_COMPOUND:
		throw notyetimplemented("Product of domain elements of nonnumerical types");
	}
}

const DomainElement* domElemAbs(const DomainElement* d) {
	switch (d->type()) {
	case DET_INT:
		return createDomElem(std::abs(d->value()._int));
	case DET_DOUBLE:
		return createDomElem(std::abs(d->value()._double));
	case DET_STRING:
	case DET_COMPOUND:
		throw notyetimplemented("Absolute value of domain elements of nonnumerical types");
	}
}

const DomainElement* domElemUmin(const DomainElement* d) {
	switch (d->type()) {
	case DET_INT:
		return createDomElem(-d->value()._int);
	case DET_DOUBLE:
		return createDomElem(-d->value()._double);
	case DET_STRING:
	case DET_COMPOUND:
		throw notyetimplemented("Negative value of domain elements of nonnumerical types");
	}
}

const DomainElement* domElemPow(const DomainElement* d1, const DomainElement* d2) {
	switch (d1->type()) {
	case DET_INT:
		switch (d2->type()) {
		case DET_INT:
			return createDomElem(std::pow(double(d1->value()._int), double(d2->value()._int)));
		case DET_DOUBLE:
			return createDomElem(std::pow(double(d1->value()._int), d2->value()._double));
		case DET_STRING:
		case DET_COMPOUND:
			throw notyetimplemented("Power of domain elements of nonnumerical types");
		}
		break;
	case DET_DOUBLE:
		switch (d2->type()) {
		case DET_INT:
			return createDomElem(std::pow(d1->value()._double, double(d2->value()._int)));
		case DET_DOUBLE:
			return createDomElem(std::pow(d1->value()._double, d2->value()._double));
		case DET_STRING:
		case DET_COMPOUND:
			throw notyetimplemented("Power of domain elements of nonnumerical types");
		}
		break;
	case DET_STRING:
	case DET_COMPOUND:
		throw notyetimplemented("Product of domain elements of nonnumerical types");
	}
}

Compound::Compound(Function* function, const ElementTuple& arguments) :
		_function(function), _arguments(arguments) {
	Assert(function != NULL);
}

/**
 *	\brief Destructor for compound domain element values. Does not delete its arguments.
 */
Compound::~Compound() {
}

Function* Compound::function() const {
	return _function;
}

const DomainElement* Compound::arg(unsigned int n) const {
	return _arguments[n];
}

ostream& Compound::put(ostream& output) const {
	output << *_function;
	if (_function->arity() > 0) {
		output << '(' << *_arguments[0];
		for (size_t n = 1; n < _function->arity(); ++n) {
			output << ',' << *_arguments[n];
		}
		output << ')';
	}
	return output;
}

string Compound::toString() const {
	stringstream sstr;
	put(sstr);
	return sstr.str();
}

ostream& operator<<(ostream& output, const Compound& c) {
	return c.put(output);
}

/**
 * \brief Comparison of two compound domain element values
 */
bool operator<(const Compound& c1, const Compound& c2) {
	if (c1.function() < c2.function())
		return true;
	else if (c1.function() > c2.function())
		return false;
	else {
		for (unsigned int n = 0; n < c1.function()->arity(); ++n) {
			if (c1.arg(n) < c2.arg(n))
				return true;
			else if (c1.arg(n) > c2.arg(n))
				return false;
		}
	}
	return false;
}

bool operator>(const Compound& c1, const Compound& c2) {
	return c2 < c1;
}

bool operator==(const Compound& c1, const Compound& c2) {
	return &c1 == &c2;
}

bool operator!=(const Compound& c1, const Compound& c2) {
	return &c1 != &c2;
}

bool operator<=(const Compound& c1, const Compound& c2) {
	return (c1 == c2 || c1 < c2);
}

bool operator>=(const Compound& c1, const Compound& c2) {
	return (c1 == c2 || c2 < c1);
}

ostream& DomainAtom::put(ostream& output) const {
	output << *_symbol;
	if (typeid(*_symbol) == typeid(Predicate)) {
		if (!_symbol->sorts().empty()) {
			output << '(' << *_args[0];
			for (size_t n = 1; n < _args.size(); ++n) {
				output << ',' << *_args[n];
			}
			output << ')';
		}
	} else {
		Function* f = dynamic_cast<Function*>(_symbol);
		if (f->arity() > 0) {
			output << '(' << *_args[0];
			for (size_t n = 1; n < f->arity(); ++n) {
				output << ',' << *_args[n];
			}
			output << ") = " << *(_args.back());
		}
	}
	return output;
}

string DomainAtom::toString() const {
	stringstream sstr;
	put(sstr);
	return sstr.str();
}

/**
 *	Constructor for a domain element factory. The constructor gets two arguments, 
 *	specifying the range of integer for which creation of domain elements is optimized.
 *
 * PARAMETERS
 *		- firstfastint:	the lowest 'efficient' integer
 *		- lastfastint:	one past the highest 'efficient' integer
 */
DomainElementFactory::DomainElementFactory(int firstfastint, int lastfastint) :
		_firstfastint(firstfastint), _lastfastint(lastfastint) {
	Assert(firstfastint < lastfastint);
	_fastintelements = vector<DomainElement*>(lastfastint - firstfastint, (DomainElement*) 0);
}

/**
 *	\brief Returns the unique instance of DomainElementFactory
 */
DomainElementFactory* DomainElementFactory::createGlobal() {
	return new DomainElementFactory();
}

/**
 *	\brief Destructor for DomainElementFactory. Deletes all domain elements and compounds it created.
 */
DomainElementFactory::~DomainElementFactory() {
	for (auto it = _fastintelements.cbegin(); it != _fastintelements.cend(); ++it) {
		delete (*it);
	}
	for (auto it = _intelements.cbegin(); it != _intelements.cend(); ++it) {
		delete (it->second);
	}
	for (auto it = _doubleelements.cbegin(); it != _doubleelements.cend(); ++it) {
		delete (it->second);
	}
	for (auto it = _stringelements.cbegin(); it != _stringelements.cend(); ++it) {
		delete (it->second);
	}
	for (auto it = _compoundelements.cbegin(); it != _compoundelements.cend(); ++it) {
		delete (it->second);
	}
	for (auto it = _compounds.cbegin(); it != _compounds.cend(); ++it) {
		for (auto jt = it->second.cbegin(); jt != it->second.cend(); ++jt) {
			delete (jt->second);
		}
	}
}

/**
 * \brief Returns the unique compound that consists of the given function and arguments.
 * 
 * PARAMETERS
 *		- function:	the given function
 *		- args:		the given arguments
 */
const Compound* DomainElementFactory::compound(Function* function, const ElementTuple& args) {
	map<Function*, map<ElementTuple, Compound*> >::const_iterator it = _compounds.find(function);
	if (it != _compounds.cend()) {
		map<ElementTuple, Compound*>::const_iterator jt = it->second.find(args);
		if (jt != it->second.cend()) {
			return jt->second;
		}
	}
	Compound* newcompound = new Compound(function, args);
	_compounds[function][args] = newcompound;
	return newcompound;
}

/**
 * \brief Returns the unique domain element of type int that has a given value
 *
 * PARAMETERS
 *		- value: the given value
 */
const DomainElement* DomainElementFactory::create(int value) {
	DomainElement* element = NULL;
	// Check if the value is within the efficient range
	if (value >= _firstfastint && value < _lastfastint) {
		int lookupvalue = value + _firstfastint;
		element = _fastintelements[lookupvalue];
		if (element != NULL) {
			return element;
		} else {
			element = new DomainElement(value);
			_fastintelements[lookupvalue] = element;
		}
	} else { // The value is not within the efficient range
		map<int, DomainElement*>::const_iterator it = _intelements.find(value);
		if (it == _intelements.cend()) {
			element = new DomainElement(value);
			_intelements[value] = element;
		} else {
			element = it->second;
		}
	}
	return element;
}

/**
 * \brief Returns the unique domain element that has a given floating point value
 *
 * PARAMETERS
 *		- value:		the given value
 *		- certnotint:	true iff the caller of this method asserts that the value is not an integer
 */
const DomainElement* DomainElementFactory::create(double value, NumType type) {
	if (type == NumType::CERTAINLYINT || isInt(value)) {
		return create(int(value));
	}

	DomainElement* element;
	auto it = _doubleelements.find(value);
	if (it == _doubleelements.cend()) {
		element = new DomainElement(value);
		_doubleelements[value] = element;
	} else {
		element = it->second;
	}
	return element;
}

/**
 * \brief Returns the unique domain element that has a given string value
 *
 * PARAMETERS
 *		- value:			the given value
 *		- certnotdouble:	true iff the caller of this method asserts that the value is not a floating point number
 */
const DomainElement* DomainElementFactory::create(const string* value, bool certnotdouble) {
	if (not certnotdouble && isDouble(*value)) {
		return create(toDouble(*value), NumType::POSSIBLYINT);
	}

	DomainElement* element;
	map<const string*, DomainElement*>::const_iterator it = _stringelements.find(value);
	if (it == _stringelements.cend()) {
		element = new DomainElement(value);
		_stringelements[value] = element;
	} else {
		element = it->second;
	}
	return element;
}

/**
 * \brief Returns the unique domain element that has a given compound value
 *
 * PARAMETERS
 *		- value:	the given value
 */
const DomainElement* DomainElementFactory::create(const Compound* value) {
	DomainElement* element;
	map<const Compound*, DomainElement*>::const_iterator it = _compoundelements.find(value);
	if (it == _compoundelements.cend()) {
		element = new DomainElement(value);
		_compoundelements[value] = element;
	} else {
		element = it->second;
	}
	return element;
}

/**
 * \brief Returns the unique domain element that has a given compound value
 *
 * PARAMETERS
 *		- function:	the function of the given compound value
 *		- args:		the arguments of the given compound value
 */
const DomainElement* DomainElementFactory::create(Function* function, const ElementTuple& args) {
	Assert(function != NULL);
	const Compound* value = compound(function, args);
	return create(value);
}

DomainAtomFactory::~DomainAtomFactory() {
	for (auto it = _atoms.cbegin(); it != _atoms.cend(); ++it) {
		for (auto jt = it->second.cbegin(); jt != it->second.cend(); ++jt) {
			delete (jt->second);
		}
	}
}

DomainAtomFactory* DomainAtomFactory::_instance = NULL;

DomainAtomFactory* DomainAtomFactory::instance() {
	if (not _instance) {
		_instance = new DomainAtomFactory();
	}
	return _instance;
}

const DomainAtom* DomainAtomFactory::create(PFSymbol* s, const ElementTuple& tuple) {
	map<PFSymbol*, map<ElementTuple, DomainAtom*> >::const_iterator it = _atoms.find(s);
	if (it != _atoms.cend()) {
		map<ElementTuple, DomainAtom*>::const_iterator jt = it->second.find(tuple);
		if (jt != it->second.cend()) {
			return jt->second;
		}
	}
	DomainAtom* newatom = new DomainAtom(s, tuple);
	_atoms[s][tuple] = newatom;
	return newatom;
}

/****************
 Iterators
 ****************/

TableIterator::TableIterator(const TableIterator& tab) {
	_iterator = tab.iterator()->clone();
}

TableIterator& TableIterator::operator=(const TableIterator& tab) {
	if (this != &tab) {
		delete (_iterator);
		_iterator = tab.iterator()->clone();
	}
	return *this;
}

bool TableIterator::isAtEnd() const {
	return not _iterator->hasNext();
}

const ElementTuple& TableIterator::operator*() const {
	return _iterator->operator*();
}

TableIterator::~TableIterator() {
	delete (_iterator);
}

void TableIterator::operator++() {
	_iterator->operator++();
}

SortIterator::SortIterator(const SortIterator& si) {
	_iterator = si.iterator()->clone();
}

SortIterator& SortIterator::operator=(const SortIterator& si) {
	if (this != &si) {
		delete (_iterator);
		_iterator = si.iterator()->clone();
	}
	return *this;
}

bool SortIterator::isAtEnd() const {
	return not _iterator->hasNext();
}

const DomainElement* SortIterator::operator*() const {
	return _iterator->operator*();
}

SortIterator::~SortIterator() {
	delete (_iterator);
}

SortIterator& SortIterator::operator++() {
	_iterator->operator++();
	return *this;
}

//TODO remove bool h (hasnext)
CartesianInternalTableIterator::CartesianInternalTableIterator(const vector<SortIterator>& vsi, const vector<SortIterator>& low, bool h) :
		_iterators(vsi), _lowest(low), _hasNext(h) {
	if (h) {
		for (auto it = _iterators.cbegin(); it != _iterators.cend(); ++it) {
			if (it->isAtEnd()) {
				_hasNext = false;
				break;
			}
		}
	}
}

CartesianInternalTableIterator* CartesianInternalTableIterator::clone() const {
	return new CartesianInternalTableIterator(_iterators, _lowest, _hasNext);
}

bool CartesianInternalTableIterator::hasNext() const {
	return _hasNext;
}

const ElementTuple& CartesianInternalTableIterator::operator*() const {
	ElementTuple tup;
	for (auto it = _iterators.cbegin(); it != _iterators.cend(); ++it)
		tup.push_back(*(*it));
	_deref.push_back(tup);
	return _deref.back();
}

void CartesianInternalTableIterator::operator++() {
	int n = _iterators.size() - 1;
	for (; n >= 0; --n) {
		++(_iterators[n]);
		if (_iterators[n].isAtEnd()) {
			_iterators[n] = _lowest[n];
		} else {
			break;
		}
	}
	if (n < 0)
		_hasNext = false;
}

// TODO bool flags
GeneratorInternalTableIterator::GeneratorInternalTableIterator(InstGenerator* generator, const vector<const DomElemContainer*>& vars, bool reset,
		bool h) :
		_generator(generator), _vars(vars) {
	if (reset) {
		_generator->begin();
		_hasNext = not _generator->isAtEnd();
	} else {
		_hasNext = h;
	}
}

void GeneratorInternalTableIterator::operator++() {
	_generator->operator ++();
	_hasNext = not _generator->isAtEnd();
}

const ElementTuple& GeneratorInternalTableIterator::operator*() const {
	ElementTuple tup;
	for (auto it = _vars.cbegin(); it != _vars.cend(); ++it) {
		tup.push_back((*it)->get());
	}
	_deref.push_back(tup);
	return _deref.back();
}

const ElementTuple& InternalFuncIterator::operator*() const {
	ElementTuple e = *_curr;
	e.push_back(_function->operator[](e));
	_deref.push_back(e);
	return _deref.back();
}

void InternalFuncIterator::operator++() {
	++_curr;
	while (not _curr.isAtEnd() && !(_function->operator[](*_curr)))
		++_curr;
}

InternalFuncIterator::InternalFuncIterator(const InternalFuncTable* f, const Universe& univ) :
		_function(f) {
	vector<SortIterator> vsi1;
	vector<SortIterator> vsi2;
	for (unsigned int n = 0; n < univ.arity() - 1; ++n) {
		vsi1.push_back(univ.tables()[n]->sortBegin());
		vsi2.push_back(univ.tables()[n]->sortBegin());
	}
	_curr = TableIterator(new CartesianInternalTableIterator(vsi1, vsi2, true));
	if (not _curr.isAtEnd() && !_function->operator[](*_curr))
		operator++();
}

const ElementTuple& ProcInternalTableIterator::operator*() const {
	return *_curr;
}

void ProcInternalTableIterator::operator++() {
	++_curr;
	while (not _curr.isAtEnd() && !(_predicate->contains(*_curr, _univ)))
		++_curr;
}

ProcInternalTableIterator::ProcInternalTableIterator(const InternalPredTable* p, const Universe& univ) :
		_univ(univ), _predicate(p) {
	vector<SortIterator> vsi1;
	vector<SortIterator> vsi2;
	for (unsigned int n = 0; n < univ.arity(); ++n) {
		vsi1.push_back(univ.tables()[n]->sortBegin());
		vsi2.push_back(univ.tables()[n]->sortBegin());
	}
	_curr = TableIterator(new CartesianInternalTableIterator(vsi1, vsi2, true));
	if (!_predicate->contains(*_curr, _univ))
		operator++();
}

SortInternalTableIterator::~SortInternalTableIterator() {
	delete (_iter);
}

inline bool SortInternalTableIterator::hasNext() const {
	return _iter->hasNext();
}

inline const ElementTuple& SortInternalTableIterator::operator*() const {
	ElementTuple tuple(1, *(*_iter));
	_deref.push_back(tuple);
	return _deref.back();
}

inline void SortInternalTableIterator::operator++() {
	_iter->operator++();
}

SortInternalTableIterator* SortInternalTableIterator::clone() const {
	return new SortInternalTableIterator(_iter->clone());
}

EnumInternalIterator* EnumInternalIterator::clone() const {
	return new EnumInternalIterator(_iter, _end);
}

const ElementTuple& EnumInternalFuncIterator::operator*() const {
	ElementTuple tuple = _iter->first;
	tuple.push_back(_iter->second);
	_deref.push_back(tuple);
	return _deref.back();
}

EnumInternalFuncIterator* EnumInternalFuncIterator::clone() const {
	return new EnumInternalFuncIterator(_iter, _end);
}

bool UnionInternalIterator::contains(const ElementTuple& tuple) const {
	for (auto it = _outtables.cbegin(); it != _outtables.cend(); ++it) {
		if ((*it)->contains(tuple, _universe))
			return false;
	}
	return true;
}

void UnionInternalIterator::setcurriterator() {
	for (_curriterator = _iterators.begin(); _curriterator != _iterators.end();) {
		if (not _curriterator->isAtEnd() && contains(*(*_curriterator))) {
			break;
		}
		++_curriterator;
	}
	if (_curriterator->isAtEnd()) {
		return;
	}
	auto jt = _curriterator;
	++jt;
	for (; jt != _iterators.cend();) {
		if (jt->isAtEnd()) {
			++jt;
			continue;
		}
		if (contains(*(*jt))) {
			Compare<ElementTuple> swto;
			if (swto(*(*jt), *(*_curriterator))) {
				_curriterator = jt;
			} else if (not swto(*(*_curriterator), *(*jt))) {
				++(*jt);
				++jt;
			} else {
				++jt;
			}
		} else {
			++(*jt);
		}
	}
}

UnionInternalIterator::UnionInternalIterator(const vector<TableIterator>& its, const vector<InternalPredTable*>& outs, const Universe& univ) :
		_iterators(its), _universe(univ), _outtables(outs) {
	setcurriterator();
}

UnionInternalIterator* UnionInternalIterator::clone() const {
	return new UnionInternalIterator(_iterators, _outtables, _universe);
}

bool UnionInternalIterator::hasNext() const {
	return _curriterator != _iterators.cend();
}

const ElementTuple& UnionInternalIterator::operator*() const {
	Assert(not _curriterator->isAtEnd());
	return *(*_curriterator);
}

void UnionInternalIterator::operator++() {
	++(*_curriterator);
	setcurriterator();
}

InverseInternalIterator::InverseInternalIterator(const vector<SortIterator>& its, InternalPredTable* out, const Universe& univ) :
		_curr(its), _lowest(its), _universe(univ), _outtable(out), _end(false), _currtuple(its.size()) {
	for (size_t n = 0; n < _curr.size(); ++n) {
		if (_curr[n].isAtEnd()) {
			_end = true;
			break;
		}
		_currtuple[n] = *(_curr[n]);
	}
	if (not _end) {
		if (_outtable->contains(_currtuple, _universe)) {
			operator++();
		}
	}
}

InverseInternalIterator::InverseInternalIterator(const vector<SortIterator>& curr, const vector<SortIterator>& low, InternalPredTable* out,
		const Universe& univ, bool end) :
		_curr(curr), _lowest(low), _universe(univ), _outtable(out), _end(end), _currtuple(curr.size()) {
	for (size_t n = 0; n < _curr.size(); ++n) {
		if (not _curr[n].isAtEnd()) {
			_currtuple[n] = *(_curr[n]);
		}
	}
}

InverseInternalIterator* InverseInternalIterator::clone() const {
	return new InverseInternalIterator(_curr, _lowest, _outtable, _universe, _end);
}

bool InverseInternalIterator::hasNext() const {
	return !_end;
}

const ElementTuple& InverseInternalIterator::operator*() const {
	_deref = _currtuple;
	return _deref;
}

void InverseInternalIterator::operator++() {
	do {
		int pos = _curr.size() - 1;
		for (auto i = _curr.rbegin(); i != _curr.rend(); ++i, --pos) {
			Assert(not i->isAtEnd());
			++(*i);
			if (not i->isAtEnd()) {
				_currtuple[pos] = *(*i);
				break;
			} else {
				_curr[pos] = _lowest[pos];
				Assert(not _curr[pos].isAtEnd());
				_currtuple[pos] = *(_curr[pos]);
			}
		}
		if (pos < 0) {
			_end = true;
		}
	} while ((not _end) && _outtable->contains(_currtuple, _universe));
}

UNAInternalIterator::UNAInternalIterator(const vector<SortIterator>& its, Function* f) :
		_curr(its), _lowest(its), _function(f), _end(false), _currtuple(its.size()) {
	for (unsigned int n = 0; n < _curr.size(); ++n) {
		if (_curr[n].isAtEnd()) {
			_end = true;
			break;
		}
		_currtuple[n] = *(_curr[n]);
	}
}

UNAInternalIterator::UNAInternalIterator(const vector<SortIterator>& curr, const vector<SortIterator>& low, Function* f, bool end) :
		_curr(curr), _lowest(low), _function(f), _end(end), _currtuple(curr.size()) {
	for (size_t n = 0; n < _curr.size(); ++n) {
		if (not _curr[n].isAtEnd()) {
			_currtuple[n] = *(_curr[n]);
		}
	}
}

UNAInternalIterator* UNAInternalIterator::clone() const {
	return new UNAInternalIterator(_curr, _lowest, _function, _end);
}

bool UNAInternalIterator::hasNext() const {
	return not _end;
}

const ElementTuple& UNAInternalIterator::operator*() const {
	_deref.push_back(_currtuple);
	_deref.back().push_back(createDomElem(_function, _deref.back()));
	return _deref.back();
}

void UNAInternalIterator::operator++() {
	int pos = _curr.size() - 1;
	for (vector<SortIterator>::reverse_iterator it = _curr.rbegin(); it != _curr.rend(); ++it, --pos) {
		Assert(not it->isAtEnd());
		++(*it);
		if (not it->isAtEnd()) {
			_currtuple[pos] = *(*it);
			break;
		} else {
			_curr[pos] = _lowest[pos];
			Assert(not _curr[pos].isAtEnd());
			_currtuple[pos] = *(_curr[pos]);
		}
	}
	if (pos < 0) {
		_end = true;
	}
}

EqualInternalIterator::EqualInternalIterator(const SortIterator& iter) :
		_iterator(iter) {
}

bool EqualInternalIterator::hasNext() const {
	return not _iterator.isAtEnd();
}

const ElementTuple& EqualInternalIterator::operator*() const {
	_deref.push_back(ElementTuple(2, *_iterator));
	return _deref.back();
}

void EqualInternalIterator::operator++() {
	++_iterator;
}

EqualInternalIterator* EqualInternalIterator::clone() const {
	return new EqualInternalIterator(_iterator);
}

UnionInternalSortIterator::UnionInternalSortIterator(const vector<SortIterator>& vsi, const vector<SortTable*>& tabs) :
		_iterators(vsi), _outtables(tabs) {
	setcurriterator();
}

UnionInternalSortIterator* UnionInternalSortIterator::clone() const {
	return new UnionInternalSortIterator(_iterators, _outtables);
}

bool UnionInternalSortIterator::contains(const DomainElement* d) const {
	for (auto it = _outtables.cbegin(); it != _outtables.cend(); ++it) {
		if ((*it)->contains(d)) {
			return false;
		}
	}
	return true;
}

void UnionInternalSortIterator::setcurriterator() {
	for (_curriterator = _iterators.begin(); _curriterator != _iterators.end();) {
		if (not _curriterator->isAtEnd() && contains(*(*_curriterator))) {
			break;
		}
		++_curriterator;
	}
	if (_curriterator->isAtEnd()) {
		return;
	}

	auto jt = _curriterator;
	++jt;
	for (; jt != _iterators.cend();) {
		if (jt->isAtEnd()) {
			++jt;
			break;
		}
		if (contains(*(*jt))) {
			if (*(*(*jt)) < *(*(*_curriterator)))
				_curriterator = jt;
			else if (*(*_curriterator) == *(*jt)) {
				++(*jt);
				++jt;
			}
		} else
			++(*jt);
	}
}

bool UnionInternalSortIterator::hasNext() const {
	return _curriterator != _iterators.cend();
}

const DomainElement* UnionInternalSortIterator::operator*() const {
	Assert(not _curriterator->isAtEnd());
	return *(*_curriterator);
}

void UnionInternalSortIterator::operator++() {
	++(*_curriterator);
	setcurriterator();
}

void StringInternalSortIterator::operator++() {
	int n = _iter.size() - 1;
	for (; n >= 0; --n) {
		++_iter[n];
		if (_iter[n] != getMinElem<char>()) {
			break;
		}
	}
	if (n < 0) {
		_iter = string(_iter.size() + 1, getMinElem<char>());
	}
}

const DomainElement* StringInternalSortIterator::operator*() const {
	return createDomElem(StringPointer(_iter));
}

const DomainElement* CharInternalSortIterator::operator*() const {
	if ('0' <= _iter && _iter <= '9') {
		int i = _iter - '0';
		return createDomElem(i);
	} else {
		string* s = StringPointer(string(1, _iter));
		return createDomElem(s);
	}
}

void CharInternalSortIterator::operator++() {
	if (_iter == getMaxElem<char>()) {
		_end = true;
	} else {
		++_iter;
	}
}

/*************************
 Internal predtable
 *************************/

bool Universe::empty() const {
	for (auto it = _tables.cbegin(); it != _tables.cend(); ++it) {
		if ((*it)->empty()) {
			return true;
		}
	}
	return false;
}

bool Universe::finite() const {
	if (empty()) {
		return true;
	}
	for (auto it = _tables.cbegin(); it != _tables.cend(); ++it) {
		if (not (*it)->finite()) {
			return false;
		}
	}
	return true;
}

bool Universe::approxEmpty() const {
	for (auto it = _tables.cbegin(); it != _tables.cend(); ++it) {
		if ((*it)->approxEmpty()) {
			return true;
		}
	}
	return false;
}

bool Universe::approxFinite() const {
	if (approxEmpty()) {
		return true;
	}
	for (auto it = _tables.cbegin(); it != _tables.cend(); ++it) {
		if (not (*it)->approxFinite()) {
			return false;
		}
	}
	return true;
}

tablesize Universe::size() const {
	size_t currsize = 1;
	TableSizeType tst = TST_EXACT;
	for (auto it = _tables.cbegin(); it != _tables.cend(); ++it) {
		tablesize ts = (*it)->size();
		switch (ts._type) {
		case TST_UNKNOWN:
			return tablesize(TST_UNKNOWN, 0);
		case TST_EXACT:
			currsize = currsize * ts._size;
			break;
		case TST_APPROXIMATED:
			currsize = currsize * ts._size;
			tst = TST_APPROXIMATED;
			break;
		case TST_INFINITE:
			return tablesize(TST_INFINITE, 0);
		}
	}
	return tablesize(tst, currsize);
}

bool Universe::contains(const ElementTuple& tuple) const {
	for (size_t n = 0; n < tuple.size(); ++n) {
		if (not _tables[n]->contains(tuple[n])) {
			return false;
		}
	}
	return true;
}

bool FirstNElementsEqual::operator()(const ElementTuple& t1, const ElementTuple& t2) const {
	for (size_t n = 0; n < _arity; ++n) {
		if (t1[n] != t2[n]) {
			return false;
		}
	}
	return true;
}

bool StrictWeakNTupleOrdering::operator()(const ElementTuple& t1, const ElementTuple& t2) const {
	for (size_t n = 0; n < _arity; ++n) {
		if (*(t1[n]) < *(t2[n])) {
			return true;
		} else if (*(t1[n]) > *(t2[n])) {
			return false;
		}
	}
	return false;
}

FuncInternalPredTable::FuncInternalPredTable(FuncTable* table, bool linked) :
		InternalPredTable(), _table(table), _linked(linked) {
}

FuncInternalPredTable::~FuncInternalPredTable() {
	if (not _linked) {
		delete (_table);
	}
}

inline bool FuncInternalPredTable::finite(const Universe&) const {
	return _table->finite();
}

inline bool FuncInternalPredTable::empty(const Universe&) const {
	return _table->empty();
}

inline bool FuncInternalPredTable::approxFinite(const Universe&) const {
	return _table->approxFinite();
}

inline bool FuncInternalPredTable::approxEmpty(const Universe&) const {
	return _table->approxEmpty();
}

tablesize FuncInternalPredTable::size(const Universe&) const {
	return _table->size();
}

bool FuncInternalPredTable::contains(const ElementTuple& tuple, const Universe& univ) const {
	if (_table->contains(tuple)) {
		return univ.contains(tuple);
	} else
		return false;
}

InternalPredTable* FuncInternalPredTable::add(const ElementTuple& tuple) {
	ElementTuple in = tuple;
	in.pop_back();
	const DomainElement* out = _table->operator[](in);
	if (out == 0) {
		if (_nrRefs > 1 && !_linked) {
			FuncTable* nft = new FuncTable(_table->internTable(), _table->universe());
			nft->add(tuple);
			return new FuncInternalPredTable(nft, false);
		} else {
			_table->add(tuple);
			return this;
		}
	} else if (_table->approxFinite()) {
		EnumeratedInternalPredTable* eipt = new EnumeratedInternalPredTable();
		for (TableIterator it = _table->begin(); not it.isAtEnd(); ++it) {
			eipt->add(*it);
		}
		eipt->add(tuple);
		return eipt;
	} else {
		UnionInternalPredTable* uipt = new UnionInternalPredTable();
		FuncTable* nft = new FuncTable(_table->internTable(), _table->universe());
		uipt->addInTable(new FuncInternalPredTable(nft, false));
		uipt->add(tuple);
		return uipt;
	}
}

InternalPredTable* FuncInternalPredTable::remove(const ElementTuple& tuple) {
	if (_nrRefs > 1 && !_linked) {
		FuncTable* nft = new FuncTable(_table->internTable(), _table->universe());
		nft->remove(tuple);
		return new FuncInternalPredTable(nft, false);
	} else {
		_table->remove(tuple);
		return this;
	}
}

InternalTableIterator* FuncInternalPredTable::begin(const Universe&) const {
	return _table->internTable()->begin(_table->universe());
}

FullInternalPredTable::~FullInternalPredTable() {
}

bool FullInternalPredTable::finite(const Universe& univ) const {
	return univ.finite();
}

bool FullInternalPredTable::empty(const Universe& univ) const {
	return univ.empty();
}

bool FullInternalPredTable::approxFinite(const Universe& univ) const {
	return univ.approxFinite();
}

bool FullInternalPredTable::approxEmpty(const Universe& univ) const {
	return univ.approxEmpty();
}

bool FullInternalPredTable::contains(const ElementTuple& tuple, const Universe& univ) const {
	return univ.contains(tuple);
}

InternalPredTable* FullInternalPredTable::add(const ElementTuple& tuple) {
	UnionInternalPredTable* uipt = new UnionInternalPredTable();
	uipt->addInTable(this);
	uipt->add(tuple);
	return uipt;
}

InternalPredTable* FullInternalPredTable::remove(const ElementTuple& tuple) {
	UnionInternalPredTable* uipt = new UnionInternalPredTable();
	uipt->addInTable(this);
	uipt->remove(tuple);
	return uipt;
}

InternalTableIterator* FullInternalPredTable::begin(const Universe& univ) const {
	vector<SortIterator> vsi;
	for (auto it = univ.tables().cbegin(); it != univ.tables().cend(); ++it) {
		vsi.push_back((*it)->sortBegin());
	}
	return new CartesianInternalTableIterator(vsi, vsi);
}

UnionInternalPredTable::UnionInternalPredTable() :
		InternalPredTable() {
	_intables.push_back(new EnumeratedInternalPredTable());
	_intables[0]->incrementRef();
	_outtables.push_back(new EnumeratedInternalPredTable());
	_outtables[0]->incrementRef();
}

UnionInternalPredTable::UnionInternalPredTable(const vector<InternalPredTable*>& intabs, const vector<InternalPredTable*>& outtabs) :
		InternalPredTable(), _intables(intabs), _outtables(outtabs) {
	for (auto it = intabs.cbegin(); it != intabs.cend(); ++it) {
		(*it)->incrementRef();
	}
	for (auto it = outtabs.cbegin(); it != outtabs.cend(); ++it) {
		(*it)->incrementRef();
	}
}

tablesize UnionInternalPredTable::size(const Universe& univ) const {
	unsigned int result = 0;
	TableSizeType type = TST_APPROXIMATED;
	for (auto it = _intables.cbegin(); it != _intables.cend(); ++it) {
		tablesize tp = (*it)->size(univ);
		switch (tp._type) {
		case TST_APPROXIMATED:
		case TST_EXACT:
			result += tp._size;
			break;
		case TST_UNKNOWN:
		case TST_INFINITE:
			type = tp._type;
			break;
		}
	}
	for (auto it = _outtables.cbegin(); it != _outtables.cend(); ++it) {
		tablesize tp = (*it)->size(univ);
		switch (tp._type) {
		case TST_APPROXIMATED:
		case TST_EXACT:
			if (result > tp._size)
				result -= tp._size;
			else
				result = 0;
			break;
		case TST_UNKNOWN:
		case TST_INFINITE:
			type = TST_UNKNOWN;
			break;
		}
	}
	tablesize univsize = univ.size();
	if (univsize._type == TST_APPROXIMATED || univsize._type == TST_EXACT) {
		result = univsize._size < result ? univsize._size : result;
	}
	return tablesize(type, result);
}

/**
 *	Destructor for union predicate tables
 */
UnionInternalPredTable::~UnionInternalPredTable() {
	for (auto it = _intables.cbegin(); it != _intables.cend(); ++it) {
		(*it)->decrementRef();
	}
	for (auto it = _outtables.cbegin(); it != _outtables.cend(); ++it) {
		(*it)->decrementRef();
	}
}

bool UnionInternalPredTable::finite(const Universe& univ) const {
	if (approxFinite(univ)) {
		return true;
	} else {
		notyetimplemented("Exact finiteness test on union predicate tables");
		return approxFinite(univ);
	}
}

bool UnionInternalPredTable::empty(const Universe& univ) const {
	if (approxEmpty(univ)) {
		return true;
	} else {
		notyetimplemented("Exact emptyness test on union predicate tables");
		return approxEmpty(univ);
	}
}

bool UnionInternalPredTable::approxFinite(const Universe& univ) const {
	for (auto it = _intables.cbegin(); it != _intables.cend(); ++it) {
		if (not (*it)->approxFinite(univ))
			return false;
	}
	return true;
}

bool UnionInternalPredTable::approxEmpty(const Universe& univ) const {
	for (auto it = _intables.cbegin(); it != _intables.cend(); ++it) {
		if (not (*it)->approxEmpty(univ))
			return false;
	}
	return true;
}

/**
 * \brief	Returns true iff the table contains a given tuple
 *
 * PARAMETERS
 *		tuple	- the given tuple
 */
bool UnionInternalPredTable::contains(const ElementTuple& tuple, const Universe& univ) const {
	bool in = false;
	for (auto it = _intables.cbegin(); it != _intables.cend(); ++it) {
		if ((*it)->contains(tuple, univ)) {
			in = true;
			break;
		}
	}
	if (not in) {
		return false;
	}

	bool out = false;
	for (auto it = _outtables.cbegin(); it != _outtables.cend(); ++it) {
		if ((*it)->contains(tuple, univ)) {
			out = true;
			break;
		}
	}
	return !out;
}

/**
 * \brief Add a tuple to the table. 
 * 
 * PARAMETERS
 *		- tuple: the tuple
 *
 * RETURNS
 *		A pointer to the updated table
 */
InternalPredTable* UnionInternalPredTable::add(const ElementTuple& tuple) {
	if (_nrRefs > 1) {
		UnionInternalPredTable* newtable = new UnionInternalPredTable(_intables, _outtables);
		InternalPredTable* temp = newtable->add(tuple);
		Assert(temp == newtable);
		return temp;
	} else {
		InternalPredTable* temp = _intables[0]->add(tuple);
		if (temp != _intables[0]) {
			_intables[0]->decrementRef();
			temp->incrementRef();
			_intables[0] = temp;
		}
		for (size_t n = 0; n < _outtables.size(); ++n) {
			InternalPredTable* temp2 = _outtables[n]->remove(tuple);
			if (temp2 != _outtables[n]) {
				_outtables[n]->decrementRef();
				temp2->incrementRef();
				_outtables[n] = temp2;
			}
		}
		return this;
	}
}

/**
 * \brief Remove a tuple from the table. 
 * 
 * PARAMETERS
 *		- tuple: the tuple
 *
 * RETURNS
 *		A pointer to the updated table
 */
InternalPredTable* UnionInternalPredTable::remove(const ElementTuple& tuple) {
	Assert(!_outtables.empty());
	if (_nrRefs > 1) {
		UnionInternalPredTable* newtable = new UnionInternalPredTable(_intables, _outtables);
		InternalPredTable* temp = newtable->remove(tuple);
		Assert(temp == newtable);
		return temp;
	} else {
		InternalPredTable* temp = _outtables[0]->add(tuple);
		if (temp != _outtables[0]) {
			_outtables[0]->decrementRef();
			temp->incrementRef();
			_outtables[0] = temp;
		}
		return this;
	}
}

InternalTableIterator* UnionInternalPredTable::begin(const Universe& univ) const {
	vector<TableIterator> vti;
	for (auto it = _intables.cbegin(); it != _intables.cend(); ++it) {
		vti.push_back(TableIterator((*it)->begin(univ)));
	}
	return new UnionInternalIterator(vti, _outtables, univ);
}

BDDInternalPredTable::BDDInternalPredTable(const FOBDD* bdd, FOBDDManager* manager, const vector<Variable*>& vars, AbstractStructure* str) :
		_manager(manager), _bdd(bdd), _vars(vars), _structure(str->clone()) {
}

bool BDDInternalPredTable::finite(const Universe& univ) const {
	if (univ.finite()) {
		return true;
	} else {
		return approxFinite(univ);
	}
}

bool BDDInternalPredTable::empty(const Universe& univ) const {
	if (univ.empty()) {
		return true;
	} else {
		TableIterator ti(begin(univ));
		return ti.isAtEnd();
	}
}

bool BDDInternalPredTable::approxFinite(const Universe& univ) const {
	if (univ.approxFinite()) {
		return true;
	} else {
		set<const FOBDDDeBruijnIndex*> indices;
		set<Variable*> fovars;
		fovars.insert(_vars.cbegin(), _vars.cend());
		set<const FOBDDVariable*> bddvars = _manager->getVariables(fovars);
		double estimate = _manager->estimatedNrAnswers(_bdd, bddvars, indices, _structure);
		return estimate < getMaxElem<double>();
	}
}

bool BDDInternalPredTable::approxEmpty(const Universe& univ) const {
	if (univ.approxEmpty()) {
		return true;
	} else if (_manager->isFalsebdd(_bdd)) {
		return true;
	} else {
		return false;
	}
}

tablesize BDDInternalPredTable::size(const Universe&) const {
	set<const FOBDDDeBruijnIndex*> indices;
	set<Variable*> fovars;
	fovars.insert(_vars.cbegin(), _vars.cend());
	set<const FOBDDVariable*> bddvars = _manager->getVariables(fovars);
	double estimate = _manager->estimatedNrAnswers(_bdd, bddvars, indices, _structure);
	if (estimate < getMaxElem<double>()) {
		unsigned int es = estimate;
		return tablesize(TST_APPROXIMATED, es);
	} else
		return tablesize(TST_UNKNOWN, 0);
}

std::vector<const DomElemContainer*> createVarSubstitutionFrom(const ElementTuple& tuple) {
	vector<const DomElemContainer*> vars;
	for (unsigned int n = 0; n < tuple.size(); ++n) {
		const DomElemContainer* v = new const DomElemContainer();
		*v = tuple[n];
		vars.push_back(v);
	}
	return vars;
}

// TODO univ?
bool BDDInternalPredTable::contains(const ElementTuple& tuple, const Universe& univ) const {
	BDDInternalPredTable* temporary = new BDDInternalPredTable(_bdd, _manager, _vars, _structure);
	PredTable temptable(temporary, univ);
	InstChecker* checker = GeneratorFactory::create(&temptable, vector<Pattern>(univ.tables().size(), Pattern::INPUT), createVarSubstitutionFrom(tuple), univ);
	bool result = checker->check();
	delete (checker);
	return result;
}

InternalPredTable* BDDInternalPredTable::add(const ElementTuple& tuple) {
	UnionInternalPredTable* upt = new UnionInternalPredTable();
	upt->addInTable(this);
	InternalPredTable* temp = upt->add(tuple);
	if (temp != upt) { delete (upt); }
	return temp;
}

InternalPredTable* BDDInternalPredTable::remove(const ElementTuple& tuple) {
	UnionInternalPredTable* upt = new UnionInternalPredTable();
	upt->addInTable(this);
	InternalPredTable* temp = upt->remove(tuple);
	if (temp != upt) { delete (upt); }
	return temp;
}

InternalTableIterator* BDDInternalPredTable::begin(const Universe& univ) const {
	vector<const DomElemContainer*> doms;
	for (auto it = _vars.cbegin(); it != _vars.cend(); ++it) {
		doms.push_back(new const DomElemContainer());
	}
	BDDInternalPredTable* temporary = new BDDInternalPredTable(_bdd, _manager, _vars, _structure);
	PredTable temptable(temporary, univ);
	InstGenerator* generator = GeneratorFactory::create(&temptable, vector<Pattern>(univ.tables().size(), Pattern::OUTPUT), doms, univ);
	return new GeneratorInternalTableIterator(generator, doms, true);
}

/**
 * \brief	Returns true iff the table contains a given tuple
 *
 * PARAMETERS
 *		tuple	- the given tuple
 */
bool EnumeratedInternalPredTable::contains(const ElementTuple& tuple, const Universe&) const {
	if (_table.empty()) {
		return false;
	} else {
		return _table.find(tuple) != _table.cend();
	}
}

/**
 * Add a tuple to the table. 
 * 
 * PARAMETERS
 *		- tuple: the tuple
 *
 * RETURNS
 *		A pointer to the updated table
 */
EnumeratedInternalPredTable* EnumeratedInternalPredTable::add(const ElementTuple& tuple) {
	if (_nrRefs <= 1) {
		_table.insert(tuple);
		return this;
	} else {
		SortedElementTable newtable = _table;
		newtable.insert(tuple);
		return new EnumeratedInternalPredTable(newtable);
	}
}

/**
 * Remove a tuple from the table. 
 * 
 * PARAMETERS
 *		- tuple: the tuple
 *
 * RETURNS
 *		A pointer to the updated table
 */
EnumeratedInternalPredTable* EnumeratedInternalPredTable::remove(const ElementTuple& tuple) {
	SortedElementTable::iterator it = _table.find(tuple);
	if (it != _table.cend()) {
		if (_nrRefs == 1) {
			_table.erase(it);
			return this;
		} else {
			SortedElementTable newtable = _table;
			SortedElementTable::iterator nt = newtable.find(tuple);
			newtable.erase(nt);
			return new EnumeratedInternalPredTable(newtable);
		}
	} else {
		return this;
	}
}

/**
 * \brief Returns an iterator on the first tuple of the table
 */
InternalTableIterator* EnumeratedInternalPredTable::begin(const Universe&) const {
	return new EnumInternalIterator(_table.cbegin(), _table.cend());
}

ComparisonInternalPredTable::ComparisonInternalPredTable() {
}

ComparisonInternalPredTable::~ComparisonInternalPredTable() {
}

InternalPredTable* ComparisonInternalPredTable::add(const ElementTuple& tuple) {
	UnionInternalPredTable* upt = new UnionInternalPredTable();
	upt->addInTable(this);
	InternalPredTable* temp = upt->add(tuple);
	if (temp != upt) {
		delete (upt);
	}
	return temp;
}

InternalPredTable* ComparisonInternalPredTable::remove(const ElementTuple& tuple) {
	UnionInternalPredTable* upt = new UnionInternalPredTable();
	upt->addInTable(this);
	InternalPredTable* temp = upt->remove(tuple);
	if (temp != upt) {
		delete (upt);
	}
	return temp;
}

/**
 * \brief Returns true iff the table contains a given tuple
 *
 * PARAMETERS
 *		tuple	- the given tuple
 */
bool EqualInternalPredTable::contains(const ElementTuple& tuple, const Universe& univ) const {
	Assert(tuple.size() == 2);
	return (tuple[0] == tuple[1] && univ.contains(tuple));
}

/**
 * \brief	Returns true iff the table is finite
 */
bool EqualInternalPredTable::finite(const Universe& univ) const {
	if (approxFinite(univ)) {
		return true;
	} else if (univ.finite()) {
		return true;
	} else {
		return false;
	}
}

/**
 * \brief Returns true iff the table is empty
 */
bool EqualInternalPredTable::empty(const Universe& univ) const {
	if (approxEmpty(univ)) {
		return true;
	} else if (univ.empty()) {
		return true;
	} else {
		return false;
	}
}

/**
 * \brief Returns false if the table is infinite. May return true if the table is finite.
 */
inline bool EqualInternalPredTable::approxFinite(const Universe& univ) const {
	return univ.approxFinite();
}

/**
 * \brief Returns false if the table is not empty. May return true if the table is empty.
 */
inline bool EqualInternalPredTable::approxEmpty(const Universe& univ) const {
	return univ.approxEmpty();
}

tablesize EqualInternalPredTable::size(const Universe& univ) const {
	return univ.tables()[0]->size();
}

InternalTableIterator* EqualInternalPredTable::begin(const Universe& univ) const {
	return new EqualInternalIterator(univ.tables()[0]->sortBegin());
}

/**
 * \brief Returns true iff the table contains a given tuple
 *
 * PARAMETERS
 *		tuple	- the given tuple
 */
bool StrLessInternalPredTable::contains(const ElementTuple& tuple, const Universe& univ) const {
	Assert(tuple.size() == 2);
	return (*(tuple[0]) < *(tuple[1]) && univ.contains(tuple));
}

/**
 * \brief Returns true iff the table is finite
 */
bool StrLessInternalPredTable::finite(const Universe& univ) const {
	if (approxFinite(univ)) {
		return true;
	} else {
		return univ.finite();
	}
}

/**
 * \brief Returns true iff the table is empty
 */
bool StrLessInternalPredTable::empty(const Universe& univ) const {
	SortIterator isi = univ.tables()[0]->sortBegin();
	if (not isi.isAtEnd()) {
		++isi;
		if (not isi.isAtEnd()) {
			return false;
		}
	}
	return true;
}

/**
 * \brief Returns false if the table is infinite. May return true if the table is finite.
 */
inline bool StrLessInternalPredTable::approxFinite(const Universe& univ) const {
	return (univ.approxFinite());
}

/**
 * \brief Returns false if the table is infinite. May return true if the table is finite.
 */
inline bool StrLessInternalPredTable::approxEmpty(const Universe& univ) const {
	SortIterator isi = univ.tables()[0]->sortBegin();
	if (not isi.isAtEnd()) {
		++isi;
		if (not isi.isAtEnd()) {
			return false;
		}
	}
	return true;
}

tablesize StrLessInternalPredTable::size(const Universe& univ) const {
	tablesize ts = univ.tables()[0]->size();
	if (ts._type == TST_APPROXIMATED || ts._type == TST_EXACT) {
		if (ts._size == 1) {
			return tablesize(ts._type, 0);
		} else {
			size_t n = ts._size * (ts._size - 1) / 2;
			return tablesize(ts._type, n);
		}
	} else {
		return ts;
	}
}

InternalTableIterator* StrLessInternalPredTable::begin(const Universe& univ) const {
	vector<const DomElemContainer*> vars { new DomElemContainer(), new DomElemContainer() };
	return new GeneratorInternalTableIterator(
			new ComparisonGenerator(univ.tables()[0], univ.tables()[0], new DomElemContainer(), new DomElemContainer(), Input::NONE, CompType::LT),
			vars);
}

/**
 * \brief Returns true iff the table contains a given tuple
 *
 * PARAMETERS
 *		tuple	- the given tuple
 */
bool StrGreaterInternalPredTable::contains(const ElementTuple& tuple, const Universe& univ) const {
	Assert(tuple.size() == 2);
	return (*(tuple[0]) > *(tuple[1]) && univ.contains(tuple));
}

/**
 * \brief Returns true iff the table is finite
 */
bool StrGreaterInternalPredTable::finite(const Universe& univ) const {
	if (approxFinite(univ)) {
		return true;
	} else {
		return univ.finite();
	}
}

/**
 * \brief Returns true iff the table is empty
 */
bool StrGreaterInternalPredTable::empty(const Universe& univ) const {
	SortIterator isi = univ.tables()[0]->sortBegin();
	if (not isi.isAtEnd()) {
		++isi;
		if (not isi.isAtEnd()) {
			return false;
		}
	}
	return true;
}

/**
 * \brief Returns false if the table is infinite. May return true if the table is finite.
 */
inline bool StrGreaterInternalPredTable::approxFinite(const Universe& univ) const {
	return (univ.approxFinite());
}

/**
 * \brief Returns false if the table is infinite. May return true if the table is finite.
 */
inline bool StrGreaterInternalPredTable::approxEmpty(const Universe& univ) const {
	SortIterator isi = univ.tables()[0]->sortBegin();
	if (not isi.isAtEnd()) {
		++isi;
		if (not isi.isAtEnd()) {
			return false;
		}
	}
	return true;
}

tablesize StrGreaterInternalPredTable::size(const Universe& univ) const {
	tablesize ts = univ.tables()[0]->size();
	if (ts._type == TST_APPROXIMATED || ts._type == TST_EXACT) {
		if (ts._size == 1) {
			return tablesize(ts._type, 0);
		} else {
			size_t n = ts._size * (ts._size - 1) / 2;
			return tablesize(ts._type, n);
		}
	} else {
		return ts;
	}
}

InternalTableIterator* StrGreaterInternalPredTable::begin(const Universe& univ) const {
	vector<const DomElemContainer*> vars { new DomElemContainer(), new DomElemContainer() };
	return new GeneratorInternalTableIterator(
			new ComparisonGenerator(univ.tables()[0], univ.tables()[0], new DomElemContainer(), new DomElemContainer(), Input::NONE, CompType::GT),
			vars);
}

/*************************
 Internal sorttable
 *************************/

InternalTableIterator* InternalSortTable::begin() const {
	return new SortInternalTableIterator(sortBegin());
}

bool EnumeratedInternalSortTable::contains(const DomainElement* d) const {
	return _table.find(d) != _table.cend();
}

bool EnumeratedInternalSortTable::isRange() const {
	const DomainElement* f = first();
	const DomainElement* l = last();
	if (f->type() == DET_INT && l->type() == DET_INT) {
		return l->value()._int - f->value()._int == (int) _table.size() - 1;
	} else {
		return false;
	}
}

InternalSortIterator* EnumeratedInternalSortTable::sortBegin() const {
	return new EnumInternalSortIterator(_table.cbegin(), _table.cend());
}

InternalSortIterator* EnumeratedInternalSortTable::sortIterator(const DomainElement* d) const {
	return new EnumInternalSortIterator(_table.find(d), _table.cend());
}

InternalSortTable* EnumeratedInternalSortTable::add(int i1, int i2) {
	if (empty()) {
		return new IntRangeInternalSortTable(i1, i2);
	} else if (first()->type() == DET_INT && last()->type() == DET_INT) {
		if (i1 <= first()->value()._int && last()->value()._int <= i2) {
			return new IntRangeInternalSortTable(i1, i2);
		} else if (isRange()) {
			if ((i1 <= last()->value()._int + 1) && (i2 >= first()->value()._int - 1)) {
				int f = i1 < first()->value()._int ? i1 : first()->value()._int;
				int l = i2 < last()->value()._int ? last()->value()._int : i2;
				return new IntRangeInternalSortTable(f, l);
			}
		}
	}
	InternalSortTable* temp = this;
	for (int n = i1; n <= i2; ++n) {
		temp = temp->add(createDomElem(n));
	}
	return temp;
}

InternalSortTable* EnumeratedInternalSortTable::add(const DomainElement* d) {
	if (contains(d)) {
		return this;
	} else {
		if (_nrRefs > 1) {
			EnumeratedInternalSortTable* ist = new EnumeratedInternalSortTable(_table);
			ist->add(d);
			return ist;
		} else {
			_table.insert(d);
			return this;
		}
	}
}

InternalSortTable* EnumeratedInternalSortTable::remove(const DomainElement* d) {
	if (not contains(d)) {
		return this;
	} else {
		if (_nrRefs > 1) {
			EnumeratedInternalSortTable* ist = new EnumeratedInternalSortTable(_table);
			ist->remove(d);
			return ist;
		} else {
			_table.erase(d);
			return this;
		}
	}
}

const DomainElement* EnumeratedInternalSortTable::first() const {
	if (_table.empty()) {
		return NULL;
	} else {
		return *(_table.cbegin());
	}
}

const DomainElement* EnumeratedInternalSortTable::last() const {
	if (_table.empty()) {
		return NULL;
	} else {
		return *(_table.rbegin());
	}
}

InternalSortTable* IntRangeInternalSortTable::add(const DomainElement* d) {
	if (not contains(d)) {
		if (d->type() == DET_INT) {
			if (d->value()._int == _first - 1) {
				if (_nrRefs < 2) {
					_first = d->value()._int;
					return this;
				}
			} else if (d->value()._int == _last + 1) {
				if (_nrRefs < 2) {
					_last = d->value()._int;
					return this;
				}
			}
		}
		EnumeratedInternalSortTable* eist = new EnumeratedInternalSortTable();
		InternalSortTable* ist = eist->add(d);
		InternalSortTable* ist2 = ist->add(_first, _last);
		if (ist2 != eist) {
			delete (eist);
		}
		return ist2;
	} else {
		return this;
	}
}

InternalSortTable* IntRangeInternalSortTable::remove(const DomainElement* d) {
	if (contains(d)) {
		if (d->type() == DET_INT) {
			if (d->value()._int == _first) {
				if (_nrRefs < 2) {
					_first = _first + 1;
					return this;
				}
			} else if (d->value()._int == _last) {
				if (_nrRefs < 2) {
					_last = _last - 1;
					return this;
				}
			}
		}
		EnumeratedInternalSortTable* eist = new EnumeratedInternalSortTable();
		for (int n = _first; n < d->value()._int; ++n) {
			eist->add(createDomElem(n));
		}
		for (int n = d->value()._int + 1; n <= _last; ++n) {
			eist->add(createDomElem(n));
		}
		return eist;
	} else {
		return this;
	}
}

InternalSortTable* IntRangeInternalSortTable::add(int i1, int i2) {
	if (i1 <= _last + 1 && i2 >= _first - 1) {
		if (_nrRefs > 1) {
			int f = i1 < _first ? i1 : _first;
			int l = i2 > _last ? i2 : _last;
			return new IntRangeInternalSortTable(f, l);
		} else {
			_first = i1 < _first ? i1 : _first;
			_last = i2 > _last ? i2 : _last;
			return this;
		}
	} else {
		EnumeratedInternalSortTable* eist = new EnumeratedInternalSortTable();
		for (int n = _first; n <= _last; ++n) {
			eist->add(createDomElem(n));
		}
		InternalSortTable* ist = eist->add(i1, i2);
		if (ist != eist) {
			delete (eist);
		}
		return ist;
	}
}

const DomainElement* IntRangeInternalSortTable::first() const {
	return createDomElem(_first);
}

const DomainElement* IntRangeInternalSortTable::last() const {
	return createDomElem(_last);
}

bool IntRangeInternalSortTable::contains(const DomainElement* d) const {
	if (d->type() == DET_INT) {
		return (_first <= d->value()._int && d->value()._int <= _last);
	} else {
		return false;
	}
}

InternalSortIterator* IntRangeInternalSortTable::sortBegin() const {
	return new RangeInternalSortIterator(_first, _last);
}

InternalSortIterator* IntRangeInternalSortTable::sortIterator(const DomainElement* d) const {
	return new RangeInternalSortIterator(d->value()._int, _last);
}

UnionInternalSortTable::UnionInternalSortTable() {
	_intables.push_back(new SortTable(new EnumeratedInternalSortTable()));
	_outtables.push_back(new SortTable(new EnumeratedInternalSortTable()));
}

UnionInternalSortTable::~UnionInternalSortTable() {
	for (auto it = _intables.cbegin(); it != _intables.cend(); ++it) {
		delete (*it);
	}
	for (auto it = _outtables.cbegin(); it != _outtables.cend(); ++it) {
		delete (*it);
	}
}

tablesize UnionInternalSortTable::size() const {
	size_t result = 0;
	TableSizeType type = TST_APPROXIMATED;
	for (auto it = _intables.cbegin(); it != _intables.cend(); ++it) {
		tablesize tp = (*it)->size();
		switch (tp._type) {
		case TST_APPROXIMATED:
		case TST_EXACT:
			result += tp._size;
			break;
		case TST_UNKNOWN:
		case TST_INFINITE:
			type = tp._type;
			break;
		}
	}
	for (auto it = _outtables.cbegin(); it != _outtables.cend(); ++it) {
		tablesize tp = (*it)->size();
		switch (tp._type) {
		case TST_APPROXIMATED:
		case TST_EXACT:
			if (result > tp._size) {
				result -= tp._size;
			} else {
				result = 0;
			}
			break;
		case TST_UNKNOWN:
		case TST_INFINITE:
			type = TST_UNKNOWN;
			break;
		}
	}
	return tablesize(type, result);
}

bool UnionInternalSortTable::finite() const {
	if (approxFinite()) {
		return true;
	} else {
		notyetimplemented("Exact finiteness test on union sort tables");
		return approxFinite();
	}
}

bool UnionInternalSortTable::empty() const {
	if (approxEmpty()) {
		return true;
	} else {
		notyetimplemented("Exact emptyness test on union sort tables");
		return approxEmpty();
	}
}

bool UnionInternalSortTable::approxFinite() const {
	for (auto it = _intables.cbegin(); it != _intables.cend(); ++it) {
		if (not (*it)->approxFinite()) {
			return false;
		}
	}
	return true;
}

bool UnionInternalSortTable::approxEmpty() const {
	for (auto it = _intables.cbegin(); it != _intables.cend(); ++it) {
		if (not (*it)->approxEmpty()) {
			return false;
		}
	}
	return true;
}

bool UnionInternalSortTable::contains(const DomainElement* d) const {
	bool in = false;
	for (auto it = _intables.cbegin(); it != _intables.cend(); ++it) {
		if ((*it)->contains(d)) {
			in = true;
			break;
		}
	}
	if (not in) {
		return false;
	}

	bool out = false;
	for (auto it = _outtables.cbegin(); it != _outtables.cend(); ++it) {
		if ((*it)->contains(d)) {
			out = true;
			break;
		}
	}
	return not out;
}

InternalSortTable* UnionInternalSortTable::add(int i1, int i2) {
	InternalSortTable* temp = this;
	for (int n = i1; n <= i2; ++n) {
		temp = temp->add(createDomElem(n));
	}
	return temp;
}

InternalSortTable* UnionInternalSortTable::add(const DomainElement* d) {
	if (not contains(d)) {
		if (_nrRefs > 1) {
			vector<SortTable*> newin;
			vector<SortTable*> newout;
			for (auto it = _intables.cbegin(); it != _intables.cend(); ++it) {
				newin.push_back(new SortTable((*it)->internTable()));
			}
			for (auto it = _outtables.cbegin(); it != _outtables.cend(); ++it) {
				newout.push_back(new SortTable((*it)->internTable()));
			}
			UnionInternalSortTable* newtable = new UnionInternalSortTable(newin, newout);
			InternalSortTable* temp = newtable->add(d);
			Assert(temp == newtable);
			return newtable;
		} else {
			bool in = false;
			for (size_t n = 0; n < _intables.size(); ++n) {
				if (_intables[n]->contains(d)) {
					in = true;
					break;
				}
			}
			if (in) {
				for (size_t n = 0; n < _outtables.size(); ++n) {
					_outtables[n]->remove(d);
				}
			} else {
				Assert(not _intables.empty());
				_intables[0]->add(d);
			}
			return this;
		}
	} else {
		return this;
	}
}

InternalSortTable* UnionInternalSortTable::remove(const DomainElement* d) {
	Assert(not _outtables.empty());
	if (_nrRefs > 1) {
		vector<SortTable*> newin;
		vector<SortTable*> newout;
		for (auto it = _intables.cbegin(); it != _intables.cend(); ++it) {
			newin.push_back(new SortTable((*it)->internTable()));
		}
		for (auto it = _outtables.cbegin(); it != _outtables.cend(); ++it) {
			newout.push_back(new SortTable((*it)->internTable()));
		}
		UnionInternalSortTable* newtable = new UnionInternalSortTable(newin, newout);
		InternalSortTable* temp = newtable->remove(d);
		Assert(temp == newtable);
		return newtable;
	} else {
		_outtables[0]->add(d);
		return this;
	}
}

InternalSortIterator* UnionInternalSortTable::sortBegin() const {
	vector<SortIterator> vsi;
	for (auto it = _intables.cbegin(); it != _intables.cend(); ++it) {
		vsi.push_back((*it)->sortBegin());
	}
	return new UnionInternalSortIterator(vsi, _outtables);
}

InternalSortIterator* UnionInternalSortTable::sortIterator(const DomainElement*) const {
	notyetimplemented("intermediate sortiterator for UnionInternalSortTable");
	return NULL;
}

const DomainElement* UnionInternalSortTable::first() const {
	InternalSortIterator* isi = sortBegin();
	if (isi->hasNext()) {
		const DomainElement* f = *(*isi);
		delete (isi);
		return f;
	} else {
		return NULL;
	}
}

const DomainElement* UnionInternalSortTable::last() const {
	const DomainElement* result = NULL;
	for (auto it = _intables.cbegin(); it != _intables.cend(); ++it) {
		auto temp = (*it)->last();
		if (temp && contains(temp)) {
			if (result) {
				result = *result < *temp ? temp : result;
			} else {
				result = temp;
			}
		}
	}
	if (not result) {
		notyetimplemented("Computation of last element of a UnionInternalSortTable");
	}
	return result;
}

bool UnionInternalSortTable::isRange() const {
	notyetimplemented("Exact range test of a UnionInternalSortTable");
	return false;
}

InternalSortTable* InfiniteInternalSortTable::add(const DomainElement* d) {
	if (not contains(d)) {
		UnionInternalSortTable* upt = new UnionInternalSortTable();
		upt->addInTable(new SortTable(this));
		InternalSortTable* temp = upt->add(d);
		if (temp != upt) {
			delete (upt);
		}
		return temp;
	} else {
		return this;
	}
}

InternalSortTable* InfiniteInternalSortTable::remove(const DomainElement* d) {
	if (contains(d)) {
		UnionInternalSortTable* upt = new UnionInternalSortTable();
		upt->addOutTable(new SortTable(this));
		InternalSortTable* temp = upt->remove(d);
		if (temp != upt) {
			delete (upt);
		}
		return temp;
	} else {
		return this;
	}
}

bool AllNaturalNumbers::contains(const DomainElement* d) const {
	if (d->type() == DET_INT) {
		return d->value()._int >= 0;
	} else {
		return false;
	}
}

InternalSortIterator* AllNaturalNumbers::sortBegin() const {
	return new NatInternalSortIterator();
}

InternalSortIterator* AllNaturalNumbers::sortIterator(const DomainElement* d) const {
	return new NatInternalSortIterator(d->value()._int);
}

const DomainElement* AllNaturalNumbers::first() const {
	return createDomElem(0);
}

const DomainElement* AllNaturalNumbers::last() const {
	return createDomElem(getMaxElem<int>());
}

InternalSortTable* AllNaturalNumbers::add(int i1, int i2) {
	if (i1 >= 0) {
		return this;
	} else {
		int stop = i2 > 0 ? 0 : i2;
		InternalSortTable* temp = this;
		for (int n = i1; n < stop; ++n) {
			temp = temp->add(createDomElem(n));
		}
		return temp;
	}
}

bool AllIntegers::contains(const DomainElement* d) const {
	return (d->type() == DET_INT);
}

InternalSortIterator* AllIntegers::sortBegin() const {
	return new IntInternalSortIterator();
}

InternalSortIterator* AllIntegers::sortIterator(const DomainElement* d) const {
	return new IntInternalSortIterator(d->value()._int);
}

InternalSortTable* AllIntegers::add(int, int) {
	return this;
}

const DomainElement* AllIntegers::first() const {
	return createDomElem(getMinElem<int>());
}

const DomainElement* AllIntegers::last() const {
	return createDomElem(getMaxElem<int>());
}

bool AllFloats::contains(const DomainElement* d) const {
	return (d->type() == DET_INT || d->type() == DET_DOUBLE);
}

InternalSortIterator* AllFloats::sortBegin() const {
	return new FloatInternalSortIterator();
}

InternalSortIterator* AllFloats::sortIterator(const DomainElement* d) const {
	double dou = d->type() == DET_DOUBLE ? d->value()._double : double(d->value()._int);
	return new FloatInternalSortIterator(dou);
}

InternalSortTable* AllFloats::add(int, int) {
	return this;
}

const DomainElement* AllFloats::first() const {
	return createDomElem(getMinElem<double>());
}

const DomainElement* AllFloats::last() const {
	return createDomElem(getMaxElem<double>());
}

bool AllStrings::contains(const DomainElement* d) const {
	return d->type() != DET_COMPOUND;
}

InternalSortTable* AllStrings::add(int, int) {
	return this;
}

InternalSortIterator* AllStrings::sortBegin() const {
	return new StringInternalSortIterator();
}

InternalSortIterator* AllStrings::sortIterator(const DomainElement* d) const {
	string str;
	if (d->type() == DET_INT) {
		str = convertToString(d->value()._int);
	} else if (d->type() == DET_DOUBLE) {
		str = convertToString(d->value()._double);
	} else {
		str = *(d->value()._string);
	}
	return new StringInternalSortIterator(str);
}

const DomainElement* AllStrings::first() const {
	return createDomElem(StringPointer(""));
}

const DomainElement* AllStrings::last() const {
	notyetimplemented("impossible to get the largest string");
	return NULL;
}

bool AllChars::contains(const DomainElement* d) const {
	if (d->type() == DET_INT) {
		return (d->value()._int >= 0 && d->value()._int < 10);
	} else if (d->type() == DET_STRING) {
		return (d->value()._string->size() == 1);
	} else {
		return false;
	}
}

InternalSortTable* AllChars::add(int i1, int i2) {
	InternalSortTable* temp = this;
	for (int n = i1; n <= i2; ++n) {
		temp = temp->add(createDomElem(n));
	}
	return temp;
}

InternalSortTable* AllChars::add(const DomainElement* d) {
	if (contains(d)) {
		return this;
	} else {
		auto ist = new EnumeratedInternalSortTable;
		for (char c = getMinElem<char>(); c <= getMaxElem<char>(); ++c) {
			if ('0' <= c && c <= '9') {
				int i = c - '0';
				ist->add(createDomElem(i));
			} else {
				string* s = StringPointer(string(1, c));
				ist->add(createDomElem(s));
			}
		}
		ist->add(d);
		return ist;
	}
}

InternalSortTable* AllChars::remove(const DomainElement* d) {
	if (not contains(d)) {
		return this;
	} else {
		auto ist = new EnumeratedInternalSortTable;
		for (char c = getMinElem<char>(); c <= getMaxElem<char>(); ++c) {
			if ('0' <= c && c <= '9') {
				int i = c - '0';
				ist->add(createDomElem(i));
			} else {
				string* s = StringPointer(string(1, c));
				ist->add(createDomElem(s));
			}
		}
		ist->remove(d);
		return ist;
	}
}

InternalSortIterator* AllChars::sortBegin() const {
	return new CharInternalSortIterator();
}

InternalSortIterator* AllChars::sortIterator(const DomainElement* d) const {
	char c;
	if (d->type() == DET_INT) {
		c = '0' + d->value()._int;
	} else {
		c = d->value()._string->operator[](0);
	}
	return new CharInternalSortIterator(c);
}

const DomainElement* AllChars::first() const {
	return createDomElem(StringPointer(string(1, getMinElem<char>())));
}

const DomainElement* AllChars::last() const {
	return createDomElem(StringPointer(string(1, getMaxElem<char>())));
}

tablesize AllChars::size() const {
	return tablesize(TST_EXACT, getMaxElem<char>() - getMinElem<char>() + 1);
}

/*************************
 Internal functable
 *************************/

inline void InternalFuncTable::incrementRef() {
	++_nrRefs;
}

inline void InternalFuncTable::decrementRef() {
	--_nrRefs;
	if (_nrRefs == 0) {
		delete (this);
	}
}

bool InternalFuncTable::contains(const ElementTuple& tuple, const Universe& univ) const {
	ElementTuple input = tuple;
	const DomainElement* output = tuple.back();
	input.pop_back();
	const DomainElement* computedoutput = operator[](input);
	if (output == computedoutput) {
		return univ.contains(tuple);
	} else {
		return false;
	}
}

ProcInternalFuncTable::~ProcInternalFuncTable() {
}

tablesize ProcInternalPredTable::size(const Universe& univ) const {
	tablesize univsize = univ.size();
	TableSizeType tst = univsize._type;
	if (tst == TST_EXACT) {
		tst = TST_APPROXIMATED;
	}
	return tablesize(tst, univsize._size / 2);
}

tablesize ProcInternalFuncTable::size(const Universe& univ) const {
	tablesize univsize = univ.size();
	TableSizeType tst = univsize._type;
	tablesize outsize = univ.tables().back()->size();
	if (outsize._size != 0) {
		if (tst == TST_EXACT) {
			tst = TST_APPROXIMATED;
		}
		return tablesize(tst, univsize._size / outsize._size);
	} else {
		if (outsize._type == TST_EXACT) {
			return tablesize(TST_EXACT, 0);
		} else {
			return tablesize(TST_UNKNOWN, 0);
		}
	}
}

bool ProcInternalFuncTable::finite(const Universe& univ) const {
	if (empty(univ)) {
		return true;
	}
	for (size_t n = 0; n < univ.tables().size() - 1; ++n) {
		if (not univ.tables()[n]->finite()) {
			return false;
		}
	}
	return true;
}

bool ProcInternalFuncTable::empty(const Universe& univ) const {
	for (size_t n = 0; n < univ.tables().size() - 1; ++n) {
		if (univ.tables()[n]->empty()) {
			return true;
		}
	}
	notyetimplemented("Exact emptyness test on procedural function tables");
	return false;
}

bool ProcInternalFuncTable::approxFinite(const Universe& univ) const {
	if (approxEmpty(univ)) {
		return true;
	}
	for (size_t n = 0; n < univ.tables().size() - 1; ++n) {
		if (not univ.tables()[n]->approxFinite()) {
			return false;
		}
	}
	return true;
}

bool ProcInternalFuncTable::approxEmpty(const Universe& univ) const {
	for (size_t n = 0; n < univ.tables().size() - 1; ++n) {
		if (univ.tables()[n]->approxEmpty()) {
			return true;
		}
	}
	return false;
}

const DomainElement* ProcInternalFuncTable::operator[](const ElementTuple& tuple) const {
	return LuaConnection::funccall(_procedure, tuple);
}

InternalFuncTable* ProcInternalFuncTable::add(const ElementTuple&) {
	notyetimplemented("adding a tuple to a procedural function interpretation");
	return this;
}

InternalFuncTable* ProcInternalFuncTable::remove(const ElementTuple&) {
	notyetimplemented("removing a tuple from a procedural function interpretation");
	return this;
}

InternalTableIterator* ProcInternalFuncTable::begin(const Universe& univ) const {
	return new InternalFuncIterator(this, univ);
}

bool UNAInternalFuncTable::finite(const Universe& univ) const {
	if (empty(univ)) {
		return true;
	}
	for (size_t n = 0; n < univ.tables().size() - 1; ++n) {
		if (not univ.tables()[n]->finite()) {
			return false;
		}
	}
	return true;
}

bool UNAInternalFuncTable::empty(const Universe& univ) const {
	for (size_t n = 0; n < univ.tables().size() - 1; ++n) {
		if (univ.tables()[n]->empty()) {
			return true;
		}
	}
	notyetimplemented("Exact emptyness test on constructor function tables");
	return false;
}

bool UNAInternalFuncTable::approxFinite(const Universe& univ) const {
	if (approxEmpty(univ)) {
		return true;
	}
	for (size_t n = 0; n < univ.tables().size() - 1; ++n) {
		if (not univ.tables()[n]->approxFinite()) {
			return false;
		}
	}
	return true;
}

bool UNAInternalFuncTable::approxEmpty(const Universe& univ) const {
	for (size_t n = 0; n < univ.tables().size() - 1; ++n) {
		if (univ.tables()[n]->approxEmpty()) {
			return true;
		}
	}
	return false;
}

tablesize UNAInternalFuncTable::size(const Universe& univ) const {
	vector<SortTable*> vst = univ.tables();
	vst.pop_back();
	Universe newuniv(vst);
	return newuniv.size();
}

const DomainElement* UNAInternalFuncTable::operator[](const ElementTuple& tuple) const {
	return createDomElem(_function, tuple);
}

InternalFuncTable* UNAInternalFuncTable::add(const ElementTuple&) {
	notyetimplemented("adding a tuple to a generated function interpretation");
	return this;
}

InternalFuncTable* UNAInternalFuncTable::remove(const ElementTuple&) {
	notyetimplemented("removing a tuple from a generated function interpretation");
	return this;
}

InternalTableIterator* UNAInternalFuncTable::begin(const Universe& univ) const {
	vector<SortIterator> vsi;
	for (size_t n = 0; n < _function->arity(); ++n) {
		vsi.push_back(univ.tables()[n]->sortBegin());
	}
	return new UNAInternalIterator(vsi, _function);
}

const DomainElement* EnumeratedInternalFuncTable::operator[](const ElementTuple& tuple) const {
	auto it = _table.find(tuple);
	if (it == _table.cend()) {
		return NULL;
	}
	return it->second;
}

EnumeratedInternalFuncTable* EnumeratedInternalFuncTable::add(const ElementTuple& tuple) {
	ElementTuple key = tuple;
	const DomainElement* mappedvalue = key.back();
	key.pop_back();
	const DomainElement* computedvalue = this->operator[](key);
	if (computedvalue == NULL) {
		if (_nrRefs > 1) {
			Tuple2Elem newtable = _table;
			newtable[key] = mappedvalue;
			return new EnumeratedInternalFuncTable(newtable); // TODO memory leak
		} else {
			_table[key] = mappedvalue;
			return this;
		}
	}

	Assert(computedvalue == mappedvalue);
	return this;
}

EnumeratedInternalFuncTable* EnumeratedInternalFuncTable::remove(const ElementTuple& tuple) {
	ElementTuple key = tuple;
	const DomainElement* value = key.back();
	key.pop_back();
	const DomainElement* computedvalue = operator[](key);
	if (computedvalue == value) {
		if (_nrRefs > 1) {
			Tuple2Elem newtable = _table;
			newtable.erase(key);
			return new EnumeratedInternalFuncTable(newtable);
		} else {
			_table.erase(key);
			return this;
		}
	} else
		return this;
}

InternalTableIterator* EnumeratedInternalFuncTable::begin(const Universe&) const {
	return new EnumInternalFuncIterator(_table.cbegin(), _table.cend());
}

const DomainElement* ModInternalFuncTable::operator[](const ElementTuple& tuple) const {
	int a1 = tuple[0]->value()._int;
	int a2 = tuple[1]->value()._int;
	if (a2 == 0)
		return 0;
	else
		return createDomElem(a1 % a2);
}

InternalFuncTable* ModInternalFuncTable::add(const ElementTuple&) {
	throw IdpException("Cannot add elements to this table.");
}

InternalFuncTable* ModInternalFuncTable::remove(const ElementTuple&) {
	throw IdpException("Cannot remove elements from this table.");
}

InternalTableIterator* ModInternalFuncTable::begin(const Universe& univ) const {
	return new InternalFuncIterator(this, univ);
}

const DomainElement* ExpInternalFuncTable::operator[](const ElementTuple& tuple) const {
	double a1 = tuple[0]->type() == DET_DOUBLE ? tuple[0]->value()._double : double(tuple[0]->value()._int);
	double a2 = tuple[1]->type() == DET_DOUBLE ? tuple[1]->value()._double : double(tuple[1]->value()._int);
	return createDomElem(pow(a1, a2), NumType::POSSIBLYINT);
}

InternalFuncTable* ExpInternalFuncTable::add(const ElementTuple&) {
	throw IdpException("Cannot add elements to this table.");
}

InternalFuncTable* ExpInternalFuncTable::remove(const ElementTuple&) {
	throw IdpException("Cannot remove elements from this table.");
}

InternalTableIterator* ExpInternalFuncTable::begin(const Universe& univ) const {
	return new InternalFuncIterator(this, univ);
}

InternalFuncTable* IntFloatInternalFuncTable::add(const ElementTuple&) {
	throw IdpException("Cannot add elements to this table.");
}

InternalFuncTable* IntFloatInternalFuncTable::remove(const ElementTuple&) {
	throw IdpException("Cannot remove elements from this table.");
}

const DomainElement* PlusInternalFuncTable::operator[](const ElementTuple& tuple) const {
	if (getType() == NumType::CERTAINLYINT) {
		int a1 = tuple[0]->value()._int;
		int a2 = tuple[1]->value()._int;
		return createDomElem(a1 + a2);
	} else {
		double a1 = tuple[0]->type() == DET_DOUBLE ? tuple[0]->value()._double : double(tuple[0]->value()._int);
		double a2 = tuple[1]->type() == DET_DOUBLE ? tuple[1]->value()._double : double(tuple[1]->value()._int);
		return createDomElem(a1 + a2, NumType::POSSIBLYINT);
	}
}

InternalTableIterator* PlusInternalFuncTable::begin(const Universe& univ) const {
	return new InternalFuncIterator(this, univ);
}

const DomainElement* MinusInternalFuncTable::operator[](const ElementTuple& tuple) const {
	if (getType() == NumType::CERTAINLYINT) {
		int a1 = tuple[0]->value()._int;
		int a2 = tuple[1]->value()._int;
		return createDomElem(a1 - a2);
	} else {
		double a1 = tuple[0]->type() == DET_DOUBLE ? tuple[0]->value()._double : double(tuple[0]->value()._int);
		double a2 = tuple[1]->type() == DET_DOUBLE ? tuple[1]->value()._double : double(tuple[1]->value()._int);
		return createDomElem(a1 - a2, NumType::POSSIBLYINT);
	}
}

InternalTableIterator* MinusInternalFuncTable::begin(const Universe& univ) const {
	return new InternalFuncIterator(this, univ);
}

const DomainElement* TimesInternalFuncTable::operator[](const ElementTuple& tuple) const {
	if (getType() == NumType::CERTAINLYINT) {
		int a1 = tuple[0]->value()._int;
		int a2 = tuple[1]->value()._int;
		return createDomElem(a1 * a2);
	} else {
		double a1 = tuple[0]->type() == DET_DOUBLE ? tuple[0]->value()._double : double(tuple[0]->value()._int);
		double a2 = tuple[1]->type() == DET_DOUBLE ? tuple[1]->value()._double : double(tuple[1]->value()._int);
		return createDomElem(a1 * a2, NumType::POSSIBLYINT);
	}
}

InternalTableIterator* TimesInternalFuncTable::begin(const Universe& univ) const {
	return new InternalFuncIterator(this, univ);
}

const DomainElement* DivInternalFuncTable::operator[](const ElementTuple& tuple) const {
	if (getType() == NumType::CERTAINLYINT) {
		int a1 = tuple[0]->value()._int;
		int a2 = tuple[1]->value()._int;
		if (a2 == 0)
			return 0;
		else
			return createDomElem(a1 / a2);
	} else {
		double a1 = tuple[0]->type() == DET_DOUBLE ? tuple[0]->value()._double : double(tuple[0]->value()._int);
		double a2 = tuple[1]->type() == DET_DOUBLE ? tuple[1]->value()._double : double(tuple[1]->value()._int);
		if (a2 == 0)
			return 0;
		else
			return createDomElem(a1 / a2, NumType::POSSIBLYINT);
	}
}

InternalTableIterator* DivInternalFuncTable::begin(const Universe& univ) const {
	return new InternalFuncIterator(this, univ);
}

const DomainElement* AbsInternalFuncTable::operator[](const ElementTuple& tuple) const {
	if (tuple[0]->type() == DET_INT) {
		int val = tuple[0]->value()._int;
		return createDomElem(val < 0 ? -val : val);
	} else {
		return createDomElem(abs(tuple[0]->value()._double), NumType::POSSIBLYINT);
	}
}

InternalTableIterator* AbsInternalFuncTable::begin(const Universe& univ) const {
	return new InternalFuncIterator(this, univ);
}

const DomainElement* UminInternalFuncTable::operator[](const ElementTuple& tuple) const {
	if (tuple[0]->type() == DET_INT) {
		return createDomElem(-(tuple[0]->value()._int));
	} else {
		return createDomElem(-(tuple[0]->value()._double), NumType::POSSIBLYINT);
	}
}

InternalTableIterator* UminInternalFuncTable::begin(const Universe& univ) const {
	return new InternalFuncIterator(this, univ);
}

void PredTable::put(std::ostream& stream) const {
	if (not approxFinite()) {
		stream << "infinite interpretation";
		return;
	}
	stream << "{";
	bool start = true;
	for (auto it = begin(); not it.isAtEnd(); ++it) {
		if (not start) {
			stream << "; ";
		}
		start = false;
		stream << *it;
	}
	stream << "}";
}

void FuncTable::put(std::ostream& stream) const {
	stream << toString(_table);
}

void SortTable::put(std::ostream& stream) const {
	stream << toString(_table) << "[" << toString(first()) << ", " << toString(last()) << "]";
}

/****************
 PredTable
 ****************/

PredTable::PredTable(InternalPredTable* table, const Universe& univ) :
		_table(table), _universe(univ) {
	table->incrementRef();
}

PredTable::~PredTable() {
	_table->decrementRef();
}

void PredTable::add(const ElementTuple& tuple) {
	Assert(arity() == tuple.size());
	if (_table->contains(tuple, _universe)) {
		return;
	}
	InternalPredTable* temp = _table;
	_table = _table->add(tuple);
	if (temp != _table) {
		temp->decrementRef();
		_table->incrementRef();
	}
}

void PredTable::remove(const ElementTuple& tuple) {
	Assert(arity() == tuple.size());
	if (not _table->contains(tuple, _universe)) {
		return;
	}
	InternalPredTable* temp = _table;
	_table = _table->remove(tuple);
	if (temp != _table) {
		temp->decrementRef();
		_table->incrementRef();
	}
}

TableIterator PredTable::begin() const {
	TableIterator ti(_table->begin(_universe));
	return ti;
}

void InternalPredTable::decrementRef() {
	--_nrRefs;
	if (_nrRefs == 0) {
		delete (this);
	}
}

void InternalPredTable::incrementRef() {
	++_nrRefs;
}

void InternalPredTable::put(std::ostream& stream) const {
	stream << typeid(*this).name();
}

void InternalFuncTable::put(std::ostream& stream) const {
	stream << typeid(*this).name();
}

ProcInternalPredTable::~ProcInternalPredTable() {
}

bool ProcInternalPredTable::finite(const Universe& univ) const {
	return univ.finite();
}

bool ProcInternalPredTable::empty(const Universe& univ) const {
	return univ.empty();
}

bool ProcInternalPredTable::approxFinite(const Universe& univ) const {
	return univ.approxFinite();
}

bool ProcInternalPredTable::approxEmpty(const Universe& univ) const {
	return univ.approxEmpty();
}

bool ProcInternalPredTable::contains(const ElementTuple& tuple, const Universe& univ) const {
	if (univ.contains(tuple)) {
		return LuaConnection::predcall(_procedure, tuple);
	} else {
		return false;
	}
}

InternalPredTable* ProcInternalPredTable::add(const ElementTuple&) {
	notyetimplemented("Adding a tuple to a procedural predicate table");
	return this;
}

InternalPredTable* ProcInternalPredTable::remove(const ElementTuple&) {
	notyetimplemented("Removing a tuple from a procedural predicate table");
	return this;
}

InternalTableIterator* ProcInternalPredTable::begin(const Universe& univ) const {
	return new ProcInternalTableIterator(this, univ);
}

InverseInternalPredTable::~InverseInternalPredTable() {
	_invtable->decrementRef();
}

void InverseInternalPredTable::internTable(InternalPredTable* ipt) {
	ipt->incrementRef();
	_invtable->decrementRef();
	_invtable = ipt;
}

/**
 *		Returns true iff the table is finite
 */
bool InverseInternalPredTable::finite(const Universe& univ) const {
	if (approxFinite(univ)) {
		return true;
	}
	if (univ.finite()) {
		return true;
	} else if (_invtable->finite(univ)) {
		return false;
	} else {
		notyetimplemented("Exact finiteness test on inverse predicate tables");
		return approxEmpty(univ);
	}
}

/**
 *		Returns true iff the table is empty
 */
bool InverseInternalPredTable::empty(const Universe& univ) const {
	if (approxEmpty(univ)) {
		return true;
	}
	if (univ.empty()) {
		return true;
	}
	if (approxFinite(univ)) {
		TableIterator ti = TableIterator(begin(univ));
		return ti.isAtEnd();
	} else {
		notyetimplemented("Exact emptyness test on inverse predicate tables");
		return approxEmpty(univ);
	}
}

/**
 *		Returns false if the table is infinite. May return true if the table is finite.
 */
bool InverseInternalPredTable::approxFinite(const Universe& univ) const {
	return univ.approxFinite();
}

/**
 *		Returns false if the table is non-empty. May return true if the table is empty.
 */
bool InverseInternalPredTable::approxEmpty(const Universe& univ) const {
	return univ.approxEmpty();
}

tablesize InverseInternalPredTable::size(const Universe& univ) const {
	tablesize univsize = univ.size();
	tablesize invsize = _invtable->size(univ);
	if (univsize._type == TST_UNKNOWN) {
		return univsize;
	} else if (univsize._type == TST_INFINITE) {
		if (invsize._type == TST_APPROXIMATED || invsize._type == TST_EXACT) {
			return tablesize(TST_INFINITE, 0);
		} else {
			return tablesize(TST_UNKNOWN, 0);
		}
	} else if (invsize._type == TST_APPROXIMATED || invsize._type == TST_EXACT) {
		unsigned int result = 0;
		if (univsize._size > invsize._size) {
			result = univsize._size - invsize._size;
		}
		if (invsize._type == TST_EXACT && univsize._type == TST_EXACT) {
			return tablesize(TST_EXACT, result);
		} else {
			return tablesize(TST_APPROXIMATED, result);
		}
	} else {
		return tablesize(TST_UNKNOWN, 0);
	}
}

/**
 *	Returns true iff the table contains a given tuple
 *
 * PARAMETERS
 *		tuple	- the given tuple
 */
bool InverseInternalPredTable::contains(const ElementTuple& tuple, const Universe& univ) const {
	if (_invtable->contains(tuple, univ)) {
		return false;
	} else if (univ.contains(tuple)) {
		return true;
	} else {
		return false;
	}
}

/**
 * Add a tuple to the table.
 *
 * PARAMETERS
 *		- tuple: the tuple
 *
 * RETURNS
 *		A pointer to the updated table
 */
InternalPredTable* InverseInternalPredTable::add(const ElementTuple& tuple) {
	if (_nrRefs > 1) {
		InverseInternalPredTable* newtable = new InverseInternalPredTable(_invtable);
		InternalPredTable* temp = newtable->add(tuple);
		Assert(temp == newtable);
		return newtable;
	} else {
		InternalPredTable* temp = _invtable->remove(tuple);
		if (temp != _invtable) {
			_invtable->decrementRef();
			temp->incrementRef();
			_invtable = temp;
		}
		return this;
	}
}

/**
 * Remove a tuple from the table.
 *
 * PARAMETERS
 *		- tuple: the tuple
 *
 * RETURNS
 *		A pointer to the updated table
 */
InternalPredTable* InverseInternalPredTable::remove(const ElementTuple& tuple) {
	if (_nrRefs > 1) {
		InverseInternalPredTable* newtable = new InverseInternalPredTable(_invtable);
		InternalPredTable* temp = newtable->remove(tuple);
		Assert(temp == newtable);
		return newtable;
	} else {
		InternalPredTable* temp = _invtable->add(tuple);
		if (temp != _invtable) {
			_invtable->decrementRef();
			temp->incrementRef();
			_invtable = temp;
		}
		return this;
	}
}

InternalTableIterator* InverseInternalPredTable::begin(const Universe& univ) const {
	vector<SortIterator> vsi;
	for (auto it = univ.tables().cbegin(); it != univ.tables().cend(); ++it) {
		vsi.push_back((*it)->sortBegin());
	}
	return new InverseInternalIterator(vsi, _invtable, univ);
}

/****************
 SortTable
 ****************/

SortTable::SortTable(InternalSortTable* table) :
		_table(table) {
	_table->incrementRef();
}

SortTable::~SortTable() {
	_table->decrementRef();
}

TableIterator SortTable::begin() const {
	return TableIterator(_table->begin());
}

SortIterator SortTable::sortBegin() const {
	return SortIterator(_table->sortBegin());
}

SortIterator SortTable::sortIterator(const DomainElement* d) const {
	return SortIterator(_table->sortIterator(d));
}

void SortTable::internTable(InternalSortTable* table) {
	_table->decrementRef();
	_table = table;
	_table->incrementRef();
}

void SortTable::add(const ElementTuple& tuple) {
	if (_table->contains(tuple)) {
		return;
	}
	InternalSortTable* temp = _table;
	_table = _table->add(tuple);
	if (temp != _table) {
		temp->decrementRef();
		_table->incrementRef();
	}
}

void SortTable::add(const DomainElement* el) {
	if (_table->contains(el)) {
		return;
	}
	InternalSortTable* temp = _table;
	_table = _table->add(el);
	if (temp != _table) {
		temp->decrementRef();
		_table->incrementRef();
	}
}

void SortTable::add(int i1, int i2) {
	InternalSortTable* temp = _table;
	_table = _table->add(i1, i2);
	if (temp != _table) {
		temp->decrementRef();
		_table->incrementRef();
	}
}

void SortTable::remove(const ElementTuple& tuple) {
	if (not _table->contains(tuple)) {
		return;
	}
	InternalSortTable* temp = _table;
	_table = _table->remove(tuple);
	if (temp != _table) {
		temp->decrementRef();
		_table->incrementRef();
	}
}

void SortTable::remove(const DomainElement* el) {
	if (not _table->contains(el)) {
		return;
	}
	InternalSortTable* temp = _table;
	_table = _table->remove(el);
	if (temp != _table) {
		temp->decrementRef();
		_table->incrementRef();
	}
}

/****************
 FuncTable
 ****************/

FuncTable::FuncTable(InternalFuncTable* table, const Universe& univ) :
		_table(table), _universe(univ) {
	_table->incrementRef();
}

FuncTable::~FuncTable() {
	_table->decrementRef();
}

void FuncTable::add(const ElementTuple& tuple) {
	if (_table->contains(tuple, _universe)) {
		return;
	}
	InternalFuncTable* temp = _table;
	_table = _table->add(tuple);
	if (temp != _table) {
		temp->decrementRef();
		_table->incrementRef();
	}
}

void FuncTable::remove(const ElementTuple& tuple) {
	if (not _table->contains(tuple, _universe)) {
		return;
	}
	InternalFuncTable* temp = _table;
	_table = _table->remove(tuple);
	if (temp != _table) {
		temp->decrementRef();
		_table->incrementRef();
	}
}

/**
 * Given a tuple (a_1,...,a_{n-1},a_n), this procedure returns true iff the value of
 * (a_1,...,a_{n-1}) according to the function is equal to a_n
 *
 * PARAMETERS
 *		tuple	- the given tuple
 */
bool FuncTable::contains(const ElementTuple& tuple) const {
	Assert(tuple.size() == arity()+1);
	ElementTuple key = tuple;
	const DomainElement* value = key.back();
	key.pop_back();
	const DomainElement* computedvalue = operator[](key);
	return value == computedvalue;
}

TableIterator FuncTable::begin() const {
	TableIterator ti(_table->begin(_universe));
	return ti;
}

/********************************
 Predicate interpretations
 ********************************/

/**
 * \brief Create a three- or four-valued interpretation
 *
 * PARAMETERS
 *	- ctpf	: the certainly true or possibly false tuples
 *	- cfpt	: the certainly false or possibly true tuples
 *	- ct	: if true (false), ctpf stores the certainly true (possibly false) tuples
 *	- cf	: if true (false), ctpf stores the certainly false (possibly true) tuples
 *	- univ	: all possible domain elements of the sorts of the columns of the table
 */
PredInter::PredInter(PredTable* ctpf, PredTable* cfpt, bool ct, bool cf) {
	PredTable* inverseCtpf = new PredTable(new InverseInternalPredTable(ctpf->internTable()), ctpf->universe());
	PredTable* inverseCfpt = new PredTable(new InverseInternalPredTable(cfpt->internTable()), ctpf->universe());
	if (ct) {
		_ct = ctpf;
		_pf = inverseCtpf;
	} else {
		_pf = ctpf;
		_ct = inverseCtpf;
	}
	if (cf) {
		_cf = cfpt;
		_pt = inverseCfpt;
	} else {
		_pt = cfpt;
		_cf = inverseCfpt;
	}
}

/**
 * \brief Create a two-valued interpretation
 *
 * PARAMETERS
 *	- ctpf	: the certainly true or possibly false tuples
 *	- ct	: if true (false), ctpf stores the certainly true (possibly false) tuples
 *	- univ	: all possible domain elements of the sorts of the columns of the table
 */
PredInter::PredInter(PredTable* ctpf, bool ct) {
	PredTable* cfpt = new PredTable(ctpf->internTable(), ctpf->universe());
	PredTable* inverseCtpf = new PredTable(new InverseInternalPredTable(ctpf->internTable()), ctpf->universe());
	PredTable* inverseCfpt = new PredTable(new InverseInternalPredTable(cfpt->internTable()), cfpt->universe());
	if (ct) {
		_ct = ctpf;
		_pt = cfpt;
		_cf = inverseCtpf;
		_pf = inverseCfpt;
	} else {
		_pf = ctpf;
		_cf = cfpt;
		_ct = inverseCtpf;
		_pt = inverseCfpt;
	}
}

/**
 * \brief Destructor for predicate interpretations
 */
PredInter::~PredInter() {
	delete (_ct);
	delete (_cf);
	delete (_pt);
	delete (_pf);
}

/**
 * \brief Returns true iff the tuple is true or inconsistent according to the predicate interpretation
 */
bool PredInter::isTrue(const ElementTuple& tuple) const {
	return _ct->contains(tuple);
}

/**
 * \brief Returns true iff the tuple is false or inconsistent according to the predicate interpretation
 */
bool PredInter::isFalse(const ElementTuple& tuple) const {
	if (not _cf->contains(tuple)) {
		return (not _cf->universe().contains(tuple));
	}
	return true;
}

/**
 * \brief Returns true iff the tuple is unknown according to the predicate interpretation
 */
bool PredInter::isUnknown(const ElementTuple& tuple) const {
	if (approxTwoValued()) {
		return false;
	} else {
		return not (isFalse(tuple) || isTrue(tuple));
	}
}

/**
 * \brief Returns true iff the tuple is inconsistent according to the predicate interpretation
 */
bool PredInter::isInconsistent(const ElementTuple& tuple) const {
	if (approxTwoValued()) {
		return false;
	} else {
		return (isFalse(tuple) && isTrue(tuple));
	}
}

bool PredInter::isConsistent() const {
	auto ctIterator = _ct->begin();
	auto cfIterator = _cf->begin();

	if (not _ct->approxFinite() || not _cf->approxFinite()) {
		throw notyetimplemented("Check consistency of infinite tables");
	}

	FirstNElementsEqual eq(_ct->arity());
	StrictWeakNTupleOrdering so(_ct->arity());
	for (; not ctIterator.isAtEnd(); ++ctIterator) {
		// get unassigned domain element
		while (not cfIterator.isAtEnd() && so(*cfIterator, *ctIterator)) {
			Assert(not _pt->contains(*cfIterator));
			//Should always be true...
			++cfIterator;
		}
		if (not cfIterator.isAtEnd() && eq(*cfIterator, *ctIterator)) {
			return false;
		}Assert(not _pf->contains(*ctIterator));
		//Should always be true...
	}
	return true;
}

/**
 * \brief Returns false if the interpretation is not two-valued. May return true if it is two-valued.
 *
 * NOTE: Simple check if _ct == _pt
 */
bool PredInter::approxTwoValued() const {
	return _ct->internTable() == _pt->internTable();
}

void PredInter::makeUnknown(const ElementTuple& tuple) {
<<<<<<< HEAD
	if (sametypeid<InverseInternalPredTable>(*(_pf->internTable()))) {
		_ct->internTable()->decrementRef();
		InternalPredTable* old = _ct->internTable();
		_ct->remove(tuple);
		old->incrementRef();
		if (_ct->internTable() != old) {
			InverseInternalPredTable* internpf = dynamic_cast<InverseInternalPredTable*>(_pf->internTable());
			internpf->internTable(_ct->internTable());
		}
	} else {
		_pf->internTable()->decrementRef();
		InternalPredTable* old = _pf->internTable();
		_pf->add(tuple);
		old->incrementRef();
		if (_pf->internTable() != old) {
			InverseInternalPredTable* internct = dynamic_cast<InverseInternalPredTable*>(_ct->internTable());
			internct->internTable(_pf->internTable());
		}
	}
	if (sametypeid<InverseInternalPredTable>(*(_pt->internTable()))) {
		_cf->internTable()->decrementRef();
		InternalPredTable* old = _cf->internTable();
		_cf->remove(tuple);
		old->incrementRef();
		if (_cf->internTable() != old) {
			InverseInternalPredTable* internpt = dynamic_cast<InverseInternalPredTable*>(_pt->internTable());
			internpt->internTable(_cf->internTable());
		}
	} else {
		_pt->internTable()->decrementRef();
		InternalPredTable* old = _pt->internTable();
		_pt->add(tuple);
		old->incrementRef();
		if (_pt->internTable() != old) {
			InverseInternalPredTable* interncf = dynamic_cast<InverseInternalPredTable*>(_cf->internTable());
			interncf->internTable(_pt->internTable());
		}
	}
}

void PredInter::makeTrue(const ElementTuple& tuple) {
	if (sametypeid<InverseInternalPredTable>(*(_pf->internTable()))) {
		_ct->internTable()->decrementRef();
		InternalPredTable* old = _ct->internTable();
		_ct->add(tuple);
		old->incrementRef();
		if (_ct->internTable() != old) {
			InverseInternalPredTable* internpf = dynamic_cast<InverseInternalPredTable*>(_pf->internTable());
			internpf->internTable(_ct->internTable());
		}
	} else {
		_pf->internTable()->decrementRef();
		InternalPredTable* old = _pf->internTable();
		_pf->remove(tuple);
		old->incrementRef();
		if (_pf->internTable() != old) {
			InverseInternalPredTable* internct = dynamic_cast<InverseInternalPredTable*>(_ct->internTable());
			internct->internTable(_pf->internTable());
		}
	}
}

void PredInter::makeFalse(const ElementTuple& tuple) {
	if (sametypeid<InverseInternalPredTable>(*(_pt->internTable()))) {
		_cf->internTable()->decrementRef();
		InternalPredTable* old = _cf->internTable();
		_cf->add(tuple);
=======
	moveTupleFromTo(tuple, _cf, _pt);
	moveTupleFromTo(tuple, _ct, _pf);
}

void PredInter::makeTrue(const ElementTuple& tuple) {
	moveTupleFromTo(tuple, _pf, _ct);
}

void PredInter::makeFalse(const ElementTuple& tuple) {
	moveTupleFromTo(tuple, _pt, _cf);
}

void PredInter::moveTupleFromTo(const ElementTuple& tuple, PredTable* from, PredTable* to) {
	if (tuple.size() != universe().arity()) {
		stringstream ss;
		ss << "Adding a tuple of size " << tuple.size() << " to a predicate with arity " << universe().arity();
		throw IdpException(ss.str());
	}
	auto table = universe().tables().cbegin();
	auto elem = tuple.cbegin();
	for (; table < universe().tables().cend(); ++table, ++elem) {
		if (not (*table)->contains(*elem)) {
			stringstream ss;
			ss << "Element " << toString(*elem) << " is not part of table " << toString(*table)
					<< ", but you are trying to assign it to such a table";
			throw IdpException(ss.str());
		}
	}
	if (sametypeid<InverseInternalPredTable>(*(from->internTable()))) {
		to->internTable()->decrementRef();
		auto old = to->internTable();
		to->add(tuple);
>>>>>>> 9a9eba7f
		old->incrementRef();
		if (to->internTable() != old) {
			auto internpf = dynamic_cast<InverseInternalPredTable*>(from->internTable());
			internpf->internTable(to->internTable());
		}
	} else {
		from->internTable()->decrementRef();
		auto old = from->internTable();
		from->remove(tuple);
		old->incrementRef();
		if (from->internTable() != old) {
			auto internct = dynamic_cast<InverseInternalPredTable*>(to->internTable());
			internct->internTable(from->internTable());
		}
	}
}

void PredInter::ct(PredTable* t) {
	delete (_ct);
	delete (_pf);
	_ct = t;
	_pf = new PredTable(new InverseInternalPredTable(t->internTable()), t->universe());
}

void PredInter::cf(PredTable* t) {
	delete (_cf);
	delete (_pt);
	_cf = t;
	_pt = new PredTable(new InverseInternalPredTable(t->internTable()), t->universe());
}

void PredInter::pt(PredTable* t) {
	delete (_pt);
	delete (_cf);
	_pt = t;
	_cf = new PredTable(new InverseInternalPredTable(t->internTable()), t->universe());
}

void PredInter::pf(PredTable* t) {
	delete (_pf);
	delete (_ct);
	_pf = t;
	_ct = new PredTable(new InverseInternalPredTable(t->internTable()), t->universe());
}

void PredInter::ctpt(PredTable* t) {
	ct(t);
	PredTable* npt = new PredTable(t->internTable(), t->universe());
	pt(npt);
}

void PredInter::materialize() {
	if (approxTwoValued()) {
		PredTable* prt = _ct->materialize();
		if (prt)
			ctpt(prt);
	} else {
		PredTable* prt = _ct->materialize();
		if (prt)
			ct(prt);
		PredTable* prf = _cf->materialize();
		if (prf)
			cf(prf);
	}
}

PredInter* PredInter::clone(const Universe& univ) const {
	PredTable* nctpf;
	bool ct;
	if (typeid(*(_pf->internTable())) == typeid(InverseInternalPredTable)) {
		nctpf = new PredTable(_ct->internTable(), univ);
		ct = true;
	} else {
		nctpf = new PredTable(_pf->internTable(), univ);
		ct = false;
	}
	if (approxTwoValued())
		return new PredInter(nctpf, ct);
	else {
		PredTable* ncfpt;
		bool cf;
		if (typeid(*(_pt->internTable())) == typeid(InverseInternalPredTable)) {
			ncfpt = new PredTable(_cf->internTable(), univ);
			cf = true;
		} else {
			ncfpt = new PredTable(_pt->internTable(), univ);
			cf = false;
		}
		return new PredInter(nctpf, ncfpt, ct, cf);
	}
}

std::ostream& operator<<(std::ostream& stream, const PredInter& interpretation) {
	stream << "Certainly true: " << toString(interpretation.ct()) << "\n";
	stream << "Certainly false: " << toString(interpretation.cf()) << "\n";
	stream << "Possibly true: " << toString(interpretation.pt()) << "\n";
	stream << "Possibly false: " << toString(interpretation.pf()) << "\n";
	return stream;
}

PredInter* InconsistentPredInterGenerator::get(const AbstractStructure* structure) {
	auto emptytable = new PredTable(new EnumeratedInternalPredTable(), structure->universe(_predicate));
	return new PredInter(emptytable, emptytable, false, false);
}

PredInter* EqualInterGenerator::get(const AbstractStructure* structure) {
	SortTable* st = structure->inter(_sort);
	Universe univ(vector<SortTable*>(2, st));
	EqualInternalPredTable* eip = new EqualInternalPredTable();
	PredTable* ct = new PredTable(eip, univ);
	return new PredInter(ct, true);
}

PredInter* StrLessThanInterGenerator::get(const AbstractStructure* structure) {
	SortTable* st = structure->inter(_sort);
	Universe univ(vector<SortTable*>(2, st));
	StrLessInternalPredTable* eip = new StrLessInternalPredTable();
	PredTable* ct = new PredTable(eip, univ);
	return new PredInter(ct, true);
}

PredInter* StrGreaterThanInterGenerator::get(const AbstractStructure* structure) {
	SortTable* st = structure->inter(_sort);
	Universe univ(vector<SortTable*>(2, st));
	StrGreaterInternalPredTable* eip = new StrGreaterInternalPredTable();
	PredTable* ct = new PredTable(eip, univ);
	return new PredInter(ct, true);
}

EqualInterGenerator* EqualInterGeneratorGenerator::get(const std::vector<Sort*>& sorts) {
	return new EqualInterGenerator(sorts[0]);
}

StrGreaterThanInterGenerator* StrGreaterThanInterGeneratorGenerator::get(const std::vector<Sort*>& sorts) {
	return new StrGreaterThanInterGenerator(sorts[0]);
}

StrLessThanInterGenerator* StrLessThanInterGeneratorGenerator::get(const std::vector<Sort*>& sorts) {
	return new StrLessThanInterGenerator(sorts[0]);
}

/*******************************
 Function interpretations
 *******************************/

FuncInter::FuncInter(FuncTable* ft) :
		_functable(ft) {
	PredTable* ct = new PredTable(new FuncInternalPredTable(ft, true), ft->universe());
	_graphinter = new PredInter(ct, true);
}

FuncInter::~FuncInter() {
	if (_functable) {
		delete (_functable);
	}
	delete (_graphinter);
}

void FuncInter::graphInter(PredInter* pt) {
	delete (_graphinter);
	_graphinter = pt;
	if (_functable) {
		delete (_functable);
	}
	_functable = 0;
}

void FuncInter::funcTable(FuncTable* ft) {
	delete (_functable);
	delete (_graphinter);
	_functable = ft;
	PredTable* ct = new PredTable(new FuncInternalPredTable(ft, true), ft->universe());
	_graphinter = new PredInter(ct, true);
}

void FuncInter::materialize() {
	if (approxTwoValued()) {
		auto ft = _functable->materialize();
		if (ft) {
			funcTable(ft);
		}
	} else {
		_graphinter->materialize();
	}
}

bool FuncInter::isConsistent() const {
	if (_functable != NULL) {
		return true;
	} else
		return _graphinter->isConsistent();
}

FuncInter* FuncInter::clone(const Universe& univ) const {
	if (_functable) {
		FuncTable* nft = new FuncTable(_functable->internTable(), univ);
		return new FuncInter(nft);
	} else {
		PredInter* npi = _graphinter->clone(univ);
		return new FuncInter(npi);
	}
}

FuncInter* InconsistentFuncInterGenerator::get(const AbstractStructure* structure) {
	auto emptytable = new PredTable(new EnumeratedInternalPredTable(), structure->universe(_function));
	return new FuncInter(new PredInter(emptytable, emptytable, false, false));
}

FuncInter* MinInterGenerator::get(const AbstractStructure* structure) {
	SortTable* st = structure->inter(_sort);
	Universe univ(vector<SortTable*>(1, st));
	ElementTuple t;
	Tuple2Elem ef;
	ef[t] = st->first();
	EnumeratedInternalFuncTable* ift = new EnumeratedInternalFuncTable(ef);
	FuncTable* ft = new FuncTable(ift, univ);
	return new FuncInter(ft);
}

FuncInter* MaxInterGenerator::get(const AbstractStructure* structure) {
	SortTable* st = structure->inter(_sort);
	Universe univ(vector<SortTable*>(1, st));
	ElementTuple t;
	Tuple2Elem ef;
	ef[t] = st->last();
	EnumeratedInternalFuncTable* ift = new EnumeratedInternalFuncTable(ef);
	FuncTable* ft = new FuncTable(ift, univ);
	return new FuncInter(ft);
}

FuncInter* SuccInterGenerator::get(const AbstractStructure* structure) {
	SortTable* st = structure->inter(_sort);
	vector<SortTable*> univ(2, st);
	FuncTable* ft = 0; // TODO
	notyetimplemented("successor function");
	return new FuncInter(ft);
}

FuncInter* InvSuccInterGenerator::get(const AbstractStructure* structure) {
	SortTable* st = structure->inter(_sort);
	vector<SortTable*> univ(2, st);
	FuncTable* ft = 0; // TODO
	notyetimplemented("successor function");
	return new FuncInter(ft);
}

MinInterGenerator* MinInterGeneratorGenerator::get(const vector<Sort*>& sorts) {
	return new MinInterGenerator(sorts[0]);
}

MaxInterGenerator* MaxInterGeneratorGenerator::get(const vector<Sort*>& sorts) {
	return new MaxInterGenerator(sorts[0]);
}

SuccInterGenerator* SuccInterGeneratorGenerator::get(const vector<Sort*>& sorts) {
	return new SuccInterGenerator(sorts[0]);
}

InvSuccInterGenerator* InvSuccInterGeneratorGenerator::get(const vector<Sort*>& sorts) {
	return new InvSuccInterGenerator(sorts[0]);
}

/*****************
 TableUtils
 *****************/

namespace TableUtils {

PredInter* leastPredInter(const Universe& univ) {
	PredTable* t1 = new PredTable(new EnumeratedInternalPredTable(), univ);
	PredTable* t2 = new PredTable(new EnumeratedInternalPredTable(), univ);
	return new PredInter(t1, t2, true, true);
}

FuncInter* leastFuncInter(const Universe& univ) {
	PredInter* pt = leastPredInter(univ);
	return new FuncInter(pt);
}

Universe fullUniverse(unsigned int arity) {
	vector<SortTable*> vst(arity, VocabularyUtils::stringsort()->interpretation());
	return Universe(vst);
}

bool approxIsInverse(const PredTable* pt1, const PredTable* pt2) {
	tablesize univsize = pt1->universe().size();
	tablesize pt1size = pt1->size();
	tablesize pt2size = pt2->size();
	if (univsize._type == TST_EXACT && pt1size._type == TST_EXACT && pt2size._type == TST_EXACT) {
		return pt1size._size + pt2size._size == univsize._size;
	} else
		return false;
}

bool approxTotalityCheck(const FuncInter* funcinter) {
	vector<SortTable*> vst = funcinter->universe().tables();
	vst.pop_back();
	tablesize nroftuples = Universe(vst).size();
	tablesize nrofvalues = funcinter->graphInter()->ct()->size();
//clog << "Checking totality of " << *function << " -- nroftuples=" << nroftuples.second << " and nrofvalues=" << nrofvalues.second;
//clog << " (trust=" << (nroftuples.first && nrofvalues.first) << ")" << "\n";
	if (nroftuples._type == TST_EXACT && nrofvalues._type == TST_EXACT) {
		return nroftuples._size == nrofvalues._size;
	} else
		return false;
}
}

/*****************
 Structures
 *****************/

/** Destructor **/

Structure::~Structure() {
	for (auto it = _sortinter.cbegin(); it != _sortinter.cend(); ++it) {
		delete (it->second);
	}
	for (auto it = _predinter.cbegin(); it != _predinter.cend(); ++it) {
		delete (it->second);
	}
	for (auto it = _funcinter.cbegin(); it != _funcinter.cend(); ++it) {
		delete (it->second);
	}
	deleteList<PredInter>(_intersToDelete);
}

Structure* Structure::clone() const {
	Structure* s = new Structure("", ParseInfo());
	s->vocabulary(_vocabulary);
	for (auto it = _sortinter.cbegin(); it != _sortinter.cend(); ++it) {
		s->inter(it->first)->internTable(it->second->internTable());
	}
	for (auto it = _predinter.cbegin(); it != _predinter.cend(); ++it) {
		s->inter(it->first, it->second->clone(s->inter(it->first)->universe()));
	}
	for (auto it = _funcinter.cbegin(); it != _funcinter.cend(); ++it) {
		s->inter(it->first, it->second->clone(s->inter(it->first)->universe()));
	}
	return s;
}

/**
 * This method changes the vocabulary of the structure
 * All tables of symbols that do not occur in the new vocabulary are deleted.
 * Empty tables are created for symbols that occur in the new vocabulary, but did not occur in the old one.
 */
void Structure::vocabulary(Vocabulary* v) {
	_vocabulary = v;
	// Delete tables for symbols that do not occur anymore
	for (auto it = _sortinter.begin(); it != _sortinter.end();) {
		map<Sort*, SortTable*>::iterator jt = it;
		++it;
		if (not v->contains(jt->first)) {
			delete (jt->second);
			_sortinter.erase(jt);
		}
	}
	for (auto it = _predinter.begin(); it != _predinter.end();) {
		map<Predicate*, PredInter*>::iterator jt = it;
		++it;
		if (not v->contains(jt->first)) {
			delete (jt->second);
			_predinter.erase(jt);
		}
	}
	for (auto it = _funcinter.begin(); it != _funcinter.end();) {
		map<Function*, FuncInter*>::iterator jt = it;
		++it;
		if (not v->contains(jt->first)) {
			delete (jt->second);
			_funcinter.erase(jt);
		}
	}
	// Create empty tables for new symbols
	for (auto it = _vocabulary->firstSort(); it != _vocabulary->lastSort(); ++it) {
		auto sort = it->second;
		if (not sort->builtin()) {
			if (_sortinter.find(sort) == _sortinter.cend()) {
				SortTable* st = new SortTable(new EnumeratedInternalSortTable());
				_sortinter[sort] = st;
				vector<SortTable*> univ(1, st);
				PredTable* pt = new PredTable(new FullInternalPredTable(), Universe(univ));
				_predinter[sort->pred()] = new PredInter(pt, true);
			}
		}
	}
	for (auto it = _vocabulary->firstPred(); it != _vocabulary->lastPred(); ++it) {
		set<Predicate*> sp = it->second->nonbuiltins();
		for (auto jt = sp.cbegin(); jt != sp.cend(); ++jt) {
			if (_predinter.find(*jt) == _predinter.cend()) {
				vector<SortTable*> univ;
				for (auto kt = (*jt)->sorts().cbegin(); kt != (*jt)->sorts().cend(); ++kt) {
					univ.push_back(inter(*kt));
				}
				_predinter[*jt] = TableUtils::leastPredInter(Universe(univ));
			}
		}
	}
	for (auto it = _vocabulary->firstFunc(); it != _vocabulary->lastFunc(); ++it) {
		set<Function*> sf = it->second->nonbuiltins();
		for (auto jt = sf.cbegin(); jt != sf.cend(); ++jt) {
			if (_funcinter.find(*jt) == _funcinter.cend()) {
				vector<SortTable*> univ;
				for (auto kt = (*jt)->sorts().cbegin(); kt != (*jt)->sorts().cend(); ++kt) {
					univ.push_back(inter(*kt));
				}
				_funcinter[(*jt)] = TableUtils::leastFuncInter(Universe(univ));
			}
		}
	}
}

void Structure::inter(Predicate* p, PredInter* i) {
	delete (_predinter[p]);
	_predinter[p] = i;
}

void Structure::inter(Function* f, FuncInter* i) {
	delete (_funcinter[f]);
	_funcinter[f] = i;
}

bool Structure::approxTwoValued() const {
	for (auto funcInterIterator = _funcinter.cbegin(); funcInterIterator != _funcinter.cend(); ++funcInterIterator) {
		FuncInter* fi = (*funcInterIterator).second;
		if (not fi->approxTwoValued()) {
			return false;
		}
	}
	for (auto predInterIterator = _predinter.cbegin(); predInterIterator != _predinter.cend(); ++predInterIterator) {
		PredInter* pi = (*predInterIterator).second;
		if (not pi->approxTwoValued()) {
			return false;
		}
	}
	return true;
}

bool Structure::isConsistent() const {
	for (auto funcInterIterator = _funcinter.cbegin(); funcInterIterator != _funcinter.cend(); ++funcInterIterator) {
		FuncInter* fi = (*funcInterIterator).second;
		if (not fi->isConsistent()) {
			return false;
		}
	}
	for (auto predInterIterator = _predinter.cbegin(); predInterIterator != _predinter.cend(); ++predInterIterator) {
		PredInter* pi = (*predInterIterator).second;
		if (not pi->isConsistent()) {
			return false;
		}
	}
	return true;
}

bool needMoreModels(unsigned int found) {
	auto expected = getOption(IntType::NRMODELS);
	return expected == 0 || found < expected;
}

bool needFixedNumberOfModels() {
	auto expected = getOption(IntType::NRMODELS);
	return expected != 0 && expected < getMaxElem<int>();
}

void generateMorePreciseStructures(const PredTable* cf, const ElementTuple& domainElementWithoutValue, const SortTable* imageSort, Function* function,
		vector<AbstractStructure*>& extensions) {
	int currentnb = extensions.size();

	// go over all saved structures and generate a new structure for each possible value for it
	auto imageIterator = SortIterator(imageSort->internTable()->sortBegin());
	vector<AbstractStructure*> partialfalsestructs;
	if (function->partial()) {
		for (auto j = extensions.begin(); j < extensions.end(); ++j) {
			if (GlobalData::instance()->terminateRequested()) {
				throw IdpException("Terminate requested");
			}
			partialfalsestructs.push_back((*j)->clone());
		}
	}

	vector<AbstractStructure*> newstructs;
	for (; not imageIterator.isAtEnd(); ++imageIterator) {
		if (GlobalData::instance()->terminateRequested()) {
			throw IdpException("Terminate requested");
		}
		ElementTuple tuple(domainElementWithoutValue);
		tuple.push_back(*imageIterator);
		if (cf->contains(tuple)) {
			continue;
		}

		for (auto j = extensions.begin(); j < extensions.end() && needMoreModels(currentnb); ++j) {
			if (GlobalData::instance()->terminateRequested()) {
				throw IdpException("Terminate requested");
			}
			auto news = (*j)->clone();
			news->inter(function)->graphInter()->makeTrue(tuple);
			news->clean();
			newstructs.push_back(news);
			currentnb++;
		}
		for (auto j = partialfalsestructs.begin(); j < partialfalsestructs.end(); ++j) {
			if (GlobalData::instance()->terminateRequested()) {
				throw IdpException("Terminate requested");
			}
			(*j)->inter(function)->graphInter()->makeFalse(tuple);
		}
	}Assert(newstructs.size()>0);
	extensions = newstructs;
	extensions.insert(extensions.end(), partialfalsestructs.cbegin(), partialfalsestructs.cend());
}

void Structure::makeTwoValued() {
	if (approxTwoValued()) {
		return;
	}
	for (auto i = _funcinter.begin(); i != _funcinter.end(); ++i) {
		auto inter = (*i).second;
		if (inter->approxTwoValued()) {
			continue;
		}
		// create a generator for the interpretation
		auto universe = inter->graphInter()->universe();
		const auto& sorts = universe.tables();

		vector<SortIterator> domainIterators;
		bool allempty = true;
		for (auto sort = sorts.cbegin(); sort != sorts.cend(); ++sort) {
			const auto& temp = SortIterator((*sort)->internTable()->sortBegin());
			domainIterators.push_back(temp);
			if (not temp.isAtEnd()) {
				allempty = false;
			}
		}
		domainIterators.pop_back();

		auto ct = inter->graphInter()->ct();
		auto cf = inter->graphInter()->cf();

		//Now, choose an image for this domainelement
		ElementTuple domainElementWithoutValue;
		if (sorts.size() > 0) {
			auto internaliterator = new CartesianInternalTableIterator(domainIterators, domainIterators, not allempty);
			TableIterator domainIterator(internaliterator);

			auto ctIterator = ct->begin();
			FirstNElementsEqual eq((*i).first->arity());
			StrictWeakNTupleOrdering so((*i).first->arity());

			for (; not allempty && not domainIterator.isAtEnd(); ++domainIterator) {
				// get unassigned domain element
				domainElementWithoutValue = *domainIterator;
				while (not ctIterator.isAtEnd() && so(*ctIterator, domainElementWithoutValue)) {
					++ctIterator;
				}
				if (not ctIterator.isAtEnd() && eq(domainElementWithoutValue, *ctIterator)) {
					continue;
				}

				auto imageIterator = SortIterator(sorts.back()->internTable()->sortBegin());
				for (; not imageIterator.isAtEnd(); ++imageIterator) {
					ElementTuple tuple(domainElementWithoutValue);
					tuple.push_back(*imageIterator);
					if (cf->contains(tuple)) {
						continue;
					}
					inter->graphInter()->makeTrue(tuple);
				}
			}
		} else {
			auto imageIterator = SortIterator(sorts.back()->internTable()->sortBegin());
			for (; not imageIterator.isAtEnd(); ++imageIterator) {
				ElementTuple tuple(domainElementWithoutValue);
				tuple.push_back(*imageIterator);
				if (cf->contains(tuple)) {
					continue;
				}
				inter->graphInter()->makeTrue(tuple);
			}
		}
		if (GlobalData::instance()->terminateRequested()) {
			throw IdpException("Terminate requested");
		}
	}

	//If some predicate is not two-valued, calculate all structures that are more precise in which this function is two-valued
	for (auto i = _predinter.begin(); i != _predinter.end(); i++) {
		auto inter = (*i).second;
		Assert(inter!=NULL);
		if (inter->approxTwoValued()) {
			continue;
		}

		auto pf = inter->pf();
		for (TableIterator ptIterator = inter->pt()->begin(); not ptIterator.isAtEnd(); ++ptIterator) {
			if (not pf->contains(*ptIterator)) {
				continue;
			}

			inter->makeTrue(*ptIterator);
		}
	}
	clean();
	Assert(approxTwoValued());
}

/*
 * Can only be called if this structure is cleaned; calculates all more precise two-valued structures
 * TODO refactor into clean methods!
 */
std::vector<AbstractStructure*> generateAllTwoValuedExtensions(AbstractStructure* original) {
	vector<AbstractStructure*> extensions;

	extensions.push_back(original->clone());

	if (original->approxTwoValued()) {
		return extensions;
	}

	if (not original->isConsistent()) {
		throw IdpException("Cannot generate two-valued extensions of a four-valued (inconsistent) structure.");
	}

	// TODO if going through the vocabulary, it is not guaranteed that the struct has an interpretation for it (otherwise, could make this a global method). But is this logical, or should a monitor be added such that a struct is extended if its vocabulary changes?
	for (auto i = original->getFuncInters().cbegin(); i != original->getFuncInters().cend() && needMoreModels(extensions.size()); ++i) {
		CHECKTERMINATION
		auto function = (*i).first;
		auto inter = (*i).second;
		if (inter->approxTwoValued()) {
			continue;
		}
		// create a generator for the interpretation
		auto universe = inter->graphInter()->universe();
		const auto& sorts = universe.tables();

		vector<SortIterator> domainIterators;
		bool allempty = true;
		for (auto sort = sorts.cbegin(); sort != sorts.cend(); ++sort) {
			CHECKTERMINATION
			const auto& temp = SortIterator((*sort)->internTable()->sortBegin());
			domainIterators.push_back(temp);
			if (not temp.isAtEnd()) {
				allempty = false;
			}
		}
		domainIterators.pop_back();

		auto ct = inter->graphInter()->ct();
		auto cf = inter->graphInter()->cf();

		//Now, choose an image for this domainelement
		ElementTuple domainElementWithoutValue;
		if (sorts.size() > 0) {
			auto internaliterator = new CartesianInternalTableIterator(domainIterators, domainIterators, not allempty);
			TableIterator domainIterator(internaliterator);

			auto ctIterator = ct->begin();
			FirstNElementsEqual eq((*i).first->arity());
			StrictWeakNTupleOrdering so((*i).first->arity());

			for (; not allempty && not domainIterator.isAtEnd() && needMoreModels(extensions.size()); ++domainIterator) {
				CHECKTERMINATION
				// get unassigned domain element
				domainElementWithoutValue = *domainIterator;
				while (not ctIterator.isAtEnd() && so(*ctIterator, domainElementWithoutValue)) {
					++ctIterator;
				}
				if (not ctIterator.isAtEnd() && eq(domainElementWithoutValue, *ctIterator)) {
					continue;
				}
				generateMorePreciseStructures(cf, domainElementWithoutValue, sorts.back(), function, extensions);
			}
		} else {
			generateMorePreciseStructures(cf, domainElementWithoutValue, sorts.back(), function, extensions);
		}
	}

	//If some predicate is not two-valued, calculate all structures that are more precise in which this function is two-valued
	for (auto i = original->getPredInters().cbegin(); i != original->getPredInters().end() && needMoreModels(extensions.size()); i++) {
		CHECKTERMINATION
		auto pred = (*i).first;
		auto inter = (*i).second;
		Assert(inter!=NULL);
		if (inter->approxTwoValued()) {
			continue;
		}

		const PredTable* pf = inter->pf();
		int count = 0;
		for (TableIterator ptIterator = inter->pt()->begin(); not ptIterator.isAtEnd(); ++ptIterator) {
			CHECKTERMINATION
			if (not pf->contains(*ptIterator)) {
				continue;
			}

			vector<AbstractStructure*> newstructs;
			for (auto j = extensions.begin(); j < extensions.end() && needMoreModels(count); ++j) {
				CHECKTERMINATION
				auto news = (*j)->clone();
				news->inter(pred)->makeTrue(*ptIterator);
				newstructs.push_back(news);
				count++;
				if (not needMoreModels(count)) {
					break;
				}
				news = (*j)->clone();
				news->inter(pred)->makeFalse(*ptIterator);
				newstructs.push_back(news);
				count++;
			}
			extensions = newstructs;
		}
	}

	if (needFixedNumberOfModels()) {
		if(needMoreModels(extensions.size())){
			stringstream ss;
			ss <<"Only " <<extensions.size() <<" models exist, although " <<getOption(IntType::NRMODELS) <<" were requested.";
			Warning::warning(ss.str());
		}
		// In this case, not all structures might be two-valued, so just choose a value for each of their elements
		for (auto j = extensions.begin(); j < extensions.end(); ++j) {
			(*j)->makeTwoValued();
		}
	}

	for (auto j = extensions.begin(); j < extensions.end(); ++j) {
		(*j)->clean();
		Assert((*j)->approxTwoValued());
	}

	// TODO delete all structures which were cloned and discarded

	return extensions;
}

void InconsistentStructure::inter(Predicate*, PredInter*) {
	throw new IdpException("Trying to set the interpretation of a predicate for an inconsistent structure");
}
void InconsistentStructure::inter(Function*, FuncInter*) {
	throw new IdpException("Trying to set the interpretation of a functions for an inconsistent structure");
}

SortTable* InconsistentStructure::inter(Sort*) const {
	throw new IdpException("Trying to get the interpretation of a sort in an inconsistent structure");
}
PredInter* InconsistentStructure::inter(Predicate*) const {
	throw new IdpException("Trying to get the interpretation of a predicate in an inconsistent structure");
}
FuncInter* InconsistentStructure::inter(Function*) const {
	throw new IdpException("Trying to get the interpretation of a function in an inconsistent structure");
}
PredInter* InconsistentStructure::inter(PFSymbol*) const {
	throw new IdpException("Trying to get the interpretation of a symbol in an inconsistent structure");
}

const std::map<Predicate*, PredInter*>& InconsistentStructure::getPredInters() const {
	throw new IdpException("Trying to get the list of interpretations of an inconsistent structure");
}
const std::map<Function*, FuncInter*>& InconsistentStructure::getFuncInters() const {
	throw new IdpException("Trying to get the list of interpretations of an inconsistent structure");
}

void InconsistentStructure::makeTwoValued() {
	throw new IdpException("Cannot make an inconsistent structure two-valued");
}

AbstractStructure* InconsistentStructure::clone() const {
	return new InconsistentStructure(_name, _pi);
}

Universe InconsistentStructure::universe(const PFSymbol*) const {
	throw new IdpException("Trying to get the universe for a symbol in an inconsistent structure");
}

bool InconsistentStructure::approxTwoValued() const {
	return false;
}
bool InconsistentStructure::isConsistent() const {
	return false;
}

void computescore(Sort* s, map<Sort*, unsigned int>& scores) {
	if (scores.find(s) == scores.cend()) {
		unsigned int sc = 0;
		for (auto it = s->parents().cbegin(); it != s->parents().cend(); ++it) {
			computescore(*it, scores);
			if (scores[*it] >= sc)
				sc = scores[*it] + 1;
		}
		scores[s] = sc;
	}
}

void completeSortTable(const PredTable* pt, PFSymbol* symbol, const string& structname) {
	if (not pt->approxFinite()) {
		return;
	}
	for (auto jt = pt->begin(); not jt.isAtEnd(); ++jt) {
		const ElementTuple& tuple = *jt;
		for (unsigned int col = 0; col < tuple.size(); ++col) {
			auto sort = symbol->sorts()[col];
			// NOTE: we do not use predicate/function interpretations to autocomplete user provided sorts, this is a bug more often than not
			if (not sort->builtin() && not getGlobal()->getInserter().interpretationSpecifiedByUser(sort)) {
				pt->universe().tables()[col]->add(tuple[col]);
			} else if (!pt->universe().tables()[col]->contains(tuple[col])) {
				if (typeid(*symbol) == typeid(Predicate)) {
					Error::predelnotinsort(toString(tuple[col]), symbol->name(), sort->name(), structname);
				} else {
					Error::funcelnotinsort(toString(tuple[col]), symbol->name(), sort->name(), structname);
				}
			}
		}
	}
}

void addUNAPattern(Function*) {
	throw notyetimplemented("una pattern type");
}

void Structure::autocomplete() {
	// Adding elements from predicate interpretations to sorts
	for (auto it = _predinter.cbegin(); it != _predinter.cend(); ++it) {
		if (it->first->arity() != 1 || it->first->sorts()[0]->pred() != it->first) {
			const PredTable* pt1 = it->second->ct();
			if (typeid(*(pt1->internTable())) == typeid(InverseInternalPredTable)) {
				pt1 = it->second->pf();
			}
			completeSortTable(pt1, it->first, _name);
			if (!it->second->approxTwoValued()) {
				const PredTable* pt2 = it->second->cf();
				if (typeid(*(pt2->internTable())) == typeid(InverseInternalPredTable)) {
					pt2 = it->second->pt();
				}
				completeSortTable(pt2, it->first, _name);
			}
		}
	}
	// Adding elements from function interpretations to sorts
	for (auto it = _funcinter.cbegin(); it != _funcinter.cend(); ++it) {
		if (it->second->funcTable() && typeid(*(it->second->funcTable()->internTable())) == typeid(UNAInternalFuncTable)) {
			addUNAPattern(it->first);
		} else {
			const PredTable* pt1 = it->second->graphInter()->ct();
			if (typeid(*(pt1->internTable())) == typeid(InverseInternalPredTable)) {
				pt1 = it->second->graphInter()->pf();
			}
			completeSortTable(pt1, it->first, _name);
			if (!it->second->approxTwoValued()) {
				const PredTable* pt2 = it->second->graphInter()->cf();
				if (typeid(*(pt2->internTable())) == typeid(InverseInternalPredTable)) {
					pt2 = it->second->graphInter()->pt();
				}
				completeSortTable(pt2, it->first, _name);
			}
		}
	}

	// Adding elements from subsorts to supersorts
	map<Sort*, unsigned int> scores;
	for (auto it = _vocabulary->firstSort(); it != _vocabulary->lastSort(); ++it) {
		computescore(it->second, scores);
	}
	map<unsigned int, vector<Sort*> > invscores;
	for (auto it = scores.cbegin(); it != scores.cend(); ++it) {
		if (_vocabulary->contains(it->first)) {
			invscores[it->second].push_back(it->first);
		}
	}
	for (auto it = invscores.rbegin(); it != invscores.rend(); ++it) {
		for (auto jt = it->second.cbegin(); jt != it->second.cend(); ++jt) {
			Sort* s = *jt;
			set<Sort*> notextend;
			notextend.insert(s);
			vector<Sort*> toextend;
			vector<Sort*> tocheck;
			while (!(notextend.empty())) {
				Sort* e = *(notextend.cbegin());
				for (auto kt = e->parents().cbegin(); kt != e->parents().cend(); ++kt) {
					Sort* sp = *kt;
					if (_vocabulary->contains(sp)) {
						if (sp->builtin()) {
							tocheck.push_back(sp);
						} else {
							toextend.push_back(sp);
						}
					} else
						notextend.insert(sp);
				}
				notextend.erase(e);
			}
			SortTable* st = inter(s);
			for (auto kt = toextend.cbegin(); kt != toextend.cend(); ++kt) {
				SortTable* kst = inter(*kt);
				if (st->approxFinite()) {
					for (SortIterator lt = st->sortBegin(); not lt.isAtEnd(); ++lt)
						kst->add(*lt);
				} else {
					// TODO
				}
			}
			if (!s->builtin()) {
				for (auto kt = tocheck.cbegin(); kt != tocheck.cend(); ++kt) {
					SortTable* kst = inter(*kt);
					if (st->approxFinite()) {
						for (SortIterator lt = st->sortBegin(); not lt.isAtEnd(); ++lt) {
							if (!kst->contains(*lt))
								Error::sortelnotinsort(toString(*lt), s->name(), (*kt)->name(), _name);
						}
					} else {
						// TODO
					}
				}
			}
		}
	}
}

void Structure::addStructure(AbstractStructure*) {
	// TODO
}

void Structure::functionCheck() {
	for (auto it = _funcinter.cbegin(); it != _funcinter.cend(); ++it) {
		Function* f = it->first;
		FuncInter* ft = it->second;
		if (it->second->universe().approxFinite()) {
			PredInter* pt = ft->graphInter();
			const PredTable* ct = pt->ct();
			// Check if the interpretation is indeed a function
			bool isfunc = true;
			FirstNElementsEqual eq(f->arity());
			TableIterator it = ct->begin();
			if (not it.isAtEnd()) {
				TableIterator jt = ct->begin();
				++jt;
				for (; not jt.isAtEnd(); ++it, ++jt) {
					if (eq(*it, *jt)) {
						const ElementTuple& tuple = *it;
						vector<string> vstr;
						for (unsigned int c = 0; c < f->arity(); ++c)
							vstr.push_back(toString(tuple[c]));
						Error::notfunction(f->name(), name(), vstr);
						do {
							++it;
							++jt;
						} while (not jt.isAtEnd() && eq(*it, *jt));
						isfunc = false;
					}
				}
			}
			// Check if the interpretation is total
			if (isfunc && !(f->partial()) && ft->approxTwoValued() && ct->approxFinite()) {
				vector<SortTable*> vst;
				vector<bool> linked;
				for (unsigned int c = 0; c < f->arity(); ++c) {
					vst.push_back(inter(f->insort(c)));
					linked.push_back(true);
				}
				PredTable spt(new FullInternalPredTable(), Universe(vst));
				it = spt.begin();
				TableIterator jt = ct->begin();
				for (; not it.isAtEnd() && not jt.isAtEnd(); ++it, ++jt) {
					if (!eq(*it, *jt)) {
						break;
					}
				}
				if (not it.isAtEnd() || not jt.isAtEnd()) {
					Error::nottotal(f->name(), name());
				}
			}
		}
	}
}

SortTable* Structure::inter(Sort* s) const {
	if (s == NULL) { // TODO prevent error by introducing UnknownSort object (prevent nullpointers)
		throw IdpException("Sort was NULL"); // TODO should become Assert
	}
	if (s->builtin()) {
		return s->interpretation();
	} else {
		vector<SortTable*> tables;
		auto list = s->getSortsForTable();
		for (auto i = list.cbegin(); i < list.cend(); ++i) {
			auto it = _sortinter.find(*i);
			Assert(it != _sortinter.cend());
			tables.push_back((*it).second);
		}
		if (tables.size() == 1) {
			return tables.back();
		} else {
			return new SortTable(new UnionInternalSortTable( { }, tables));
		}
	}
}

PredInter* Structure::inter(Predicate* p) const {
	if (p->builtin()) {
		return p->interpretation(this);
	}

	if (p->type() == ST_NONE) {
		auto it = _predinter.find(p);
		if (it == _predinter.cend()) {
			throw IdpException("The structure does not contain the predicate ");
		}
		return it->second;
	}

	PredInter* pinter = inter(p->parent());
	PredInter* newinter = NULL;
	Assert(p->type() != ST_NONE);
	switch (p->type()) {
	case ST_CT:
		newinter = new PredInter(new PredTable(pinter->ct()->internTable(), pinter->universe()), true);
		break;
	case ST_CF:
		newinter = new PredInter(new PredTable(pinter->cf()->internTable(), pinter->universe()), true);
		break;
	case ST_PT:
		newinter = new PredInter(new PredTable(pinter->pt()->internTable(), pinter->universe()), true);
		break;
	case ST_PF:
		newinter = new PredInter(new PredTable(pinter->pf()->internTable(), pinter->universe()), true);
		break;
	default:
		break;
	}
	_intersToDelete.push_back(newinter);
	return newinter;
}

FuncInter* Structure::inter(Function* f) const {
	if (f->builtin()) {
		return f->interpretation(this);
	} else {
		auto it = _funcinter.find(f);
		Assert(it != _funcinter.cend());
		return it->second;
	}
}

PredInter* Structure::inter(PFSymbol* s) const {
	if (sametypeid<Predicate>(*s)) {
		return inter(dynamic_cast<Predicate*>(s));
	} else {
		Assert(sametypeid<Function>(*s));
		return inter(dynamic_cast<Function*>(s))->graphInter();
	}
}

Universe Structure::universe(const PFSymbol* s) const {
	vector<SortTable*> vst;
	for (auto it = s->sorts().cbegin(); it != s->sorts().cend(); ++it) {
		vst.push_back(inter(*it));
	}
	return Universe(vst);
}

// TODO new name and docuemnt
void Structure::materialize() {
	for (auto it = _sortinter.cbegin(); it != _sortinter.cend(); ++it) {
		SortTable* st = it->second->materialize();
		if (st != NULL) {
			_sortinter[it->first] = st;
		}
	}
	for (auto it = _predinter.cbegin(); it != _predinter.cend(); ++it) {
		it->second->materialize();
	}
	for (auto it = _funcinter.cbegin(); it != _funcinter.cend(); ++it) {
		it->second->materialize();
	}
}

//TODO Shouldn't this be approxClean?
void Structure::clean() {
	for (auto it = _predinter.cbegin(); it != _predinter.cend(); ++it) {
		if (it->second->approxTwoValued()) {
			continue;
		}
		if (not TableUtils::approxIsInverse(it->second->ct(), it->second->cf())) {
			continue;
		}
		PredTable* npt = new PredTable(it->second->ct()->internTable(), it->second->ct()->universe());
		it->second->pt(npt);
	}
	for (auto it = _funcinter.cbegin(); it != _funcinter.cend(); ++it) {
		if (it->first->partial()) {
			SortTable* lastsorttable = it->second->universe().tables().back();
			for (auto ctit = it->second->graphInter()->ct()->begin(); not ctit.isAtEnd(); ++ctit) {
				ElementTuple tuple = *ctit;
				const DomainElement* ctvalue = tuple.back();
				for (auto sortit = lastsorttable->sortBegin(); not sortit.isAtEnd(); ++sortit) {
					const DomainElement* cfvalue = *sortit;
					if (*cfvalue != *ctvalue) {
						tuple.pop_back();
						tuple.push_back(*sortit);
						it->second->graphInter()->makeFalse(tuple);
					}
				}
			}
		}

		if (it->second->approxTwoValued()) {
			continue;
		}

		// TODO this code should be reviewed!
		if (((not it->first->partial()) && TableUtils::approxTotalityCheck(it->second))
				|| TableUtils::approxIsInverse(it->second->graphInter()->ct(), it->second->graphInter()->cf())) {
			EnumeratedInternalFuncTable* eift = new EnumeratedInternalFuncTable();
			for (TableIterator jt = it->second->graphInter()->ct()->begin(); not jt.isAtEnd(); ++jt) {
				eift->add(*jt);
			}
			it->second->funcTable(new FuncTable(eift, it->second->graphInter()->ct()->universe()));
		}
	}
}

/**************
 Visitor
 **************/

void ProcInternalPredTable::accept(StructureVisitor* v) const {
	v->visit(this);
}
void BDDInternalPredTable::accept(StructureVisitor* v) const {
	v->visit(this);
}
void FullInternalPredTable::accept(StructureVisitor* v) const {
	v->visit(this);
}
void FuncInternalPredTable::accept(StructureVisitor* v) const {
	v->visit(this);
}
void UnionInternalPredTable::accept(StructureVisitor* v) const {
	v->visit(this);
}
void EnumeratedInternalPredTable::accept(StructureVisitor* v) const {
	v->visit(this);
}
void EqualInternalPredTable::accept(StructureVisitor* v) const {
	v->visit(this);
}
void StrLessInternalPredTable::accept(StructureVisitor* v) const {
	v->visit(this);
}
void StrGreaterInternalPredTable::accept(StructureVisitor* v) const {
	v->visit(this);
}
void InverseInternalPredTable::accept(StructureVisitor* v) const {
	v->visit(this);
}
void UnionInternalSortTable::accept(StructureVisitor* v) const {
	v->visit(this);
}
void AllNaturalNumbers::accept(StructureVisitor* v) const {
	v->visit(this);
}
void AllIntegers::accept(StructureVisitor* v) const {
	v->visit(this);
}
void AllFloats::accept(StructureVisitor* v) const {
	v->visit(this);
}
void AllChars::accept(StructureVisitor* v) const {
	v->visit(this);
}
void AllStrings::accept(StructureVisitor* v) const {
	v->visit(this);
}
void EnumeratedInternalSortTable::accept(StructureVisitor* v) const {
	v->visit(this);
}
void IntRangeInternalSortTable::accept(StructureVisitor* v) const {
	v->visit(this);
}
void ProcInternalFuncTable::accept(StructureVisitor* v) const {
	v->visit(this);
}
void UNAInternalFuncTable::accept(StructureVisitor* v) const {
	v->visit(this);
}
void EnumeratedInternalFuncTable::accept(StructureVisitor* v) const {
	v->visit(this);
}
void PlusInternalFuncTable::accept(StructureVisitor* v) const {
	v->visit(this);
}
void MinusInternalFuncTable::accept(StructureVisitor* v) const {
	v->visit(this);
}
void TimesInternalFuncTable::accept(StructureVisitor* v) const {
	v->visit(this);
}
void DivInternalFuncTable::accept(StructureVisitor* v) const {
	v->visit(this);
}
void AbsInternalFuncTable::accept(StructureVisitor* v) const {
	v->visit(this);
}
void UminInternalFuncTable::accept(StructureVisitor* v) const {
	v->visit(this);
}
void ExpInternalFuncTable::accept(StructureVisitor* v) const {
	v->visit(this);
}
void ModInternalFuncTable::accept(StructureVisitor* v) const {
	v->visit(this);
}

/******************
 Materialize
 ******************/

SortTable* SortTable::materialize() const {
	EnumerateSymbolicTable m;
	return m.run(this);
}
PredTable* PredTable::materialize() const {
	EnumerateSymbolicTable m;
	return m.run(this);
}
FuncTable* FuncTable::materialize() const {
	EnumerateSymbolicTable m;
	return m.run(this);
}
<|MERGE_RESOLUTION|>--- conflicted
+++ resolved
@@ -3599,75 +3599,6 @@
 }
 
 void PredInter::makeUnknown(const ElementTuple& tuple) {
-<<<<<<< HEAD
-	if (sametypeid<InverseInternalPredTable>(*(_pf->internTable()))) {
-		_ct->internTable()->decrementRef();
-		InternalPredTable* old = _ct->internTable();
-		_ct->remove(tuple);
-		old->incrementRef();
-		if (_ct->internTable() != old) {
-			InverseInternalPredTable* internpf = dynamic_cast<InverseInternalPredTable*>(_pf->internTable());
-			internpf->internTable(_ct->internTable());
-		}
-	} else {
-		_pf->internTable()->decrementRef();
-		InternalPredTable* old = _pf->internTable();
-		_pf->add(tuple);
-		old->incrementRef();
-		if (_pf->internTable() != old) {
-			InverseInternalPredTable* internct = dynamic_cast<InverseInternalPredTable*>(_ct->internTable());
-			internct->internTable(_pf->internTable());
-		}
-	}
-	if (sametypeid<InverseInternalPredTable>(*(_pt->internTable()))) {
-		_cf->internTable()->decrementRef();
-		InternalPredTable* old = _cf->internTable();
-		_cf->remove(tuple);
-		old->incrementRef();
-		if (_cf->internTable() != old) {
-			InverseInternalPredTable* internpt = dynamic_cast<InverseInternalPredTable*>(_pt->internTable());
-			internpt->internTable(_cf->internTable());
-		}
-	} else {
-		_pt->internTable()->decrementRef();
-		InternalPredTable* old = _pt->internTable();
-		_pt->add(tuple);
-		old->incrementRef();
-		if (_pt->internTable() != old) {
-			InverseInternalPredTable* interncf = dynamic_cast<InverseInternalPredTable*>(_cf->internTable());
-			interncf->internTable(_pt->internTable());
-		}
-	}
-}
-
-void PredInter::makeTrue(const ElementTuple& tuple) {
-	if (sametypeid<InverseInternalPredTable>(*(_pf->internTable()))) {
-		_ct->internTable()->decrementRef();
-		InternalPredTable* old = _ct->internTable();
-		_ct->add(tuple);
-		old->incrementRef();
-		if (_ct->internTable() != old) {
-			InverseInternalPredTable* internpf = dynamic_cast<InverseInternalPredTable*>(_pf->internTable());
-			internpf->internTable(_ct->internTable());
-		}
-	} else {
-		_pf->internTable()->decrementRef();
-		InternalPredTable* old = _pf->internTable();
-		_pf->remove(tuple);
-		old->incrementRef();
-		if (_pf->internTable() != old) {
-			InverseInternalPredTable* internct = dynamic_cast<InverseInternalPredTable*>(_ct->internTable());
-			internct->internTable(_pf->internTable());
-		}
-	}
-}
-
-void PredInter::makeFalse(const ElementTuple& tuple) {
-	if (sametypeid<InverseInternalPredTable>(*(_pt->internTable()))) {
-		_cf->internTable()->decrementRef();
-		InternalPredTable* old = _cf->internTable();
-		_cf->add(tuple);
-=======
 	moveTupleFromTo(tuple, _cf, _pt);
 	moveTupleFromTo(tuple, _ct, _pf);
 }
@@ -3700,7 +3631,6 @@
 		to->internTable()->decrementRef();
 		auto old = to->internTable();
 		to->add(tuple);
->>>>>>> 9a9eba7f
 		old->incrementRef();
 		if (to->internTable() != old) {
 			auto internpf = dynamic_cast<InverseInternalPredTable*>(from->internTable());
