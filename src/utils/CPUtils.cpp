/****************************************************************
 * Copyright 2010-2012 Katholieke Universiteit Leuven
 *  
 * Use of this software is governed by the GNU LGPLv3.0 license
 * 
 * Written by Broes De Cat, Stef De Pooter, Johan Wittocx
 * and Bart Bogaerts, K.U.Leuven, Departement Computerwetenschappen,
 * Celestijnenlaan 200A, B-3001 Leuven, Belgium
****************************************************************/

#include "CPUtils.hpp"

#include "IncludeComponents.hpp"
#include "theory/TheoryUtils.hpp"

using namespace std;

namespace CPSupport {

bool eligibleForCP(const PredForm* pf, const Vocabulary* voc) {
	return VocabularyUtils::isIntComparisonPredicate(pf->symbol(),voc);
}

bool nonOverloadedNonBuiltinEligibleForCP(Function* f, const Vocabulary* v){
	if(f->partial()){ // TODO at the moment, partial terms are never eligible for CP
		return false;
	}
	if(not FuncUtils::isIntFunc(f, v)){
		return false;
	}
	return true;
}

bool eligibleForCP(const FuncTerm* ft, const Vocabulary* voc) {
	auto function = ft->function();
	bool passtocp = false;
	// Check whether the (user-defined) function's outsort is over integers
	if (function->overloaded()) {
		auto nonbuiltins = function->nonbuiltins();
<<<<<<< HEAD
		for (auto nbfit = nonbuiltins.cbegin(); nbfit != nonbuiltins.cend(); ++nbfit) {
			if(not nonOverloadedNonBuiltinEligibleForCP(*nbfit, voc)){
				return false;
=======
		auto allint = true;
		for (auto nbfit = nonbuiltins.cbegin(); allint && nbfit != nonbuiltins.cend(); ++nbfit) {
			if(function->partial() or not FuncUtils::isIntFunc(*nbfit, voc)) {
				allint = false;
>>>>>>> 4282e647
			}
		}
		passtocp = true;
	} else if (not function->builtin()) {
<<<<<<< HEAD
		passtocp = nonOverloadedNonBuiltinEligibleForCP(function, voc);
	} else{
		passtocp = FuncUtils::isIntFunc(function, voc);
=======
		passtocp = not function->partial() and FuncUtils::isIntFunc(function, voc);
	} else {
		Assert(function->builtin() and not function->overloaded());
		passtocp = FuncUtils::isIntFunc(function,voc);
>>>>>>> 4282e647
	}
	return passtocp;
}

bool eligibleForCP(const AggFunction& f) {
	return (f == AggFunction::SUM);
}

bool eligibleForCP(const AggTerm* at, AbstractStructure* str) {
	if (eligibleForCP(at->function()) && str != NULL) {
		for (auto it = at->set()->subformulas().cbegin(); it != at->set()->subformulas().cend(); ++it) {
			if (not FormulaUtils::approxTwoValued(*it,str)) {
				return false;
			}
		}
		for (auto it = at->set()->subterms().cbegin(); it != at->set()->subterms().cend(); ++it) {
			if (not eligibleForCP(*it,str)) {
				return false;
			}
		}
		return true;
	}
	return false;
}

bool eligibleForCP(const Term* t, AbstractStructure* str) {
	auto voc = (str != NULL) ? str->vocabulary() : NULL;
	switch (t->type()) {
<<<<<<< HEAD
	case TT_FUNC: {
		return eligibleForCP(dynamic_cast<const FuncTerm*>(t),voc);
	}
	case TT_AGG: {
		return eligibleForCP(dynamic_cast<const AggTerm*>(t),str);
=======
	case TermType::TT_FUNC: {
		auto ft = dynamic_cast<const FuncTerm*>(t);
		return eligibleForCP(ft,voc);
	}
	case TermType::TT_AGG: {
		auto at = dynamic_cast<const AggTerm*>(t);
		return eligibleForCP(at,str);
>>>>>>> 4282e647
	}
	case TermType::TT_VAR:
	case TermType::TT_DOM:
		SortUtils::isSubsort(t->sort(), get(STDSORT::INTSORT),voc);
		return true;
	}
}

}<|MERGE_RESOLUTION|>--- conflicted
+++ resolved
@@ -37,30 +37,17 @@
 	// Check whether the (user-defined) function's outsort is over integers
 	if (function->overloaded()) {
 		auto nonbuiltins = function->nonbuiltins();
-<<<<<<< HEAD
 		for (auto nbfit = nonbuiltins.cbegin(); nbfit != nonbuiltins.cend(); ++nbfit) {
 			if(not nonOverloadedNonBuiltinEligibleForCP(*nbfit, voc)){
 				return false;
-=======
-		auto allint = true;
-		for (auto nbfit = nonbuiltins.cbegin(); allint && nbfit != nonbuiltins.cend(); ++nbfit) {
-			if(function->partial() or not FuncUtils::isIntFunc(*nbfit, voc)) {
-				allint = false;
->>>>>>> 4282e647
 			}
 		}
 		passtocp = true;
 	} else if (not function->builtin()) {
-<<<<<<< HEAD
 		passtocp = nonOverloadedNonBuiltinEligibleForCP(function, voc);
 	} else{
+		Assert(function->builtin() and not function->overloaded());
 		passtocp = FuncUtils::isIntFunc(function, voc);
-=======
-		passtocp = not function->partial() and FuncUtils::isIntFunc(function, voc);
-	} else {
-		Assert(function->builtin() and not function->overloaded());
-		passtocp = FuncUtils::isIntFunc(function,voc);
->>>>>>> 4282e647
 	}
 	return passtocp;
 }
@@ -89,21 +76,11 @@
 bool eligibleForCP(const Term* t, AbstractStructure* str) {
 	auto voc = (str != NULL) ? str->vocabulary() : NULL;
 	switch (t->type()) {
-<<<<<<< HEAD
-	case TT_FUNC: {
+	case TermType::TT_FUNC: {
 		return eligibleForCP(dynamic_cast<const FuncTerm*>(t),voc);
 	}
-	case TT_AGG: {
+	case TermType::TT_AGG: {
 		return eligibleForCP(dynamic_cast<const AggTerm*>(t),str);
-=======
-	case TermType::TT_FUNC: {
-		auto ft = dynamic_cast<const FuncTerm*>(t);
-		return eligibleForCP(ft,voc);
-	}
-	case TermType::TT_AGG: {
-		auto at = dynamic_cast<const AggTerm*>(t);
-		return eligibleForCP(at,str);
->>>>>>> 4282e647
 	}
 	case TermType::TT_VAR:
 	case TermType::TT_DOM:
