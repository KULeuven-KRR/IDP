/****************************************************************
 * Copyright 2010-2012 Katholieke Universiteit Leuven
 *  
 * Use of this software is governed by the GNU LGPLv3.0 license
 * 
 * Written by Broes De Cat, Stef De Pooter, Johan Wittocx
 * and Bart Bogaerts, K.U.Leuven, Departement Computerwetenschappen,
 * Celestijnenlaan 200A, B-3001 Leuven, Belgium
 ****************************************************************/

#include "CPUtils.hpp"

#include "IncludeComponents.hpp"
#include "theory/TheoryUtils.hpp"

using namespace std;

namespace CPSupport {

bool eligibleForCP(const PredForm* pf, const Vocabulary* voc) {
	return VocabularyUtils::isIntComparisonPredicate(pf->symbol(), voc);
}

bool nonOverloadedNonBuiltinEligibleForCP(Function* f, const Vocabulary* v) {
	if (f->partial()) { // TODO at the moment, partial terms are never eligible for CP
		return false;
	}
	if (not FuncUtils::isIntFunc(f, v)) {
		return false;
	}
	return true;
}

bool eligibleForCP(const FuncTerm* ft, const Vocabulary* voc) {
	auto function = ft->function();
	bool passtocp = false;
	// Check whether the (user-defined) function's outsort is over integers
	if (function->overloaded()) {
		auto nonbuiltins = function->nonbuiltins();
		for (auto nbfit = nonbuiltins.cbegin(); nbfit != nonbuiltins.cend(); ++nbfit) {
			if (not nonOverloadedNonBuiltinEligibleForCP(*nbfit, voc)) {
				return false;
			}
		}
		passtocp = true;
	} else if (not function->builtin()) {
		passtocp = nonOverloadedNonBuiltinEligibleForCP(function, voc);
	} else {
		Assert(function->builtin() and not function->overloaded());
		passtocp = FuncUtils::isIntFunc(function, voc);
	}
	return passtocp;
}

bool eligibleForCP(const AggFunction& f) {
	return (f == AggFunction::SUM);
}

bool eligibleForCP(const AggTerm* at, AbstractStructure* str) {
	if (eligibleForCP(at->function()) && str != NULL) {
		auto enumset = at->set();
		for (auto i = enumset->getSets().cbegin(); i < enumset->getSets().cend(); ++i) {
<<<<<<< HEAD
//			if (not FormulaUtils::approxTwoValued((*i)->getCondition(), str)) {
//				return false;
//			}
=======
			if (not FormulaUtils::approxTwoValued((*i)->getCondition(), str)) {
				return false;
			}
>>>>>>> 7ad2c8d6
			if (not eligibleForCP((*i)->getTerm(), str)) {
				return false;
			}
		}
		return true;
	}
	return false;
}

bool eligibleForCP(const Term* t, AbstractStructure* str) {
	auto voc = (str != NULL) ? str->vocabulary() : NULL;
	switch (t->type()) {
	case TermType::FUNC: {
		return eligibleForCP(dynamic_cast<const FuncTerm*>(t), voc);
	}
	case TermType::AGG: {
		return eligibleForCP(dynamic_cast<const AggTerm*>(t), str);
	}
	case TermType::VAR:
	case TermType::DOM:
		SortUtils::isSubsort(t->sort(), get(STDSORT::INTSORT), voc);
		return true;
	}
<<<<<<< HEAD
=======
	Assert(false);
	return false;
>>>>>>> 7ad2c8d6
}


}<|MERGE_RESOLUTION|>--- conflicted
+++ resolved
@@ -60,15 +60,9 @@
 	if (eligibleForCP(at->function()) && str != NULL) {
 		auto enumset = at->set();
 		for (auto i = enumset->getSets().cbegin(); i < enumset->getSets().cend(); ++i) {
-<<<<<<< HEAD
 //			if (not FormulaUtils::approxTwoValued((*i)->getCondition(), str)) {
 //				return false;
 //			}
-=======
-			if (not FormulaUtils::approxTwoValued((*i)->getCondition(), str)) {
-				return false;
-			}
->>>>>>> 7ad2c8d6
 			if (not eligibleForCP((*i)->getTerm(), str)) {
 				return false;
 			}
@@ -92,12 +86,8 @@
 		SortUtils::isSubsort(t->sort(), get(STDSORT::INTSORT), voc);
 		return true;
 	}
-<<<<<<< HEAD
-=======
 	Assert(false);
 	return false;
->>>>>>> 7ad2c8d6
 }
 
-
 }