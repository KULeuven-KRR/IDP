--- conflicted
+++ resolved
@@ -3511,14 +3511,10 @@
 
 void PredInter::checkConsistency() {
 	_inconsistentElements.clear();
-<<<<<<< HEAD
-	if (not _ct->approxFinite() && not _cf->approxFinite()) {
-=======
 	if(_ct->approxInverse(_cf)){
 		return;
 	}
-	if (not _ct->approxFinite() || not _cf->approxFinite()) {
->>>>>>> 654b625b
+	if (not _ct->approxFinite() && not _cf->approxFinite()) {
 		throw notyetimplemented("Check consistency of infinite tables");
 	}
 	auto smallest = _ct->size()._size < _cf->size()._size ? _ct : _cf; // Walk over the smallest table first => also optimal behavior in case one is emtpy
