--- conflicted
+++ resolved
@@ -929,20 +929,10 @@
 	return rule;
 }
 
-<<<<<<< HEAD
-
-class AllTermMover : public TheoryMutatingVisitor {
-	private:
-		PosContext			_context;
-		vector<Formula*>	_termgraphs;
-		set<Variable*>		_variables;
-	public:
-		AllTermMover() { }
-=======
+
 /************************************
 	Move terms outside predicates
 ************************************/
->>>>>>> ba113625
 
 /**
  * Base class for term moving visitors
@@ -955,14 +945,14 @@
 		bool				_movecontext;	//!< true iff terms in the current context may be moved
 		vector<Formula*>	_equalities;	//!< used to temporarily store the equalities generated when moving terms
 		set<Variable*>		_variables;		//!< used to temporarily store the freshly introduced variables
+
 	public:
-		
 		TermMover(PosContext context = PC_POSITIVE, Vocabulary* v = 0) : 
 			_vocabulary(v), _context(context), _movecontext(false) { }
 
 		void contextProblem(Term* t) {
 			if(t->pi().original()) {
-				if(TermUtils::isPartial(t)) Warning::ambigpartialterm(t->pi().original()->to_string(), t->pi());
+				if(TermUtils::isPartial(t)) Warning::ambigpartialterm(t->pi().original()->toString(), t->pi());
 			}
 		}
 
@@ -975,36 +965,6 @@
 			return _movecontext;
 		}
 
-<<<<<<< HEAD
-Theory* AllTermMover::visit(Theory* theory) {
-	for(size_t n = 0; n < theory->sentences().size(); ++n) {
-		_context = PC_POSITIVE;
-		theory->sentence(n,theory->sentences()[n]->accept(this));
-	}
-	for(vector<Definition*>::const_iterator it = theory->definitions().begin(); it != theory->definitions().end(); ++it) {
-		(*it)->accept(this);
-	}
-	for(vector<FixpDef*>::const_iterator it = theory->fixpdefs().begin(); it != theory->fixpdefs().end(); ++it) {
-		(*it)->accept(this);
-	}
-	return theory;
-}
-
-Rule* AllTermMover::visit(Rule* rule) {
-	vector<Formula*> vf;
-	for(size_t n = 0; n < rule->head()->subterms().size(); ++n) {
-		Term* t = rule->head()->subterms()[n];
-		if(typeid(*t) != typeid(VarTerm)) {
-			Variable* v = new Variable(t->sort());
-			VarTerm* hvt = new VarTerm(v,TermParseInfo());
-			VarTerm* bvt = new VarTerm(v,TermParseInfo());
-			rule->addvar(v);
-			rule->head()->subterm(n,hvt);
-			vector<Term*> args; args.push_back(bvt); args.push_back(t);
-			Predicate* p = Vocabulary::std()->pred("=/2")->resolve(vector<Sort*>(2,v->sort()));
-			PredForm* pf = new PredForm(true,p,args,FormulaParseInfo());
-			vf.push_back(pf);
-=======
 		/**
 		 * Create a variable and an equation for the given term
 		 */
@@ -1034,16 +994,20 @@
 			bool univ_and_disj = false;
 			if(_context == PC_POSITIVE) {
 				univ_and_disj = true;
-				for(vector<Formula*>::const_iterator it = _equalities.begin(); it != _equalities.end(); ++it) 
-					(*it)->swapsign();
-			}
-			if(!_equalities.empty()) {
+				for(vector<Formula*>::const_iterator it = _equalities.begin(); it != _equalities.end(); ++it) { 
+					(*it)->negate();
+				}
+			}
+			if(not _equalities.empty()) {
 				_equalities.push_back(formula);
-				if(!_variables.empty()) formula = new BoolForm(true,!univ_and_disj,_equalities,origpi);
-				else formula = new BoolForm(true,!univ_and_disj,_equalities,FormulaParseInfo());
+				if(not _variables.empty()) {
+					formula = new BoolForm(true,!univ_and_disj,_equalities,origpi);
+				} else {
+					formula = new BoolForm(true,!univ_and_disj,_equalities,FormulaParseInfo());
+				}
 				_equalities.clear();
 			}
-			if(!_variables.empty()) {
+			if(not _variables.empty()) {
 				formula = new QuantForm(true,univ_and_disj,_variables,formula,origpi);
 				_variables.clear();
 			}
@@ -1054,7 +1018,7 @@
 		 *	Visit all parts of the theory, assuming positive context for sentences
 		 */
 		Theory* visit(Theory* theory) {
-			for(unsigned int n = 0; n < theory->sentences().size(); ++n) {
+			for(size_t n = 0; n < theory->sentences().size(); ++n) {
 				_context = PC_POSITIVE;
 				_movecontext = false;
 				theory->sentence(n,theory->sentences()[n]->accept(this));
@@ -1068,7 +1032,6 @@
 				(*it)->accept(this);
 			}
 			return theory;
->>>>>>> ba113625
 		}
 
 		/**
@@ -1077,14 +1040,14 @@
 		 */
 		virtual Rule* visit(Rule* rule) {
 			// Visit head
-			for(unsigned int termposition = 0; termposition < rule->head()->subterms().size(); ++termposition) {
+			for(size_t termposition = 0; termposition < rule->head()->subterms().size(); ++termposition) {
 				Term* term = rule->head()->subterms()[termposition];
 				if(shouldMove(term)) {
 					VarTerm* new_head_term = move(term);
 					rule->head()->subterm(termposition,new_head_term);
 				}
 			}
-			if(!_equalities.empty()) {
+			if(not _equalities.empty()) {
 				for(set<Variable*>::const_iterator it = _variables.begin(); it != _variables.end(); ++it) {
 					rule->addvar(*it);
 				}
@@ -1092,83 +1055,6 @@
 				_equalities.push_back(rule->body());
 				rule->body(new BoolForm(true,true,_equalities,FormulaParseInfo()));
 
-<<<<<<< HEAD
-Formula* AllTermMover::visit(BoolForm* bf) {
-	PosContext pc = bf->sign() ? _context : negateContext(_context);
-	for(size_t n = 0; n < bf->subformulas().size(); ++n) {
-		bf->subformula(n,bf->subformulas()[n]->accept(this));
-		_context = pc;
-	}
-	return bf;
-}
-
-Formula* AllTermMover::visit(QuantForm* qf) {
-	PosContext pc = qf->sign() ? _context : negateContext(_context);
-	qf->subformula(qf->subformula()->accept(this));
-	_context = pc;
-	return qf;
-}
-
-Formula* AllTermMover::visit(EquivForm* ef) {
-	for(size_t n = 0; n < ef->subformulas().size(); ++n) {
-		_context = PC_BOTH;
-		ef->subformula(n,ef->subformulas()[n]->accept(this));
-	}
-	return ef;
-}
-
-Term* AllTermMover::visit(FuncTerm* ft) {
-	Function* func = ft->function();
-	Variable* var = new Variable(func->outsort());
-	VarTerm* varterm = new VarTerm(var,TermParseInfo());
-	vector<Term*> args;
-	for(size_t n = 0; n < func->arity(); ++n) args.push_back(ft->subterms()[n]);
-	args.push_back(varterm);
-	PredForm* predform = new PredForm(true,func,args,FormulaParseInfo());
-	_termgraphs.push_back(predform);
-	_variables.insert(var);
-	delete(ft);
-	return varterm->clone();
-}
-
-Term* AllTermMover::visit(DomainTerm* dt) {
-	Variable* var = new Variable(dt->sort());
-	VarTerm* varterm = new VarTerm(var,TermParseInfo());
-	vector<Term*> args;
-	args.push_back(dt);
-	args.push_back(varterm);
-	vector<Sort*> sorts(2,dt->sort());
-	Predicate* p = Vocabulary::std()->pred("=/2")->resolve(sorts);
-	PredForm* predform = new PredForm(true,p,args,FormulaParseInfo());
-	_termgraphs.push_back(predform);
-	_variables.insert(var);
-	return varterm->clone();
-}
-
-Term* AllTermMover::visit(AggTerm* at) {
-	Variable* var = new Variable(at->sort());
-	VarTerm* varterm = new VarTerm(var,TermParseInfo());
-	AggForm* aggform = new AggForm(true,varterm,CT_EQ,at,FormulaParseInfo());
-	_termgraphs.push_back(aggform);
-	_variables.insert(var);
-	return varterm->clone();
-}
-
-Formula* AllTermMover::visit(PredForm* predform) {
-	string symbname = predform->symbol()->name();
-
-	// Try to convert equalities to 'real' predforms
-	if(symbname == "=/2") {
-		Term* left = predform->subterms()[0];
-		Term* right = predform->subterms()[1];
-		if(typeid(*left) == typeid(FuncTerm)) {
-			Formula* newpredform = FormulaUtils::graphFunctions(predform);
-			return newpredform->accept(this);
-		}
-		else if(typeid(*right) == typeid(FuncTerm)) {
-			Formula* newpredform = FormulaUtils::graphFunctions(predform);
-			return newpredform->accept(this);
-=======
 				_equalities.clear();
 				_variables.clear();
 			}
@@ -1183,11 +1069,11 @@
 		virtual Formula* traverse(Formula* f) {
 			PosContext savecontext = _context;
 			bool savemovecontext = _movecontext;
-			_context = f->sign() ? _context : swapcontext(_context);
-			for(unsigned int n = 0; n < f->subterms().size(); ++n) {
+			_context = f->sign() ? _context : negateContext(_context);
+			for(size_t n = 0; n < f->subterms().size(); ++n) {
 				f->subterm(n,f->subterms()[n]->accept(this));
 			}
-			for(unsigned int n = 0; n < f->subformulas().size(); ++n) {
+			for(size_t n = 0; n < f->subformulas().size(); ++n) {
 				f->subformula(n,f->subformulas()[n]->accept(this));
 			}
 			_context = savecontext;
@@ -1248,10 +1134,12 @@
 				bool savemovecontext = _movecontext; _movecontext = true;
 				Formula* rewrittenformula = TheoryMutatingVisitor::traverse(ef);
 				_movecontext = savemovecontext;
-				if(rewrittenformula == ef) return ef;
-				else return rewrittenformula->accept(this);
-			}
->>>>>>> ba113625
+				if(rewrittenformula == ef) {
+					return ef;
+				} else {
+					return rewrittenformula->accept(this);
+				}
+			}
 		}
 
 		virtual Formula* visit(PredForm* predform) {
@@ -1264,49 +1152,42 @@
 			if(symbolname == "=/2" || symbolname == "</2" || symbolname == ">/2") {
 				Term* leftterm = predform->subterms()[0];
 				Term* rightterm = predform->subterms()[1];
-				if(leftterm->type() == TT_AGG) moveonlyright = true;
-				else if(rightterm->type() == TT_AGG) moveonlyleft = true;
-				else if(symbolname == "=/2") moveonlyright = (leftterm->type() != TT_VAR) && (rightterm->type() != TT_VAR);
-				else _movecontext = true;
-			}
-			else _movecontext = true;
+				if(leftterm->type() == TT_AGG) {
+					moveonlyright = true;
+				} else if(rightterm->type() == TT_AGG) {
+					moveonlyleft = true;
+				} else if(symbolname == "=/2") {
+					moveonlyright = (leftterm->type() != TT_VAR) && (rightterm->type() != TT_VAR);
+				} else {
+					_movecontext = true;
+				}
+			} else {
+				_movecontext = true;
+			}
 
 			// Traverse the atom
 			if(moveonlyleft) {
 				predform->subterm(1,predform->subterms()[1]->accept(this));
 				_movecontext = true;
 				predform->subterm(0,predform->subterms()[0]->accept(this));
-			}
-			else if(moveonlyright) {
+			} else if(moveonlyright) {
 				predform->subterm(0,predform->subterms()[0]->accept(this));
 				_movecontext = true;
 				predform->subterm(1,predform->subterms()[1]->accept(this));
-			}
-			else traverse(predform);
+			} else {
+				traverse(predform);
+			}
 			_movecontext = savemovecontext;
 
 			// Change the atom
 			Formula* rewrittenformula = rewrite(predform);
-			if(rewrittenformula == predform) return predform;
-			else return rewrittenformula->accept(this);
-		}
-
-<<<<<<< HEAD
-	// Try to convert to AggForm
-	if(symbname == "=/2" || symbname == "</2" || symbname == ">/2") {
-		Term* left = predform->subterms()[0];
-		Term* right = predform->subterms()[1];
-		CompType comp;
-		if(symbname == "=/2") comp = CT_EQ;
-		else if(symbname == "</2") comp = CT_LT;
-		else comp = CT_GT;
-		if(typeid(*left) == typeid(AggTerm)) {
-			AggTerm* aggterm = dynamic_cast<AggTerm*>(left);
-			comp = invertComp(comp);
-			AggForm* aggform = new AggForm(predform->sign(),right,comp,aggterm,FormulaParseInfo());
-			delete(predform);
-			return aggform->accept(this);
-=======
+			if(rewrittenformula == predform) {
+				return predform;
+			} else {
+				return rewrittenformula->accept(this);
+			}
+		}
+
 		virtual Term* traverse(Term* term) {
 			PosContext savecontext = _context;
 			bool savemovecontext = _movecontext;
@@ -1319,56 +1200,33 @@
 			_context = savecontext;
 			_movecontext = savemovecontext;
 			return term;
->>>>>>> ba113625
 		}
 
 		VarTerm* visit(VarTerm* t) { 
 			return t; 
 		}
 
-<<<<<<< HEAD
-	// Visit the subterms
-	for(size_t n = 0; n < predform->subterms().size(); ++n) {
-		Term* newterm = predform->subterms()[n]->accept(this);
-		predform->subterm(n,newterm);
-	}
-	if(_termgraphs.empty()) return predform;	// No rewriting was needed, simply return the given atom
-	else {	// Rewriting is needed
-		// Negate equations in a positive context
-		bool pc = false;
-		if(_context == PC_POSITIVE) {
-			pc = true;
-			for(vector<Formula*>::const_iterator it = _termgraphs.begin(); it != _termgraphs.end(); ++it)
-				(*it)->negate();
-=======
 		Term* visit(DomainTerm* t) {
-			if(_movecontext && shouldMove(t)) return move(t);
-			else return t;
->>>>>>> ba113625
-		}
-
-<<<<<<< HEAD
-Formula* AllTermMover::visit(AggForm* af) {
-	af->left(af->left()->accept(this));
-	af->right()->set()->accept(this);
-	if(_termgraphs.empty()) return af;
-	else {
-		// In a positive context, the equations are negated
-		bool pc = false;
-		if(_context == PC_POSITIVE) {
-			pc = true;
-			for(size_t n = 0; n < _termgraphs.size(); ++n)
-				_termgraphs[n]->negate();
-=======
+			if(_movecontext && shouldMove(t)) {
+				return move(t);
+			} else {
+				return t;
+			}
+		}
+
+
 		virtual Term* visit(AggTerm* t) {
-			if(_movecontext && shouldMove(t)) return move(t);
-			else return traverse(t);
->>>>>>> ba113625
+			if(_movecontext && shouldMove(t)) {
+				return move(t);
+			} else {
+				return traverse(t);
+			}
 		}
 
 		virtual Term* visit(FuncTerm* ft) {
-			if(_movecontext && shouldMove(ft)) return move(ft);
-			else {
+			if(_movecontext && shouldMove(ft)) {
+				return move(ft);
+			} else {
 				bool savemovecontext = _movecontext;
 				_movecontext = true;
 				Term* result = traverse(ft);
@@ -1383,9 +1241,9 @@
 			bool savemovecontext = _movecontext; _movecontext = true;
 			PosContext savecontext = _context;
 
-			for(unsigned int n = 0; n < s->subterms().size(); ++n) {
+			for(size_t n = 0; n < s->subterms().size(); ++n) {
 				s->subterm(n,s->subterms()[n]->accept(this));
-				if(!_equalities.empty()) {
+				if(not _equalities.empty()) {
 					_equalities.push_back(s->subformulas()[n]);
 					s->subformula(n,new BoolForm(true,true,_equalities,FormulaParseInfo()));
 					savevars.insert(_variables.begin(),_variables.end());
@@ -1394,27 +1252,9 @@
 				}
 			}
 
-<<<<<<< HEAD
-SetExpr* AllTermMover::visit(EnumSetExpr* s) {
-	for(size_t n = 0; n < s->subterms().size(); ++n) {
-		s->subterm(n,s->subterms()[n]->accept(this));
-	}
-	vector<Formula*> savetgr = _termgraphs;
-	set<Variable*> savevars = _variables;
-	PosContext savecontext = _context;
-	for(size_t n = 0; n < s->subformulas().size(); ++n) {
-		_context = PC_POSITIVE;
-		s->subformula(n,s->subformulas()[n]->accept(this));
-	}
-	_termgraphs = savetgr;
-	_variables = savevars;
-	_context = savecontext;
-	return s;
-}
-=======
 			_context = PC_POSITIVE;
 			_movecontext = false;
-			for(unsigned int n = 0; n < s->subformulas().size(); ++n) {
+			for(size_t n = 0; n < s->subformulas().size(); ++n) {
 				s->subformula(n,s->subformulas()[n]->accept(this));
 			}
 			_context = savecontext;
@@ -1423,7 +1263,6 @@
 			_equalities = saveequalities;
 			return s;
 		}
->>>>>>> ba113625
 
 		virtual SetExpr* visit(QuantSetExpr* s) {
 			vector<Formula*> saveequalities = _equalities; _equalities.clear();
@@ -1432,12 +1271,12 @@
 			PosContext savecontext = _context; _context = PC_POSITIVE;
 
 			s->subterm(0,s->subterms()[0]->accept(this));
-			if(!_equalities.empty()) {
+			if(not _equalities.empty()) {
 				_equalities.push_back(s->subformulas()[0]);
 				BoolForm* bf = new BoolForm(true,true,_equalities,FormulaParseInfo());
 				s->subformula(0,bf);
 				for(set<Variable*>::const_iterator it = _variables.begin(); it != _variables.end(); ++it) {
-					s->addquantvar(*it);
+					s->addQuantVar(*it);
 				}
 				_equalities.clear();
 				_variables.clear();
@@ -1699,9 +1538,6 @@
 	}
 }
 
-<<<<<<< HEAD
-
-=======
 /*****************************
 	Move partial functions 
 *****************************/
@@ -1719,7 +1555,6 @@
 /***********************************
 	Replace F(x) = y by P_F(x,y)
 ***********************************/
->>>>>>> ba113625
 
 class FuncGrapher : public TheoryMutatingVisitor {
 	public:
@@ -1827,17 +1662,13 @@
 		return rewriting;
 	}
 
-<<<<<<< HEAD
-	bool isMonotone(const AggForm* af) {
-=======
 	Formula* movePartialTerms(Formula* f, Vocabulary* voc, PosContext context) {
 		PartialTermMover ptm(context,voc);
 		Formula* rewriting = f->accept(&ptm);
 		return rewriting;
 	}
 
-	bool monotone(const AggForm* af) {
->>>>>>> ba113625
+	bool isMonotone(const AggForm* af) {
 		switch(af->comp()) {
 			case CT_EQ: case CT_NEQ: return false;
 			case CT_LT: case CT_LEQ: {
@@ -1900,26 +1731,15 @@
 }
 
 namespace TheoryUtils {
-<<<<<<< HEAD
 
 	void pushNegations(AbstractTheory* t)	{ NegationPush np; t->accept(&np);			}
 	void removeEquiv(AbstractTheory* t)		{ EquivRemover er; t->accept(&er);			}
 	void flatten(AbstractTheory* t)			{ Flattener f; t->accept(&f);				}
 	void removeEqchains(AbstractTheory* t)	{ EqChainRemover er; t->accept(&er);		}
 	void moveQuantifiers(AbstractTheory* t)	{ QuantMover qm; t->accept(&qm);			}
-	void removeNesting(AbstractTheory* t)	{ AllTermMover atm; t->accept(&atm);		}
+	void removeNesting(AbstractTheory* t)	{ TermMover atm; t->accept(&atm);		}
 	void completion(AbstractTheory* t)		{ Completer c; t->accept(&c);				}
 	int  nrSubformulas(AbstractTheory* t)	{ FormulaCounter c; t->accept(&c); return c.result();	}
-=======
-	void push_negations(AbstractTheory* t)		{ NegationPush np; t->accept(&np);			}
-	void remove_equiv(AbstractTheory* t)		{ EquivRemover er; t->accept(&er);			}
-	void flatten(AbstractTheory* t)				{ Flattener f; t->accept(&f);				}
-	void remove_eqchains(AbstractTheory* t)		{ EqChainRemover er; t->accept(&er);		}
-	void move_quantifiers(AbstractTheory* t)	{ QuantMover qm; t->accept(&qm);			}
-	void remove_nesting(AbstractTheory* t)		{ TermMover atm; t->accept(&atm);			}
-	void completion(AbstractTheory* t)			{ Completer c; t->accept(&c);				}
-	int  nrSubformulas(AbstractTheory* t)		{ FormulaCounter c; t->accept(&c); return c.result();	}
->>>>>>> ba113625
 
 	AbstractTheory* merge(AbstractTheory* at1, AbstractTheory* at2) {
 		if(typeid(*at1) != typeid(Theory) || typeid(*at2) != typeid(Theory)) {
