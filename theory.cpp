/************************************
	theory.cpp
	this file belongs to GidL 2.0
	(c) K.U.Leuven
************************************/

#include <cassert>
#include <sstream>
#include <iostream>
#include <typeinfo>
#include "common.hpp"
#include "vocabulary.hpp"
#include "structure.hpp"
#include "term.hpp"
#include "theory.hpp"
#include "error.hpp"
#include "fobdd.hpp"
using namespace std;

/**********************
	TheoryComponent
**********************/

string TheoryComponent::toString(unsigned int spaces) const {
	stringstream sstr;
	put(sstr,spaces);
	return sstr.str();
}

/**************
	Formula
**************/

void Formula::setFreeVars() {
	_freevars.clear();
	for(vector<Term*>::const_iterator it = _subterms.begin(); it != _subterms.end(); ++it) {
		_freevars.insert((*it)->freevars().begin(),(*it)->freevars().end());
	}
	for(vector<Formula*>::const_iterator it = _subformulas.begin(); it != _subformulas.end(); ++it) {
		_freevars.insert((*it)->freevars().begin(),(*it)->freevars().end());
	}
	for(set<Variable*>::const_iterator it = _quantvars.begin(); it != _quantvars.end(); ++it) {
		_freevars.erase(*it);
	}
}

void Formula::recursiveDelete() {
	for(vector<Term*>::iterator it = _subterms.begin(); it != _subterms.end(); ++it) {
		(*it)->recursiveDelete();
	}
	for(vector<Formula*>::iterator it = _subformulas.begin(); it != _subformulas.end(); ++it) {
		(*it)->recursiveDelete();
	}
	for(set<Variable*>::iterator it = _quantvars.begin(); it != _quantvars.end(); ++it) {
		delete(*it);
	}
	delete(this);
}

bool Formula::contains(const Variable* v) const {
	for(set<Variable*>::const_iterator it = _freevars.begin(); it != _freevars.end(); ++it) {
		if(*it == v) return true;
	}
	for(set<Variable*>::const_iterator it = _quantvars.begin(); it != _quantvars.end(); ++it) {
		if(*it == v) return true;
	}
	for(vector<Term*>::const_iterator it = _subterms.begin(); it != _subterms.end(); ++it) {
		if((*it)->contains(v)) return true;
	}
	for(vector<Formula*>::const_iterator it = _subformulas.begin(); it != _subformulas.end(); ++it) {
		if((*it)->contains(v)) return true;
	}
	return false;
}

class ContainmentChecker : public TheoryVisitor {
	private:
		const PFSymbol*	_symbol;
		bool			_result;

		void visit(const PredForm* pf) { 
			if(pf->symbol() == _symbol) {
				_result = true;
				return;
			}
			else traverse(pf);	
		}

		void visit(const FuncTerm* ft) { 
			if(ft->function() == _symbol) {
				_result = true;
				return;
			}
			else traverse(ft);
		}

	public:
		ContainmentChecker(const PFSymbol* s) : 
			TheoryVisitor(), _symbol(s) { }

		bool run(const Formula* f) { 
			_result = false;
			f->accept(this);
			return _result;
		}
};

bool Formula::contains(const PFSymbol* s) const {
	ContainmentChecker cc(s);
	return cc.run(this);
}

ostream& operator<<(ostream& output, const TheoryComponent& f) {
	return f.put(output);
}

ostream& operator<<(ostream& output, const Formula& f) {
	return f.put(output);
}

/***************
	PredForm
***************/

PredForm* PredForm::clone() const {
	map<Variable*,Variable*> mvv;
	return clone(mvv);
}

PredForm* PredForm::clone(const map<Variable*,Variable*>& mvv) const {
	vector<Term*> na;
	for(vector<Term*>::const_iterator it = subterms().begin(); it != subterms().end(); ++it) 
		na.push_back((*it)->clone(mvv));
	PredForm* pf = new PredForm(sign(),_symbol,na,pi().clone(mvv));
	return pf;
}

void PredForm::accept(TheoryVisitor* v) const {
	v->visit(this);
}

Formula* PredForm::accept(TheoryMutatingVisitor* v) {
	return v->visit(this);
}

ostream& PredForm::put(ostream& output, bool longnames, unsigned int spaces) const {
	printTabs(output,spaces);
	if(not sign()) { output << '~'; }
	_symbol->put(output,longnames);
	if(typeid(*_symbol) == typeid(Predicate)) {
		if(not subterms().empty()) {
			output << '(';
			for(size_t n = 0; n < subterms().size(); ++n) {
				subterms()[n]->put(output,longnames);
				if(n < subterms().size()-1) { output << ','; }
			}
			output << ')';
		}
	}
	else {
		assert(typeid(*_symbol) == typeid(Function));
		if(subterms().size() > 1) {
			output << '(';
			for(size_t n = 0; n < subterms().size()-1; ++n) { 
				subterms()[n]->put(output,longnames);
				if(n+1 < subterms().size()-1) { output << ','; }
			}
			output << ')';
		}
		output << " = ";
		subterms().back()->put(output,longnames);
	}
	return output;
}

/******************
	EqChainForm
******************/

EqChainForm* EqChainForm::clone() const {
	map<Variable*,Variable*> mvv;
	return clone(mvv);
}

EqChainForm* EqChainForm::clone(const map<Variable*,Variable*>& mvv) const {
	vector<Term*> nt;
	for(vector<Term*>::const_iterator it = subterms().begin(); it != subterms().end(); ++it) { 
		nt.push_back((*it)->clone(mvv));
	}
	EqChainForm* ef = new EqChainForm(sign(),_conj,nt,_comps,pi().clone(mvv));
	return ef;
}

void EqChainForm::accept(TheoryVisitor* v) const {
	v->visit(this);
}

Formula* EqChainForm::accept(TheoryMutatingVisitor* v) {
	return v->visit(this);
}

ostream& EqChainForm::put(ostream& output, bool longnames, unsigned int spaces) const {
	assert(subterms().size() == comps().size() + 1);
	printTabs(output,spaces);
	if(not sign()) { output << '~'; }
	output << '(';
	subterms()[0]->put(output,longnames);
	for(size_t n = 0; n < comps().size(); ++n) {
		output << ' ' << comps()[n] << ' ';
		subterms()[n+1]->put(output,longnames);
		if(not conj() && (n < comps().size()-1)) {
			output << " | ";
			subterms()[n+1]->put(output,longnames);
		}
	}
	output << ')';
	return output;
}

/****************
	EquivForm
****************/

EquivForm* EquivForm::clone() const {
	map<Variable*,Variable*> mvv;
	return clone(mvv);
}

EquivForm* EquivForm::clone(const map<Variable*,Variable*>& mvv) const {
	Formula* nl = left()->clone(mvv);
	Formula* nr = right()->clone(mvv);
	EquivForm* ef =  new EquivForm(sign(),nl,nr,pi().clone(mvv));
	return ef;
}

void EquivForm::accept(TheoryVisitor* v) const {
	v->visit(this);
}

Formula* EquivForm::accept(TheoryMutatingVisitor* v) {
	return v->visit(this);
}

ostream& EquivForm::put(ostream& output, bool longnames, unsigned int spaces) const {
	printTabs(output,spaces);
	output << '('; left()->put(output,longnames);
	output << " <=> "; right()->put(output,longnames);
	output << ')';
	return output;
}

/***************
	BoolForm
***************/

BoolForm* BoolForm::clone() const {
	map<Variable*,Variable*> mvv;
	return clone(mvv);
}

BoolForm* BoolForm::clone(const map<Variable*,Variable*>& mvv) const {
	vector<Formula*> ns;
	for(vector<Formula*>::const_iterator it = subformulas().begin(); it != subformulas().end(); ++it) 
		ns.push_back((*it)->clone(mvv));
	BoolForm* bf = new BoolForm(sign(),_conj,ns,pi().clone(mvv));
	return bf;
}

void BoolForm::accept(TheoryVisitor* v) const {
	v->visit(this);
}

Formula* BoolForm::accept(TheoryMutatingVisitor* v) {
	return v->visit(this);
}

ostream& BoolForm::put(ostream& output, bool longnames, unsigned int spaces) const {
	printTabs(output,spaces);
	if(subformulas().empty()) {
		output << (sign() == _conj ? "true" : "false");
	}
	else {
		if(not sign()) { output << '~'; }
		output << '(';
		for(size_t n = 0; n < subformulas().size(); ++n) {
			subformulas()[n]->put(output,longnames);
			if(n < subformulas().size()-1) {
				output << (_conj ? " & " : " | ");
			}
		}
		output << ')';
	}
	return output;
}

/****************
	QuantForm
****************/

QuantForm* QuantForm::clone() const {
	map<Variable*,Variable*> mvv;
	return clone(mvv);
}

QuantForm* QuantForm::clone(const map<Variable*,Variable*>& mvv) const {
	set<Variable*> nv;
	map<Variable*,Variable*> nmvv = mvv;
	for(set<Variable*>::const_iterator it = quantvars().begin(); it != quantvars().end(); ++it) {
		Variable* v = new Variable((*it)->name(),(*it)->sort(),pi());
		nv.insert(v);
		nmvv[*it] = v;
	}
	Formula* nf = subformula()->clone(nmvv);
	QuantForm* qf = new QuantForm(sign(),_univ,nv,nf,pi().clone(mvv));
	return qf;
}

void QuantForm::accept(TheoryVisitor* v) const {
	v->visit(this);
}

Formula* QuantForm::accept(TheoryMutatingVisitor* v) {
	return v->visit(this);
}

ostream& QuantForm::put(ostream& output, bool longnames, unsigned int spaces) const {
	printTabs(output,spaces);
	if(not sign()) { output << '~'; }
	output << '(' << (univ() ? '!' : '?');
	for(set<Variable*>::const_iterator it = quantvars().begin(); it != quantvars().end(); ++it) {
		output << ' '; (*it)->put(output,longnames);
	}
	output << " : ";
	subformula()->put(output,longnames);
	output << ')';
	return output;
}

/**************
	AggForm
**************/

AggForm::AggForm(bool sign, Term* l, CompType c, AggTerm* r, const FormulaParseInfo& pi) :
	Formula(sign,pi), _comp(c), _aggterm(r) { 
	addSubterm(l); 
	addSubterm(r); 
}

AggForm* AggForm::clone() const {
	map<Variable*,Variable*> mvv;
	return clone(mvv);
}

AggForm* AggForm::clone(const map<Variable*,Variable*>& mvv) const {
	Term* nl = left()->clone(mvv);
	AggTerm* nr = right()->clone(mvv);
	return new AggForm(sign(),nl,_comp,nr,pi().clone(mvv));
}

void AggForm::accept(TheoryVisitor* v) const {
	v->visit(this);
}

Formula* AggForm::accept(TheoryMutatingVisitor* v) {
	return v->visit(this);
}

ostream& AggForm::put(ostream& output, bool longnames, unsigned int spaces) const {
	printTabs(output,spaces);
	if(not sign()) { output << '~'; }
	output << '(';
	left()->put(output,longnames);
	output << ' ' << _comp << ' ';
	right()->put(output,longnames);
	output << ')';
	return output;
}

/***********
	Rule
***********/

Rule* Rule::clone() const {
	map<Variable*,Variable*> mvv;
	set<Variable*> newqv;
	for(set<Variable*>::const_iterator it = _quantvars.begin(); it != _quantvars.end(); ++it) {
		Variable* v = new Variable((*it)->name(),(*it)->sort(),ParseInfo());
		mvv[*it] = v;
		newqv.insert(v);
	}
	return new Rule(newqv,_head->clone(mvv),_body->clone(mvv),_pi);
}

void Rule::recursiveDelete() {
	_head->recursiveDelete();
	_body->recursiveDelete();
	for(set<Variable*>::const_iterator it = _quantvars.begin(); it != _quantvars.end(); ++it) delete(*it);
	delete(this);
}

void Rule::accept(TheoryVisitor* v) const {
	v->visit(this);
}

Rule* Rule::accept(TheoryMutatingVisitor* v) {
	return v->visit(this);
}


ostream& Rule::put(ostream& output, bool longnames, unsigned int spaces) const {
	printTabs(output,spaces);
	if(not _quantvars.empty()) {
		output << "!";
		for(set<Variable*>::const_iterator it = _quantvars.begin(); it != _quantvars.end(); ++it) {
			output << ' '; (*it)->put(output,longnames);
		}
		output << " : ";
	}
	_head->put(output,longnames);
	output << " <- ";
	_body->put(output,longnames);
	output << '.';
	return output;
}

string Rule::toString(unsigned int spaces) const {
	stringstream sstr;
	put(sstr,spaces);
	return sstr.str();
}

ostream& operator<<(ostream& output, const Rule& r) {
	return r.put(output);
}

/******************
	Definitions
******************/

Definition* Definition::clone() const {
	Definition* newdef = new Definition();
	for(vector<Rule*>::const_iterator it = _rules.begin(); it != _rules.end(); ++it)
		newdef->add((*it)->clone());
	return newdef;
}

void Definition::recursiveDelete() {
	for(size_t n = 0; n < _rules.size(); ++n) _rules[n]->recursiveDelete();
	delete(this);
}

void Definition::add(Rule* r) {
	_rules.push_back(r);
	_defsyms.insert(r->head()->symbol());
}

void Definition::rule(unsigned int n, Rule* r) {
	_rules[n] = r;
	_defsyms.clear();
	for(vector<Rule*>::const_iterator it = _rules.begin(); it != _rules.end(); ++it) 
		_defsyms.insert((*it)->head()->symbol());
}

void Definition::accept(TheoryVisitor* v) const {
	v->visit(this);
}

Definition* Definition::accept(TheoryMutatingVisitor* v) {
	return v->visit(this);
}

ostream& Definition::put(ostream& output, bool longnames, unsigned int spaces) const {
	printTabs(output,spaces);
	output << "{ ";
	if(not _rules.empty()) {
		_rules[0]->put(output,longnames);
		for(size_t n = 1; n < _rules.size(); ++n) {
			output << '\n';
			_rules[n]->put(output,longnames,spaces+2);
		}
	}
	output << '}';
	return output;
}

/***************************
	Fixpoint definitions
***************************/

FixpDef* FixpDef::clone() const {
	FixpDef* newfd = new FixpDef(_lfp);
	for(vector<FixpDef*>::const_iterator it = _defs.begin(); it != _defs.end(); ++it) 
		newfd->add((*it)->clone());
	for(vector<Rule*>::const_iterator it = _rules.begin(); it != _rules.end(); ++it) 
		newfd->add((*it)->clone());
	return newfd;
}

void FixpDef::recursiveDelete() {
	for(vector<FixpDef*>::const_iterator it = _defs.begin(); it != _defs.end(); ++it) 
		delete(*it);
	for(vector<Rule*>::const_iterator it = _rules.begin(); it != _rules.end(); ++it) 
		delete(*it);
	delete(this);
}

void FixpDef::add(Rule* r) {
	_rules.push_back(r);
	_defsyms.insert(r->head()->symbol());
}

void FixpDef::rule(unsigned int n, Rule* r) {
	_rules[n] = r;
	_defsyms.clear();
	for(vector<Rule*>::const_iterator it = _rules.begin(); it != _rules.end(); ++it) 
		_defsyms.insert((*it)->head()->symbol());
}

void FixpDef::accept(TheoryVisitor* v) const {
	v->visit(this);
}

FixpDef* FixpDef::accept(TheoryMutatingVisitor* v) {
	return v->visit(this);
}

ostream& FixpDef::put(ostream& output, bool longnames, unsigned int spaces) const {
	printTabs(output,spaces);
	output << (_lfp ? "LFD [  " : "GFD [  ");
	if(not _rules.empty()) {
		_rules[0]->put(output,longnames);
		for(size_t n = 1; n < _rules.size(); ++n) {
			output << '\n';
			_rules[n]->put(output,longnames,spaces+2);
		}
	}
	for(vector<FixpDef*>::const_iterator it = _defs.begin(); it != _defs.end(); ++it) {
		output << '\n';
		(*it)->put(output,longnames,spaces+2);
	}
	output << " ]";
	return output;
}

/***************
	Theories
***************/

Theory* Theory::clone() const {
	Theory* newtheory = new Theory(_name,_vocabulary,ParseInfo());
	for(vector<Formula*>::const_iterator it = _sentences.begin(); it != _sentences.end(); ++it)
		newtheory->add((*it)->clone());
	for(vector<Definition*>::const_iterator it = _definitions.begin(); it != _definitions.end(); ++it)
		newtheory->add((*it)->clone());
	for(vector<FixpDef*>::const_iterator it = _fixpdefs.begin(); it != _fixpdefs.end(); ++it)
		newtheory->add((*it)->clone());
	return newtheory;
}

void Theory::addTheory(AbstractTheory* ) {
	// TODO
}

void Theory::recursiveDelete() {
	for(vector<Formula*>::iterator it = _sentences.begin(); it != _sentences.end(); ++it)
		(*it)->recursiveDelete();
	for(vector<Definition*>::iterator it = _definitions.begin(); it != _definitions.end(); ++it)
		(*it)->recursiveDelete();
	for(vector<FixpDef*>::iterator it = _fixpdefs.begin(); it != _fixpdefs.end(); ++it)
		(*it)->recursiveDelete();
	delete(this);
}

set<TheoryComponent*> Theory::components() const {
	set<TheoryComponent*> stc;
	for(vector<Formula*>::const_iterator it = _sentences.begin(); it != _sentences.end(); ++it) stc.insert(*it);
	for(vector<Definition*>::const_iterator it = _definitions.begin(); it != _definitions.end(); ++it) stc.insert(*it);
	for(vector<FixpDef*>::const_iterator it = _fixpdefs.begin(); it != _fixpdefs.end(); ++it) stc.insert(*it);
	return stc;
}

void Theory::remove(Definition* d) {
	auto it = _definitions.begin();
	for(; it != _definitions.end(); ++it) {
		if(*it == d) break;
	}
	if(it != _definitions.end()) _definitions.erase(it);
}

void Theory::accept(TheoryVisitor* v) const {
	v->visit(this);
}

Theory* Theory::accept(TheoryMutatingVisitor* v) {
	return v->visit(this);
}

std::ostream& Theory::put(std::ostream& output, bool longnames, unsigned int spaces) const {
	printTabs(output,spaces);
	output << "theory " << name();
	if(_vocabulary) {
		output << " : " << vocabulary()->name();
	}
	output << " {\n";
	for(vector<Formula*>::const_iterator it = _sentences.begin(); it != _sentences.end(); ++it)
		(*it)->put(output,longnames,spaces+2);
	for(vector<Definition*>::const_iterator it = _definitions.begin(); it != _definitions.end(); ++it)
		(*it)->put(output,longnames,spaces+2);
	for(vector<FixpDef*>::const_iterator it = _fixpdefs.begin(); it != _fixpdefs.end(); ++it)
		(*it)->put(output,longnames,spaces+2);
	output << "}\n";
	return output;
}


/********************
	Formula utils
********************/

class NegationPush : public TheoryMutatingVisitor {
	public:
		NegationPush()	: TheoryMutatingVisitor() { }

		Formula*	visit(PredForm*);
		Formula*	visit(EqChainForm*);
		Formula* 	visit(EquivForm*);
		Formula* 	visit(BoolForm*);
		Formula* 	visit(QuantForm*);

		Formula*	traverse(Formula*);
		Term*		traverse(Term*);
};

Formula* NegationPush::visit(PredForm* pf) {
	if(!pf->sign()) {
		if(typeid(*(pf->symbol())) == typeid(Predicate)) {
			Predicate* p = dynamic_cast<Predicate*>(pf->symbol());
			if(p->type() != ST_NONE) {
				Predicate* newsymbol;
				switch(p->type()) {
					case ST_CT: newsymbol = pf->symbol()->derivedsymbol(ST_PF); break;
					case ST_CF: newsymbol = pf->symbol()->derivedsymbol(ST_PT); break;
					case ST_PT: newsymbol = pf->symbol()->derivedsymbol(ST_CF); break;
					case ST_PF: newsymbol = pf->symbol()->derivedsymbol(ST_CT); break;
					default: assert(false);
				}
				PredForm* newpf = new PredForm(true,newsymbol,pf->subterms(),pf->pi().clone());
				delete(pf);
				pf = newpf;
			}
		}
	}
	return traverse(pf);
}

Formula* NegationPush::traverse(Formula* f) {
	for(vector<Formula*>::const_iterator it = f->subformulas().begin(); it != f->subformulas().end(); ++it) {
		(*it)->accept(this);
	}
	for(vector<Term*>::const_iterator it = f->subterms().begin(); it != f->subterms().end(); ++it) {
		(*it)->accept(this);
	}
	return f;
}

Term* NegationPush::traverse(Term* t) {
	for(vector<Term*>::const_iterator it = t->subterms().begin(); it != t->subterms().end(); ++it) {
		(*it)->accept(this);
	}
	for(vector<SetExpr*>::const_iterator it = t->subsets().begin(); it != t->subsets().end(); ++it) {
		(*it)->accept(this);
	}
	return t;
}

Formula* NegationPush::visit(EqChainForm* f) {
	if(not f->sign()) {
		f->negate();
		f->conj(!f->conj());
		for(size_t n = 0; n < f->comps().size(); ++n) {
			f->comp(n,negateComp(f->comps()[n]));
		}
	}
	return traverse(f);
}

Formula* NegationPush::visit(EquivForm* f) {
	if(not f->sign()) {
		f->negate();
		f->right()->negate();
	}
	return traverse(f);
}

Formula* NegationPush::visit(BoolForm* f) {
	if(not f->sign()) {
		f->negate();
		for(vector<Formula*>::const_iterator it = f->subformulas().begin(); it != f->subformulas().end(); ++it) { 
			(*it)->negate();
		}
		f->conj(!f->conj());
	}
	return traverse(f);
}

Formula* NegationPush::visit(QuantForm* f) {
	if(not f->sign()) {
		f->negate();
		f->subformula()->negate();
		f->univ(!f->univ());
	}
	return traverse(f);
}


class EquivRemover : public TheoryMutatingVisitor {
	public:
		EquivRemover()	: TheoryMutatingVisitor() { }

		BoolForm* visit(EquivForm*);
};

BoolForm* EquivRemover::visit(EquivForm* ef) {
	Formula* nl = ef->left()->accept(this);
	Formula* nr = ef->right()->accept(this);
	vector<Formula*> vf1(2);
	vector<Formula*> vf2(2);
	vf1[0] = nl; vf1[1] = nr;
	vf2[0] = nl->clone(); vf2[1] = nr->clone();
	vf1[0]->negate(); vf2[1]->negate();
	BoolForm* bf1 = new BoolForm(true,false,vf1,ef->pi());
	BoolForm* bf2 = new BoolForm(true,false,vf2,ef->pi());
	vector<Formula*> vf(2); vf[0] = bf1; vf[1] = bf2;
	BoolForm* bf = new BoolForm(ef->sign(),true,vf,ef->pi());
	delete(ef);
	return bf;
}


class Flattener : public TheoryMutatingVisitor {
	public:
		Flattener() : TheoryMutatingVisitor() { }

		Formula*	visit(BoolForm*);
		Formula* 	visit(QuantForm*);
};

Formula* Flattener::visit(BoolForm* bf) {
	vector<Formula*> newsubf;
	traverse(bf);
	for(vector<Formula*>::const_iterator it = bf->subformulas().begin(); it != bf->subformulas().end(); ++it) {
		if(typeid(*(*it)) == typeid(BoolForm)) {
			BoolForm* sbf = dynamic_cast<BoolForm*>(*it);
			if((bf->conj() == sbf->conj()) && sbf->sign()) {
				for(vector<Formula*>::const_iterator jt = sbf->subformulas().begin(); jt != sbf->subformulas().end(); ++jt)
					newsubf.push_back(*jt);
				delete(sbf);
			}
			else newsubf.push_back(*it);
		}
		else newsubf.push_back(*it);
	}
	bf->subformulas(newsubf);
	return bf;
}

Formula* Flattener::visit(QuantForm* qf) {
	traverse(qf);	
	if(typeid(*(qf->subformula())) == typeid(QuantForm)) {
		QuantForm* sqf = dynamic_cast<QuantForm*>(qf->subformula());
		if((qf->univ() == sqf->univ()) && sqf->sign()) {
			qf->subformula(sqf->subformula());
			for(set<Variable*>::const_iterator it = sqf->quantvars().begin(); it != sqf->quantvars().end(); ++it) { 
				qf->add(*it);
			}
			delete(sqf);
		}
	}
	return qf;
}


class EqChainRemover : public TheoryMutatingVisitor {
	private:
		Vocabulary* _vocab;
	public:
		EqChainRemover() : TheoryMutatingVisitor(), _vocab(0)	{ }
		EqChainRemover(Vocabulary* v) : TheoryMutatingVisitor(), _vocab(v) { }

		Formula* visit(EqChainForm*);
};

Formula* EqChainRemover::visit(EqChainForm* ef) {
	for(vector<Term*>::const_iterator it = ef->subterms().begin(); it != ef->subterms().end(); ++it) 
		(*it)->accept(this);
	vector<Formula*> vf;
	unsigned int n = 0;
	for(vector<CompType>::const_iterator it = ef->comps().begin(); it != ef->comps().end(); ++it, ++n) {
		Predicate* p = 0;
		switch(*it) {
			case CT_EQ : case CT_NEQ : p = Vocabulary::std()->pred("=/2"); break;
			case CT_LT : case CT_GEQ : p = Vocabulary::std()->pred("</2"); break;
			case CT_GT : case CT_LEQ : p = Vocabulary::std()->pred(">/2"); break;
			default: assert(false);
		}
		bool sign = (*it == CT_EQ || *it == CT_LT || *it == CT_GT); 
		vector<Sort*> vs(2); vs[0] = ef->subterms()[n]->sort(); vs[1] = ef->subterms()[n+1]->sort();
		p = p->disambiguate(vs,_vocab);
		assert(p);
		vector<Term*> vt(2); 
		if(n) vt[0] = ef->subterms()[n]->clone();
		else vt[0] = ef->subterms()[n];
		vt[1] = ef->subterms()[n+1];
		PredForm* pf = new PredForm(sign,p,vt,ef->pi());
		vf.push_back(pf);
	}
	if(vf.size() == 1) {
		if(!ef->sign()) vf[0]->negate();
		delete(ef);
		return vf[0];
	}
	else {
		BoolForm* bf = new BoolForm(ef->sign(),ef->conj(),vf,ef->pi());
		delete(ef);
		return bf;
	}
}


class QuantMover : public TheoryMutatingVisitor {
	public:
		QuantMover()	: TheoryMutatingVisitor() { }

		Formula* visit(QuantForm*);
};

Formula* QuantMover::visit(QuantForm* qf) {
	if(typeid(*(qf->subformula())) == typeid(BoolForm)) {
		BoolForm* bf = dynamic_cast<BoolForm*>(qf->subformula());
		bool u = (qf->univ() == qf->sign());
		bool c = (bf->conj() == bf->sign());
		if(u == c) {
			bool s = (qf->sign() == bf->sign());
			vector<Formula*> vf;
			for(vector<Formula*>::const_iterator it = bf->subformulas().begin(); it != bf->subformulas().end(); ++it) {
				QuantForm* nqf = new QuantForm(s,u,qf->quantvars(),*it,FormulaParseInfo());
				vf.push_back(nqf->clone());
				delete(nqf);
			}
			qf->subformula()->recursiveDelete();
			BoolForm* nbf = new BoolForm(true,c,vf,(qf->pi()).clone());
			delete(qf);
			return nbf->accept(this);
		}
	}
	return TheoryMutatingVisitor::visit(qf);
}


class Completer : public TheoryMutatingVisitor {
	private:
		vector<Formula*>					_result;
		map<PFSymbol*,vector<Variable*>	>	_headvars;
		map<PFSymbol*,vector<Formula*> >	_interres;

	public:
		Completer() { }

		Theory*			visit(Theory*);
		Definition*		visit(Definition*);
		Rule*			visit(Rule*);
};

Theory* Completer::visit(Theory* theory) {
	for(vector<Definition*>::const_iterator it = theory->definitions().begin(); it != theory->definitions().end(); ++it) {
		(*it)->accept(this);
		for(vector<Formula*>::const_iterator jt = _result.begin(); jt != _result.end(); ++jt) 
			theory->add(*jt);
		(*it)->recursiveDelete();
	}
	theory->definitions().clear();
	return theory;
}

Definition* Completer::visit(Definition* def) {
	_headvars.clear();
	_interres.clear();
	_result.clear();
	for(set<PFSymbol*>::const_iterator it = def->defsymbols().begin(); it != def->defsymbols().end(); ++it) {
		vector<Variable*> vv;
		for(vector<Sort*>::const_iterator jt = (*it)->sorts().begin(); jt != (*it)->sorts().end(); ++jt) {
			vv.push_back(new Variable(*jt));
		}
		_headvars[*it] = vv;
	}
	for(vector<Rule*>::const_iterator it = def->rules().begin(); it != def->rules().end(); ++it) {
		(*it)->accept(this);
	}

	for(map<PFSymbol*,vector<Formula*> >::const_iterator it = _interres.begin(); it != _interres.end(); ++it) {
		assert(!it->second.empty());
		Formula* b = it->second[0];
		if(it->second.size() > 1) b = new BoolForm(true,false,it->second,FormulaParseInfo());
		PredForm* h = new PredForm(true,it->first,TermUtils::makeNewVarTerms(_headvars[it->first]),FormulaParseInfo());
		EquivForm* ev = new EquivForm(true,h,b,FormulaParseInfo());
		if(it->first->sorts().empty()) {
			_result.push_back(ev);
		}
		else {
			set<Variable*> qv(_headvars[it->first].begin(),_headvars[it->first].end());
			QuantForm* qf = new QuantForm(true,true,qv,ev,FormulaParseInfo());
			_result.push_back(qf);
		}
	}

	return def;
}

Rule* Completer::visit(Rule* rule) {
	vector<Formula*> vf;
	vector<Variable*> vv = _headvars[rule->head()->symbol()];
	set<Variable*> freevars = rule->quantvars();
	map<Variable*,Variable*> mvv;

	for(size_t n = 0; n < rule->head()->subterms().size(); ++n) {
		Term* t = rule->head()->subterms()[n];
		if(typeid(*t) != typeid(VarTerm)) {
			VarTerm* bvt = new VarTerm(vv[n],TermParseInfo());
			vector<Term*> args; args.push_back(bvt); args.push_back(t->clone());
			Predicate* p = Vocabulary::std()->pred("=/2")->resolve(vector<Sort*>(2,vv[n]->sort()));
			PredForm* pf = new PredForm(true,p,args,FormulaParseInfo());
			vf.push_back(pf);
		}
		else {
			Variable* v = *(t->freevars().begin());
			if(mvv.find(v) == mvv.end()) {
				mvv[v] = vv[n];
				freevars.erase(v);
			}
			else {
				VarTerm* bvt1 = new VarTerm(vv[n],TermParseInfo());
				VarTerm* bvt2 = new VarTerm(mvv[v],TermParseInfo());
				vector<Term*> args; args.push_back(bvt1); args.push_back(bvt2);
				Predicate* p = Vocabulary::std()->pred("=/2")->resolve(vector<Sort*>(2,v->sort()));
				PredForm* pf = new PredForm(true,p,args,FormulaParseInfo());
				vf.push_back(pf);
			}
		}
	}
	Formula* b = rule->body();
	if(!vf.empty()) {
		vf.push_back(b);
		b = new BoolForm(true,true,vf,FormulaParseInfo());
	}
	if(!freevars.empty()) {
		b = new QuantForm(true,false,freevars,b,FormulaParseInfo());
	}
	b = b->clone(mvv);
	_interres[rule->head()->symbol()].push_back(b);

	return rule;
}


/************************************
	Move terms outside predicates
************************************/

/**
 * Base class for term moving visitors
 * If not subclassed, it removes all nested terms
 */
class TermMover : public TheoryMutatingVisitor {
	protected:
		Vocabulary*			_vocabulary;	//!< Used to do type derivation during rewrites
		PosContext			_context;		//!< Keeps track of the current context where terms are moved
		bool				_movecontext;	//!< true iff terms in the current context may be moved
		vector<Formula*>	_equalities;	//!< used to temporarily store the equalities generated when moving terms
		set<Variable*>		_variables;		//!< used to temporarily store the freshly introduced variables

	public:
		TermMover(PosContext context = PC_POSITIVE, Vocabulary* v = 0) : 
			_vocabulary(v), _context(context), _movecontext(false) { }

		void contextProblem(Term* t) {
			if(t->pi().original()) {
				if(TermUtils::isPartial(t)) { Warning::ambigpartialterm(t->pi().original()->toString(),t->pi()); }
			}
		}

		/** 
		 * Returns true is the term should be moved 
		 * (this is the most important method to overwrite in subclasses)
		 */
		virtual bool shouldMove(Term* t) {
			assert(t->type() != TT_VAR);
			return _movecontext;
		}

		/**
		 * Create a variable and an equation for the given term
		 */
		VarTerm* move(Term* term) {
			if(_context == PC_BOTH) { contextProblem(term); }

			Variable* introduced_var = new Variable(term->sort());

			VarTerm* introduced_subst_term = new VarTerm(introduced_var,TermParseInfo(term->pi()));
			VarTerm* introduced_eq_term = new VarTerm(introduced_var,TermParseInfo(term->pi()));
			vector<Term*> equality_args(2);
			equality_args[0] = introduced_eq_term;
			equality_args[1] = term;
			Predicate* equalpred = VocabularyUtils::equal(term->sort());
			PredForm* equalatom = new PredForm(true,equalpred,equality_args,FormulaParseInfo());

			_equalities.push_back(equalatom);
			_variables.insert(introduced_var);
			return introduced_subst_term;
		}

		/**
		 * Rewrite the given formula with the current equalities
		 */
		Formula* rewrite(Formula* formula) {
			const FormulaParseInfo& origpi = formula->pi();
			bool univ_and_disj = false;
			if(_context == PC_POSITIVE) {
				univ_and_disj = true;
				for(vector<Formula*>::const_iterator it = _equalities.begin(); it != _equalities.end(); ++it) { 
					(*it)->negate();
				}
			}
			if(not _equalities.empty()) {
				_equalities.push_back(formula);
				if(not _variables.empty()) {
					formula = new BoolForm(true,!univ_and_disj,_equalities,origpi);
				} else {
					formula = new BoolForm(true,!univ_and_disj,_equalities,FormulaParseInfo());
				}
				_equalities.clear();
			}
			if(not _variables.empty()) {
				formula = new QuantForm(true,univ_and_disj,_variables,formula,origpi);
				_variables.clear();
			}
			return formula;
		}
		
		/**
		 *	Visit all parts of the theory, assuming positive context for sentences
		 */
		Theory* visit(Theory* theory) {
			for(size_t n = 0; n < theory->sentences().size(); ++n) {
				_context = PC_POSITIVE;
				_movecontext = false;
				theory->sentence(n,theory->sentences()[n]->accept(this));
			}
			for(vector<Definition*>::const_iterator it = theory->definitions().begin(); 
				it != theory->definitions().end(); ++it) {
				(*it)->accept(this);
			}
			for(vector<FixpDef*>::const_iterator it = theory->fixpdefs().begin(); 
				it != theory->fixpdefs().end(); ++it) {
				(*it)->accept(this);
			}
			return theory;
		}

		/**
		 *	Visit a rule, assuming negative context for body.
		 *	May move terms from rule head.
		 */
		virtual Rule* visit(Rule* rule) {
			// Visit head
			for(size_t termposition = 0; termposition < rule->head()->subterms().size(); ++termposition) {
				Term* term = rule->head()->subterms()[termposition];
				if(shouldMove(term)) {
					VarTerm* new_head_term = move(term);
					rule->head()->subterm(termposition,new_head_term);
				}
			}
			if(not _equalities.empty()) {
				for(set<Variable*>::const_iterator it = _variables.begin(); it != _variables.end(); ++it) {
					rule->addvar(*it);
				}
				
				_equalities.push_back(rule->body());
				rule->body(new BoolForm(true,true,_equalities,FormulaParseInfo()));

				_equalities.clear();
				_variables.clear();
			}

			// Visit body
			_context = PC_NEGATIVE;
			_movecontext = false;
			rule->body(rule->body()->accept(this));
			return rule;
		}

		virtual Formula* traverse(Formula* f) {
			PosContext savecontext = _context;
			bool savemovecontext = _movecontext;
			_context = f->sign() ? _context : negateContext(_context);
			for(size_t n = 0; n < f->subterms().size(); ++n) {
				f->subterm(n,f->subterms()[n]->accept(this));
			}
			for(size_t n = 0; n < f->subformulas().size(); ++n) {
				f->subformula(n,f->subformulas()[n]->accept(this));
			}
			_context = savecontext;
			_movecontext = savemovecontext;
			return f;
		}

		virtual Formula* visit(EquivForm* ef) {
			PosContext savecontext = _context;
			_context = PC_BOTH;
			Formula* f = traverse(ef);
			_context = savecontext;
			return f;
		}

		virtual Formula* visit(AggForm* af) {
			traverse(af);
			Formula* rewrittenformula = rewrite(af);
			if(rewrittenformula == af) { return af; } 
			else { return rewrittenformula->accept(this); }
		}

		virtual Formula* visit(EqChainForm* ef) {
			if(ef->comps().size() == 1) {	// Rewrite to an normal atom
				bool atomsign = ef->sign();
				Sort* atomsort = SortUtils::resolve(ef->subterms()[0]->sort(),ef->subterms()[1]->sort(),_vocabulary);
				Predicate* comppred;
				switch(ef->comps()[0]) {
					case CT_EQ:
						comppred = VocabularyUtils::equal(atomsort);
						break;
					case CT_LT:
						comppred = VocabularyUtils::lessthan(atomsort);
						break;
					case CT_GT:
						comppred = VocabularyUtils::greaterthan(atomsort);
						break;
					case CT_NEQ:
						comppred = VocabularyUtils::equal(atomsort);
						atomsign = !atomsign;
						break;
					case CT_LEQ:
						comppred = VocabularyUtils::greaterthan(atomsort);
						atomsign = !atomsign;
						break;
					case CT_GEQ:
						comppred = VocabularyUtils::lessthan(atomsort);
						atomsign = !atomsign;
						break;
				}
				vector<Term*> atomargs(2);
				atomargs[0] = ef->subterms()[0];
				atomargs[1] = ef->subterms()[1];
				PredForm* atom = new PredForm(atomsign,comppred,atomargs,ef->pi());
				return atom->accept(this);
			}
			else {	// Simple recursive call
				bool savemovecontext = _movecontext; _movecontext = true;
				Formula* rewrittenformula = TheoryMutatingVisitor::traverse(ef);
				_movecontext = savemovecontext;
				if(rewrittenformula == ef) { return ef; } 
				else { return rewrittenformula->accept(this); }
			}
		}

		virtual Formula* visit(PredForm* predform) {
			bool savemovecontext = _movecontext;
			// Special treatment for (in)equalities: possibly only one side needs to be moved
			bool moveonlyleft = false;
			bool moveonlyright = false;
			string symbolname = predform->symbol()->name();
			if(symbolname == "=/2" || symbolname == "</2" || symbolname == ">/2") {
				Term* leftterm = predform->subterms()[0];
				Term* rightterm = predform->subterms()[1];
				if(leftterm->type() == TT_AGG) {
					moveonlyright = true;
				} else if(rightterm->type() == TT_AGG) {
					moveonlyleft = true;
				} else if(symbolname == "=/2") {
					moveonlyright = (leftterm->type() != TT_VAR) && (rightterm->type() != TT_VAR);
				} else {
					_movecontext = true;
				}
			} else {
				_movecontext = true;
			}
			// Traverse the atom
			if(moveonlyleft) {
				predform->subterm(1,predform->subterms()[1]->accept(this));
				_movecontext = true;
				predform->subterm(0,predform->subterms()[0]->accept(this));
			} else if(moveonlyright) {
				predform->subterm(0,predform->subterms()[0]->accept(this));
				_movecontext = true;
				predform->subterm(1,predform->subterms()[1]->accept(this));
			} else {
				traverse(predform);
			}
			_movecontext = savemovecontext;

			// Change the atom
			Formula* rewrittenformula = rewrite(predform);
			if(rewrittenformula == predform) { return predform; } 
			else { return rewrittenformula->accept(this); }
		}

		virtual Term* traverse(Term* term) {
			PosContext savecontext = _context;
			bool savemovecontext = _movecontext;
			for(unsigned int n = 0; n < term->subterms().size(); ++n) {
				term->subterm(n,term->subterms()[n]->accept(this));
			}
			for(unsigned int n = 0; n < term->subsets().size(); ++n) {
				term->subset(n,term->subsets()[n]->accept(this));
			}
			_context = savecontext;
			_movecontext = savemovecontext;
			return term;
		}

		VarTerm* visit(VarTerm* t) { 
			return t; 
		}

<<<<<<< HEAD
		Term* visit(DomainTerm* t) {
			if(_movecontext && shouldMove(t)) {
				return move(t);
			} else {
				return t;
			}
=======
		virtual Term* visit(DomainTerm* t) {
			if(_movecontext && shouldMove(t)) return move(t);
			else return t;
>>>>>>> a5cfdf77
		}

		virtual Term* visit(AggTerm* t) {
			if(_movecontext && shouldMove(t)) {
				return move(t);
			} else {
				return traverse(t);
			}
		}

		virtual Term* visit(FuncTerm* ft) {
<<<<<<< HEAD
			if(_movecontext && shouldMove(ft)) {
				return move(ft);
			} else {
				bool savemovecontext = _movecontext;
				_movecontext = true;
				Term* result = traverse(ft);
				_movecontext = savemovecontext;
				return result;
			}
=======
			bool savemovecontext = _movecontext;
			_movecontext = true;
			Term* result = traverse(ft);
			_movecontext = savemovecontext;
			if(_movecontext && shouldMove(result)) return move(result);
			else return result;
>>>>>>> a5cfdf77
		}

		virtual SetExpr* visit(EnumSetExpr* s) {
			vector<Formula*> saveequalities = _equalities; _equalities.clear();
			set<Variable*> savevars = _variables; _variables.clear();
			bool savemovecontext = _movecontext; _movecontext = true;
			PosContext savecontext = _context;

			for(size_t n = 0; n < s->subterms().size(); ++n) {
				s->subterm(n,s->subterms()[n]->accept(this));
				if(not _equalities.empty()) {
					_equalities.push_back(s->subformulas()[n]);
					s->subformula(n,new BoolForm(true,true,_equalities,FormulaParseInfo()));
					savevars.insert(_variables.begin(),_variables.end());
					_equalities.clear();
					_variables.clear();
				}
			}

			_context = PC_POSITIVE;
			_movecontext = false;
			for(size_t n = 0; n < s->subformulas().size(); ++n) {
				s->subformula(n,s->subformulas()[n]->accept(this));
			}
			_context = savecontext;
			_movecontext = savemovecontext;
			_variables = savevars;
			_equalities = saveequalities;
			return s;
		}

		virtual SetExpr* visit(QuantSetExpr* s) {
			vector<Formula*> saveequalities = _equalities; _equalities.clear();
			set<Variable*> savevars = _variables; _variables.clear();
			bool savemovecontext = _movecontext; _movecontext = true;
			PosContext savecontext = _context; _context = PC_POSITIVE;

			s->subterm(0,s->subterms()[0]->accept(this));
			if(not _equalities.empty()) {
				_equalities.push_back(s->subformulas()[0]);
				BoolForm* bf = new BoolForm(true,true,_equalities,FormulaParseInfo());
				s->subformula(0,bf);
				for(set<Variable*>::const_iterator it = _variables.begin(); it != _variables.end(); ++it) {
					s->addQuantVar(*it);
				}
				_equalities.clear();
				_variables.clear();
			}

			_movecontext = false;
			_context = PC_POSITIVE;
			s->subformula(0,s->subformulas()[0]->accept(this));

			_variables = savevars;
			_equalities = saveequalities;
			_context = savecontext;
			_movecontext = savemovecontext;
			return s;
		}

};

<<<<<<< HEAD
/******************************
	Three-valued term mover
******************************/

class ThreeValuedTermMover : public TermMover {
=======
class ThreeValTermMover : public TermMover {
	private:
		AbstractStructure*	_structure;

		bool shouldMove(Term* t) {
			if(_movecontext) {
				switch(t->type()) {
					case TT_FUNC:
					{
						FuncTerm* ft = dynamic_cast<FuncTerm*>(t);
						Function* func = ft->function();
						FuncInter* finter = _structure->inter(func);
						if(finter->approxtwovalued()) return false;
						else return true;
					}
					case TT_AGG:
					{
						AggTerm* at = dynamic_cast<AggTerm*>(t);
						bool twovalued = SetUtils::approxTwoValued(at->set(),_structure);
						return !twovalued;
					}
					default: 
						break;
				}
			}
			return false;
		}

	public:
		ThreeValTermMover(AbstractStructure* str, PosContext context = PC_POSITIVE, Vocabulary* voc = 0) :
			TermMover(context,voc), _structure(str) { }

};

class ThreeValuedTermMover : public TheoryMutatingVisitor {
>>>>>>> a5cfdf77
	private:
		AbstractStructure*			_structure;
		bool						_cpsupport;
		const set<const PFSymbol*> 	_cpsymbols;

	public:
<<<<<<< HEAD
		ThreeValuedTermMover(AbstractStructure* str, PosContext context = PC_POSITIVE, 
				bool cps=false, const set<const PFSymbol*>& cpsymbols=set<const PFSymbol*>())
			: TermMover(context,str->vocabulary()), _structure(str), _cpsupport(cps), _cpsymbols(cpsymbols) { }
=======
		ThreeValuedTermMover(AbstractStructure* str, bool posc, bool cps=false, const set<const PFSymbol*>& cpsymbols=set<const PFSymbol*>()):
			_structure(str), _poscontext(posc), _termgraphs(0), _variables(), _cpsupport(cps), _cpsymbols(cpsymbols) { }
		Formula*	visit(PredForm* pf);
		Formula*	visit(AggForm* af);
		Formula*	visit(EqChainForm* ef);
		Term*		visit(FuncTerm* ft);
		Term*		visit(AggTerm*	at);
};

Formula* ThreeValuedTermMover::visit(EqChainForm* ef) {
	EqChainRemover ecr;
	Formula* f = ecr.visit(ef);
	return f->accept(this);
}

bool ThreeValuedTermMover::isCPSymbol(const PFSymbol* symbol) const {
	return (VocabularyUtils::isComparisonPredicate(symbol)) || (_cpsymbols.find(symbol) != _cpsymbols.end());
}
>>>>>>> a5cfdf77

	private:
		bool isCPSymbol(const PFSymbol* symbol) const {
			return (VocabularyUtils::isComparisonPredicate(symbol)) || (_cpsymbols.find(symbol) != _cpsymbols.end());
		}

		bool shouldMove(Term* t) {
			//TODO include test for CPSymbols...
			if(_movecontext) {
				switch(t->type()) {
					case TT_FUNC: {
						FuncTerm* ft = dynamic_cast<FuncTerm*>(t);
						Function* func = ft->function();
						FuncInter* finter = _structure->inter(func);
						return (not finter->approxTwoValued());
					}
					case TT_AGG: {
						AggTerm* at = dynamic_cast<AggTerm*>(t);
						return (not SetUtils::approxTwoValued(at->set(),_structure));
					}
					default: { 
						break;
					}
				}
			}
			return false;
		}

};


/************************************************
	Old code for moving three-valued terms... 
************************************************/

//class ThreeValuedTermMover : public TheoryMutatingVisitor {
//	private:
//		AbstractStructure*			structure_;
//		PosContext					context_;
//		vector<Formula*>			termgraphs_;
//		set<Variable*>				variables_;
//		bool						keepterm_;
//		bool						cpsupport_;
//		const set<const PFSymbol*> 	cpsymbols_;
//
//	public:
//		ThreeValuedTermMover(AbstractStructure* str, PosContext posc, bool cps=false, const set<const PFSymbol*>& cpsymbols=set<const PFSymbol*>()):
//			structure_(str), context_(posc), termgraphs_(0), variables_(), cpsupport_(cps), cpsymbols_(cpsymbols) { }
//		Term*		visit(FuncTerm* ft);
//		Term*		visit(AggTerm* at);
//		Formula*	visit(PredForm* pf);
//		Formula*	visit(AggForm* af);
//
//	private:
//		bool isCPSymbol(const PFSymbol*) const;
//};
//
//bool ThreeValuedTermMover::isCPSymbol(const PFSymbol* symbol) const {
//	return (VocabularyUtils::isComparisonPredicate(symbol)) || (cpsymbols_.find(symbol) != cpsymbols_.end());
//}
//
//Term* ThreeValuedTermMover::visit(FuncTerm* functerm) {
//	// Get the function and its interpretation
//	Function* func = functerm->function();
//	FuncInter* funcinter = structure_->inter(func);
//
//	if(funcinter->approxTwoValued() || (cpsupport_ && keepterm_ && isCPSymbol(func))) {
//		bool tmp = keepterm_;
//		// The function is two-valued or we want to pass it to the constraint solver. Leave as is, just visit its children.
//		for(size_t n = 0; n < functerm->subterms().size(); ++n) {
//			keepterm_ = false;
//			Term* nterm = functerm->subterms()[n]->accept(this);
//			functerm->subterm(n,nterm);
//		}
//		keepterm_ = tmp;
//		return functerm;
//	}
//	else {
//		// The function is three-valued. Move it: create a new variable and an equation.
//		Variable* var = new Variable(func->outsort());
//		VarTerm* varterm = new VarTerm(var,TermParseInfo());
//		vector<Term*> args;
//		for(size_t n = 0; n < func->arity(); ++n) {
//			args.push_back(functerm->subterms()[n]);
//		}
//		args.push_back(varterm);
//		PredForm* predform = new PredForm(true,func,args,FormulaParseInfo());
//		termgraphs_.push_back(predform);
//		variables_.insert(var);
//		delete(functerm);
//		return varterm->clone();
//	}
//}
//
//Term* ThreeValuedTermMover::visit(AggTerm* aggterm) {
//	bool twovalued = SetUtils::approxTwoValued(aggterm->set(),structure_);
//	if(twovalued /*FIXME || (_cpsupport && _keepterm)*/) {
//		return aggterm;
//	}
//	else {
//		Variable* var = new Variable(aggterm->sort());
//		VarTerm* varterm = new VarTerm(var,TermParseInfo());
//		AggTerm* newaggterm = new AggTerm(aggterm->set(),aggterm->function(),TermParseInfo());
//		AggForm* aggform = new AggForm(true,varterm,CT_EQ,newaggterm,FormulaParseInfo());
//		termgraphs_.push_back(aggform);
//		variables_.insert(var);
//		delete(aggterm);
//		return varterm->clone();
//	}
//}
//
//Formula* ThreeValuedTermMover::visit(PredForm* predform) {
//	// Handle built-in predicates
//	string symbname = predform->symbol()->name();
//	if(not cpsupport_) {
//		if(symbname == "=/2") {
//			Term* left = predform->subterms()[0];
//			Term* right = predform->subterms()[1];
//			if(typeid(*left) == typeid(FuncTerm)) {
//				FuncTerm* functerm = dynamic_cast<FuncTerm*>(left);
//				if(not structure_->inter(functerm->function())->approxTwoValued()) { 
//					Formula* newpredform = FormulaUtils::graphFunctions(predform);
//					return newpredform->accept(this);
//				}
//			}
//			else if(typeid(*right) == typeid(FuncTerm)) {
//				FuncTerm* functerm = dynamic_cast<FuncTerm*>(right);
//				if(not structure_->inter(functerm->function())->approxTwoValued()) { 
//					Formula* newpredform = FormulaUtils::graphFunctions(predform);
//					return newpredform->accept(this);
//				}
//			}
//		}
//		if(symbname == "=/2" || symbname == "</2" || symbname == ">/2") {
//			Term* left = predform->subterms()[0];
//			Term* right = predform->subterms()[1];
//			CompType comp;
//			if(symbname == "=/2") { comp = CT_EQ; } 
//			else if(symbname == "</2") { comp = CT_LT; } 
//			else { comp = CT_GT; }
//			if(typeid(*left) == typeid(AggTerm)) {
//				AggTerm* aggterm = dynamic_cast<AggTerm*>(left);
//				comp = invertComp(comp);
//				AggForm* aggform = new AggForm(predform->sign(),right,comp,aggterm,FormulaParseInfo());
//				delete(predform);
//				return aggform->accept(this);
//			}
//			else if(typeid(*right) == typeid(AggTerm)) {
//				AggTerm* aggterm = dynamic_cast<AggTerm*>(right);
//				AggForm* aggform = new AggForm(predform->sign(),left,comp,aggterm,FormulaParseInfo());
//				delete(predform);
//				return aggform->accept(this);
//			}
//		}
//	}
//
//	// Visit the subterms
//	bool tmp = keepterm_;
//	keepterm_ = false;
//	for(size_t n = 0; n < predform->subterms().size(); ++n) {
//		keepterm_ += (typeid(*(predform->symbol())) == typeid(Function) && (n == predform->subterms().size()-1));
//		keepterm_ += isCPSymbol(predform->symbol());
//		Term* newterm = predform->subterms()[n]->accept(this);
//		predform->subterm(n,newterm);
//	}
//	keepterm_ = tmp;
//
//	// When no rewriting is necessary, simply return the given atom
//	if(termgraphs_.empty()) {
//		return predform;
//	}
//	else {	// Rewriting is necessary
//		// Negate equations in a positive context
//		bool pc = false;
//		if(context_ == PC_POSITIVE) {
//			pc = true;
//			for(vector<Formula*>::const_iterator it = termgraphs_.begin(); it != termgraphs_.end(); ++it) {
//				(*it)->negate();
//			}
//		}
//
//		// Memory management for the original atom
//		PredForm* newpredform = new PredForm(predform->sign(),predform->symbol(),predform->args(),FormulaParseInfo());
//		termgraphs_.push_back(newpredform);
//
//		// Create and return the rewriting
//		BoolForm* boolform = new BoolForm(true,!pc,termgraphs_,FormulaParseInfo());
//		QuantForm* quantform = new QuantForm(true,pc,variables_,boolform,FormulaParseInfo());
//		delete(predform);
//		return quantform;
//	}
//}
//
//Formula* ThreeValuedTermMover::visit(AggForm* af) {
//	bool tmp = keepterm_;
//	keepterm_ = true;
//	af->left(af->left()->accept(this));
//	keepterm_ = tmp;
//
//	// No rewriting was needed, simply return the given atom
//	if(termgraphs_.empty()) {
//		return af;
//	}
//	else {
//		// In a positive context, the equations are negated
//		bool pc = false;
//		if(context_ == PC_POSITIVE) {
//			pc = true;
//			for(size_t n = 0; n < termgraphs_.size(); ++n) {
//				termgraphs_[n]->negate();
//			}
//		}
//		termgraphs_.push_back(af);
//
//		// Create and return the rewriting
//		BoolForm* bf = new BoolForm(true,!pc,termgraphs_,FormulaParseInfo());
//		QuantForm* qf = new QuantForm(true,pc,variables_,bf,(af->pi()).clone());
//		return qf;
//	}
//}

//class SetExprTransformer : public TheoryMutatingVisitor {
//	private:
//		AbstractStructure*			structure_;
//		PosContext					context_;
//		bool						keepterm_;
//		bool						cpsupport_;
//		const set<const PFSymbol*> 	cpsymbols_;
//	public:
//		SetExprTransformer(AbstractStructure* str, PosContext posc, bool cps=false, const set<const PFSymbol*>& cpsymbols=set<const PFSymbol*>()):
//			structure_(str), context_(posc), cpsupport_(cps), cpsymbols_(cpsymbols) { }
//		SetExpr*	visit(QuantSetExpr*);
//};
//
//SetExpr* SetExprTransformer::visit(QuantSetExpr* qset) {
//	QuantSetExpr* qsetclone = qset->clone();
//	Term* term = qsetclone->subterms().front();
//	if(typeid(*term) == typeid(FuncTerm)) {
//		FuncTerm* functerm = dynamic_cast<FuncTerm*>(term);
//		Function* func = functerm->function();
//		FuncInter* funcinter = structure_->inter(func);
//		//if(funcinter->approxTwoValued()) { // || (cpsupport_ && keepterm_ && isCPSymbol(func)) {
//		//	//TODO Go deeper?
//		//}
//		//else {
//		if(not funcinter->approxTwoValued()) {
//			// Create new variable and corresponding term
//			Variable* var = new Variable(func->outsort());
//			VarTerm* varterm = new VarTerm(var,TermParseInfo());
//
//			// Add the new variable to the variables of the set
//			set<Variable*> vars = qsetclone->quantvars();
//			vars.insert(var);
//
//			// Create atom for the function term and the variable term
//			vector<Term*> args;
//			for(size_t n = 0; n < func->arity(); ++n) {
//				args.push_back(functerm->subterms()[n]);
//			}
//			args.push_back(varterm);
//			PredForm* predform = new PredForm(true,func,args,FormulaParseInfo());
//
//			// Add the atom to the subformula of the set
//			vector<Formula*> formulas = qsetclone->subformulas();
//			formulas.push_back(predform);
//			BoolForm* boolform = new BoolForm(true,true,formulas,FormulaParseInfo());
//
//			// Create new quantified set
//			QuantSetExpr* newqset = new QuantSetExpr(vars,boolform,varterm,qset->pi());
//
//			delete(qset);
//			return newqset;
//		}
//	}
//	return qset;
//}


/*****************************
	Move partial functions 
*****************************/

class PartialTermMover : public TermMover {
	public:
		PartialTermMover(PosContext context, Vocabulary* voc) : TermMover(context,voc) { }

		bool shouldMove(Term* t) {
			return (_movecontext && TermUtils::isPartial(t));
		}

};

/***********************************
	Replace F(x) = y by P_F(x,y)
***********************************/

class FuncGrapher : public TheoryMutatingVisitor {
	private:
		bool _recursive;
	public:
		FuncGrapher(bool recursive = false) : _recursive(recursive) { }
		Formula*	visit(PredForm* pf);
		Formula*	visit(EqChainForm* ef);
};

Formula* FuncGrapher::visit(PredForm* pf) {
	if(_recursive) pf = dynamic_cast<PredForm*>(traverse(pf));
	if(pf->symbol()->name() == "=/2") {
		PredForm* newpf = 0;
		if(typeid(*(pf->subterms()[0])) == typeid(FuncTerm)) {
			FuncTerm* ft = dynamic_cast<FuncTerm*>(pf->subterms()[0]);
			vector<Term*> vt = ft->subterms();
			vt.push_back(pf->subterms()[1]);
			newpf = new PredForm(pf->sign(),ft->function(),vt,pf->pi().clone());
			delete(ft); delete(pf);
		}
		else if(typeid(*(pf->subterms()[1])) == typeid(FuncTerm)) {
			FuncTerm* ft = dynamic_cast<FuncTerm*>(pf->subterms()[1]);
			vector<Term*> vt = ft->subterms();
			vt.push_back(pf->subterms()[0]);
			newpf = new PredForm(pf->sign(),ft->function(),vt,pf->pi().clone());
			delete(ft); delete(pf);
		}
		else newpf = pf;
		return newpf;
	}
	else return pf;
}

Formula* FuncGrapher::visit(EqChainForm* ef) {
	const FormulaParseInfo& finalpi = ef->pi();
	bool finalconj = ef->conj();
	if(_recursive) ef = dynamic_cast<EqChainForm*>(traverse(ef));
	set<unsigned int> removecomps;
	set<unsigned int> removeterms;
	vector<Formula*> graphs;
	for(unsigned int comppos = 0; comppos < ef->comps().size(); ++comppos) {
		CompType comparison = ef->comps()[comppos];
		if((comparison == CT_EQ && ef->conj()) || (comparison == CT_NEQ && !ef->conj())) {
			if(typeid(*(ef->subterms()[comppos])) == typeid(FuncTerm)) {
				FuncTerm* functerm = dynamic_cast<FuncTerm*>(ef->subterms()[comppos]);
				vector<Term*> vt = functerm->subterms(); vt.push_back(ef->subterms()[comppos+1]);
				graphs.push_back(new PredForm(ef->sign() == ef->conj(),functerm->function(),vt,FormulaParseInfo()));
				removecomps.insert(comppos);
				removeterms.insert(comppos);
			}
			else if(typeid(*(ef->subterms()[comppos+1])) == typeid(FuncTerm)) {
				FuncTerm* functerm = dynamic_cast<FuncTerm*>(ef->subterms()[comppos+1]);
				vector<Term*> vt = functerm->subterms(); vt.push_back(ef->subterms()[comppos]);
				graphs.push_back(new PredForm(ef->sign() == ef->conj(),functerm->function(),vt,FormulaParseInfo()));
				removecomps.insert(comppos);
				removeterms.insert(comppos+1);
			}
		}
	}
	if(!graphs.empty()) {
		vector<Term*> newterms;
		vector<CompType> newcomps;
		for(unsigned int n = 0; n < ef->comps().size(); ++n) {
			if(removecomps.find(n) == removecomps.end()) newcomps.push_back(ef->comps()[n]);
		}
		for(unsigned int n = 0; n < ef->subterms().size(); ++n) {
			if(removeterms.find(n) == removeterms.end()) newterms.push_back(ef->subterms()[n]);
			else delete(ef->subterms()[n]);
		}
		EqChainForm* newef = new EqChainForm(ef->sign(),ef->conj(),newterms,newcomps,FormulaParseInfo());
		delete(ef);
		ef = newef;
	}
	
	bool remainingfuncterms = false;
	for(vector<Term*>::const_iterator it = ef->subterms().begin(); it != ef->subterms().end(); ++it) {
		if(typeid(*(*it)) == typeid(FuncTerm)) {
			remainingfuncterms = true;
			break;
		}
	}
	Formula* nf = 0;
	if(remainingfuncterms) {
		EqChainRemover ecr;
		Formula* f = ecr.visit(ef);
		nf = f->accept(this);
	}
	else nf = ef;

	if(graphs.empty()) return nf;
	else {
		graphs.push_back(nf);
		return new BoolForm(true,nf->sign() == finalconj,graphs,finalpi.clone());
	}
}

class AggGrapher : public TheoryMutatingVisitor {
	private:
		bool _recursive;
	public:
		AggGrapher(bool recursive = false) : _recursive(recursive) { }
		Formula*	visit(PredForm* pf);
		Formula*	visit(EqChainForm* ef);
};

Formula* AggGrapher::visit(PredForm* pf) {
	if(_recursive) pf = dynamic_cast<PredForm*>(traverse(pf));
	if(VocabularyUtils::isComparisonPredicate(pf->symbol())) {
		CompType comparison;
		if(pf->symbol()->name() == "=/2") {
			if(pf->sign()) comparison = CT_EQ;
			else comparison = CT_NEQ;
		}
		else if(pf->symbol()->name() == "</2") {
			if(pf->sign()) comparison = CT_LT;
			else comparison = CT_GEQ;
		}
		else {
			assert(pf->symbol()->name() == ">/2");
			if(pf->sign()) comparison = CT_GT;
			else comparison = CT_LEQ;
		}
		Formula* newpf = 0;
		if(typeid(*(pf->subterms()[0])) == typeid(AggTerm)) {
			AggTerm* at = dynamic_cast<AggTerm*>(pf->subterms()[0]);
			newpf = new AggForm(true,pf->subterms()[1],comparison,at,pf->pi().clone());
			delete(pf);
		}
		else if(typeid(*(pf->subterms()[1])) == typeid(AggTerm)) {
			AggTerm* at = dynamic_cast<AggTerm*>(pf->subterms()[1]);
			newpf = new AggForm(true,pf->subterms()[0],comparison,at,pf->pi().clone());
			delete(pf);
		}
		else newpf = pf;
		return newpf;
	}
	else return pf;
}

<<<<<<< HEAD


=======
Formula* AggGrapher::visit(EqChainForm* ef) {
	if(_recursive) ef = dynamic_cast<EqChainForm*>(traverse(ef));
	bool containsaggregates = false;
	for(unsigned int n = 0; n < ef->subterms().size(); ++n) {
		if(typeid(*(ef->subterms()[n])) == typeid(AggTerm)) {
			containsaggregates = true;
			break;
		}
	}
	if(containsaggregates) {
		EqChainRemover ecr;
		Formula* f = ecr.visit(ef);
		return f->accept(this);
	}
	else return ef;
}

/**
 * Count the number of subformulas
 */
>>>>>>> a5cfdf77
class FormulaCounter : public TheoryVisitor {
	private:
		int	_result;
		void addAndTraverse(const Formula* f) { ++_result; traverse(f);	}
	public:
		FormulaCounter() : _result(0) { }
		int result() const { return _result;	}
		void visit(const PredForm* f)		{ addAndTraverse(f);	}
		void visit(const BoolForm* f)		{ addAndTraverse(f);	}
		void visit(const EqChainForm* f)	{ addAndTraverse(f);	}
		void visit(const QuantForm* f)		{ addAndTraverse(f);	}
		void visit(const EquivForm* f)		{ addAndTraverse(f);	}
		void visit(const AggForm* f)		{ addAndTraverse(f);	}
};

class FormulaFuncTermChecker : public TheoryVisitor {
	private:
		bool _result;
		void visit(const FuncTerm*) {
			_result = true;
		}
	public:
		bool run(Formula* f) {
			_result = false;
			f->accept(this);
			return _result;
		}
};

class Substituter : public TheoryMutatingVisitor {
	private:
		Term* _term;
		Variable* _variable;

		Term* traverse(Term* t) {
			if(t == _term) return new VarTerm(_variable,TermParseInfo());
			else return t;
		}
	public:
		Substituter(Term* t, Variable* v) : _term(t), _variable(v) { }
};

namespace FormulaUtils {

	double estimatedCostAll(PredForm* query, const std::set<Variable*> freevars, bool inverse, AbstractStructure* structure) {
		FOBDDManager manager;
		FOBDDFactory factory(&manager);
		const FOBDD* bdd = factory.run(query);
		if(inverse) bdd = manager.negation(bdd);
		set<const FOBDDDeBruijnIndex*> indices;
//cerr << "Estimating the cost of bdd\n";
//manager.put(cerr,bdd);
//cerr << "With variables ";
//for(auto it = freevars.begin(); it != freevars.end(); ++it) cerr << *(*it) << ' ';
//cerr << endl;
		double res = manager.estimatedCostAll(bdd,manager.getVariables(freevars),indices,structure);
//cerr << "Estimated " << res << endl;
		return res;
	}


	Formula* remove_nesting(Formula* f, PosContext context)	{ 
		TermMover atm(context); 
		return f->accept(&atm);			
	}

	Formula* remove_equiv(Formula* f) { 
		EquivRemover er; 
		return f->accept(&er);
	}

	Formula* flatten(Formula* f)	{ 
		Flattener fl; 
		return f->accept(&fl);				
	}

	Formula* substitute(Formula* f, Term* t, Variable* v) {
		Substituter s(t,v);
		return f->accept(&s);
	}

	bool containsFuncTerms(Formula* f) {
		FormulaFuncTermChecker fftc;
		return fftc.run(f);
	}

	BoolForm* trueform() {
		return new BoolForm(true,true,vector<Formula*>(0),FormulaParseInfo());
	}

	BoolForm* falseform() {
		return new BoolForm(true,false,vector<Formula*>(0),FormulaParseInfo());
	}

	Formula* removeEqChains(Formula* f, Vocabulary* v) {
		EqChainRemover ecr(v);
		Formula* newf = f->accept(&ecr);
		return newf;
	}

<<<<<<< HEAD
	Formula* graphFunctions(Formula* f) {
		FuncGrapher fg;
=======
	Formula* graph_functions(Formula* f) {
		FuncGrapher fg(true);
>>>>>>> a5cfdf77
		Formula* newf = f->accept(&fg);
		return newf;
	}

	Formula* moveThreeValTerms(Formula* f, AbstractStructure* str, bool poscontext) {
		ThreeValTermMover tvtm(str,(poscontext ? PC_POSITIVE : PC_NEGATIVE));
		return f->accept(&tvtm);
	}

	/** 
	 *		Non-recursively moves terms that are three-valued according to a given structure
	 *		outside a given atom. The applied rewriting depends on the given context:
	 *			- positive context:
	 *				P(t) becomes	! x : t = x => P(x).
	 *			- negative context:
	 *				P(t) becomes	? x : t = x & P(x).
	 *		The fact that the rewriting is non-recursive means that in the above example, term t 
	 *		can still contain terms that are three-valued according to the structure.
	 * 
	 *		\param pf			the given atom
	 *		\param str			the given structure
	 *		\param poscontext	true iff we are in a positive context
	 *		\param usingcp
	 *
	 *		\return The rewritten formula. If no rewriting was needed, it is the same pointer as pf.
	 *		If rewriting was needed, pf can be deleted, but not recursively.
	 *		
	 */
	Formula* moveThreeValuedTerms(Formula* f, AbstractStructure* str, PosContext posc, bool cpsupport, const set<const PFSymbol*> cpsymbols) {
		ThreeValuedTermMover tvtm(str,posc,cpsupport,cpsymbols);
		Formula* rewriting = f->accept(&tvtm);
		return rewriting;
	}

	Formula* movePartialTerms(Formula* f, Vocabulary* voc, PosContext context) {
		PartialTermMover ptm(context,voc);
		Formula* rewriting = f->accept(&ptm);
		return rewriting;
	}

	bool isMonotone(const AggForm* af) {
		switch(af->comp()) {
			case CT_EQ: case CT_NEQ: return false;
			case CT_LT: case CT_LEQ: {
				switch(af->right()->function()) {
					case AGG_CARD : case AGG_MAX: return af->sign();
					case AGG_MIN : return !af->sign();
					case AGG_SUM : return af->sign(); //FIXME: Asserts that weights are positive! Not correct otherwise.
					case AGG_PROD : return af->sign();//FIXME: Asserts that weights are larger than one! Not correct otherwise.
				}
				break;
			}
			case CT_GT: case CT_GEQ: { 
				switch(af->right()->function()) {
					case AGG_CARD : case AGG_MAX: return !af->sign();
					case AGG_MIN : return af->sign();
					case AGG_SUM : return !af->sign(); //FIXME: Asserts that weights are positive! Not correct otherwise.
					case AGG_PROD : return !af->sign();//FIXME: Asserts that weights are larger than one! Not correct otherwise.
				}
				break;
			}
			default : assert(false);
		}
		return false;
	}

	bool isAntimonotone(const AggForm* af) {
		switch(af->comp()) {
			case CT_EQ: case CT_NEQ: return false;
			case CT_LT: case CT_LEQ: { 
				switch(af->right()->function()) {
					case AGG_CARD : case AGG_MAX: return !af->sign();
					case AGG_MIN : return af->sign();
					case AGG_SUM : return !af->sign(); //FIXME: Asserts that weights are positive! Not correct otherwise.
					case AGG_PROD : return !af->sign();//FIXME: Asserts that weights are larger than one! Not correct otherwise.
				}
				break;
			}
			case CT_GT: case CT_GEQ: {
				switch(af->right()->function()) {
					case AGG_CARD : case AGG_MAX: return af->sign();
					case AGG_MIN : return !af->sign();
					case AGG_SUM : return af->sign(); //FIXME: Asserts that weights are positive! Not correct otherwise.
					case AGG_PROD : return af->sign();//FIXME: Asserts that weights are larger than one! Not correct otherwise.
				}
				break;
			}
			default : assert(false);
		}
		return false;
	}
}

//namespace TermUtils {
//
//	SetExpr* moveThreeValuedTerms(SetExpr* se, AbstractStructure* str, PosContext posc, bool cpsupport, const set<const PFSymbol*> cpsymbols) {
//		SetExprTransformer st(str,posc,cpsupport,cpsymbols);
//		return se->accept(&st);
//	}
//
//}

namespace TheoryUtils {
<<<<<<< HEAD

	void pushNegations(AbstractTheory* t)	{ NegationPush np; t->accept(&np);			}
	void removeEquiv(AbstractTheory* t)		{ EquivRemover er; t->accept(&er);			}
	void flatten(AbstractTheory* t)			{ Flattener f; t->accept(&f);				}
	void removeEqchains(AbstractTheory* t)	{ EqChainRemover er; t->accept(&er);		}
	void moveQuantifiers(AbstractTheory* t)	{ QuantMover qm; t->accept(&qm);			}
	void removeNesting(AbstractTheory* t)	{ TermMover atm; t->accept(&atm);		}
	void completion(AbstractTheory* t)		{ Completer c; t->accept(&c);				}
	int  nrSubformulas(AbstractTheory* t)	{ FormulaCounter c; t->accept(&c); return c.result();	}
=======
	void push_negations(AbstractTheory* t)		{ NegationPush np; t->accept(&np);			}
	void remove_equiv(AbstractTheory* t)		{ EquivRemover er; t->accept(&er);			}
	void flatten(AbstractTheory* t)				{ Flattener f; t->accept(&f);				}
	void remove_eqchains(AbstractTheory* t)		{ EqChainRemover er; t->accept(&er);		}
	void move_quantifiers(AbstractTheory* t)	{ QuantMover qm; t->accept(&qm);			}
	void remove_nesting(AbstractTheory* t)		{ TermMover atm; t->accept(&atm);			}
	void graph_functions(AbstractTheory* t)		{ FuncGrapher fg(true); t->accept(&fg);		}
	void graph_aggregates(AbstractTheory* t)	{ AggGrapher ag; t->accept(&ag);			}
	void completion(AbstractTheory* t)			{ Completer c; t->accept(&c);				}
	int  nrSubformulas(AbstractTheory* t)		{ FormulaCounter c; t->accept(&c); return c.result();	}
>>>>>>> a5cfdf77

	AbstractTheory* merge(AbstractTheory* at1, AbstractTheory* at2) {
		if(typeid(*at1) != typeid(Theory) || typeid(*at2) != typeid(Theory)) {
			notyetimplemented("Only merging of normal theories has been implemented...");
		}
		//TODO merge vocabularies?
		if(at1->vocabulary() == at2->vocabulary()) {
			AbstractTheory* at = at1->clone();
			Theory* t2 = static_cast<Theory*>(at2);
			for(vector<Formula*>::const_iterator it = t2->sentences().begin(); it != t2->sentences().end(); ++it) {
				at->add((*it)->clone());
			}
			for(vector<Definition*>::const_iterator it = t2->definitions().begin(); it != t2->definitions().end(); ++it) {
				at->add((*it)->clone());
			}
			for(vector<FixpDef*>::const_iterator it = t2->fixpdefs().begin(); it != t2->fixpdefs().end(); ++it) {
				at->add((*it)->clone());
			}
			return at;
		}
		else return NULL;
	}
}

/***************
	Visitors
***************/

void TheoryVisitor::visit(const Theory* t) {
	for(vector<Formula*>::const_iterator it = t->sentences().begin(); it != t->sentences().end(); ++it) {
		(*it)->accept(this);
	}
	for(vector<Definition*>::const_iterator it = t->definitions().begin(); it != t->definitions().end(); ++it) {
		(*it)->accept(this);
	}
	for(vector<FixpDef*>::const_iterator it = t->fixpdefs().begin(); it != t->fixpdefs().end(); ++it) {
		(*it)->accept(this);
	}
}

void TheoryVisitor::visit(const GroundTheory<GroundPolicy>* ) {
	// TODO
}

void TheoryVisitor::visit(const GroundTheory<SolverPolicy>* ) {
	// TODO
}

void TheoryVisitor::visit(const GroundTheory<PrintGroundPolicy>* ) {
	// TODO
}

void TheoryVisitor::traverse(const Formula* f) {
	for(size_t n = 0; n < f->subterms().size(); ++n) {
		f->subterms()[n]->accept(this);
	}
	for(size_t n = 0; n < f->subformulas().size(); ++n) {
		f->subformulas()[n]->accept(this);
	}
}

void TheoryVisitor::visit(const PredForm* pf)		{ traverse(pf); } 
void TheoryVisitor::visit(const EqChainForm* ef)	{ traverse(ef); } 
void TheoryVisitor::visit(const EquivForm* ef)		{ traverse(ef); } 
void TheoryVisitor::visit(const BoolForm* bf)		{ traverse(bf); } 
void TheoryVisitor::visit(const QuantForm* qf)		{ traverse(qf); } 
void TheoryVisitor::visit(const AggForm* af)		{ traverse(af); } 

void TheoryVisitor::visit(const Rule* r) {
	r->body()->accept(this);
}

void TheoryVisitor::visit(const Definition* d) {
	for(size_t n = 0; n < d->rules().size(); ++n) {
		d->rules()[n]->accept(this);
	}
}

void TheoryVisitor::visit(const FixpDef* fd) {
	for(size_t n = 0; n < fd->rules().size(); ++n) {
		fd->rules()[n]->accept(this);
	}
	for(size_t n = 0; n < fd->defs().size(); ++n) {
		fd->defs()[n]->accept(this);
	}
}

void TheoryVisitor::traverse(const Term* t) {
	for(size_t n = 0; n < t->subterms().size(); ++n) {
		t->subterms()[n]->accept(this);
	}
	for(size_t n = 0; n < t->subsets().size(); ++n) {
		t->subsets()[n]->accept(this);
	}
}

void TheoryVisitor::visit(const VarTerm* vt)		{ traverse(vt); } 
void TheoryVisitor::visit(const FuncTerm* ft)		{ traverse(ft); } 
void TheoryVisitor::visit(const DomainTerm* dt)		{ traverse(dt); } 
void TheoryVisitor::visit(const AggTerm* at)		{ traverse(at); } 

void TheoryVisitor::traverse(const SetExpr* s) {
	for(size_t n = 0; n < s->subterms().size(); ++n) {
		s->subterms()[n]->accept(this);
	}
	for(size_t n = 0; n < s->subformulas().size(); ++n) {
		s->subformulas()[n]->accept(this);
	}
}

void TheoryVisitor::visit(const EnumSetExpr* es)	{ traverse(es); }
void TheoryVisitor::visit(const QuantSetExpr* qs)	{ traverse(qs); }

Theory* TheoryMutatingVisitor::visit(Theory* t) {
	for(vector<Formula*>::iterator it = t->sentences().begin(); it != t->sentences().end(); ++it) {
		*it = (*it)->accept(this);
	}
	for(vector<Definition*>::iterator it = t->definitions().begin(); it != t->definitions().end(); ++it) {
		*it = (*it)->accept(this);
	}
	for(vector<FixpDef*>::iterator it = t->fixpdefs().begin(); it != t->fixpdefs().end(); ++it) {
		*it = (*it)->accept(this);
	}
	return t;
}

GroundTheory<GroundPolicy>* TheoryMutatingVisitor::visit(GroundTheory<GroundPolicy>* t) {
	// TODO
	return t;
}

GroundTheory<SolverPolicy>* TheoryMutatingVisitor::visit(GroundTheory<SolverPolicy>* t) {
	// TODO
	return t;
}

GroundTheory<PrintGroundPolicy>* TheoryMutatingVisitor::visit(GroundTheory<PrintGroundPolicy>* t) {
	// TODO
	return t;
}

Formula* TheoryMutatingVisitor::traverse(Formula* f) {
	for(size_t n = 0; n < f->subterms().size(); ++n) {
		f->subterm(n,f->subterms()[n]->accept(this));
	}
	for(size_t n = 0; n < f->subformulas().size(); ++n) {
		f->subformula(n,f->subformulas()[n]->accept(this));
	}
	return f;
}

Formula* TheoryMutatingVisitor::visit(PredForm* pf)		{ return traverse(pf); } 
Formula* TheoryMutatingVisitor::visit(EqChainForm* ef)	{ return traverse(ef); } 
Formula* TheoryMutatingVisitor::visit(EquivForm* ef)	{ return traverse(ef); } 
Formula* TheoryMutatingVisitor::visit(BoolForm* bf)		{ return traverse(bf); } 
Formula* TheoryMutatingVisitor::visit(QuantForm* qf)	{ return traverse(qf); } 
Formula* TheoryMutatingVisitor::visit(AggForm* af)		{ return traverse(af); } 

Rule* TheoryMutatingVisitor::visit(Rule* r) {
	r->body(r->body()->accept(this));
	return r;
}

Definition* TheoryMutatingVisitor::visit(Definition* d) {
	for(size_t n = 0; n < d->rules().size(); ++n) {
		d->rule(n,d->rules()[n]->accept(this));
	}
	return d;
}

FixpDef* TheoryMutatingVisitor::visit(FixpDef* fd) {
	for(size_t n = 0; n < fd->rules().size(); ++n) {
		fd->rule(n,fd->rules()[n]->accept(this));
	}
	for(size_t n = 0; n < fd->defs().size(); ++n) {
		fd->def(n,fd->defs()[n]->accept(this));
	}
	return fd;
}

Term* TheoryMutatingVisitor::traverse(Term* t) {
	for(size_t n = 0; n < t->subterms().size(); ++n) {
		t->subterm(n,t->subterms()[n]->accept(this));
	}
	for(size_t n = 0; n < t->subsets().size(); ++n) {
		t->subset(n,t->subsets()[n]->accept(this));
	}
	return t;
}

Term* TheoryMutatingVisitor::visit(VarTerm* vt)		{ return traverse(vt); } 
Term* TheoryMutatingVisitor::visit(FuncTerm* ft)	{ return traverse(ft); } 
Term* TheoryMutatingVisitor::visit(DomainTerm* dt)	{ return traverse(dt); } 
Term* TheoryMutatingVisitor::visit(AggTerm* at)		{ return traverse(at); } 

SetExpr* TheoryMutatingVisitor::traverse(SetExpr* s) {
	for(size_t n = 0; n < s->subterms().size(); ++n) {
		s->subterm(n,s->subterms()[n]->accept(this));
	}
	for(size_t n = 0; n < s->subformulas().size(); ++n) {
		s->subformula(n,s->subformulas()[n]->accept(this));
	}
	return s;
}

SetExpr* TheoryMutatingVisitor::visit(EnumSetExpr* es)	{ return traverse(es); }
SetExpr* TheoryMutatingVisitor::visit(QuantSetExpr* qs) { return traverse(qs); }


/***********************
	Definition utils
***********************/

class OpenCollector : public TheoryVisitor {
	private:
		Definition*		_definition;
		set<PFSymbol*>	_result;
		void visit(const PredForm* pf) {
			if(_definition->defsymbols().find(pf->symbol()) == _definition->defsymbols().end()) {
				_result.insert(pf->symbol());
			}
			traverse(pf);
		}
		void visit(const FuncTerm* ft) {
			if(_definition->defsymbols().find(ft->function()) == _definition->defsymbols().end()) {
				_result.insert(ft->function());
			}
			traverse(ft);
		}
	public:
		const set<PFSymbol*>& run(Definition* d) {
			_definition = d;
			_result.clear();
			d->accept(this);
			return _result;
		}
};

namespace DefinitionUtils {
	set<PFSymbol*> opens(Definition* d) { OpenCollector oc; return oc.run(d);	}
}<|MERGE_RESOLUTION|>--- conflicted
+++ resolved
@@ -34,10 +34,10 @@
 void Formula::setFreeVars() {
 	_freevars.clear();
 	for(vector<Term*>::const_iterator it = _subterms.begin(); it != _subterms.end(); ++it) {
-		_freevars.insert((*it)->freevars().begin(),(*it)->freevars().end());
+		_freevars.insert((*it)->freeVars().begin(),(*it)->freeVars().end());
 	}
 	for(vector<Formula*>::const_iterator it = _subformulas.begin(); it != _subformulas.end(); ++it) {
-		_freevars.insert((*it)->freevars().begin(),(*it)->freevars().end());
+		_freevars.insert((*it)->freeVars().begin(),(*it)->freeVars().end());
 	}
 	for(set<Variable*>::const_iterator it = _quantvars.begin(); it != _quantvars.end(); ++it) {
 		_freevars.erase(*it);
@@ -305,7 +305,7 @@
 QuantForm* QuantForm::clone(const map<Variable*,Variable*>& mvv) const {
 	set<Variable*> nv;
 	map<Variable*,Variable*> nmvv = mvv;
-	for(set<Variable*>::const_iterator it = quantvars().begin(); it != quantvars().end(); ++it) {
+	for(set<Variable*>::const_iterator it = quantVars().begin(); it != quantVars().end(); ++it) {
 		Variable* v = new Variable((*it)->name(),(*it)->sort(),pi());
 		nv.insert(v);
 		nmvv[*it] = v;
@@ -327,7 +327,7 @@
 	printTabs(output,spaces);
 	if(not sign()) { output << '~'; }
 	output << '(' << (univ() ? '!' : '?');
-	for(set<Variable*>::const_iterator it = quantvars().begin(); it != quantvars().end(); ++it) {
+	for(set<Variable*>::const_iterator it = quantVars().begin(); it != quantVars().end(); ++it) {
 		output << ' '; (*it)->put(output,longnames);
 	}
 	output << " : ";
@@ -638,10 +638,10 @@
 			if(p->type() != ST_NONE) {
 				Predicate* newsymbol;
 				switch(p->type()) {
-					case ST_CT: newsymbol = pf->symbol()->derivedsymbol(ST_PF); break;
-					case ST_CF: newsymbol = pf->symbol()->derivedsymbol(ST_PT); break;
-					case ST_PT: newsymbol = pf->symbol()->derivedsymbol(ST_CF); break;
-					case ST_PF: newsymbol = pf->symbol()->derivedsymbol(ST_CT); break;
+					case ST_CT: newsymbol = pf->symbol()->derivedSymbol(ST_PF); break;
+					case ST_CF: newsymbol = pf->symbol()->derivedSymbol(ST_PT); break;
+					case ST_PT: newsymbol = pf->symbol()->derivedSymbol(ST_CF); break;
+					case ST_PF: newsymbol = pf->symbol()->derivedSymbol(ST_CT); break;
 					default: assert(false);
 				}
 				PredForm* newpf = new PredForm(true,newsymbol,pf->subterms(),pf->pi().clone());
@@ -770,7 +770,7 @@
 		QuantForm* sqf = dynamic_cast<QuantForm*>(qf->subformula());
 		if((qf->univ() == sqf->univ()) && sqf->sign()) {
 			qf->subformula(sqf->subformula());
-			for(set<Variable*>::const_iterator it = sqf->quantvars().begin(); it != sqf->quantvars().end(); ++it) { 
+			for(set<Variable*>::const_iterator it = sqf->quantVars().begin(); it != sqf->quantVars().end(); ++it) { 
 				qf->add(*it);
 			}
 			delete(sqf);
@@ -791,16 +791,17 @@
 };
 
 Formula* EqChainRemover::visit(EqChainForm* ef) {
-	for(vector<Term*>::const_iterator it = ef->subterms().begin(); it != ef->subterms().end(); ++it) 
+	for(vector<Term*>::const_iterator it = ef->subterms().begin(); it != ef->subterms().end(); ++it) { 
 		(*it)->accept(this);
+	}
 	vector<Formula*> vf;
 	unsigned int n = 0;
 	for(vector<CompType>::const_iterator it = ef->comps().begin(); it != ef->comps().end(); ++it, ++n) {
 		Predicate* p = 0;
 		switch(*it) {
-			case CT_EQ : case CT_NEQ : p = Vocabulary::std()->pred("=/2"); break;
-			case CT_LT : case CT_GEQ : p = Vocabulary::std()->pred("</2"); break;
-			case CT_GT : case CT_LEQ : p = Vocabulary::std()->pred(">/2"); break;
+			case CT_EQ : case CT_NEQ : { p = Vocabulary::std()->pred("=/2"); break; }
+			case CT_LT : case CT_GEQ : { p = Vocabulary::std()->pred("</2"); break; }
+			case CT_GT : case CT_LEQ : { p = Vocabulary::std()->pred(">/2"); break; }
 			default: assert(false);
 		}
 		bool sign = (*it == CT_EQ || *it == CT_LT || *it == CT_GT); 
@@ -808,14 +809,14 @@
 		p = p->disambiguate(vs,_vocab);
 		assert(p);
 		vector<Term*> vt(2); 
-		if(n) vt[0] = ef->subterms()[n]->clone();
-		else vt[0] = ef->subterms()[n];
+		if(n) { vt[0] = ef->subterms()[n]->clone(); }
+		else { vt[0] = ef->subterms()[n]; }
 		vt[1] = ef->subterms()[n+1];
 		PredForm* pf = new PredForm(sign,p,vt,ef->pi());
 		vf.push_back(pf);
 	}
 	if(vf.size() == 1) {
-		if(!ef->sign()) vf[0]->negate();
+		if(not ef->sign()) { vf[0]->negate(); }
 		delete(ef);
 		return vf[0];
 	}
@@ -843,7 +844,7 @@
 			bool s = (qf->sign() == bf->sign());
 			vector<Formula*> vf;
 			for(vector<Formula*>::const_iterator it = bf->subformulas().begin(); it != bf->subformulas().end(); ++it) {
-				QuantForm* nqf = new QuantForm(s,u,qf->quantvars(),*it,FormulaParseInfo());
+				QuantForm* nqf = new QuantForm(s,u,qf->quantVars(),*it,FormulaParseInfo());
 				vf.push_back(nqf->clone());
 				delete(nqf);
 			}
@@ -919,7 +920,7 @@
 Rule* Completer::visit(Rule* rule) {
 	vector<Formula*> vf;
 	vector<Variable*> vv = _headvars[rule->head()->symbol()];
-	set<Variable*> freevars = rule->quantvars();
+	set<Variable*> freevars = rule->quantVars();
 	map<Variable*,Variable*> mvv;
 
 	for(size_t n = 0; n < rule->head()->subterms().size(); ++n) {
@@ -932,7 +933,7 @@
 			vf.push_back(pf);
 		}
 		else {
-			Variable* v = *(t->freevars().begin());
+			Variable* v = *(t->freeVars().begin());
 			if(mvv.find(v) == mvv.end()) {
 				mvv[v] = vv[n];
 				freevars.erase(v);
@@ -1138,21 +1139,21 @@
 						comppred = VocabularyUtils::equal(atomsort);
 						break;
 					case CT_LT:
-						comppred = VocabularyUtils::lessthan(atomsort);
+						comppred = VocabularyUtils::lessThan(atomsort);
 						break;
 					case CT_GT:
-						comppred = VocabularyUtils::greaterthan(atomsort);
+						comppred = VocabularyUtils::greaterThan(atomsort);
 						break;
 					case CT_NEQ:
 						comppred = VocabularyUtils::equal(atomsort);
 						atomsign = !atomsign;
 						break;
 					case CT_LEQ:
-						comppred = VocabularyUtils::greaterthan(atomsort);
+						comppred = VocabularyUtils::greaterThan(atomsort);
 						atomsign = !atomsign;
 						break;
 					case CT_GEQ:
-						comppred = VocabularyUtils::lessthan(atomsort);
+						comppred = VocabularyUtils::lessThan(atomsort);
 						atomsign = !atomsign;
 						break;
 				}
@@ -1230,18 +1231,12 @@
 			return t; 
 		}
 
-<<<<<<< HEAD
-		Term* visit(DomainTerm* t) {
+		virtual Term* visit(DomainTerm* t) {
 			if(_movecontext && shouldMove(t)) {
 				return move(t);
 			} else {
 				return t;
 			}
-=======
-		virtual Term* visit(DomainTerm* t) {
-			if(_movecontext && shouldMove(t)) return move(t);
-			else return t;
->>>>>>> a5cfdf77
 		}
 
 		virtual Term* visit(AggTerm* t) {
@@ -1253,24 +1248,15 @@
 		}
 
 		virtual Term* visit(FuncTerm* ft) {
-<<<<<<< HEAD
-			if(_movecontext && shouldMove(ft)) {
-				return move(ft);
-			} else {
-				bool savemovecontext = _movecontext;
-				_movecontext = true;
-				Term* result = traverse(ft);
-				_movecontext = savemovecontext;
-				return result;
-			}
-=======
 			bool savemovecontext = _movecontext;
 			_movecontext = true;
 			Term* result = traverse(ft);
 			_movecontext = savemovecontext;
-			if(_movecontext && shouldMove(result)) return move(result);
-			else return result;
->>>>>>> a5cfdf77
+			if(_movecontext && shouldMove(result)) {
+				return move(result);
+			} else { 
+				return result;
+			}
 		}
 
 		virtual SetExpr* visit(EnumSetExpr* s) {
@@ -1333,79 +1319,54 @@
 
 };
 
-<<<<<<< HEAD
 /******************************
 	Three-valued term mover
 ******************************/
 
+//class ThreeValTermMover : public TermMover {
+//	private:
+//		AbstractStructure*	_structure;
+//
+//		bool shouldMove(Term* t) {
+//			if(_movecontext) {
+//				switch(t->type()) {
+//					case TT_FUNC:
+//					{
+//						FuncTerm* ft = dynamic_cast<FuncTerm*>(t);
+//						Function* func = ft->function();
+//						FuncInter* finter = _structure->inter(func);
+//						if(finter->approxtwovalued()) return false;
+//						else return true;
+//					}
+//					case TT_AGG:
+//					{
+//						AggTerm* at = dynamic_cast<AggTerm*>(t);
+//						bool twovalued = SetUtils::approxTwoValued(at->set(),_structure);
+//						return !twovalued;
+//					}
+//					default: 
+//						break;
+//				}
+//			}
+//			return false;
+//		}
+//
+//	public:
+//		ThreeValTermMover(AbstractStructure* str, PosContext context = PC_POSITIVE, Vocabulary* voc = 0) :
+//			TermMover(context,voc), _structure(str) { }
+//
+//};
+
 class ThreeValuedTermMover : public TermMover {
-=======
-class ThreeValTermMover : public TermMover {
-	private:
-		AbstractStructure*	_structure;
-
-		bool shouldMove(Term* t) {
-			if(_movecontext) {
-				switch(t->type()) {
-					case TT_FUNC:
-					{
-						FuncTerm* ft = dynamic_cast<FuncTerm*>(t);
-						Function* func = ft->function();
-						FuncInter* finter = _structure->inter(func);
-						if(finter->approxtwovalued()) return false;
-						else return true;
-					}
-					case TT_AGG:
-					{
-						AggTerm* at = dynamic_cast<AggTerm*>(t);
-						bool twovalued = SetUtils::approxTwoValued(at->set(),_structure);
-						return !twovalued;
-					}
-					default: 
-						break;
-				}
-			}
-			return false;
-		}
-
-	public:
-		ThreeValTermMover(AbstractStructure* str, PosContext context = PC_POSITIVE, Vocabulary* voc = 0) :
-			TermMover(context,voc), _structure(str) { }
-
-};
-
-class ThreeValuedTermMover : public TheoryMutatingVisitor {
->>>>>>> a5cfdf77
 	private:
 		AbstractStructure*			_structure;
 		bool						_cpsupport;
 		const set<const PFSymbol*> 	_cpsymbols;
 
 	public:
-<<<<<<< HEAD
 		ThreeValuedTermMover(AbstractStructure* str, PosContext context = PC_POSITIVE, 
 				bool cps=false, const set<const PFSymbol*>& cpsymbols=set<const PFSymbol*>())
 			: TermMover(context,str->vocabulary()), _structure(str), _cpsupport(cps), _cpsymbols(cpsymbols) { }
-=======
-		ThreeValuedTermMover(AbstractStructure* str, bool posc, bool cps=false, const set<const PFSymbol*>& cpsymbols=set<const PFSymbol*>()):
-			_structure(str), _poscontext(posc), _termgraphs(0), _variables(), _cpsupport(cps), _cpsymbols(cpsymbols) { }
-		Formula*	visit(PredForm* pf);
-		Formula*	visit(AggForm* af);
-		Formula*	visit(EqChainForm* ef);
-		Term*		visit(FuncTerm* ft);
-		Term*		visit(AggTerm*	at);
-};
-
-Formula* ThreeValuedTermMover::visit(EqChainForm* ef) {
-	EqChainRemover ecr;
-	Formula* f = ecr.visit(ef);
-	return f->accept(this);
-}
-
-bool ThreeValuedTermMover::isCPSymbol(const PFSymbol* symbol) const {
-	return (VocabularyUtils::isComparisonPredicate(symbol)) || (_cpsymbols.find(symbol) != _cpsymbols.end());
-}
->>>>>>> a5cfdf77
 
 	private:
 		bool isCPSymbol(const PFSymbol* symbol) const {
@@ -1433,199 +1394,12 @@
 			}
 			return false;
 		}
-
 };
 
 
-/************************************************
-	Old code for moving three-valued terms... 
-************************************************/
-
-//class ThreeValuedTermMover : public TheoryMutatingVisitor {
-//	private:
-//		AbstractStructure*			structure_;
-//		PosContext					context_;
-//		vector<Formula*>			termgraphs_;
-//		set<Variable*>				variables_;
-//		bool						keepterm_;
-//		bool						cpsupport_;
-//		const set<const PFSymbol*> 	cpsymbols_;
-//
-//	public:
-//		ThreeValuedTermMover(AbstractStructure* str, PosContext posc, bool cps=false, const set<const PFSymbol*>& cpsymbols=set<const PFSymbol*>()):
-//			structure_(str), context_(posc), termgraphs_(0), variables_(), cpsupport_(cps), cpsymbols_(cpsymbols) { }
-//		Term*		visit(FuncTerm* ft);
-//		Term*		visit(AggTerm* at);
-//		Formula*	visit(PredForm* pf);
-//		Formula*	visit(AggForm* af);
-//
-//	private:
-//		bool isCPSymbol(const PFSymbol*) const;
-//};
-//
-//bool ThreeValuedTermMover::isCPSymbol(const PFSymbol* symbol) const {
-//	return (VocabularyUtils::isComparisonPredicate(symbol)) || (cpsymbols_.find(symbol) != cpsymbols_.end());
-//}
-//
-//Term* ThreeValuedTermMover::visit(FuncTerm* functerm) {
-//	// Get the function and its interpretation
-//	Function* func = functerm->function();
-//	FuncInter* funcinter = structure_->inter(func);
-//
-//	if(funcinter->approxTwoValued() || (cpsupport_ && keepterm_ && isCPSymbol(func))) {
-//		bool tmp = keepterm_;
-//		// The function is two-valued or we want to pass it to the constraint solver. Leave as is, just visit its children.
-//		for(size_t n = 0; n < functerm->subterms().size(); ++n) {
-//			keepterm_ = false;
-//			Term* nterm = functerm->subterms()[n]->accept(this);
-//			functerm->subterm(n,nterm);
-//		}
-//		keepterm_ = tmp;
-//		return functerm;
-//	}
-//	else {
-//		// The function is three-valued. Move it: create a new variable and an equation.
-//		Variable* var = new Variable(func->outsort());
-//		VarTerm* varterm = new VarTerm(var,TermParseInfo());
-//		vector<Term*> args;
-//		for(size_t n = 0; n < func->arity(); ++n) {
-//			args.push_back(functerm->subterms()[n]);
-//		}
-//		args.push_back(varterm);
-//		PredForm* predform = new PredForm(true,func,args,FormulaParseInfo());
-//		termgraphs_.push_back(predform);
-//		variables_.insert(var);
-//		delete(functerm);
-//		return varterm->clone();
-//	}
-//}
-//
-//Term* ThreeValuedTermMover::visit(AggTerm* aggterm) {
-//	bool twovalued = SetUtils::approxTwoValued(aggterm->set(),structure_);
-//	if(twovalued /*FIXME || (_cpsupport && _keepterm)*/) {
-//		return aggterm;
-//	}
-//	else {
-//		Variable* var = new Variable(aggterm->sort());
-//		VarTerm* varterm = new VarTerm(var,TermParseInfo());
-//		AggTerm* newaggterm = new AggTerm(aggterm->set(),aggterm->function(),TermParseInfo());
-//		AggForm* aggform = new AggForm(true,varterm,CT_EQ,newaggterm,FormulaParseInfo());
-//		termgraphs_.push_back(aggform);
-//		variables_.insert(var);
-//		delete(aggterm);
-//		return varterm->clone();
-//	}
-//}
-//
-//Formula* ThreeValuedTermMover::visit(PredForm* predform) {
-//	// Handle built-in predicates
-//	string symbname = predform->symbol()->name();
-//	if(not cpsupport_) {
-//		if(symbname == "=/2") {
-//			Term* left = predform->subterms()[0];
-//			Term* right = predform->subterms()[1];
-//			if(typeid(*left) == typeid(FuncTerm)) {
-//				FuncTerm* functerm = dynamic_cast<FuncTerm*>(left);
-//				if(not structure_->inter(functerm->function())->approxTwoValued()) { 
-//					Formula* newpredform = FormulaUtils::graphFunctions(predform);
-//					return newpredform->accept(this);
-//				}
-//			}
-//			else if(typeid(*right) == typeid(FuncTerm)) {
-//				FuncTerm* functerm = dynamic_cast<FuncTerm*>(right);
-//				if(not structure_->inter(functerm->function())->approxTwoValued()) { 
-//					Formula* newpredform = FormulaUtils::graphFunctions(predform);
-//					return newpredform->accept(this);
-//				}
-//			}
-//		}
-//		if(symbname == "=/2" || symbname == "</2" || symbname == ">/2") {
-//			Term* left = predform->subterms()[0];
-//			Term* right = predform->subterms()[1];
-//			CompType comp;
-//			if(symbname == "=/2") { comp = CT_EQ; } 
-//			else if(symbname == "</2") { comp = CT_LT; } 
-//			else { comp = CT_GT; }
-//			if(typeid(*left) == typeid(AggTerm)) {
-//				AggTerm* aggterm = dynamic_cast<AggTerm*>(left);
-//				comp = invertComp(comp);
-//				AggForm* aggform = new AggForm(predform->sign(),right,comp,aggterm,FormulaParseInfo());
-//				delete(predform);
-//				return aggform->accept(this);
-//			}
-//			else if(typeid(*right) == typeid(AggTerm)) {
-//				AggTerm* aggterm = dynamic_cast<AggTerm*>(right);
-//				AggForm* aggform = new AggForm(predform->sign(),left,comp,aggterm,FormulaParseInfo());
-//				delete(predform);
-//				return aggform->accept(this);
-//			}
-//		}
-//	}
-//
-//	// Visit the subterms
-//	bool tmp = keepterm_;
-//	keepterm_ = false;
-//	for(size_t n = 0; n < predform->subterms().size(); ++n) {
-//		keepterm_ += (typeid(*(predform->symbol())) == typeid(Function) && (n == predform->subterms().size()-1));
-//		keepterm_ += isCPSymbol(predform->symbol());
-//		Term* newterm = predform->subterms()[n]->accept(this);
-//		predform->subterm(n,newterm);
-//	}
-//	keepterm_ = tmp;
-//
-//	// When no rewriting is necessary, simply return the given atom
-//	if(termgraphs_.empty()) {
-//		return predform;
-//	}
-//	else {	// Rewriting is necessary
-//		// Negate equations in a positive context
-//		bool pc = false;
-//		if(context_ == PC_POSITIVE) {
-//			pc = true;
-//			for(vector<Formula*>::const_iterator it = termgraphs_.begin(); it != termgraphs_.end(); ++it) {
-//				(*it)->negate();
-//			}
-//		}
-//
-//		// Memory management for the original atom
-//		PredForm* newpredform = new PredForm(predform->sign(),predform->symbol(),predform->args(),FormulaParseInfo());
-//		termgraphs_.push_back(newpredform);
-//
-//		// Create and return the rewriting
-//		BoolForm* boolform = new BoolForm(true,!pc,termgraphs_,FormulaParseInfo());
-//		QuantForm* quantform = new QuantForm(true,pc,variables_,boolform,FormulaParseInfo());
-//		delete(predform);
-//		return quantform;
-//	}
-//}
-//
-//Formula* ThreeValuedTermMover::visit(AggForm* af) {
-//	bool tmp = keepterm_;
-//	keepterm_ = true;
-//	af->left(af->left()->accept(this));
-//	keepterm_ = tmp;
-//
-//	// No rewriting was needed, simply return the given atom
-//	if(termgraphs_.empty()) {
-//		return af;
-//	}
-//	else {
-//		// In a positive context, the equations are negated
-//		bool pc = false;
-//		if(context_ == PC_POSITIVE) {
-//			pc = true;
-//			for(size_t n = 0; n < termgraphs_.size(); ++n) {
-//				termgraphs_[n]->negate();
-//			}
-//		}
-//		termgraphs_.push_back(af);
-//
-//		// Create and return the rewriting
-//		BoolForm* bf = new BoolForm(true,!pc,termgraphs_,FormulaParseInfo());
-//		QuantForm* qf = new QuantForm(true,pc,variables_,bf,(af->pi()).clone());
-//		return qf;
-//	}
-//}
+/***************
+	Old code
+***************/
 
 //class SetExprTransformer : public TheoryMutatingVisitor {
 //	private:
@@ -1695,7 +1469,6 @@
 		bool shouldMove(Term* t) {
 			return (_movecontext && TermUtils::isPartial(t));
 		}
-
 };
 
 /***********************************
@@ -1841,10 +1614,6 @@
 	else return pf;
 }
 
-<<<<<<< HEAD
-
-
-=======
 Formula* AggGrapher::visit(EqChainForm* ef) {
 	if(_recursive) ef = dynamic_cast<EqChainForm*>(traverse(ef));
 	bool containsaggregates = false;
@@ -1865,7 +1634,6 @@
 /**
  * Count the number of subformulas
  */
->>>>>>> a5cfdf77
 class FormulaCounter : public TheoryVisitor {
 	private:
 		int	_result;
@@ -1927,12 +1695,12 @@
 	}
 
 
-	Formula* remove_nesting(Formula* f, PosContext context)	{ 
+	Formula* removeNesting(Formula* f, PosContext context)	{ 
 		TermMover atm(context); 
 		return f->accept(&atm);			
 	}
 
-	Formula* remove_equiv(Formula* f) { 
+	Formula* removeEquiv(Formula* f) { 
 		EquivRemover er; 
 		return f->accept(&er);
 	}
@@ -1952,11 +1720,11 @@
 		return fftc.run(f);
 	}
 
-	BoolForm* trueform() {
+	BoolForm* trueFormula() {
 		return new BoolForm(true,true,vector<Formula*>(0),FormulaParseInfo());
 	}
 
-	BoolForm* falseform() {
+	BoolForm* falseFormula() {
 		return new BoolForm(true,false,vector<Formula*>(0),FormulaParseInfo());
 	}
 
@@ -1966,21 +1734,16 @@
 		return newf;
 	}
 
-<<<<<<< HEAD
 	Formula* graphFunctions(Formula* f) {
-		FuncGrapher fg;
-=======
-	Formula* graph_functions(Formula* f) {
 		FuncGrapher fg(true);
->>>>>>> a5cfdf77
 		Formula* newf = f->accept(&fg);
 		return newf;
 	}
 
-	Formula* moveThreeValTerms(Formula* f, AbstractStructure* str, bool poscontext) {
-		ThreeValTermMover tvtm(str,(poscontext ? PC_POSITIVE : PC_NEGATIVE));
-		return f->accept(&tvtm);
-	}
+//	Formula* moveThreeValTerms(Formula* f, AbstractStructure* str, bool poscontext) {
+//		ThreeValTermMover tvtm(str,(poscontext ? PC_POSITIVE : PC_NEGATIVE));
+//		return f->accept(&tvtm);
+//	}
 
 	/** 
 	 *		Non-recursively moves terms that are three-valued according to a given structure
@@ -2076,28 +1839,17 @@
 //}
 
 namespace TheoryUtils {
-<<<<<<< HEAD
-
-	void pushNegations(AbstractTheory* t)	{ NegationPush np; t->accept(&np);			}
-	void removeEquiv(AbstractTheory* t)		{ EquivRemover er; t->accept(&er);			}
-	void flatten(AbstractTheory* t)			{ Flattener f; t->accept(&f);				}
-	void removeEqchains(AbstractTheory* t)	{ EqChainRemover er; t->accept(&er);		}
-	void moveQuantifiers(AbstractTheory* t)	{ QuantMover qm; t->accept(&qm);			}
+
+	void pushNegations(AbstractTheory* t)	{ NegationPush np; t->accept(&np);		}
+	void removeEquiv(AbstractTheory* t)		{ EquivRemover er; t->accept(&er);		}
+	void flatten(AbstractTheory* t)			{ Flattener f; t->accept(&f);			}
+	void removeEqChains(AbstractTheory* t)	{ EqChainRemover er; t->accept(&er);	}
+	void moveQuantifiers(AbstractTheory* t)	{ QuantMover qm; t->accept(&qm);		}
 	void removeNesting(AbstractTheory* t)	{ TermMover atm; t->accept(&atm);		}
-	void completion(AbstractTheory* t)		{ Completer c; t->accept(&c);				}
+	void completion(AbstractTheory* t)		{ Completer c; t->accept(&c);			}
 	int  nrSubformulas(AbstractTheory* t)	{ FormulaCounter c; t->accept(&c); return c.result();	}
-=======
-	void push_negations(AbstractTheory* t)		{ NegationPush np; t->accept(&np);			}
-	void remove_equiv(AbstractTheory* t)		{ EquivRemover er; t->accept(&er);			}
-	void flatten(AbstractTheory* t)				{ Flattener f; t->accept(&f);				}
-	void remove_eqchains(AbstractTheory* t)		{ EqChainRemover er; t->accept(&er);		}
-	void move_quantifiers(AbstractTheory* t)	{ QuantMover qm; t->accept(&qm);			}
-	void remove_nesting(AbstractTheory* t)		{ TermMover atm; t->accept(&atm);			}
-	void graph_functions(AbstractTheory* t)		{ FuncGrapher fg(true); t->accept(&fg);		}
-	void graph_aggregates(AbstractTheory* t)	{ AggGrapher ag; t->accept(&ag);			}
-	void completion(AbstractTheory* t)			{ Completer c; t->accept(&c);				}
-	int  nrSubformulas(AbstractTheory* t)		{ FormulaCounter c; t->accept(&c); return c.result();	}
->>>>>>> a5cfdf77
+	void graphFunctions(AbstractTheory* t)	{ FuncGrapher fg(true); t->accept(&fg);	}
+	void graphAggregates(AbstractTheory* t)	{ AggGrapher ag; t->accept(&ag);		}
 
 	AbstractTheory* merge(AbstractTheory* at1, AbstractTheory* at2) {
 		if(typeid(*at1) != typeid(Theory) || typeid(*at2) != typeid(Theory)) {
