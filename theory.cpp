/************************************
	theory.cpp
	this file belongs to GidL 2.0
	(c) K.U.Leuven
************************************/

#include <cassert>
#include <sstream>
#include <iostream>
#include "common.hpp"
#include "vocabulary.hpp"
#include "structure.hpp"
#include "term.hpp"
#include "theory.hpp"
using namespace std;

/**********************
	TheoryComponent
**********************/

<<<<<<< HEAD
string TheoryComponent::to_string(unsigned int spaces) const {
	stringstream sstr;
	put(sstr,spaces);
	return sstr.str();
}
=======
#include "structure.hpp"
#include "data.hpp"
#include "visitor.hpp"
#include "builtin.hpp"
#include "ecnf.hpp"
#include "ground.hpp"
#include "options.hpp"
>>>>>>> 57cfc98b

/**************
	Formula
**************/

void Formula::setfvars() {
	_freevars.clear();
	for(vector<Term*>::const_iterator it = _subterms.begin(); it != _subterms.end(); ++it) {
		_freevars.insert((*it)->freevars().begin(),(*it)->freevars().end());
	}
	for(vector<Formula*>::const_iterator it = _subformulas.begin(); it != _subformulas.end(); ++it) {
		_freevars.insert((*it)->freevars().begin(),(*it)->freevars().end());
	}
	for(set<Variable*>::const_iterator it = _quantvars.begin(); it != _quantvars.end(); ++it) {
		_freevars.erase(*it);
	}
}

void Formula::recursiveDelete() {
	for(vector<Term*>::iterator it = _subterms.begin(); it != _subterms.end(); ++it) {
		(*it)->recursiveDelete();
	}
	for(vector<Formula*>::iterator it = _subformulas.begin(); it != _subformulas.end(); ++it) {
		(*it)->recursiveDelete();
	}
	for(set<Variable*>::iterator it = _quantvars.begin(); it != _quantvars.end(); ++it) {
		delete(*it);
	}
	delete(this);
}

bool Formula::contains(const Variable* v) const {
	for(set<Variable*>::const_iterator it = _freevars.begin(); it != _freevars.end(); ++it) {
		if(*it == v) return true;
	}
	for(set<Variable*>::const_iterator it = _quantvars.begin(); it != _quantvars.end(); ++it) {
		if(*it == v) return true;
	}
	for(vector<Term*>::const_iterator it = _subterms.begin(); it != _subterms.end(); ++it) {
		if((*it)->contains(v)) return true;
	}
	for(vector<Formula*>::const_iterator it = _subformulas.begin(); it != _subformulas.end(); ++it) {
		if((*it)->contains(v)) return true;
	}
	return false;
}

class ContainmentChecker : public TheoryVisitor {
	private:
		const PFSymbol*	_symbol;
		bool			_result;

		void visit(const PredForm* pf) { 
			if(pf->symbol() == _symbol) {
				_result = true;
				return;
			}
			else traverse(pf);	
		}

		void visit(const FuncTerm* ft) { 
			if(ft->function() == _symbol) {
				_result = true;
				return;
			}
			else traverse(ft);
		}

	public:
		ContainmentChecker(const PFSymbol* s) : 
			TheoryVisitor(), _symbol(s) { }

		bool run(const Formula* f) { 
			_result = false;
			f->accept(this);
			return _result;
		}

};

bool Formula::contains(const PFSymbol* s) const {
	ContainmentChecker cc(s);
	return cc.run(this);
}

<<<<<<< HEAD
ostream& operator<<(ostream& output, const Formula& f) {
	return f.put(output);
}
=======
extern CLOptions _cloptions;

/*******************
	Constructors
*******************/
>>>>>>> 57cfc98b

/***************
	PredForm
***************/

PredForm* PredForm::clone() const {
	map<Variable*,Variable*> mvv;
	return clone(mvv);
}

PredForm* PredForm::clone(const map<Variable*,Variable*>& mvv) const {
	vector<Term*> na;
	for(vector<Term*>::const_iterator it = subterms().begin(); it != subterms().end(); ++it) 
		na.push_back((*it)->clone(mvv));
	PredForm* pf = new PredForm(sign(),_symbol,na,pi().clone(mvv));
	return pf;
}

void PredForm::accept(TheoryVisitor* v) const {
	v->visit(this);
}

Formula* PredForm::accept(TheoryMutatingVisitor* v) {
	return v->visit(this);
}

ostream& PredForm::put(ostream& output, unsigned int spaces) const {
	printtabs(output,spaces);
	if(!sign()) output << '~';
	output << *_symbol;
	if(typeid(*_symbol) == typeid(Predicate)) {
		if(!subterms().empty()) {
			output << '(' << *subterms()[0];
			for(unsigned int n = 1; n < subterms().size(); ++n) 
				output << ',' << *subterms()[n];
			output << ')';
		}
	}
	else {
		if(subterms().size() > 1) {
			output << '(' << *subterms()[0];
			for(unsigned int n = 1; n < subterms().size()-1; ++n) 
				output << ',' << *subterms()[n];
			output << ')';
		}
		output << " = " << *subterms().back();
	}
	return output;
}

/******************
	EqChainForm
******************/

EqChainForm* EqChainForm::clone() const {
	map<Variable*,Variable*> mvv;
	return clone(mvv);
}

EqChainForm* EqChainForm::clone(const map<Variable*,Variable*>& mvv) const {
	vector<Term*> nt;
	for(vector<Term*>::const_iterator it = subterms().begin(); it != subterms().end(); ++it) 
		nt.push_back((*it)->clone(mvv));
	EqChainForm* ef = new EqChainForm(sign(),_conj,nt,_comps,pi().clone(mvv));
	return ef;
}

void EqChainForm::accept(TheoryVisitor* v) const {
	v->visit(this);
}

Formula* EqChainForm::accept(TheoryMutatingVisitor* v) {
	return v->visit(this);
}

ostream& EqChainForm::put(ostream& output, unsigned int spaces) const {
	printtabs(output,spaces);
	if(!sign()) output << '~';
	output << '(' << *subterms()[0];
	for(unsigned int n = 0; n < _comps.size(); ++n) {
		switch(_comps[n]) {
			case CT_EQ: output << " = "; break;
			case CT_NEQ: output << " ~= "; break;
			case CT_LT: output << " < "; break;
			case CT_GT: output << " > "; break;
			case CT_LEQ: output << " =< "; break;
			case CT_GEQ: output << " >= "; break;
			default: assert(false);
		}
		output << *subterms()[n+1];
		if(!_conj && n+1 < _comps.size()) output << " | " << *subterms()[n+1];
	}
	output << ')';
	return output;
}

/****************
	EquivForm
****************/

EquivForm* EquivForm::clone() const {
	map<Variable*,Variable*> mvv;
	return clone(mvv);
}

EquivForm* EquivForm::clone(const map<Variable*,Variable*>& mvv) const {
	Formula* nl = left()->clone(mvv);
	Formula* nr = right()->clone(mvv);
	EquivForm* ef =  new EquivForm(sign(),nl,nr,pi().clone(mvv));
	return ef;
}

void EquivForm::accept(TheoryVisitor* v) const {
	v->visit(this);
}

Formula* EquivForm::accept(TheoryMutatingVisitor* v) {
	return v->visit(this);
}

ostream& EquivForm::put(ostream& output, unsigned int spaces) const {
	printtabs(output,spaces);
	output << '(' << *left() << " <=> " << *right() << ')';
	return output;
}

/***************
	BoolForm
***************/

BoolForm* BoolForm::clone() const {
	map<Variable*,Variable*> mvv;
	return clone(mvv);
}

BoolForm* BoolForm::clone(const map<Variable*,Variable*>& mvv) const {
	vector<Formula*> ns;
	for(vector<Formula*>::const_iterator it = subformulas().begin(); it != subformulas().end(); ++it) 
		ns.push_back((*it)->clone(mvv));
	BoolForm* bf = new BoolForm(sign(),_conj,ns,pi().clone(mvv));
	return bf;
}

void BoolForm::accept(TheoryVisitor* v) const {
	v->visit(this);
}

Formula* BoolForm::accept(TheoryMutatingVisitor* v) {
	return v->visit(this);
}

ostream& BoolForm::put(ostream& output, unsigned int spaces) const {
	printtabs(output,spaces);
	if(subformulas().empty()) {
		if(sign() == _conj) output << "true";
		else output << "false";
	}
	else {
		if(!sign()) output << '~';
		output << '(' << *subformulas()[0];
		for(unsigned int n = 1; n < subformulas().size(); ++n) {
			if(_conj) output << " & ";
			else output <<  " | ";
			output << *subformulas()[n]; 
		}
		output << ')';
	}
	return output;
}

/****************
	QuantForm
****************/

QuantForm* QuantForm::clone() const {
	map<Variable*,Variable*> mvv;
	return clone(mvv);
}

QuantForm* QuantForm::clone(const map<Variable*,Variable*>& mvv) const {
	set<Variable*> nv;
	map<Variable*,Variable*> nmvv = mvv;
	for(set<Variable*>::const_iterator it = quantvars().begin(); it != quantvars().end(); ++it) {
		Variable* v = new Variable((*it)->name(),(*it)->sort(),pi());
		nv.insert(v);
		nmvv[*it] = v;
	}
	Formula* nf = subf()->clone(nmvv);
	QuantForm* qf = new QuantForm(sign(),_univ,nv,nf,pi().clone(mvv));
	return qf;
}

void QuantForm::accept(TheoryVisitor* v) const {
	v->visit(this);
}

Formula* QuantForm::accept(TheoryMutatingVisitor* v) {
	return v->visit(this);
}

ostream& QuantForm::put(ostream& output, unsigned int spaces) const {
	printtabs(output,spaces);
	if(!sign()) output << '~';
	output << '(';
	output << (_univ ? '!' : '?');
	for(set<Variable*>::const_iterator it = quantvars().begin(); it != quantvars().end(); ++it) {
		output << ' ' << *(*it);
		if((*it)->sort()) output << '[' << (*it)->sort()->name() << ']';
	}
	output << " : " << *subf() << ')';
	return output;
}

/**************
	AggForm
**************/

AggForm::AggForm(bool sign, Term* l, CompType c, AggTerm* r, const FormulaParseInfo& pi) :
	Formula(sign,pi), _comp(c), _aggterm(r) { 
	addsubterm(l); 
	addsubterm(r); 
}

AggForm* AggForm::clone() const {
	map<Variable*,Variable*> mvv;
	return clone(mvv);
}

AggForm* AggForm::clone(const map<Variable*,Variable*>& mvv) const {
	Term* nl = left()->clone(mvv);
	AggTerm* nr = right()->clone(mvv);
	return new AggForm(sign(),nl,_comp,nr,pi().clone(mvv));
}

void AggForm::accept(TheoryVisitor* v) const {
	v->visit(this);
}

Formula* AggForm::accept(TheoryMutatingVisitor* v) {
	return v->visit(this);
}

ostream& AggForm::put(ostream& output, unsigned int spaces) const {
	printtabs(output,spaces);
	if(!sign()) output << '~';
	output << '(' << *left();
	switch(_comp) {
		case CT_EQ: output << " = "; break;
		case CT_NEQ: output << " ~= "; break;
		case CT_LT: output << " < "; break;
		case CT_GT: output << " > "; break;
		case CT_LEQ: output << " =< "; break;
		case CT_GEQ: output << " >= "; break;
		default: assert(false);
	}
	output << *right() << ')';
	return output;
}

/***********
	Rule
***********/

Rule* Rule::clone() const {
	map<Variable*,Variable*> mvv;
	set<Variable*> newqv;
	for(set<Variable*>::const_iterator it = _quantvars.begin(); it != _quantvars.end(); ++it) {
		Variable* v = new Variable((*it)->name(),(*it)->sort(),ParseInfo());
		mvv[*it] = v;
		newqv.insert(v);
	}
	return new Rule(newqv,_head->clone(mvv),_body->clone(mvv),_pi);
}

void Rule::recursiveDelete() {
	_head->recursiveDelete();
	_body->recursiveDelete();
	for(set<Variable*>::const_iterator it = _quantvars.begin(); it != _quantvars.end(); ++it) delete(*it);
	delete(this);
}

void Rule::accept(TheoryVisitor* v) const {
	v->visit(this);
}

Rule* Rule::accept(TheoryMutatingVisitor* v) {
	return v->visit(this);
}


ostream& Rule::put(ostream& output, unsigned int spaces) const {
	printtabs(output,spaces);
	if(!_quantvars.empty()) {
		output << "!";
		for(set<Variable*>::const_iterator it = _quantvars.begin(); it != _quantvars.end(); ++it) {
			output << ' ' << (*it)->name();
			if((*it)->sort()) output << '[' << (*it)->sort()->name() << ']';
		}
		output << " : ";
	}
	output << *_head << " <- " << *_body << '.';
	return output;
}

string Rule::to_string(unsigned int spaces) const {
	stringstream sstr;
	put(sstr,spaces);
	return sstr.str();
}

ostream& operator<<(ostream& output, const Rule& r) {
	return r.put(output);
}

/******************
	Definitions
******************/

Definition* Definition::clone() const {
	Definition* newdef = new Definition();
	for(vector<Rule*>::const_iterator it = _rules.begin(); it != _rules.end(); ++it)
		newdef->add((*it)->clone());
	return newdef;
}

void Definition::recursiveDelete() {
	for(unsigned int n = 0; n < _rules.size(); ++n) _rules[n]->recursiveDelete();
	delete(this);
}

void Definition::add(Rule* r) {
	_rules.push_back(r);
	_defsyms.insert(r->head()->symbol());
}

void Definition::rule(unsigned int n, Rule* r) {
	_rules[n] = r;
	_defsyms.clear();
	for(vector<Rule*>::const_iterator it = _rules.begin(); it != _rules.end(); ++it) 
		_defsyms.insert((*it)->head()->symbol());
}

void Definition::accept(TheoryVisitor* v) const {
	v->visit(this);
}

Definition* Definition::accept(TheoryMutatingVisitor* v) {
	return v->visit(this);
}

ostream& Definition::put(ostream& output, unsigned int spaces) const {
	printtabs(output,spaces);
	output << "{ ";
	if(!_rules.empty()) {
		output << *_rules[0];
		for(unsigned int n = 1; n < _rules.size(); ++n) {
			output << '\n';
			_rules[n]->put(output,spaces+2);
		}
	}
	output << '}';
	return output;
}

/***************************
	Fixpoint definitions
***************************/

FixpDef* FixpDef::clone() const {
	FixpDef* newfd = new FixpDef(_lfp);
	for(vector<FixpDef*>::const_iterator it = _defs.begin(); it != _defs.end(); ++it) 
		newfd->add((*it)->clone());
	for(vector<Rule*>::const_iterator it = _rules.begin(); it != _rules.end(); ++it) 
		newfd->add((*it)->clone());
	return newfd;
}

void FixpDef::recursiveDelete() {
	for(vector<FixpDef*>::const_iterator it = _defs.begin(); it != _defs.end(); ++it) 
		delete(*it);
	for(vector<Rule*>::const_iterator it = _rules.begin(); it != _rules.end(); ++it) 
		delete(*it);
	delete(this);
}

void FixpDef::add(Rule* r) {
	_rules.push_back(r);
	_defsyms.insert(r->head()->symbol());
}

void FixpDef::rule(unsigned int n, Rule* r) {
	_rules[n] = r;
	_defsyms.clear();
	for(vector<Rule*>::const_iterator it = _rules.begin(); it != _rules.end(); ++it) 
		_defsyms.insert((*it)->head()->symbol());
}

void FixpDef::accept(TheoryVisitor* v) const {
	v->visit(this);
}

FixpDef* FixpDef::accept(TheoryMutatingVisitor* v) {
	return v->visit(this);
}

ostream& FixpDef::put(ostream& output, unsigned int spaces) const {
	printtabs(output,spaces);
	output << (_lfp ? "LFD [  " : "GFD [  ");
	if(!_rules.empty()) {
		output << *_rules[0];
		for(unsigned int n = 1; n < _rules.size(); ++n) {
			output << '\n';
			_rules[n]->put(output,spaces+2);
		}
	}
	for(vector<FixpDef*>::const_iterator it = _defs.begin(); it != _defs.end(); ++it) {
		output << '\n';
		(*it)->put(output,spaces+2);
	}
	output << " ]";
	return output;
}

/***************
	Theories
***************/

Theory* Theory::clone() const {
	Theory* newtheory = new Theory(_name,_vocabulary,ParseInfo());
	for(vector<Formula*>::const_iterator it = _sentences.begin(); it != _sentences.end(); ++it)
		newtheory->add((*it)->clone());
	for(vector<Definition*>::const_iterator it = _definitions.begin(); it != _definitions.end(); ++it)
		newtheory->add((*it)->clone());
	for(vector<FixpDef*>::const_iterator it = _fixpdefs.begin(); it != _fixpdefs.end(); ++it)
		newtheory->add((*it)->clone());
	return newtheory;
}

void Theory::addTheory(AbstractTheory* ) {
	// TODO
}

void Theory::recursiveDelete() {
	for(vector<Formula*>::iterator it = _sentences.begin(); it != _sentences.end(); ++it)
		(*it)->recursiveDelete();
	for(vector<Definition*>::iterator it = _definitions.begin(); it != _definitions.end(); ++it)
		(*it)->recursiveDelete();
	for(vector<FixpDef*>::iterator it = _fixpdefs.begin(); it != _fixpdefs.end(); ++it)
		(*it)->recursiveDelete();
	delete(this);
}

void Theory::accept(TheoryVisitor* v) const {
	v->visit(this);
}

Theory* Theory::accept(TheoryMutatingVisitor* v) {
	return v->visit(this);
}

std::ostream& Theory::put(std::ostream& output, unsigned int spaces) const {
	printtabs(output,spaces);
	output << "#theory " <<  _name;
	if(_vocabulary) {
		output << " : " << _vocabulary->name();
	}
	output << " {\n";
	for(vector<Formula*>::const_iterator it = _sentences.begin(); it != _sentences.end(); ++it)
		(*it)->put(output,spaces+2);
	for(vector<Definition*>::const_iterator it = _definitions.begin(); it != _definitions.end(); ++it)
		(*it)->put(output,spaces+2);
	for(vector<FixpDef*>::const_iterator it = _fixpdefs.begin(); it != _fixpdefs.end(); ++it)
		(*it)->put(output,spaces+2);
	output << "}\n";
	return output;
}


/********************
	Formula utils
********************/

class NegationPush : public TheoryMutatingVisitor {

	public:
		NegationPush()	: TheoryMutatingVisitor() { }

		Formula*	visit(EqChainForm*);
		Formula* 	visit(EquivForm*);
		Formula* 	visit(BoolForm*);
		Formula* 	visit(QuantForm*);

		Formula*	traverse(Formula*);
		Term*		traverse(Term*);

};

Formula* NegationPush::traverse(Formula* f) {
	for(vector<Formula*>::const_iterator it = f->subformulas().begin(); it != f->subformulas().end(); ++it)
		(*it)->accept(this);
	for(vector<Term*>::const_iterator it = f->subterms().begin(); it != f->subterms().end(); ++it)
		(*it)->accept(this);
	return f;
}

Term* NegationPush::traverse(Term* t) {
	for(vector<Term*>::const_iterator it = t->subterms().begin(); it != t->subterms().end(); ++it)
		(*it)->accept(this);
	for(vector<SetExpr*>::const_iterator it = t->subsets().begin(); it != t->subsets().end(); ++it)
		(*it)->accept(this);
	return t;
}

Formula* NegationPush::visit(EqChainForm* f) {
	if(!f->sign()) {
		f->swapsign();
		f->conj(!f->conj());
		for(unsigned int n = 0; n < f->comps().size(); ++n) 
			f->comp(n,negatect(f->comps()[n]));
	}
	return traverse(f);
}

Formula* NegationPush::visit(EquivForm* f) {
	if(!f->sign()) {
		f->swapsign();
		f->right()->swapsign();
	}
	return traverse(f);
}

Formula* NegationPush::visit(BoolForm* f) {
	if(!f->sign()) {
		f->swapsign();
		for(vector<Formula*>::const_iterator it = f->subformulas().begin(); it != f->subformulas().end(); ++it) 
			(*it)->swapsign();
		f->conj(!f->conj());
	}
	return traverse(f);
}

Formula* NegationPush::visit(QuantForm* f) {
	if(!f->sign()) {
		f->swapsign();
		f->subf()->swapsign();
		f->univ(!f->univ());
	}
	return traverse(f);
}

class EquivRemover : public TheoryMutatingVisitor {

	public:
		EquivRemover()	: TheoryMutatingVisitor() { }

		BoolForm* visit(EquivForm*);

};

BoolForm* EquivRemover::visit(EquivForm* ef) {
	Formula* nl = ef->left()->accept(this);
	Formula* nr = ef->right()->accept(this);
	vector<Formula*> vf1(2);
	vector<Formula*> vf2(2);
	vf1[0] = nl; vf1[1] = nr;
	vf2[0] = nl->clone(); vf2[1] = nr->clone();
	vf1[0]->swapsign(); vf2[1]->swapsign();
	BoolForm* bf1 = new BoolForm(true,false,vf1,ef->pi());
	BoolForm* bf2 = new BoolForm(true,false,vf2,ef->pi());
	vector<Formula*> vf(2); vf[0] = bf1; vf[1] = bf2;
	BoolForm* bf = new BoolForm(ef->sign(),true,vf,ef->pi());
	delete(ef);
	return bf;
}

class Flattener : public TheoryMutatingVisitor {

	public:
		Flattener() : TheoryMutatingVisitor() { }

		Formula*	visit(BoolForm*);
		Formula* 	visit(QuantForm*);

		Formula*	traverse(Formula*);
		Term*		traverse(Term*);

};

Formula* Flattener::traverse(Formula* f) {
	for(vector<Formula*>::const_iterator it = f->subformulas().begin(); it != f->subformulas().end(); ++it)
		(*it)->accept(this);
	for(vector<Term*>::const_iterator it = f->subterms().begin(); it != f->subterms().end(); ++it)
		(*it)->accept(this);
	return f;
}

Term* Flattener::traverse(Term* t) {
	for(vector<Term*>::const_iterator it = t->subterms().begin(); it != t->subterms().end(); ++it)
		(*it)->accept(this);
	for(vector<SetExpr*>::const_iterator it = t->subsets().begin(); it != t->subsets().end(); ++it)
		(*it)->accept(this);
	return t;
}

Formula* Flattener::visit(BoolForm* bf) {
	vector<Formula*> newsubf;
	traverse(bf);
	for(vector<Formula*>::const_iterator it = bf->subformulas().begin(); it != bf->subformulas().end(); ++it) {
		if(typeid(*(*it)) == typeid(BoolForm)) {
			BoolForm* sbf = dynamic_cast<BoolForm*>(*it);
			if((bf->conj() == sbf->conj()) && sbf->sign()) {
				for(vector<Formula*>::const_iterator jt = sbf->subformulas().begin(); jt != sbf->subformulas().end(); ++jt)
					newsubf.push_back(*jt);
				delete(sbf);
			}
			else newsubf.push_back(*it);
		}
		else newsubf.push_back(*it);
	}
	bf->subformulas(newsubf);
	return bf;
}

Formula* Flattener::visit(QuantForm* qf) {
	traverse(qf);	
	if(typeid(*(qf->subf())) == typeid(QuantForm)) {
		QuantForm* sqf = dynamic_cast<QuantForm*>(qf->subf());
		if((qf->univ() == sqf->univ()) && sqf->sign()) {
			qf->subf(sqf->subf());
			for(set<Variable*>::const_iterator it = qf->quantvars().begin(); it != qf->quantvars().end(); ++it) 
				qf->add(*it);
			delete(sqf);
		}
	}
	return qf;
}

class EqChainRemover : public TheoryMutatingVisitor {

	private:
		Vocabulary* _vocab;

	public:
		EqChainRemover() : TheoryMutatingVisitor(), _vocab(0)	{ }
		EqChainRemover(Vocabulary* v) : TheoryMutatingVisitor(), _vocab(v) { }

		Formula* visit(EqChainForm*);

};

Formula* EqChainRemover::visit(EqChainForm* ef) {
	for(vector<Term*>::const_iterator it = ef->subterms().begin(); it != ef->subterms().end(); ++it) 
		(*it)->accept(this);
	vector<Formula*> vf;
	unsigned int n = 0;
	for(vector<CompType>::const_iterator it = ef->comps().begin(); it != ef->comps().end(); ++it, ++n) {
		Predicate* p = 0;
		switch(*it) {
			case CT_EQ : case CT_NEQ : p = Vocabulary::std()->pred("=/2"); break;
			case CT_LT : case CT_GEQ : p = Vocabulary::std()->pred("</2"); break;
			case CT_GT : case CT_LEQ : p = Vocabulary::std()->pred(">/2"); break;
			default: assert(false);
		}
		bool sign = (*it == CT_EQ || *it == CT_LT || *it == CT_GT); 
		vector<Sort*> vs(2); vs[0] = ef->subterms()[n]->sort(); vs[1] = ef->subterms()[n+1]->sort();
		p = p->disambiguate(vs,_vocab);
		assert(p);
		vector<Term*> vt(2); 
		if(n) vt[0] = ef->subterms()[n]->clone();
		else vt[0] = ef->subterms()[n];
		vt[1] = ef->subterms()[n+1];
		PredForm* pf = new PredForm(sign,p,vt,ef->pi());
		vf.push_back(pf);
	}
	if(vf.size() == 1) {
		if(!ef->sign()) vf[0]->swapsign();
		delete(ef);
		return vf[0];
	}
	else {
		BoolForm* bf = new BoolForm(ef->sign(),ef->conj(),vf,ef->pi());
		delete(ef);
		return bf;
	}
}

class QuantMover : public TheoryMutatingVisitor {

	public:
		QuantMover()	: TheoryMutatingVisitor() { }

		Formula* visit(QuantForm*);

};

Formula* QuantMover::visit(QuantForm* qf) {
	if(typeid(*(qf->subf())) == typeid(BoolForm)) {
		BoolForm* bf = dynamic_cast<BoolForm*>(qf->subf());
		bool u = (qf->univ() == qf->sign());
		bool c = (bf->conj() == bf->sign());
		if(u == c) {
			bool s = (qf->sign() == bf->sign());
			vector<Formula*> vf;
			for(vector<Formula*>::const_iterator it = bf->subformulas().begin(); it != bf->subformulas().end(); ++it) {
				QuantForm* nqf = new QuantForm(s,u,qf->quantvars(),*it,FormulaParseInfo());
				vf.push_back(nqf->clone());
				delete(nqf);
			}
			qf->subf()->recursiveDelete();
			BoolForm* nbf = new BoolForm(true,c,vf,(qf->pi()).clone());
			delete(qf);
			return nbf->accept(this);
		}
	}
	return TheoryMutatingVisitor::visit(qf);
}

<<<<<<< HEAD
class ThreeValTermMover : public TheoryMutatingVisitor {
	private:
		AbstractStructure*	_structure;
		bool				_poscontext;
		vector<Formula*>	_termgraphs;
		set<Variable*>		_variables;
		bool				_cpcontext;
		bool				_istoplevelterm;
=======
Formula* AggMover::visit(EqChainForm* ef) {
	EqChainRemover ecr;
	Formula* f = ecr.visit(ef);
	Formula* nf = f->accept(this);
	return nf;
}

class ThreeValTermMover : public MutatingVisitor {
	private:
		AbstractStructure*			_structure;
		bool						_poscontext;
		bool						_cpcontext;
		const set<const Function*>	_cpfunctions;
		vector<Formula*>			_termgraphs;
		vector<Variable*>			_variables;
		bool						_istoplevelterm;
		bool isCPFunction(const Function* func) const { return _cpfunctions.find(func) != _cpfunctions.end(); }
>>>>>>> 57cfc98b
	public:
		ThreeValTermMover(AbstractStructure* str, bool posc, bool cpc=false, const set<const Function*>& cpfuncs=set<const Function*>()):
			_structure(str), _poscontext(posc), _cpcontext(cpc), _cpfunctions(cpfuncs) { }
		Formula*	visit(PredForm* pf);
		Formula*	visit(AggForm* af);
		Term*		visit(FuncTerm* ft);
		Term*		visit(AggTerm*	at);
};

Term* ThreeValTermMover::visit(FuncTerm* functerm) {
	// Get the function and its interpretation
<<<<<<< HEAD
	Function* f = ft->function();
	FuncInter* finter = _structure->inter(f);

	//TODO check whether function's outsort is over integers
	Vocabulary* voc = _structure->vocabulary();
	Sort* ints = *(voc->sort("int")->begin());
	bool isIntFunc = (SortUtils::resolve(f->outsort(),ints,voc) != 0);

	if(finter->approxtwovalued() || (_cpcontext && _istoplevelterm && isIntFunc)) {
		// The function is two-valued or we want to pass it to the constraint solver. Leave as is, just visit its children.
		for(unsigned int n = 0; n < ft->subterms().size(); ++n) {
			_istoplevelterm = false;
			Term* nt = ft->subterms()[n]->accept(this);
			ft->subterm(n,nt);
		}
		return ft;
	}
	else {
		// The function is three-valued. Move it: create a new variable and an equation.
		Variable* v = new Variable(f->outsort());
		VarTerm* vt = new VarTerm(v,TermParseInfo());
		vector<Term*> args;
		for(vector<Term*>::const_iterator it = ft->subterms().begin(); it != ft->subterms().end(); ++it) 
			args.push_back(*it);
		args.push_back(vt);
		PredForm* pf = new PredForm(true,f,args,FormulaParseInfo());
		_termgraphs.push_back(pf);
		_variables.insert(v);
		delete(ft);
		return vt->clone();
	}
}

Term* ThreeValTermMover::visit(AggTerm* at) {
	bool twovalued = SetUtils::approxTwoValued(at->set(),_structure);
	if(twovalued || (_cpcontext && _istoplevelterm)) return at;
	else {
		Variable* v = new Variable(at->sort());
		VarTerm* vt = new VarTerm(v,TermParseInfo());
		AggTerm* newat = new AggTerm(at->set(),at->function(),TermParseInfo());
		AggForm* af = new AggForm(true,vt,CT_EQ,newat,FormulaParseInfo());
		_termgraphs.push_back(af);
		_variables.insert(v);
		delete(at);
		return vt->clone();
=======
	Function* func = functerm->func();
	FuncInter* funcinter = _structure->inter(func);

	if(funcinter->fasttwovalued() || (_cpcontext && _istoplevelterm && isCPFunction(func))) {
		// The function is two-valued or we want to pass it to the constraint solver. Leave as is, just visit its children.
		for(unsigned int n = 0; n < functerm->nrSubterms(); ++n) {
			_istoplevelterm = false;
			Term* nterm = functerm->subterm(n)->accept(this);
			functerm->arg(n,nterm);
		}
		functerm->setfvars();
		return functerm;
	}
//	else if(_cpcontext && _istoplevelterm && (func->name() == "+/2")) {
//		for(unsigned int n = 0; functerm->nrSubterms(); ++n) {
//			if(typeid(*(functerm->subterm(n))) == typeid(FuncTerm*)) {
//				Functerm* subterm = dynamic_cast<FuncTerm*>(functerm->subterm(n));
//				if(subterm->func()->name() != "+/2") _istoplevelterm = false;
//			}
//			else _istoplevelterm = false;
//			Term* nterm = functerm->subterm(n)->accept(this);
//			functerm->arg(n,nterm);
//		}
//		functerm->setfvars();
//		return functerm;
//	}
	else {
		// The function is three-valued. Move it: create a new variable and an equation.
		Variable* var = new Variable(func->outsort());
		VarTerm* varterm = new VarTerm(var,ParseInfo());
		vector<Term*> args;
		for(unsigned int n = 0; n < func->arity(); ++n)
			args.push_back(functerm->subterm(n));
		args.push_back(varterm);
		PredForm* predform = new PredForm(true,func,args,FormParseInfo());
		_termgraphs.push_back(predform);
		_variables.push_back(var);
		delete(functerm);
		return varterm->clone();
	}
}

Term* ThreeValTermMover::visit(AggTerm* aggterm) {
	bool twovalued = SetUtils::isTwoValued(aggterm->set(),_structure);
	if(twovalued || (_cpcontext && _istoplevelterm)) return aggterm;
	else {
		Variable* var = new Variable(aggterm->sort());
		VarTerm* varterm = new VarTerm(var,ParseInfo());
		AggTerm* newaggterm = new AggTerm(aggterm->set(),aggterm->type(),ParseInfo());
		AggForm* aggform = new AggForm(true,'=',varterm,newaggterm,FormParseInfo());
		_termgraphs.push_back(aggform);
		_variables.push_back(var);
		delete(aggterm);
		return varterm->clone();
>>>>>>> 57cfc98b
	}
};

Formula* ThreeValTermMover::visit(PredForm* predform) {
	// Handle built-in predicates
<<<<<<< HEAD
	string symbname = pf->symbol()->name();
	if(! _cpcontext) {
		if(symbname == "=/2") {
			Term* left = pf->subterms()[0];
			Term* right = pf->subterms()[1];
			if(typeid(*left) == typeid(FuncTerm)) {
				FuncTerm* ft = dynamic_cast<FuncTerm*>(left);
				if(!_structure->inter(ft->function())->approxtwovalued()) { 
					Formula* newpf = FormulaUtils::graph_functions(pf);
					return newpf->accept(this);
				}
			}
			else if(typeid(*right) == typeid(FuncTerm)) {
				FuncTerm* ft = dynamic_cast<FuncTerm*>(right);
				if(!_structure->inter(ft->function())->approxtwovalued()) { 
					Formula* newpf = FormulaUtils::graph_functions(pf);
					return newpf->accept(this);
				}
			}
			else if(typeid(*left) == typeid(AggTerm)) { //TODO: merge with cases for < and >
				AggTerm* agt = dynamic_cast<AggTerm*>(left);
				AggForm* af = new AggForm(pf->sign(),right,CT_EQ,agt,(pf->pi()).clone());
				delete(pf);
				return af->accept(this);
			}
			else if(typeid(*right) == typeid(AggTerm)) { //TODO: merge with cases for < and >
				AggTerm* agt = dynamic_cast<AggTerm*>(right);
				AggForm* af = new AggForm(pf->sign(),left,CT_EQ,agt,(pf->pi()).clone());
				delete(pf);
				return af->accept(this);
			}
=======
	string symbname = predform->symb()->name();
	if(! _cpcontext) {
		if(symbname == "=/2") {
			Term* left = predform->subterm(0);
			Term* right = predform->subterm(1);
			if(typeid(*left) == typeid(FuncTerm)) {
				FuncTerm* functerm = dynamic_cast<FuncTerm*>(left);
				if(!_structure->inter(functerm->func())->fasttwovalued()) { 
					Formula* newpredform = FormulaUtils::graph_functions(predform);
					return newpredform->accept(this);
				}
			}
			else if(typeid(*right) == typeid(FuncTerm)) {
				FuncTerm* functerm = dynamic_cast<FuncTerm*>(right);
				if(!_structure->inter(functerm->func())->fasttwovalued()) { 
					Formula* newpredform = FormulaUtils::graph_functions(predform);
					return newpredform->accept(this);
				}
			}
>>>>>>> 57cfc98b
		}
		if(symbname == "=/2" || symbname == "</2" || symbname == ">/2") {
			Term* left = predform->subterm(0);
			Term* right = predform->subterm(1);
			//TODO: Check whether handled correctly when both sides are AggTerms!!
<<<<<<< HEAD
			Term* left = pf->subterms()[0];
			Term* right = pf->subterms()[1];
			CompType c;
			if(typeid(*left) == typeid(AggTerm)) {
				AggTerm* agt = dynamic_cast<AggTerm*>(left);
				c = (symbname == "</2") ? CT_GT : CT_LT;
				AggForm* af = new AggForm(pf->sign(),right,c,agt,(pf->pi()).clone());
				delete(pf);
				return af->accept(this);
			}
			else if(typeid(*right) == typeid(AggTerm)) {
				AggTerm* agt = dynamic_cast<AggTerm*>(right);
				c = (symbname == "</2") ? CT_LT : CT_GT;
				AggForm* af = new AggForm(pf->sign(),left,c,agt,(pf->pi()).clone());
				delete(pf);
				return af->accept(this);
=======
			char comp = symbname.substr(0,symbname.find('/'))[0];
			if(typeid(*left) == typeid(AggTerm)) {
				AggTerm* aggterm = dynamic_cast<AggTerm*>(left);
				if(comp != '=') comp = (comp == '<') ? '>' : '<';
				AggForm* aggform = new AggForm(predform->sign(),comp,right,aggterm,FormParseInfo());
				delete(predform);
				return aggform->accept(this);
			}
			else if(typeid(*right) == typeid(AggTerm)) {
				AggTerm* aggterm = dynamic_cast<AggTerm*>(right);
				AggForm* aggform = new AggForm(predform->sign(),comp,left,aggterm,FormParseInfo());
				delete(predform);
				return aggform->accept(this);
>>>>>>> 57cfc98b
			}
		}
	}
	// Visit the subterms
<<<<<<< HEAD
	for(unsigned int n = 0; n < pf->subterms().size(); ++n) {
		_istoplevelterm = (typeid(*(pf->symbol())) == typeid(Predicate) || n == pf->subterms().size()-1);
		Term* nt = pf->subterms()[n]->accept(this);
		pf->subterm(n,nt);
=======
	for(unsigned int n = 0; n < predform->nrSubterms(); ++n) {
		_istoplevelterm = (predform->symb()->ispred() || n == predform->nrSubterms()-1);
		Term* newterm = predform->subterm(n)->accept(this);
		predform->arg(n,newterm);
>>>>>>> 57cfc98b
	}
	if(_termgraphs.empty()) {	// No rewriting was needed, simply return the given atom
		return predform;
	}
	else {	// Rewriting is needed
		// Negate equations in a positive context
		if(_poscontext) {
			for(vector<Formula*>::const_iterator it = _termgraphs.begin(); it != _termgraphs.end(); ++it)
				(*it)->swapsign();
		}

		// Memory management for the original atom
<<<<<<< HEAD
		PredForm* npf = new PredForm(pf->sign(),pf->symbol(),pf->args(),FormulaParseInfo());
		_termgraphs.push_back(npf);

		// Create and return the rewriting
		BoolForm* bf = new BoolForm(true,!_poscontext,_termgraphs,FormulaParseInfo());
		QuantForm* qf = new QuantForm(true,_poscontext,_variables,bf,(pf->pi()).clone());
		delete(pf);
		return qf;
=======
		PredForm* newpredform = new PredForm(predform->sign(),predform->symb(),predform->args(),FormParseInfo());
		_termgraphs.push_back(newpredform);

		// Create and return the rewriting
		BoolForm* boolform = new BoolForm(true,!_poscontext,_termgraphs,FormParseInfo());
		QuantForm* quantform = new QuantForm(true,_poscontext,_variables,boolform,FormParseInfo());
		delete(predform);
		return quantform;
>>>>>>> 57cfc98b
	}
}

Formula* ThreeValTermMover::visit(AggForm* af) {
	_istoplevelterm = true;
	af->left(af->left()->accept(this));
	if(_termgraphs.empty()) {	// No rewriting was needed, simply return the given atom
		return af;
	}
	else {
		// In a positive context, the equations are negated
		if(_poscontext) {
			for(unsigned int n = 0; n < _termgraphs.size(); ++n)
				_termgraphs[n]->swapsign();
		}
		_termgraphs.push_back(af);

		// Create and return the rewriting
		BoolForm* bf = new BoolForm(true,!_poscontext,_termgraphs,FormulaParseInfo());
		QuantForm* qf = new QuantForm(true,_poscontext,_variables,bf,(af->pi()).clone());
		return qf;
	}
}

class FuncGrapher : public TheoryMutatingVisitor {
	public:
		FuncGrapher() { }
		Formula*	visit(PredForm* pf);
		Formula*	visit(EqChainForm* ef);
};

Formula* FuncGrapher::visit(PredForm* pf) {
	PredForm* newpf;
	if(pf->symbol()->name() == "=/2") {
		if(typeid(*(pf->subterms()[0])) == typeid(FuncTerm)) {
			FuncTerm* ft = dynamic_cast<FuncTerm*>(pf->subterms()[0]);
			vector<Term*> vt;
			for(vector<Term*>::const_iterator it = ft->subterms().begin(); it != ft->subterms().end(); ++it) 
				vt.push_back(*it);
			vt.push_back(pf->subterms()[1]);
			newpf = new PredForm(pf->sign(),ft->function(),vt,pf->pi().clone());
			delete(ft);
			delete(pf);
		}
		else if(typeid(*(pf->subterms()[1])) == typeid(FuncTerm)) {
			FuncTerm* ft = dynamic_cast<FuncTerm*>(pf->subterms()[1]);
			vector<Term*> vt;
			for(vector<Term*>::const_iterator it = ft->subterms().begin(); it != ft->subterms().end(); ++it) 
				vt.push_back(*it);
			vt.push_back(pf->subterms()[0]);
			newpf = new PredForm(pf->sign(),ft->function(),vt,pf->pi().clone());
			delete(ft);
			delete(pf);
		}
		else newpf = pf;
	}
	return newpf;
}

Formula* FuncGrapher::visit(EqChainForm* ef) {
	EqChainRemover ecr;
	Formula* f = ecr.visit(ef);
	Formula* nf = f->accept(this);
	return nf;
}


namespace FormulaUtils {

	BoolForm* trueform() {
		return new BoolForm(true,true,vector<Formula*>(0),FormulaParseInfo());
	}

	BoolForm* falseform() {
		return new BoolForm(true,false,vector<Formula*>(0),FormulaParseInfo());
	}

	Formula* remove_eqchains(Formula* f, Vocabulary* v) {
		EqChainRemover ecr(v);
		Formula* newf = f->accept(&ecr);
		return newf;
	}

	Formula* graph_functions(Formula* f) {
		FuncGrapher fg;
		Formula* newf = f->accept(&fg);
		return newf;
	}

	/** 
<<<<<<< HEAD
=======
	 * Formula* moveThreeValTerms(PredForm* pf, AbstractStructure* str, bool poscontext)
	 * DESCRIPTION
>>>>>>> 57cfc98b
	 *		Non-recursively moves terms that are three-valued according to a given structure
	 *		outside a given atom. The applied rewriting depends on the given context:
	 *			- positive context:
	 *				P(t) becomes	! x : t = x => P(x).
	 *			- negative context:
	 *				P(t) becomes	? x : t = x & P(x).
	 *		The fact that the rewriting is non-recursive means that in the above example, term t 
	 *		can still contain terms that are three-valued according to the structure.
	 * 
	 *		\param pf			the given atom
	 *		\param str			the given structure
	 *		\param poscontext	true iff we are in a positive context
	 *		\param usingcp
	 *
	 *		\return The rewritten formula. If no rewriting was needed, it is the same pointer as pf.
	 *		If rewriting was needed, pf can be deleted, but not recursively.
	 *		
	 */
	Formula* moveThreeValTerms(Formula* f, AbstractStructure* str, bool poscontext, bool usingcp, const set<const Function*> cpfunctions) {
		ThreeValTermMover tvtm(str,poscontext,usingcp,cpfunctions);
#ifndef NDEBUG
		string fstr = f->to_string();
#endif
		Formula* rewriting = f->accept(&tvtm);
#ifndef NDEBUG
		string rstr = rewriting->to_string();
		if(_cloptions._verbose && fstr != rstr) cerr << "Rewriting " << fstr << " to " << rstr << endl;
#endif
		return rewriting;
	}

	bool monotone(const AggForm* af) {
		switch(af->comp()) {
			case '=' : return false;
			case '<' : {
				switch(af->right()->function()) {
					case AGG_CARD : case AGG_MAX: return af->sign();
					case AGG_MIN : return !af->sign();
					case AGG_SUM : return af->sign(); //FIXME: Asserts that weights are positive! Not correct otherwise.
					case AGG_PROD : return af->sign();//FIXME: Asserts that weights are larger than one! Not correct otherwise.
				}
				break;
			}
			case '>' : { 
				switch(af->right()->function()) {
					case AGG_CARD : case AGG_MAX: return !af->sign();
					case AGG_MIN : return af->sign();
					case AGG_SUM : return !af->sign(); //FIXME: Asserts that weights are positive! Not correct otherwise.
					case AGG_PROD : return !af->sign();//FIXME: Asserts that weights are larger than one! Not correct otherwise.
				}
				break;
			}
			default : assert(false);
		}
		return false;
	}

	bool antimonotone(const AggForm* af) {
		switch(af->comp()) {
			case '=' : return false;
			case '<' : { 
				switch(af->right()->function()) {
					case AGG_CARD : case AGG_MAX: return !af->sign();
					case AGG_MIN : return af->sign();
					case AGG_SUM : return !af->sign(); //FIXME: Asserts that weights are positive! Not correct otherwise.
					case AGG_PROD : return !af->sign();//FIXME: Asserts that weights are larger than one! Not correct otherwise.
				}
				break;
			}
			case '>' : {
				switch(af->right()->function()) {
					case AGG_CARD : case AGG_MAX: return af->sign();
					case AGG_MIN : return !af->sign();
					case AGG_SUM : return af->sign(); //FIXME: Asserts that weights are positive! Not correct otherwise.
					case AGG_PROD : return af->sign();//FIXME: Asserts that weights are larger than one! Not correct otherwise.
				}
				break;
			}
			default : assert(false);
		}
		return false;
	}
}

namespace TheoryUtils {
	void push_negations(AbstractTheory* t)		{ NegationPush np; t->accept(&np);			}
	void remove_equiv(AbstractTheory* t)		{ EquivRemover er; t->accept(&er);			}
	void flatten(AbstractTheory* t)				{ Flattener f; t->accept(&f);				}
	void remove_eqchains(AbstractTheory* t)		{ EqChainRemover er; t->accept(&er);		}
	void move_quantifiers(AbstractTheory* t)	{ QuantMover qm; t->accept(&qm);			}
}

/***************
	Visitors
***************/

void TheoryVisitor::visit(const Theory* t) {
	for(vector<Formula*>::const_iterator it = t->sentences().begin(); it != t->sentences().end(); ++it) {
		(*it)->accept(this);
	}
	for(vector<Definition*>::const_iterator it = t->definitions().begin(); it != t->definitions().end(); ++it) {
		(*it)->accept(this);
	}
	for(vector<FixpDef*>::const_iterator it = t->fixpdefs().begin(); it != t->fixpdefs().end(); ++it) {
		(*it)->accept(this);
	}
}

void TheoryVisitor::visit(const GroundTheory* ) {
	// TODO
}

void TheoryVisitor::visit(const SolverTheory* ) {
	// TODO
}

void TheoryVisitor::traverse(const Formula* f) {
	for(unsigned int n = 0; n < f->subterms().size(); ++n) {
		f->subterms()[n]->accept(this);
	}
	for(unsigned int n = 0; n < f->subformulas().size(); ++n) {
		f->subformulas()[n]->accept(this);
	}
}

void TheoryVisitor::visit(const PredForm* pf)		{ traverse(pf); } 
void TheoryVisitor::visit(const EqChainForm* ef)	{ traverse(ef); } 
void TheoryVisitor::visit(const EquivForm* ef)	{ traverse(ef); } 
void TheoryVisitor::visit(const BoolForm* bf)		{ traverse(bf); } 
void TheoryVisitor::visit(const QuantForm* qf)	{ traverse(qf); } 
void TheoryVisitor::visit(const AggForm* af)		{ traverse(af); } 

void TheoryVisitor::visit(const Rule* r) {
	r->body()->accept(this);
}

void TheoryVisitor::visit(const Definition* d) {
	for(unsigned int n = 0; n < d->rules().size(); ++n) {
		d->rules()[n]->accept(this);
	}
}

void TheoryVisitor::visit(const FixpDef* fd) {
	for(unsigned int n = 0; n < fd->rules().size(); ++n) {
		fd->rules()[n]->accept(this);
	}
	for(unsigned int n = 0; n < fd->defs().size(); ++n) {
		fd->defs()[n]->accept(this);
	}
}

void TheoryVisitor::traverse(const Term* t) {
	for(unsigned int n = 0; n < t->subterms().size(); ++n) {
		t->subterms()[n]->accept(this);
	}
	for(unsigned int n = 0; n < t->subsets().size(); ++n) {
		t->subsets()[n]->accept(this);
	}
}

void TheoryVisitor::visit(const VarTerm* vt)		{ traverse(vt); } 
void TheoryVisitor::visit(const FuncTerm* ft)		{ traverse(ft); } 
void TheoryVisitor::visit(const DomainTerm* dt)	{ traverse(dt); } 
void TheoryVisitor::visit(const AggTerm* at)		{ traverse(at); } 

void TheoryVisitor::traverse(const SetExpr* s) {
	for(unsigned int n = 0; n < s->subterms().size(); ++n) {
		s->subterms()[n]->accept(this);
	}
	for(unsigned int n = 0; n < s->subformulas().size(); ++n) {
		s->subformulas()[n]->accept(this);
	}
}

void TheoryVisitor::visit(const EnumSetExpr* es)	{ traverse(es); }
void TheoryVisitor::visit(const QuantSetExpr* qs) { traverse(qs); }

Theory* TheoryMutatingVisitor::visit(Theory* t) {
	for(vector<Formula*>::iterator it = t->sentences().begin(); it != t->sentences().end(); ++it) {
		*it = (*it)->accept(this);
	}
	for(vector<Definition*>::iterator it = t->definitions().begin(); it != t->definitions().end(); ++it) {
		*it = (*it)->accept(this);
	}
	for(vector<FixpDef*>::iterator it = t->fixpdefs().begin(); it != t->fixpdefs().end(); ++it) {
		*it = (*it)->accept(this);
	}
	return t;
}

GroundTheory* TheoryMutatingVisitor::visit(GroundTheory* t) {
	// TODO
	return t;
}

SolverTheory* TheoryMutatingVisitor::visit(SolverTheory* t) {
	// TODO
	return t;
}

Formula* TheoryMutatingVisitor::traverse(Formula* f) {
	for(unsigned int n = 0; n < f->subterms().size(); ++n) {
		f->subterm(n,f->subterms()[n]->accept(this));
	}
	for(unsigned int n = 0; n < f->subformulas().size(); ++n) {
		f->subformula(n,f->subformulas()[n]->accept(this));
	}
	return f;
}

Formula* TheoryMutatingVisitor::visit(PredForm* pf)		{ return traverse(pf); } 
Formula* TheoryMutatingVisitor::visit(EqChainForm* ef)	{ return traverse(ef); } 
Formula* TheoryMutatingVisitor::visit(EquivForm* ef)	{ return traverse(ef); } 
Formula* TheoryMutatingVisitor::visit(BoolForm* bf)		{ return traverse(bf); } 
Formula* TheoryMutatingVisitor::visit(QuantForm* qf)	{ return traverse(qf); } 
Formula* TheoryMutatingVisitor::visit(AggForm* af)		{ return traverse(af); } 

Rule* TheoryMutatingVisitor::visit(Rule* r) {
	r->body(r->body()->accept(this));
	return r;
}

Definition* TheoryMutatingVisitor::visit(Definition* d) {
	for(unsigned int n = 0; n < d->rules().size(); ++n) {
		d->rule(n,d->rules()[n]->accept(this));
	}
	return d;
}

FixpDef* TheoryMutatingVisitor::visit(FixpDef* fd) {
	for(unsigned int n = 0; n < fd->rules().size(); ++n) {
		fd->rule(n,fd->rules()[n]->accept(this));
	}
	for(unsigned int n = 0; n < fd->defs().size(); ++n) {
		fd->def(n,fd->defs()[n]->accept(this));
	}
	return fd;
}

Term* TheoryMutatingVisitor::traverse(Term* t) {
	for(unsigned int n = 0; n < t->subterms().size(); ++n) {
		t->subterm(n,t->subterms()[n]->accept(this));
	}
	for(unsigned int n = 0; n < t->subsets().size(); ++n) {
		t->subset(n,t->subsets()[n]->accept(this));
	}
	return t;
}

Term* TheoryMutatingVisitor::visit(VarTerm* vt)		{ return traverse(vt); } 
Term* TheoryMutatingVisitor::visit(FuncTerm* ft)	{ return traverse(ft); } 
Term* TheoryMutatingVisitor::visit(DomainTerm* dt)	{ return traverse(dt); } 
Term* TheoryMutatingVisitor::visit(AggTerm* at)		{ return traverse(at); } 

SetExpr* TheoryMutatingVisitor::traverse(SetExpr* s) {
	for(unsigned int n = 0; n < s->subterms().size(); ++n) {
		s->subterm(n,s->subterms()[n]->accept(this));
	}
	for(unsigned int n = 0; n < s->subformulas().size(); ++n) {
		s->subformula(n,s->subformulas()[n]->accept(this));
	}
	return s;
}

SetExpr* TheoryMutatingVisitor::visit(EnumSetExpr* es)	{ return traverse(es); }
SetExpr* TheoryMutatingVisitor::visit(QuantSetExpr* qs) { return traverse(qs); }
<|MERGE_RESOLUTION|>--- conflicted
+++ resolved
@@ -18,21 +18,11 @@
 	TheoryComponent
 **********************/
 
-<<<<<<< HEAD
 string TheoryComponent::to_string(unsigned int spaces) const {
 	stringstream sstr;
 	put(sstr,spaces);
 	return sstr.str();
 }
-=======
-#include "structure.hpp"
-#include "data.hpp"
-#include "visitor.hpp"
-#include "builtin.hpp"
-#include "ecnf.hpp"
-#include "ground.hpp"
-#include "options.hpp"
->>>>>>> 57cfc98b
 
 /**************
 	Formula
@@ -118,17 +108,9 @@
 	return cc.run(this);
 }
 
-<<<<<<< HEAD
 ostream& operator<<(ostream& output, const Formula& f) {
 	return f.put(output);
 }
-=======
-extern CLOptions _cloptions;
-
-/*******************
-	Constructors
-*******************/
->>>>>>> 57cfc98b
 
 /***************
 	PredForm
@@ -846,16 +828,6 @@
 	return TheoryMutatingVisitor::visit(qf);
 }
 
-<<<<<<< HEAD
-class ThreeValTermMover : public TheoryMutatingVisitor {
-	private:
-		AbstractStructure*	_structure;
-		bool				_poscontext;
-		vector<Formula*>	_termgraphs;
-		set<Variable*>		_variables;
-		bool				_cpcontext;
-		bool				_istoplevelterm;
-=======
 Formula* AggMover::visit(EqChainForm* ef) {
 	EqChainRemover ecr;
 	Formula* f = ecr.visit(ef);
@@ -873,7 +845,6 @@
 		vector<Variable*>			_variables;
 		bool						_istoplevelterm;
 		bool isCPFunction(const Function* func) const { return _cpfunctions.find(func) != _cpfunctions.end(); }
->>>>>>> 57cfc98b
 	public:
 		ThreeValTermMover(AbstractStructure* str, bool posc, bool cpc=false, const set<const Function*>& cpfuncs=set<const Function*>()):
 			_structure(str), _poscontext(posc), _cpcontext(cpc), _cpfunctions(cpfuncs) { }
@@ -885,53 +856,6 @@
 
 Term* ThreeValTermMover::visit(FuncTerm* functerm) {
 	// Get the function and its interpretation
-<<<<<<< HEAD
-	Function* f = ft->function();
-	FuncInter* finter = _structure->inter(f);
-
-	//TODO check whether function's outsort is over integers
-	Vocabulary* voc = _structure->vocabulary();
-	Sort* ints = *(voc->sort("int")->begin());
-	bool isIntFunc = (SortUtils::resolve(f->outsort(),ints,voc) != 0);
-
-	if(finter->approxtwovalued() || (_cpcontext && _istoplevelterm && isIntFunc)) {
-		// The function is two-valued or we want to pass it to the constraint solver. Leave as is, just visit its children.
-		for(unsigned int n = 0; n < ft->subterms().size(); ++n) {
-			_istoplevelterm = false;
-			Term* nt = ft->subterms()[n]->accept(this);
-			ft->subterm(n,nt);
-		}
-		return ft;
-	}
-	else {
-		// The function is three-valued. Move it: create a new variable and an equation.
-		Variable* v = new Variable(f->outsort());
-		VarTerm* vt = new VarTerm(v,TermParseInfo());
-		vector<Term*> args;
-		for(vector<Term*>::const_iterator it = ft->subterms().begin(); it != ft->subterms().end(); ++it) 
-			args.push_back(*it);
-		args.push_back(vt);
-		PredForm* pf = new PredForm(true,f,args,FormulaParseInfo());
-		_termgraphs.push_back(pf);
-		_variables.insert(v);
-		delete(ft);
-		return vt->clone();
-	}
-}
-
-Term* ThreeValTermMover::visit(AggTerm* at) {
-	bool twovalued = SetUtils::approxTwoValued(at->set(),_structure);
-	if(twovalued || (_cpcontext && _istoplevelterm)) return at;
-	else {
-		Variable* v = new Variable(at->sort());
-		VarTerm* vt = new VarTerm(v,TermParseInfo());
-		AggTerm* newat = new AggTerm(at->set(),at->function(),TermParseInfo());
-		AggForm* af = new AggForm(true,vt,CT_EQ,newat,FormulaParseInfo());
-		_termgraphs.push_back(af);
-		_variables.insert(v);
-		delete(at);
-		return vt->clone();
-=======
 	Function* func = functerm->func();
 	FuncInter* funcinter = _structure->inter(func);
 
@@ -986,45 +910,11 @@
 		_variables.push_back(var);
 		delete(aggterm);
 		return varterm->clone();
->>>>>>> 57cfc98b
 	}
 };
 
 Formula* ThreeValTermMover::visit(PredForm* predform) {
 	// Handle built-in predicates
-<<<<<<< HEAD
-	string symbname = pf->symbol()->name();
-	if(! _cpcontext) {
-		if(symbname == "=/2") {
-			Term* left = pf->subterms()[0];
-			Term* right = pf->subterms()[1];
-			if(typeid(*left) == typeid(FuncTerm)) {
-				FuncTerm* ft = dynamic_cast<FuncTerm*>(left);
-				if(!_structure->inter(ft->function())->approxtwovalued()) { 
-					Formula* newpf = FormulaUtils::graph_functions(pf);
-					return newpf->accept(this);
-				}
-			}
-			else if(typeid(*right) == typeid(FuncTerm)) {
-				FuncTerm* ft = dynamic_cast<FuncTerm*>(right);
-				if(!_structure->inter(ft->function())->approxtwovalued()) { 
-					Formula* newpf = FormulaUtils::graph_functions(pf);
-					return newpf->accept(this);
-				}
-			}
-			else if(typeid(*left) == typeid(AggTerm)) { //TODO: merge with cases for < and >
-				AggTerm* agt = dynamic_cast<AggTerm*>(left);
-				AggForm* af = new AggForm(pf->sign(),right,CT_EQ,agt,(pf->pi()).clone());
-				delete(pf);
-				return af->accept(this);
-			}
-			else if(typeid(*right) == typeid(AggTerm)) { //TODO: merge with cases for < and >
-				AggTerm* agt = dynamic_cast<AggTerm*>(right);
-				AggForm* af = new AggForm(pf->sign(),left,CT_EQ,agt,(pf->pi()).clone());
-				delete(pf);
-				return af->accept(this);
-			}
-=======
 	string symbname = predform->symb()->name();
 	if(! _cpcontext) {
 		if(symbname == "=/2") {
@@ -1044,30 +934,11 @@
 					return newpredform->accept(this);
 				}
 			}
->>>>>>> 57cfc98b
 		}
 		if(symbname == "=/2" || symbname == "</2" || symbname == ">/2") {
 			Term* left = predform->subterm(0);
 			Term* right = predform->subterm(1);
 			//TODO: Check whether handled correctly when both sides are AggTerms!!
-<<<<<<< HEAD
-			Term* left = pf->subterms()[0];
-			Term* right = pf->subterms()[1];
-			CompType c;
-			if(typeid(*left) == typeid(AggTerm)) {
-				AggTerm* agt = dynamic_cast<AggTerm*>(left);
-				c = (symbname == "</2") ? CT_GT : CT_LT;
-				AggForm* af = new AggForm(pf->sign(),right,c,agt,(pf->pi()).clone());
-				delete(pf);
-				return af->accept(this);
-			}
-			else if(typeid(*right) == typeid(AggTerm)) {
-				AggTerm* agt = dynamic_cast<AggTerm*>(right);
-				c = (symbname == "</2") ? CT_LT : CT_GT;
-				AggForm* af = new AggForm(pf->sign(),left,c,agt,(pf->pi()).clone());
-				delete(pf);
-				return af->accept(this);
-=======
 			char comp = symbname.substr(0,symbname.find('/'))[0];
 			if(typeid(*left) == typeid(AggTerm)) {
 				AggTerm* aggterm = dynamic_cast<AggTerm*>(left);
@@ -1081,22 +952,14 @@
 				AggForm* aggform = new AggForm(predform->sign(),comp,left,aggterm,FormParseInfo());
 				delete(predform);
 				return aggform->accept(this);
->>>>>>> 57cfc98b
 			}
 		}
 	}
 	// Visit the subterms
-<<<<<<< HEAD
-	for(unsigned int n = 0; n < pf->subterms().size(); ++n) {
-		_istoplevelterm = (typeid(*(pf->symbol())) == typeid(Predicate) || n == pf->subterms().size()-1);
-		Term* nt = pf->subterms()[n]->accept(this);
-		pf->subterm(n,nt);
-=======
 	for(unsigned int n = 0; n < predform->nrSubterms(); ++n) {
 		_istoplevelterm = (predform->symb()->ispred() || n == predform->nrSubterms()-1);
 		Term* newterm = predform->subterm(n)->accept(this);
 		predform->arg(n,newterm);
->>>>>>> 57cfc98b
 	}
 	if(_termgraphs.empty()) {	// No rewriting was needed, simply return the given atom
 		return predform;
@@ -1109,16 +972,6 @@
 		}
 
 		// Memory management for the original atom
-<<<<<<< HEAD
-		PredForm* npf = new PredForm(pf->sign(),pf->symbol(),pf->args(),FormulaParseInfo());
-		_termgraphs.push_back(npf);
-
-		// Create and return the rewriting
-		BoolForm* bf = new BoolForm(true,!_poscontext,_termgraphs,FormulaParseInfo());
-		QuantForm* qf = new QuantForm(true,_poscontext,_variables,bf,(pf->pi()).clone());
-		delete(pf);
-		return qf;
-=======
 		PredForm* newpredform = new PredForm(predform->sign(),predform->symb(),predform->args(),FormParseInfo());
 		_termgraphs.push_back(newpredform);
 
@@ -1127,7 +980,6 @@
 		QuantForm* quantform = new QuantForm(true,_poscontext,_variables,boolform,FormParseInfo());
 		delete(predform);
 		return quantform;
->>>>>>> 57cfc98b
 	}
 }
 
@@ -1218,11 +1070,6 @@
 	}
 
 	/** 
-<<<<<<< HEAD
-=======
-	 * Formula* moveThreeValTerms(PredForm* pf, AbstractStructure* str, bool poscontext)
-	 * DESCRIPTION
->>>>>>> 57cfc98b
 	 *		Non-recursively moves terms that are three-valued according to a given structure
 	 *		outside a given atom. The applied rewriting depends on the given context:
 	 *			- positive context:
