--- conflicted
+++ resolved
@@ -1408,15 +1408,11 @@
 };
 
 Formula* FuncGrapher::visit(PredForm* pf) {
-<<<<<<< HEAD
 	if(_recursive) { pf = dynamic_cast<PredForm*>(traverse(pf)); }
-=======
->>>>>>> 82508f53
 	if(pf->symbol()->name() == "=/2") {
 		PredForm* newpf = 0;
 		if(typeid(*(pf->subterms()[0])) == typeid(FuncTerm)) {
 			FuncTerm* ft = dynamic_cast<FuncTerm*>(pf->subterms()[0]);
-<<<<<<< HEAD
 			vector<Term*> vt = ft->subterms();
 			vt.push_back(pf->subterms()[1]);
 			newpf = new PredForm(pf->sign(),ft->function(),vt,pf->pi().clone());
@@ -1435,32 +1431,6 @@
 		return newpf;
 	}
 	else { return pf; }
-=======
-			vector<Term*> vt;
-			for(vector<Term*>::const_iterator it = ft->subterms().begin(); it != ft->subterms().end(); ++it) 
-				vt.push_back(*it);
-			vt.push_back(pf->subterms()[1]);
-			newpf = new PredForm(pf->sign(),ft->function(),vt,pf->pi().clone());
-			delete(ft);
-			delete(pf);
-		}
-		else if(typeid(*(pf->subterms()[1])) == typeid(FuncTerm)) {
-			FuncTerm* ft = dynamic_cast<FuncTerm*>(pf->subterms()[1]);
-			vector<Term*> vt;
-			for(vector<Term*>::const_iterator it = ft->subterms().begin(); it != ft->subterms().end(); ++it) 
-				vt.push_back(*it);
-			vt.push_back(pf->subterms()[0]);
-			newpf = new PredForm(pf->sign(),ft->function(),vt,pf->pi().clone());
-			delete(ft);
-			delete(pf);
-		}
-		else newpf = pf;
-		return newpf;
-	}
-	else {
-		return pf;
-	}
->>>>>>> 82508f53
 }
 
 Formula* FuncGrapher::visit(EqChainForm* ef) {
