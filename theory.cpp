/************************************
 theory.cpp
 this file belongs to GidL 2.0
 (c) K.U.Leuven
 ************************************/

#include <cassert>
#include <sstream>
#include <iostream>
#include <typeinfo>
#include "common.hpp"
#include "vocabulary.hpp"
#include "structure.hpp"
#include "term.hpp"
#include "theory.hpp"
#include "error.hpp"
#include "fobdd.hpp"

#include "theoryinformation/CollectOpensOfDefinitions.hpp"
#include "theoryinformation/CheckContainment.hpp"

#include "TheoryVisitor.hpp"
#include "TheoryMutatingVisitor.hpp"

using namespace std;

/**********************
 TheoryComponent
 **********************/

string TheoryComponent::toString(unsigned int spaces) const {
	stringstream sstr;
	put(sstr, spaces);
	return sstr.str();
}

/**************
 Formula
 **************/

void Formula::setFreeVars() {
	_freevars.clear();
	for (auto it = _subterms.cbegin(); it != _subterms.cend(); ++it) {
		_freevars.insert((*it)->freeVars().cbegin(), (*it)->freeVars().cend());
	}
	for (auto it = _subformulas.cbegin(); it != _subformulas.cend(); ++it) {
		_freevars.insert((*it)->freeVars().cbegin(), (*it)->freeVars().cend());
	}
	for (auto it = _quantvars.cbegin(); it != _quantvars.cend(); ++it) {
		_freevars.erase(*it);
	}
}

void Formula::recursiveDelete() {
	for (auto it = _subterms.cbegin(); it != _subterms.cend(); ++it) {
		(*it)->recursiveDelete();
	}
	for (auto it = _subformulas.cbegin(); it != _subformulas.cend(); ++it) {
		(*it)->recursiveDelete();
	}
	for (auto it = _quantvars.cbegin(); it != _quantvars.cend(); ++it) {
		delete (*it);
	}
	delete (this);
}

bool Formula::contains(const Variable* v) const {
	for (auto it = _freevars.cbegin(); it != _freevars.cend(); ++it) {
		if (*it == v) return true;
	}
	for (auto it = _quantvars.cbegin(); it != _quantvars.cend(); ++it) {
		if (*it == v) return true;
	}
	for (auto it = _subterms.cbegin(); it != _subterms.cend(); ++it) {
		if ((*it)->contains(v)) return true;
	}
	for (auto it = _subformulas.cbegin(); it != _subformulas.cend(); ++it) {
		if ((*it)->contains(v)) return true;
	}
	return false;
}

bool Formula::contains(const PFSymbol* s) const {
	CheckContainment cc(s);
	return cc.containsSymbol(this);
}

ostream& operator<<(ostream& output, const TheoryComponent& f) {
	return f.put(output);
}

ostream& operator<<(ostream& output, const Formula& f) {
	return f.put(output);
}

/***************
 PredForm
 ***************/

PredForm* PredForm::clone() const {
	map<Variable*, Variable*> mvv;
	return clone(mvv);
}

PredForm* PredForm::clone(const map<Variable*, Variable*>& mvv) const {
	vector<Term*> na;
	for (auto it = subterms().cbegin(); it != subterms().cend(); ++it)
		na.push_back((*it)->clone(mvv));
	PredForm* pf = new PredForm(sign(), _symbol, na, pi().clone(mvv));
	return pf;
}

void PredForm::accept(TheoryVisitor* v) const {
	v->visit(this);
}

Formula* PredForm::accept(TheoryMutatingVisitor* v) {
	return v->visit(this);
}

ostream& PredForm::put(ostream& output, bool longnames, unsigned int spaces) const {
	printTabs(output, spaces);
	if (isNeg(sign())) {
		output << '~';
	}
	_symbol->put(output, longnames);
	if (typeid(*_symbol) == typeid(Predicate)) {
		if (not subterms().empty()) {
			output << '(';
			for (size_t n = 0; n < subterms().size(); ++n) {
				subterms()[n]->put(output, longnames);
				if (n < subterms().size() - 1) {
					output << ',';
				}
			}
			output << ')';
		}
	} else {
		assert(typeid(*_symbol) == typeid(Function));
		if (subterms().size() > 1) {
			output << '(';
			for (size_t n = 0; n < subterms().size() - 1; ++n) {
				subterms()[n]->put(output, longnames);
				if (n + 1 < subterms().size() - 1) {
					output << ',';
				}
			}
			output << ')';
		}
		output << " = ";
		subterms().back()->put(output, longnames);
	}
	return output;
}

/******************
 EqChainForm
 ******************/

EqChainForm* EqChainForm::clone() const {
	map<Variable*, Variable*> mvv;
	return clone(mvv);
}

EqChainForm* EqChainForm::clone(const map<Variable*, Variable*>& mvv) const {
	vector<Term*> nt;
	for (auto it = subterms().cbegin(); it != subterms().cend(); ++it) {
		nt.push_back((*it)->clone(mvv));
	}
	EqChainForm* ef = new EqChainForm(sign(), _conj, nt, _comps, pi().clone(mvv));
	return ef;
}

void EqChainForm::accept(TheoryVisitor* v) const {
	v->visit(this);
}

Formula* EqChainForm::accept(TheoryMutatingVisitor* v) {
	return v->visit(this);
}

ostream& EqChainForm::put(ostream& output, bool longnames, unsigned int spaces) const {
	printTabs(output, spaces);
	if (isNeg(sign())) output << '~';
	output << '(';
	subterms()[0]->put(output, longnames);
	for (unsigned int n = 0; n < _comps.size(); ++n) {
		output << ' ' << comps()[n] << ' ';
		subterms()[n + 1]->put(output, longnames);
		if (not _conj && n + 1 < _comps.size()) {
			output << " | ";
			subterms()[n + 1]->put(output, longnames);
		}
	}
	output << ')';
	return output;
}

/****************
 EquivForm
 ****************/

EquivForm* EquivForm::clone() const {
	map<Variable*, Variable*> mvv;
	return clone(mvv);
}

EquivForm* EquivForm::clone(const map<Variable*, Variable*>& mvv) const {
	Formula* nl = left()->clone(mvv);
	Formula* nr = right()->clone(mvv);
	EquivForm* ef = new EquivForm(sign(), nl, nr, pi().clone(mvv));
	return ef;
}

void EquivForm::accept(TheoryVisitor* v) const {
	v->visit(this);
}

Formula* EquivForm::accept(TheoryMutatingVisitor* v) {
	return v->visit(this);
}

ostream& EquivForm::put(ostream& output, bool longnames, unsigned int spaces) const {
	printTabs(output, spaces);
	output << '(';
	left()->put(output, longnames);
	output << " <=> ";
	right()->put(output, longnames);
	output << ')';
	return output;
}

/***************
 BoolForm
 ***************/

BoolForm* BoolForm::clone() const {
	map<Variable*, Variable*> mvv;
	return clone(mvv);
}

BoolForm* BoolForm::clone(const map<Variable*, Variable*>& mvv) const {
	vector<Formula*> ns;
	for (auto it = subformulas().cbegin(); it != subformulas().cend(); ++it)
		ns.push_back((*it)->clone(mvv));
	BoolForm* bf = new BoolForm(sign(), _conj, ns, pi().clone(mvv));
	return bf;
}

void BoolForm::accept(TheoryVisitor* v) const {
	v->visit(this);
}

Formula* BoolForm::accept(TheoryMutatingVisitor* v) {
	return v->visit(this);
}

ostream& BoolForm::put(ostream& output, bool longnames, unsigned int spaces) const {
	printTabs(output, spaces);
	if (subformulas().empty()) {
		if (isConjWithSign())
			output << "true";
		else
			output << "false";
	} else {
		if (isNeg(sign())) output << '~';
		output << '(';
		for (size_t n = 0; n < subformulas().size(); ++n) {
			subformulas()[n]->put(output, longnames);
			if (n < subformulas().size() - 1) {
				output << (_conj ? " & " : " | ");
			}
		}
		output << ')';
	}
	return output;
}

/****************
 QuantForm
 ****************/

QuantForm* QuantForm::clone() const {
	map<Variable*, Variable*> mvv;
	return clone(mvv);
}

QuantForm* QuantForm::clone(const map<Variable*, Variable*>& mvv) const {
	set<Variable*> nv;
	map<Variable*, Variable*> nmvv = mvv;
	for (auto it = quantVars().cbegin(); it != quantVars().cend(); ++it) {
		Variable* v = new Variable((*it)->name(), (*it)->sort(), pi());
		nv.insert(v);
		nmvv[*it] = v;
	}
	Formula* nf = subformula()->clone(nmvv);
	QuantForm* qf = new QuantForm(sign(), quant(), nv, nf, pi().clone(mvv));
	return qf;
}

void QuantForm::accept(TheoryVisitor* v) const {
	v->visit(this);
}

Formula* QuantForm::accept(TheoryMutatingVisitor* v) {
	return v->visit(this);
}

ostream& QuantForm::put(ostream& output, bool longnames, unsigned int spaces) const {
	printTabs(output, spaces);
	if (isNeg(sign())) output << '~';
	output << '(';
	output << (isUniv() ? '!' : '?');
	for (auto it = quantVars().cbegin(); it != quantVars().cend(); ++it) {
		output << ' ';
		(*it)->put(output, longnames);
	}
	output << " : ";
	subformula()->put(output, longnames);
	output << ')';
	return output;
}

/**************
 AggForm
 **************/

AggForm::AggForm(SIGN sign, Term* l, CompType c, AggTerm* r, const FormulaParseInfo& pi) :
		Formula(sign, pi), _comp(c), _aggterm(r) {
	addSubterm(l);
	addSubterm(r);
}

AggForm* AggForm::clone() const {
	map<Variable*, Variable*> mvv;
	return clone(mvv);
}

AggForm* AggForm::clone(const map<Variable*, Variable*>& mvv) const {
	Term* nl = left()->clone(mvv);
	AggTerm* nr = right()->clone(mvv);
	return new AggForm(sign(), nl, _comp, nr, pi().clone(mvv));
}

void AggForm::accept(TheoryVisitor* v) const {
	v->visit(this);
}

Formula* AggForm::accept(TheoryMutatingVisitor* v) {
	return v->visit(this);
}

ostream& AggForm::put(ostream& output, bool longnames, unsigned int spaces) const {
	printTabs(output, spaces);
	if (isNeg(sign())) output << '~';
	output << '(';
	left()->put(output, longnames);
	output << ' ' << _comp << ' ';
	right()->put(output, longnames);
	output << ')';
	return output;
}

/***********
 Rule
 ***********/

Rule* Rule::clone() const {
	map<Variable*, Variable*> mvv;
	set<Variable*> newqv;
	for (auto it = _quantvars.cbegin(); it != _quantvars.cend(); ++it) {
		Variable* v = new Variable((*it)->name(), (*it)->sort(), ParseInfo());
		mvv[*it] = v;
		newqv.insert(v);
	}
	return new Rule(newqv, _head->clone(mvv), _body->clone(mvv), _pi);
}

void Rule::recursiveDelete() {
	_head->recursiveDelete();
	_body->recursiveDelete();
	for (auto it = _quantvars.cbegin(); it != _quantvars.cend(); ++it)
		delete (*it);
	delete (this);
}

void Rule::accept(TheoryVisitor* v) const {
	v->visit(this);
}

Rule* Rule::accept(TheoryMutatingVisitor* v) {
	return v->visit(this);
}

ostream& Rule::put(ostream& output, bool longnames, unsigned int spaces) const {
	printTabs(output, spaces);
	if (not _quantvars.empty()) {
		output << "!";
		for (auto it = _quantvars.cbegin(); it != _quantvars.cend(); ++it) {
			output << ' ';
			(*it)->put(output, longnames);
		}
		output << " : ";
	}
	_head->put(output, longnames);
	output << " <- ";
	_body->put(output, longnames);
	output << '.';
	return output;
}

string Rule::toString(unsigned int spaces) const {
	stringstream sstr;
	put(sstr, spaces);
	return sstr.str();
}

ostream& operator<<(ostream& output, const Rule& r) {
	return r.put(output);
}

/******************
 Definitions
 ******************/

Definition* Definition::clone() const {
	Definition* newdef = new Definition();
	for (auto it = _rules.cbegin(); it != _rules.cend(); ++it)
		newdef->add((*it)->clone());
	return newdef;
}

void Definition::recursiveDelete() {
	for (size_t n = 0; n < _rules.size(); ++n)
		_rules[n]->recursiveDelete();
	delete (this);
}

void Definition::add(Rule* r) {
	_rules.push_back(r);
	_defsyms.insert(r->head()->symbol());
}

void Definition::rule(unsigned int n, Rule* r) {
	_rules[n] = r;
	_defsyms.clear();
	for (auto it = _rules.cbegin(); it != _rules.cend(); ++it)
		_defsyms.insert((*it)->head()->symbol());
}

void Definition::accept(TheoryVisitor* v) const {
	v->visit(this);
}

Definition* Definition::accept(TheoryMutatingVisitor* v) {
	return v->visit(this);
}

ostream& Definition::put(ostream& output, bool longnames, unsigned int spaces) const {
	printTabs(output, spaces);
	output << "{ ";
	if (not _rules.empty()) {
		_rules[0]->put(output, longnames);
		for (size_t n = 1; n < _rules.size(); ++n) {
			output << '\n';
			_rules[n]->put(output, longnames, spaces + 2);
		}
	}
	output << '}';
	return output;
}

/***************************
 Fixpoint definitions
 ***************************/

FixpDef* FixpDef::clone() const {
	FixpDef* newfd = new FixpDef(_lfp);
	for (auto it = _defs.cbegin(); it != _defs.cend(); ++it)
		newfd->add((*it)->clone());
	for (auto it = _rules.cbegin(); it != _rules.cend(); ++it)
		newfd->add((*it)->clone());
	return newfd;
}

void FixpDef::recursiveDelete() {
	for (auto it = _defs.cbegin(); it != _defs.cend(); ++it)
		delete (*it);
	for (auto it = _rules.cbegin(); it != _rules.cend(); ++it)
		delete (*it);
	delete (this);
}

void FixpDef::add(Rule* r) {
	_rules.push_back(r);
	_defsyms.insert(r->head()->symbol());
}

void FixpDef::rule(unsigned int n, Rule* r) {
	_rules[n] = r;
	_defsyms.clear();
	for (auto it = _rules.cbegin(); it != _rules.cend(); ++it)
		_defsyms.insert((*it)->head()->symbol());
}

void FixpDef::accept(TheoryVisitor* v) const {
	v->visit(this);
}

FixpDef* FixpDef::accept(TheoryMutatingVisitor* v) {
	return v->visit(this);
}

ostream& FixpDef::put(ostream& output, bool longnames, unsigned int spaces) const {
	printTabs(output, spaces);
	output << (_lfp ? "LFD [  " : "GFD [  ");
	if (not _rules.empty()) {
		_rules[0]->put(output, longnames);
		for (size_t n = 1; n < _rules.size(); ++n) {
			output << '\n';
			_rules[n]->put(output, longnames, spaces + 2);
		}
	}
	for (auto it = _defs.cbegin(); it != _defs.cend(); ++it) {
		output << '\n';
		(*it)->put(output, longnames, spaces + 2);
	}
	output << " ]";
	return output;
}

/***************
 Theories
 ***************/

Theory* Theory::clone() const {
	Theory* newtheory = new Theory(_name, _vocabulary, ParseInfo());
	for (auto it = _sentences.cbegin(); it != _sentences.cend(); ++it)
		newtheory->add((*it)->clone());
	for (auto it = _definitions.cbegin(); it != _definitions.cend(); ++it)
		newtheory->add((*it)->clone());
	for (auto it = _fixpdefs.cbegin(); it != _fixpdefs.cend(); ++it)
		newtheory->add((*it)->clone());
	return newtheory;
}

void Theory::addTheory(AbstractTheory*) {
	// TODO
}

void Theory::recursiveDelete() {
	for (auto it = _sentences.cbegin(); it != _sentences.cend(); ++it)
		(*it)->recursiveDelete();
	for (auto it = _definitions.cbegin(); it != _definitions.cend(); ++it)
		(*it)->recursiveDelete();
	for (auto it = _fixpdefs.cbegin(); it != _fixpdefs.cend(); ++it)
		(*it)->recursiveDelete();
	delete (this);
}

set<TheoryComponent*> Theory::components() const {
	set<TheoryComponent*> stc;
	for (auto it = _sentences.cbegin(); it != _sentences.cend(); ++it)
		stc.insert(*it);
	for (auto it = _definitions.cbegin(); it != _definitions.cend(); ++it)
		stc.insert(*it);
	for (auto it = _fixpdefs.cbegin(); it != _fixpdefs.cend(); ++it)
		stc.insert(*it);
	return stc;
}

void Theory::remove(Definition* d) {
	auto it = _definitions.begin();
	for (; it != _definitions.end(); ++it) {
		if (*it == d) break;
	}
	if (it != _definitions.end()) {
		_definitions.erase(it);
	}
}

void Theory::accept(TheoryVisitor* v) const {
	v->visit(this);
}

Theory* Theory::accept(TheoryMutatingVisitor* v) {
	return v->visit(this);
}

std::ostream& Theory::put(std::ostream& output, bool longnames, unsigned int spaces) const {
	printTabs(output, spaces);
	output << "theory " << name();
	if (_vocabulary) {
		output << " : " << vocabulary()->name();
	}
	output << " {\n";
	for (auto it = _sentences.cbegin(); it != _sentences.cend(); ++it)
		(*it)->put(output, longnames, spaces + 2);
	for (auto it = _definitions.cbegin(); it != _definitions.cend(); ++it)
		(*it)->put(output, longnames, spaces + 2);
	for (auto it = _fixpdefs.cbegin(); it != _fixpdefs.cend(); ++it)
		(*it)->put(output, longnames, spaces + 2);
	output << "}\n";
	return output;
<<<<<<< HEAD
}


/********************
	Formula utils
********************/

namespace FormulaUtils {

	BoolForm* trueFormula() {
		return new BoolForm(SIGN::POS,true,vector<Formula*>(0),FormulaParseInfo());
	}

	BoolForm* falseFormula() {
		return new BoolForm(SIGN::POS,false,vector<Formula*>(0),FormulaParseInfo());
	}

	double estimatedCostAll(PredForm* query, const std::set<Variable*> freevars, bool inverse, AbstractStructure* structure) {
		FOBDDManager manager;
		FOBDDFactory factory(&manager);
		const FOBDD* bdd = factory.run(query);
		if(inverse) { bdd = manager.negation(bdd); }
		set<const FOBDDDeBruijnIndex*> indices;
//cerr << "Estimating the cost of bdd\n";
//manager.put(cerr,bdd);
//cerr << "With variables ";
//for(auto it = freevars.cbegin(); it != freevars.cend(); ++it) cerr << *(*it) << ' ';
//cerr << endl;
		double res = manager.estimatedCostAll(bdd,manager.getVariables(freevars),indices,structure);
//cerr << "Estimated " << res << endl;
		return res;
	}


	Formula* removeNesting(Formula* f, Context context)	{
		TermMover atm(context); 
		return f->accept(&atm);			
	}

	Formula* removeEquiv(Formula* f) { 
		EquivRemover er; 
		return f->accept(&er);
	}

	Formula* flatten(Formula* f)	{ 
		Flattener fl; 
		return f->accept(&fl);				
	}

	Formula* substitute(Formula* f, Term* t, Variable* v) {
		Substituter s(t,v);
		return f->accept(&s);
	}

	bool containsFuncTerms(Formula* f) {
		FormulaFuncTermChecker fftc;
		return fftc.run(f);
	}

	Formula* removeEqChains(Formula* f, Vocabulary* v) {
		EqChainRemover ecr(v);
		Formula* newf = f->accept(&ecr);
		return newf;
	}

	Formula* graphFunctions(Formula* f) {
		FuncGrapher fg(true);
		Formula* newf = f->accept(&fg);
		return newf;
	}

	Formula* moveThreeValuedTerms(Formula* f, AbstractStructure* str, Context posc, bool cpsupport, const set<const PFSymbol*> cpsymbols) {
		ThreeValuedTermMover tvtm(str,posc,cpsupport,cpsymbols);
		Formula* rewriting = f->accept(&tvtm);
		return rewriting;
	}

	Formula* movePartialTerms(Formula* f, Vocabulary* voc, Context context) {
		PartialTermMover ptm(context,voc);
		Formula* rewriting = f->accept(&ptm);
		return rewriting;
	}

	bool isMonotone(const AggForm* af) {
		switch(af->comp()) {
			case CompType::EQ: case CompType::NEQ: return false;
			case CompType::LT: case CompType::LEQ: {
				switch(af->right()->function()) {
					case AggFunction::CARD : case AggFunction::MAX: return isPos(af->sign());
					case AggFunction::MIN : return isNeg(af->sign());
					case AggFunction::SUM : return isPos(af->sign()); //FIXME: Asserts that weights are positive! Not correct otherwise.
					case AggFunction::PROD : return isPos(af->sign());//FIXME: Asserts that weights are larger than one! Not correct otherwise.
				}
				break;
			}
			case CompType::GT: case CompType::GEQ: {
				switch(af->right()->function()) {
					case AggFunction::CARD : case AggFunction::MAX: return isNeg(af->sign());
					case AggFunction::MIN : return isPos(af->sign());
					case AggFunction::SUM : return isNeg(af->sign()); //FIXME: Asserts that weights are positive! Not correct otherwise.
					case AggFunction::PROD : return isNeg(af->sign());//FIXME: Asserts that weights are larger than one! Not correct otherwise.
				}
				break;
			}
			default : assert(false);
		}
		return false;
	}

	bool isAntimonotone(const AggForm* af) {
		switch(af->comp()) {
			case CompType::EQ: case CompType::NEQ: return false;
			case CompType::LT: case CompType::LEQ: {
				switch(af->right()->function()) {
					case AggFunction::CARD : case AggFunction::MAX: return isNeg(af->sign());
					case AggFunction::MIN : return isPos(af->sign());
					case AggFunction::SUM : return isNeg(af->sign()); //FIXME: Asserts that weights are positive! Not correct otherwise.
					case AggFunction::PROD : return isNeg(af->sign());//FIXME: Asserts that weights are larger than one! Not correct otherwise.
				}
				break;
			}
			case CompType::GT: case CompType::GEQ: {
				switch(af->right()->function()) {
					case AggFunction::CARD : case AggFunction::MAX: return isPos(af->sign());
					case AggFunction::MIN : return isNeg(af->sign());
					case AggFunction::SUM : return isPos(af->sign()); //FIXME: Asserts that weights are positive! Not correct otherwise.
					case AggFunction::PROD : return isPos(af->sign());//FIXME: Asserts that weights are larger than one! Not correct otherwise.
				}
				break;
			}
			default : assert(false);
		}
		return false;
	}
}


/*******************
	Theory utils
*******************/

namespace TheoryUtils {

	void pushNegations(AbstractTheory* t)	{ NegationPush np; t->accept(&np);		}
	void removeEquiv(AbstractTheory* t)		{ EquivRemover er; t->accept(&er);		}
	void flatten(AbstractTheory* t)			{ Flattener f; t->accept(&f);			}
	void removeEqChains(AbstractTheory* t)	{ EqChainRemover er; t->accept(&er);	}
	void moveQuantifiers(AbstractTheory* t)	{ QuantMover qm; t->accept(&qm);		}
	void removeNesting(AbstractTheory* t)	{ TermMover atm; t->accept(&atm);		}
	void completion(AbstractTheory* t)		{ Completer c; t->accept(&c);			}
	int  nrSubformulas(AbstractTheory* t)	{ FormulaCounter c; t->accept(&c); return c.result();	}
	void graphFunctions(AbstractTheory* t)	{ FuncGrapher fg(true); t->accept(&fg);	}
	void graphAggregates(AbstractTheory* t)	{ AggGrapher ag; t->accept(&ag);		}

	AbstractTheory* merge(AbstractTheory* at1, AbstractTheory* at2) {
		if(typeid(*at1) != typeid(Theory) || typeid(*at2) != typeid(Theory)) {
			notyetimplemented("Only merging of normal theories has been implemented...");
		}
		//TODO merge vocabularies?
		if(at1->vocabulary() == at2->vocabulary()) {
			AbstractTheory* at = at1->clone();
			Theory* t2 = static_cast<Theory*>(at2);
			for(auto it = t2->sentences().cbegin(); it != t2->sentences().cend(); ++it) {
				at->add((*it)->clone());
			}
			for(auto it = t2->definitions().cbegin(); it != t2->definitions().cend(); ++it) {
				at->add((*it)->clone());
			}
			for(auto it = t2->fixpdefs().cbegin(); it != t2->fixpdefs().cend(); ++it) {
				at->add((*it)->clone());
			}
			return at;
		}
		else { return NULL; }
	}
}

/***********************
	Definition utils
***********************/

namespace DefinitionUtils {
	set<PFSymbol*> opens(Definition* d) { OpenCollector oc; return oc.run(d);	}
}
=======
}
>>>>>>> b2cc9e21
<|MERGE_RESOLUTION|>--- conflicted
+++ resolved
@@ -602,191 +602,4 @@
 		(*it)->put(output, longnames, spaces + 2);
 	output << "}\n";
 	return output;
-<<<<<<< HEAD
-}
-
-
-/********************
-	Formula utils
-********************/
-
-namespace FormulaUtils {
-
-	BoolForm* trueFormula() {
-		return new BoolForm(SIGN::POS,true,vector<Formula*>(0),FormulaParseInfo());
-	}
-
-	BoolForm* falseFormula() {
-		return new BoolForm(SIGN::POS,false,vector<Formula*>(0),FormulaParseInfo());
-	}
-
-	double estimatedCostAll(PredForm* query, const std::set<Variable*> freevars, bool inverse, AbstractStructure* structure) {
-		FOBDDManager manager;
-		FOBDDFactory factory(&manager);
-		const FOBDD* bdd = factory.run(query);
-		if(inverse) { bdd = manager.negation(bdd); }
-		set<const FOBDDDeBruijnIndex*> indices;
-//cerr << "Estimating the cost of bdd\n";
-//manager.put(cerr,bdd);
-//cerr << "With variables ";
-//for(auto it = freevars.cbegin(); it != freevars.cend(); ++it) cerr << *(*it) << ' ';
-//cerr << endl;
-		double res = manager.estimatedCostAll(bdd,manager.getVariables(freevars),indices,structure);
-//cerr << "Estimated " << res << endl;
-		return res;
-	}
-
-
-	Formula* removeNesting(Formula* f, Context context)	{
-		TermMover atm(context); 
-		return f->accept(&atm);			
-	}
-
-	Formula* removeEquiv(Formula* f) { 
-		EquivRemover er; 
-		return f->accept(&er);
-	}
-
-	Formula* flatten(Formula* f)	{ 
-		Flattener fl; 
-		return f->accept(&fl);				
-	}
-
-	Formula* substitute(Formula* f, Term* t, Variable* v) {
-		Substituter s(t,v);
-		return f->accept(&s);
-	}
-
-	bool containsFuncTerms(Formula* f) {
-		FormulaFuncTermChecker fftc;
-		return fftc.run(f);
-	}
-
-	Formula* removeEqChains(Formula* f, Vocabulary* v) {
-		EqChainRemover ecr(v);
-		Formula* newf = f->accept(&ecr);
-		return newf;
-	}
-
-	Formula* graphFunctions(Formula* f) {
-		FuncGrapher fg(true);
-		Formula* newf = f->accept(&fg);
-		return newf;
-	}
-
-	Formula* moveThreeValuedTerms(Formula* f, AbstractStructure* str, Context posc, bool cpsupport, const set<const PFSymbol*> cpsymbols) {
-		ThreeValuedTermMover tvtm(str,posc,cpsupport,cpsymbols);
-		Formula* rewriting = f->accept(&tvtm);
-		return rewriting;
-	}
-
-	Formula* movePartialTerms(Formula* f, Vocabulary* voc, Context context) {
-		PartialTermMover ptm(context,voc);
-		Formula* rewriting = f->accept(&ptm);
-		return rewriting;
-	}
-
-	bool isMonotone(const AggForm* af) {
-		switch(af->comp()) {
-			case CompType::EQ: case CompType::NEQ: return false;
-			case CompType::LT: case CompType::LEQ: {
-				switch(af->right()->function()) {
-					case AggFunction::CARD : case AggFunction::MAX: return isPos(af->sign());
-					case AggFunction::MIN : return isNeg(af->sign());
-					case AggFunction::SUM : return isPos(af->sign()); //FIXME: Asserts that weights are positive! Not correct otherwise.
-					case AggFunction::PROD : return isPos(af->sign());//FIXME: Asserts that weights are larger than one! Not correct otherwise.
-				}
-				break;
-			}
-			case CompType::GT: case CompType::GEQ: {
-				switch(af->right()->function()) {
-					case AggFunction::CARD : case AggFunction::MAX: return isNeg(af->sign());
-					case AggFunction::MIN : return isPos(af->sign());
-					case AggFunction::SUM : return isNeg(af->sign()); //FIXME: Asserts that weights are positive! Not correct otherwise.
-					case AggFunction::PROD : return isNeg(af->sign());//FIXME: Asserts that weights are larger than one! Not correct otherwise.
-				}
-				break;
-			}
-			default : assert(false);
-		}
-		return false;
-	}
-
-	bool isAntimonotone(const AggForm* af) {
-		switch(af->comp()) {
-			case CompType::EQ: case CompType::NEQ: return false;
-			case CompType::LT: case CompType::LEQ: {
-				switch(af->right()->function()) {
-					case AggFunction::CARD : case AggFunction::MAX: return isNeg(af->sign());
-					case AggFunction::MIN : return isPos(af->sign());
-					case AggFunction::SUM : return isNeg(af->sign()); //FIXME: Asserts that weights are positive! Not correct otherwise.
-					case AggFunction::PROD : return isNeg(af->sign());//FIXME: Asserts that weights are larger than one! Not correct otherwise.
-				}
-				break;
-			}
-			case CompType::GT: case CompType::GEQ: {
-				switch(af->right()->function()) {
-					case AggFunction::CARD : case AggFunction::MAX: return isPos(af->sign());
-					case AggFunction::MIN : return isNeg(af->sign());
-					case AggFunction::SUM : return isPos(af->sign()); //FIXME: Asserts that weights are positive! Not correct otherwise.
-					case AggFunction::PROD : return isPos(af->sign());//FIXME: Asserts that weights are larger than one! Not correct otherwise.
-				}
-				break;
-			}
-			default : assert(false);
-		}
-		return false;
-	}
-}
-
-
-/*******************
-	Theory utils
-*******************/
-
-namespace TheoryUtils {
-
-	void pushNegations(AbstractTheory* t)	{ NegationPush np; t->accept(&np);		}
-	void removeEquiv(AbstractTheory* t)		{ EquivRemover er; t->accept(&er);		}
-	void flatten(AbstractTheory* t)			{ Flattener f; t->accept(&f);			}
-	void removeEqChains(AbstractTheory* t)	{ EqChainRemover er; t->accept(&er);	}
-	void moveQuantifiers(AbstractTheory* t)	{ QuantMover qm; t->accept(&qm);		}
-	void removeNesting(AbstractTheory* t)	{ TermMover atm; t->accept(&atm);		}
-	void completion(AbstractTheory* t)		{ Completer c; t->accept(&c);			}
-	int  nrSubformulas(AbstractTheory* t)	{ FormulaCounter c; t->accept(&c); return c.result();	}
-	void graphFunctions(AbstractTheory* t)	{ FuncGrapher fg(true); t->accept(&fg);	}
-	void graphAggregates(AbstractTheory* t)	{ AggGrapher ag; t->accept(&ag);		}
-
-	AbstractTheory* merge(AbstractTheory* at1, AbstractTheory* at2) {
-		if(typeid(*at1) != typeid(Theory) || typeid(*at2) != typeid(Theory)) {
-			notyetimplemented("Only merging of normal theories has been implemented...");
-		}
-		//TODO merge vocabularies?
-		if(at1->vocabulary() == at2->vocabulary()) {
-			AbstractTheory* at = at1->clone();
-			Theory* t2 = static_cast<Theory*>(at2);
-			for(auto it = t2->sentences().cbegin(); it != t2->sentences().cend(); ++it) {
-				at->add((*it)->clone());
-			}
-			for(auto it = t2->definitions().cbegin(); it != t2->definitions().cend(); ++it) {
-				at->add((*it)->clone());
-			}
-			for(auto it = t2->fixpdefs().cbegin(); it != t2->fixpdefs().cend(); ++it) {
-				at->add((*it)->clone());
-			}
-			return at;
-		}
-		else { return NULL; }
-	}
-}
-
-/***********************
-	Definition utils
-***********************/
-
-namespace DefinitionUtils {
-	set<PFSymbol*> opens(Definition* d) { OpenCollector oc; return oc.run(d);	}
-}
-=======
-}
->>>>>>> b2cc9e21
+}
