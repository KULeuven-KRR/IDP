/************************************
	theory.cpp
	this file belongs to GidL 2.0
	(c) K.U.Leuven
************************************/

#include "data.hpp"
#include "theory.hpp"
#include "visitor.hpp"
#include "builtin.hpp"
#include "ecnf.hpp"
#include "ground.hpp"
#include <iostream>
#include <set>

#include <typeinfo>

extern string tabstring(unsigned int);
extern bool nexttuple(vector<unsigned int>&,const vector<unsigned int>&);

/*******************
	Constructors
*******************/

/** Cloning while keeping free variables **/

PredForm* PredForm::clone() const {
	map<Variable*,Variable*> mvv;
	return clone(mvv);
}

BracketForm* BracketForm::clone() const {
	map<Variable*,Variable*> mvv;
	return clone(mvv);
}

EqChainForm* EqChainForm::clone() const {
	map<Variable*,Variable*> mvv;
	return clone(mvv);
}

EquivForm* EquivForm::clone() const {
	map<Variable*,Variable*> mvv;
	return clone(mvv);
}

BoolForm* BoolForm::clone() const {
	map<Variable*,Variable*> mvv;
	return clone(mvv);
}

QuantForm* QuantForm::clone() const {
	map<Variable*,Variable*> mvv;
	return clone(mvv);
}

AggForm* AggForm::clone() const {
	map<Variable*,Variable*> mvv;
	return clone(mvv);
}

/** Cloning while substituting free variables **/

PredForm* PredForm::clone(const map<Variable*,Variable*>& mvv) const {
	vector<Term*> na(_args.size());
	for(unsigned int n = 0; n < _args.size(); ++n) na[n] = _args[n]->clone(mvv);
	PredForm* pf = new PredForm(_sign,_symb,na,_pi);
	return pf;
}

BracketForm* BracketForm::clone(const map<Variable*,Variable*>& mvv) const {
	Formula* nf = _subf->clone(mvv);
	return new BracketForm(_sign,nf);
}

EqChainForm* EqChainForm::clone(const map<Variable*,Variable*>& mvv) const {
	vector<Term*> nt(_terms.size());
	for(unsigned int n = 0; n < _terms.size(); ++n) nt[n] = _terms[n]->clone(mvv);
	EqChainForm* ef = new EqChainForm(_sign,_conj,nt,_comps,_signs,_pi);
	return ef;
}

EquivForm* EquivForm::clone(const map<Variable*,Variable*>& mvv) const {
	Formula* nl = _left->clone(mvv);
	Formula* nr = _right->clone(mvv);
	EquivForm* ef =  new EquivForm(_sign,nl,nr,_pi);
	return ef;
}

BoolForm* BoolForm::clone(const map<Variable*,Variable*>& mvv) const {
	vector<Formula*> ns(_subf.size());
	for(unsigned int n = 0; n < _subf.size(); ++n) ns[n] = _subf[n]->clone(mvv);
	BoolForm* bf = new BoolForm(_sign,_conj,ns,_pi);
	return bf;
}

QuantForm* QuantForm::clone(const map<Variable*,Variable*>& mvv) const {
	vector<Variable*> nv(_vars.size());
	map<Variable*,Variable*> nmvv = mvv;
	for(unsigned int n = 0; n < _vars.size(); ++n) {
		nv[n] = new Variable(_vars[n]->name(),_vars[n]->sort(),_pi);
		nmvv[_vars[n]] = nv[n];
	}
	Formula* nf = _subf->clone(nmvv);
	QuantForm* qf = new QuantForm(_sign,_univ,nv,nf,_pi);
	return qf;
}

AggForm* AggForm::clone(const map<Variable*,Variable*>& mvv) const {
	Term* nl = _left->clone(mvv);
	AggTerm* nr = _right->clone(mvv);
	return new AggForm(_sign,_comp,nl,nr,_pi);
}


/*****************
	Destructors
*****************/

void PredForm::recursiveDelete() {
	for(unsigned int n = 0; n < _args.size(); ++n) _args[n]->recursiveDelete();
	delete(this);
}

void BracketForm::recursiveDelete() {
	_subf->recursiveDelete();
	delete(this);
}

void EqChainForm::recursiveDelete() {
	for(unsigned int n = 0; n < _terms.size(); ++n) _terms[n]->recursiveDelete();
	delete(this);
}

void EquivForm::recursiveDelete() {
	_left->recursiveDelete();
	_right->recursiveDelete();
	delete(this);
}

void BoolForm::recursiveDelete() {
	for(unsigned int n = 0; n < _subf.size(); ++n) _subf[n]->recursiveDelete();
	delete(this);
}

void QuantForm::recursiveDelete() {
	_subf->recursiveDelete();
	for(unsigned int n = 0; n < _vars.size(); ++n) delete(_vars[n]);
	delete(this);
}

void AggForm::recursiveDelete() {
	_left->recursiveDelete();
	_right->recursiveDelete();
	delete(this);
}

void Rule::recursiveDelete() {
	_head->recursiveDelete();
	_body->recursiveDelete();
	for(unsigned int n = 0; n < nrQvars(); ++n) delete(qvar(n));
	delete(this);
}

void Definition::recursiveDelete() {
	for(unsigned int n = 0; n < _rules.size(); ++n) _rules[n]->recursiveDelete();
	delete(this);
}

void FixpDef::recursiveDelete() {
	for(unsigned int n = 0; n < _rules.size(); ++n) _rules[n]->recursiveDelete();
	for(unsigned int n = 0; n < _defs.size(); ++n) _defs[n]->recursiveDelete();
	delete(this);
}

void Theory::recursiveDelete() {
	for(unsigned int n = 0; n < _sentences.size(); ++n) _sentences[n]->recursiveDelete();
	for(unsigned int n = 0; n < _definitions.size(); ++n) _definitions[n]->recursiveDelete();
	for(unsigned int n = 0; n < _fixpdefs.size(); ++n) _fixpdefs[n]->recursiveDelete();
	delete(this);
}

/*******************************
	Computing free variables
*******************************/

void Formula::setfvars() {
	_fvars.clear();
	for(unsigned int n = 0; n < nrSubterms(); ++n) {
		Term* t = subterm(n);
		t->setfvars();
		for(unsigned int m = 0; m < t->nrFvars(); ++m) { 
			unsigned int k = 0;
			for(; k < nrQvars(); ++k) {
				if(qvar(k) == t->fvar(m)) break;
			}
			if(k == nrQvars()) _fvars.push_back(t->fvar(m));
		}
	}
	for(unsigned int n = 0; n < nrSubforms(); ++n) {
		Formula* f = subform(n);
		f->setfvars();
		for(unsigned int m = 0; m < f->nrFvars(); ++m) {
			unsigned int k = 0;
			for(; k < nrQvars(); ++k) {
				if(qvar(k) == f->fvar(m)) break;
			}
			if(k == nrQvars()) _fvars.push_back(f->fvar(m));
		}
	}
	VarUtils::sortunique(_fvars);
}

/***********************************
	Adding rules and definitions
***********************************/

void Definition::add(Rule* r) {
	_rules.push_back(r);
	add(r->head()->symb());
}

void FixpDef::add(Rule* r) {
	_rules.push_back(r);
	add(r->head()->symb());
}

void Definition::add(PFSymbol* p) {
	unsigned int n = 0;
	for(; n < _defsyms.size(); ++n) {
		if(p == _defsyms[n]) return;
	}
	_defsyms.push_back(p);
}

void FixpDef::add(PFSymbol* p) {
	unsigned int n = 0;
	for(; n < _defsyms.size(); ++n) {
		if(p == _defsyms[n]) return;
	}
	_defsyms.push_back(p);
}

void Definition::defsyms() {
	_defsyms.clear();
	for(unsigned int n = 0; n < _rules.size(); ++n) 
		add(_rules[n]->head()->symb());
}

void FixpDef::defsyms() {
	_defsyms.clear();
	for(unsigned int n = 0; n < _rules.size(); ++n) 
		add(_rules[n]->head()->symb());
}

/***************************
	Containment checking
***************************/

bool Formula::contains(Variable* v) const {
	for(unsigned int n = 0; n < nrQvars(); ++n) {
		if(qvar(n) == v) return true;
	}
	for(unsigned int n = 0; n < nrSubterms(); ++n) {
		if(subterm(n)->contains(v)) return true;
	}
	for(unsigned int n = 0; n < nrSubforms(); ++n) {
		if(subform(n)->contains(v)) return true;
	}
	return false;
}

/****************
	Debugging
****************/

string PredForm::to_string() const {
	string s;
	if(!_sign) s = s + '~';
	s = s + _symb->to_string();
	if(_args.size()) {
		s = s + '(' + _args[0]->to_string();
		for(unsigned int n = 1; n < _args.size(); ++n) {
			s = s + ',' + _args[n]->to_string();
		}
		s = s + ')';
	}
	return s;
}

string BracketForm::to_string() const {
	string s;
	if(!_sign) s = s+ '~';
	s = s + "(" + _subf->to_string() + ")";
	return s;
}

string EqChainForm::to_string() const {
	string s;
	if(!_sign) s = s + '~';
	s = s + "(" + _terms[0]->to_string();
	for(unsigned int n = 0; n < _comps.size(); ++n) {
		switch(_comps[n]) {
			case '=':
				if(_signs[n]) s = s + " = ";
				else s = s + " ~= ";
				break;
			case '<':
				if(_signs[n]) s = s + " < ";
				else s = s + " >= ";
				break;
			case '>':
				if(_signs[n]) s = s + " > ";
				else s = s + " =< ";
				break;
		}
		s = s + _terms[n+1]->to_string();
		if(!_conj && n+1 < _comps.size()) s = s + " | " + _terms[n+1]->to_string();
	}
	s = s + ")";
	return s;
}

string EquivForm::to_string() const {
	string s = '(' + _left->to_string() + " <=> " + _right->to_string() + ')';
	return s;
}

string BoolForm::to_string() const {
	string s;
	if(_subf.empty()) {
		if(_sign == _conj) return "true";
		else return "false";
	}
	if(!_sign) s = '~';
	s = s + '(' + _subf[0]->to_string();
	for(unsigned int n = 1; n < _subf.size(); ++n) {
		if(_conj) s = s + " & ";
		else s = s +  " | ";
		s = s + _subf[n]->to_string(); 
	}
	return s + ')';
}

string QuantForm::to_string() const {
	string s;
	if(!_sign) s = s + '~';
	s = s + '(';
	if(_univ) s = s + '!';
	else s = s + '?';
	for(unsigned int n = 0; n < _vars.size(); ++n) {
		s = s + ' ' +  _vars[n]->to_string();
		if(_vars[n]->sort()) s = s + '[' + _vars[n]->sort()->name() + ']';
	}
	s = s + " : " + _subf->to_string();
	return s + ')';
}

string AggForm::to_string() const {
	string s;
	if(!_sign) s = s + '~';
	s = s + '(' + _left->to_string() + _comp + _right->to_string() + ')';
	return s;
}

string Rule::to_string() const {
	string s;
	if(!_vars.empty()) {
		s = "!";
		for(unsigned int n = 0; n < _vars.size(); ++n) {
			s = s + ' ' + _vars[n]->name();
			if(_vars[n]->sort()) s = s + '[' + _vars[n]->sort()->name() + ']';
		}
		s = s + " : ";
	}
	s = s + _head->to_string() + " <- " + _body->to_string() + '.';
	return s;
}

string Definition::to_string(unsigned int spaces) const {
	string tab = tabstring(spaces);
	string s = tab + "{\n";
	for(unsigned int n = 0; n < _rules.size(); ++n) {
		s = s + tab + "  " + _rules[n]->to_string() + '\n';
	}
	s = s + tab + "}\n";
	return s;
}

string FixpDef::to_string(unsigned int spaces) const {
	string tab = tabstring(spaces);
	string s = tab + (_lfp ? "LFD " : "GFD ") + "[\n";
	for(unsigned int n = 0; n < _rules.size(); ++n) {
		s = s + tab + "  " + _rules[n]->to_string() + '\n';
	}
	for(unsigned int n = 0; n < _defs.size(); ++n) {
		s = s + _defs[n]->to_string(spaces+2);
	}
	s = s + tab + "]\n";
	return s;
}

string Theory::to_string() const {
	string s = "#theory " + _name;
	if(_vocabulary) {
		s = s + " : " + _vocabulary->name();
	}
	s = s + " {\n";
	for(unsigned int n = 0; n < _sentences.size(); ++n) {
		s = s + "   " + _sentences[n]->to_string() + ".\n";
	}
	for(unsigned int n = 0; n < _definitions.size(); ++n) {
		s = s + _definitions[n]->to_string(3);
	}
	for(unsigned int n = 0; n < _fixpdefs.size(); ++n) {
		s = s + _fixpdefs[n]->to_string(3);
	}
	return s + "}\n";
}


/********************
	Formula utils
********************/

/** Evaluate formulas **/

namespace TVUtils {

	TruthValue swaptruthvalue(TruthValue v) {
		switch(v) {
			case TV_TRUE: return TV_FALSE;
			case TV_FALSE: return TV_TRUE;
			default: return v;
		}
	}

	TruthValue glbt(TruthValue v1, TruthValue v2) {
		switch(v1) {
			case TV_TRUE:
				return v2;
			case TV_FALSE:
				return TV_FALSE;
			case TV_UNKN:
				switch(v2) {
					case TV_TRUE: 
					case TV_UNKN: 
						return TV_UNKN;
					case TV_FALSE: 
						return TV_FALSE;
				}
			default: assert(false); return TV_UNKN;
		}
	}

	TruthValue lubt(TruthValue v1, TruthValue v2) {
		switch(v1) {
			case TV_TRUE:
				return TV_TRUE;
			case TV_FALSE:
				return v2;
			case TV_UNKN:
				switch(v2) {
					case TV_TRUE: 
						return TV_TRUE;
					case TV_FALSE: 
					case TV_UNKN: 
						return TV_UNKN;
				}
			default: assert(false); return TV_UNKN;
		}
	}

	string to_string(TruthValue v) {
		switch(v) {
			case TV_TRUE: return "true";
			case TV_FALSE: return "false";
			case TV_UNKN: return "unknown";
			default: assert(false); return "";
		}
	}
}

class FormulaEvaluator : public Visitor {

	private:
		AbstractStructure*			_structure;
		map<Variable*,TypedElement>	_varmapping;
		TruthValue					_returnvalue;
		bool						_context;

	public:
		
		FormulaEvaluator(Formula* f, AbstractStructure* s, const map<Variable*,TypedElement>& m) :
			Visitor(), _structure(s), _varmapping(m), _context(true) { f->accept(this);	}
		
		TruthValue returnvalue()	const { return _returnvalue;	}

		void visit(PredForm*);
		void visit(BoolForm*);
		void visit(EqChainForm*);
		void visit(EquivForm*);
		void visit(QuantForm*);
		
};

void FormulaEvaluator::visit(PredForm* pf) {
	// Evaluate the terms
	vector<SortTable*> argvalues(pf->nrSubterms());
	vector<TypedElement> currvalue(pf->nrSubterms());
	TermEvaluator* te = new TermEvaluator(_structure,_varmapping);
	for(unsigned int n = 0; n < pf->nrSubterms(); ++n) {
		pf->subterm(n)->accept(te);
		argvalues[n] = te->returnvalue();
		currvalue[n]._type = argvalues[n]->type();
	}
	// Set the context
	if(!pf->sign()) _context = !_context;
	// Evaluate the formula
	SortTableTupleIterator stti(argvalues);
	_returnvalue = (_context ? TV_TRUE : TV_FALSE);
	PredInter* pt = _structure->inter(pf->symb());
	if(!stti.empty()) {
		do {
			for(unsigned int n = 0; n < pf->nrSubterms(); ++n) currvalue[n]._element = stti.value(n);
			if(pt->istrue(currvalue)) {
				if(!_context) {
					if(stti.singleton()) _returnvalue = TV_TRUE;
					else _returnvalue = TV_UNKN;
					break;
				}
			}
			else if(pt->isfalse(currvalue)) {
				if(_context) {
					if(stti.singleton()) _returnvalue = TV_FALSE;
					else _returnvalue = TV_UNKN;
					break;
				}
			}
			else {
				_returnvalue = TV_UNKN;
			}
		} while(stti.nextvalue());
	}
	if(!pf->sign()) {
		_returnvalue = TVUtils::swaptruthvalue(_returnvalue);
		_context = !_context;
	}
	// Delete tables
	for(unsigned int n = 0; n < argvalues.size(); ++n) delete(argvalues[n]);
}

void FormulaEvaluator::visit(EquivForm* ef) {
	// NOTE: evaluating an equivalence in a three-valued structure/context with partial functions
	//		 leads to ambiguities! TODO: give a warning!
	ef->left()->accept(this);
	if(_returnvalue != TV_UNKN) {
		TruthValue lv = _returnvalue;
		ef->right()->accept(this);
		if(_returnvalue != TV_UNKN) {
			_returnvalue = (_returnvalue == lv ? TV_TRUE : TV_FALSE);
		}
	}
	if(!ef->sign()) _returnvalue = TVUtils::swaptruthvalue(_returnvalue);
}

void FormulaEvaluator::visit(EqChainForm* ef) {
	vector<Formula*> vf(ef->nrSubterms()-1);
	for(unsigned int n = 0; n < vf.size(); ++n) {
		vector<Term*> vt(2); vt[0] = ef->subterm(n); vt[1] = ef->subterm(n+1);
		string pn = string(1,ef->comp(n)) + "/2";
		vf[n] = new PredForm(ef->compsign(n),StdBuiltin::instance()->pred(pn),vt,FormParseInfo());
	}
	BoolForm* bf = new BoolForm(ef->sign(),ef->conj(),vf,FormParseInfo());
	bf->accept(this);
	for(unsigned int n = 0; n < vf.size(); ++n) { delete(vf[n]); }
	delete(bf);
}

void FormulaEvaluator::visit(BoolForm* bf) {
	if(!bf->sign()) _context = !_context;
	TruthValue result;
	if(bf->conj()) result = TV_TRUE;
	else result = TV_FALSE;
	for(unsigned int n = 0; n < bf->nrSubforms(); ++n) {
		bf->subform(n)->accept(this);
		result = (bf->conj()) ? TVUtils::glbt(result,_returnvalue) : TVUtils::lubt(result,_returnvalue) ;
		if((bf->conj() && result == TV_FALSE) || (!(bf->conj()) && result == TV_TRUE)) break;
	}
	_returnvalue = result;
	if(!bf->sign()) {
		_returnvalue = TVUtils::swaptruthvalue(_returnvalue);
		_context = !_context;
	}
	return;
}

void FormulaEvaluator::visit(QuantForm* qf) {
	if(!qf->sign()) _context = !_context;
	TruthValue result = (qf->univ()) ? TV_TRUE : TV_FALSE;
	SortTableTupleIterator vti(qf->qvars(),_structure);
	if(!vti.empty()) {
		for(unsigned int n = 0; n < qf->nrQvars(); ++n) {
			TypedElement e; 
			e._type = vti.type(n); 
			_varmapping[qf->qvar(n)] = e;
		}
		do {
			for(unsigned int n = 0; n < qf->nrQvars(); ++n) 
				_varmapping[qf->qvar(n)]._element = vti.value(n);
			qf->subf()->accept(this);
			result = (qf->univ()) ? TVUtils::glbt(result,_returnvalue) : TVUtils::lubt(result,_returnvalue) ;
			if((qf->univ() && result == TV_FALSE) || ((!qf->univ()) && result == TV_TRUE)) break;
		} while(vti.nextvalue());
	}
	_returnvalue = result;
	if(!qf->sign()) {
		_returnvalue = TVUtils::swaptruthvalue(_returnvalue);
		_context = !_context;
	}
	return;
}

namespace FormulaUtils {
	TruthValue evaluate(Formula* f, AbstractStructure* s, const map<Variable*,TypedElement>& m) {
		FormulaEvaluator fe(f,s,m);
		return fe.returnvalue();
	}
}

/*************************
	Rewriting theories
*************************/

void Theory::add(AbstractTheory* t) {
	for(unsigned int n = 0; n < t->nrDefinitions(); ++n) {
		_definitions.push_back(t->definition(n));
	}
	for(unsigned int n = 0; n < t->nrFixpDefs(); ++n) {
		_fixpdefs.push_back(t->fixpdef(n));
	}
	for(unsigned int n = 0; n < t->nrSentences(); ++n) {
		_sentences.push_back(t->sentence(n));
	}

}

/** Push negations inside **/

class NegationPush : public Visitor {

	public:
		NegationPush(AbstractTheory* t)	: Visitor() { t->accept(this);	}

		void visit(EqChainForm*);
		void visit(EquivForm*);
		void visit(BoolForm*);
		void visit(QuantForm*);

};

void NegationPush::visit(EqChainForm* f) {
	if(!f->sign()) {
		f->swapsign();
		f->conj(!f->conj());
		for(unsigned int n = 0; n < f->nrSubterms()-1; ++n)  f->compsign(n,!f->compsign(n));
	}
	traverse(f);
}

void NegationPush::visit(EquivForm* f) {
	if(!f->sign()) {
		f->swapsign();
		f->right()->swapsign();
	}
	traverse(f);
}

void NegationPush::visit(BoolForm* f) {
	if(!f->sign()) {
		f->swapsign();
		for(unsigned int n = 0; n < f->nrSubforms(); ++n) 
			f->subform(n)->swapsign();
		f->conj(!f->conj());
	}
	traverse(f);
}

void NegationPush::visit(QuantForm* f) {
	if(!f->sign()) {
		f->swapsign();
		f->subf()->swapsign();
		f->univ(!f->univ());
	}
	traverse(f);
}

/** Rewrite A <=> B to (A => B) & (B => A) **/

class EquivRemover : public MutatingVisitor {

	public:
		EquivRemover(AbstractTheory* t)	: MutatingVisitor() { t->accept(this);	}

		BoolForm* visit(EquivForm*);

};

BoolForm* EquivRemover::visit(EquivForm* ef) {
	Formula* nl = ef->left()->accept(this);
	Formula* nr = ef->right()->accept(this);
	if(nl != ef->left()) delete(ef->left());
	if(nr != ef->right()) delete(ef->right());
	vector<Formula*> vf1(2);
	vector<Formula*> vf2(2);
	vf1[0] = nl; vf1[1] = nr;
	vf2[0] = nl->clone(); vf2[1] = nr->clone();
	vf1[0]->swapsign(); vf2[1]->swapsign();
	BoolForm* bf1 = new BoolForm(true,false,vf1,ef->pi());
	BoolForm* bf2 = new BoolForm(true,false,vf2,ef->pi());
	vector<Formula*> vf(2); vf[0] = bf1; vf[1] = bf2;
	BoolForm* bf = new BoolForm(ef->sign(),true,vf,ef->pi());
	return bf;
}

/** Rewrite (! x : ! y : phi) to (! x y : phi), rewrite ((A & B) & C) to (A & B & C), etc. **/

class Flattener : public Visitor {

	public:
		Flattener(AbstractTheory* t) : Visitor() { t->accept(this);	}

		void visit(BoolForm*);
		void visit(QuantForm*);

};

void Flattener::visit(BoolForm* bf) {
	vector<Formula*> newsubf;
	traverse(bf);
	for(unsigned int n = 0; n < bf->nrSubforms(); ++n) {
		if(typeid(*(bf->subform(n))) == typeid(BoolForm)) {
			BoolForm* sbf = dynamic_cast<BoolForm*>(bf->subform(n));
			if((bf->conj() == sbf->conj()) && sbf->sign()) {
				for(unsigned int m = 0; m < sbf->nrSubforms(); ++m) newsubf.push_back(sbf->subform(m));
				delete(sbf);
			}
			else newsubf.push_back(bf->subform(n));
		}
		else newsubf.push_back(bf->subform(n));
	}
	bf->subf(newsubf);
}

void Flattener::visit(QuantForm* qf) {
	traverse(qf);	
	if(typeid(*(qf->subf())) == typeid(QuantForm)) {
		QuantForm* sqf = dynamic_cast<QuantForm*>(qf->subf());
		if((qf->univ() == sqf->univ()) && sqf->sign()) {
			qf->subf(sqf->subf());
			for(unsigned int n = 0; n < sqf->nrQvars(); ++n) 
				qf->add(sqf->qvar(n));
			delete(sqf);
		}
	}
}

/**  Rewrite chains of equalities to a conjunction or disjunction of atoms **/

class EqChainRemover : public MutatingVisitor {

	private:
		Vocabulary* _vocab;

	public:
		EqChainRemover(AbstractTheory* t)	: MutatingVisitor(), _vocab(t->vocabulary()) { t->accept(this);	}
		EqChainRemover()	: MutatingVisitor(), _vocab(0) {	}

		Formula* visit(EqChainForm*);

};

Formula* EqChainRemover::visit(EqChainForm* ef) {
	for(unsigned int n = 0; n < ef->nrSubterms(); ++n) ef->subterm(n)->accept(this);
	vector<Formula*> vf;
	for(unsigned int n = 0; n < ef->nrSubterms()-1; ++n) {
		Predicate* p = 0;
		switch(ef->comp(n)) {
			case '=' : p = StdBuiltin::instance()->pred("=/2"); break;
			case '<' : p = StdBuiltin::instance()->pred("</2"); break;
			case '>' : p = StdBuiltin::instance()->pred(">/2"); break;
			default: assert(false);
		}
		vector<Sort*> vs(2); vs[0] = ef->subterm(n)->sort(); vs[1] = ef->subterm(n+1)->sort();
		p = p->disambiguate(vs,_vocab);
		assert(p);
		vector<Term*> vt(2); 
		if(n) vt[0] = ef->subterm(n)->clone();
		else vt[0] = ef->subterm(n);
		vt[1] = ef->subterm(n+1);
		PredForm* pf = new PredForm(ef->compsign(n),p,vt,ef->pi());
		vf.push_back(pf);
	}
	if(vf.size() == 1) {
		if(!ef->sign()) vf[0]->swapsign();
		return vf[0];
	}
	else {
		BoolForm* bf = new BoolForm(ef->sign(),ef->conj(),vf,ef->pi());
		return bf;
	}
}

/** Convert to ecnf **/

enum ECNFCONVRTT { ECTT_ATOM, ECTT_CLAUSE, ECTT_CONJ, ECTT_AGG, ECTT_NOTHING };

class TheoryConvertor : public Visitor {
	
	private:
		EcnfTheory*			_returnvalue;		// The resulting ecnf theory

		// Intermediate return values
		int					_curratom;			// Returned atom
		EcnfClause			_currclause;		// Returned set of literals
		EcnfDefinition		_currdefinition;	// Returned definition
		EcnfFixpDef			_currfixpdef;		// Returned fixpoint definitionn

		// Intermediate return value is an aggregate expression
		double				_currbound;			// The bound in the returned aggregate expression
		bool				_lowerbound;		// True iff the returned bound is a lower bound
		unsigned int		_currset;			// The set in the returned aggregate expression
		AggType				_curragg;			// The aggregate in the returned aggregate expression

		ECNFCONVRTT			_rettype;			// Type of the intermediate return value
		bool				_infixpdef;			// True iff the visitor is inside a fixpoint definition
		bool				_indef;				// True iff the visitor is inside a (non-fixpoint) definition

	public:
		
		TheoryConvertor(AbstractTheory* t) : 
			Visitor(), _returnvalue(new EcnfTheory()) { t->accept(this); }

		void visit(PredForm*);
		void visit(EqChainForm*);
		void visit(EquivForm*);
		void visit(BoolForm*);
		void visit(QuantForm*);
		void visit(Rule*);
		void visit(Theory*);
		void visit(QuantSetExpr*);
		void visit(EnumSetExpr*);

		EcnfTheory*	returnvalue()	const { return _returnvalue;	}

};

void TheoryConvertor::visit(Theory* t) {
	// sentences
	for(unsigned int n = 0; n < t->nrSentences(); ++n) {
		_indef = false; _infixpdef = false;
		t->sentence(n)->accept(this);
		switch(_rettype) {
			case ECTT_ATOM:
				_returnvalue->addClause(vector<int>(1,_curratom));
				break;
			case ECTT_CLAUSE:
				_returnvalue->addClause(_currclause);
				break;
			case ECTT_CONJ:
				for(unsigned int m = 0; m < _currclause.size(); ++m) {
					_returnvalue->addClause(vector<int>(1,_currclause[m]));
				}
			case ECTT_NOTHING:
				break;
			default:
				assert(false);
		}
	}
	// definitions
	for(unsigned int n = 0; n < t->nrDefinitions(); ++n) {
		_indef = true; _infixpdef = false;
		_currdefinition = EcnfDefinition();
		t->definition(n)->accept(this);
		_returnvalue->addDefinition(_currdefinition);
	}
	// fixpoint definitions
	for(unsigned int n = 0; n < t->nrFixpDefs(); ++n) {
		_indef = false; _infixpdef = true;
		_currfixpdef = EcnfFixpDef();
		t->fixpdef(n)->accept(this);
		_returnvalue->addFixpDef(_currfixpdef);
	}
}

void TheoryConvertor::visit(PredForm* pf) {
	if(pf->symb()->builtin()) {	// An aggregate literal
		assert(pf->symb()->name() == "</2" || pf->symb()->name() == ">/2");
		assert(!pf->sign());
		assert(typeid(*(pf->subterm(0))) == typeid(AggTerm));
		assert(typeid(*(pf->subterm(1))) == typeid(DomainTerm));
		AggTerm* agt = dynamic_cast<AggTerm*>(pf->subterm(0));
		DomainTerm* dt = dynamic_cast<DomainTerm*>(pf->subterm(1));
		agt->set()->accept(this);
		_curragg = agt->type();
		_lowerbound = (pf->symb()->name() == ">/2");
		_currbound = (dt->type() == ELDOUBLE ? dt->value()._double: double(dt->value()._int));	
		_rettype = ECTT_AGG;
	}
	else {	// A normal literal
<<<<<<< HEAD
		vector<string> args(pf->symb()->nrSorts());
		for(unsigned int n = 0; n < pf->symb()->nrSorts(); ++n) {
=======
		vector<TypedElement> args(pf->symb()->nrsorts());
		for(unsigned int n = 0; n < pf->symb()->nrsorts(); ++n) {
>>>>>>> f7b156f2
			assert(typeid(*(pf->subterm(n))) == typeid(DomainTerm));
			DomainTerm* dt = dynamic_cast<DomainTerm*>(pf->subterm(n));
			args[n]._element = dt->value();
			args[n]._type = dt->type();
		}
		_curratom = _returnvalue->translator()->translate(pf->symb(),args);
		if(!pf->sign()) _curratom = -_curratom;
		_rettype = ECTT_ATOM;
	}
}

void TheoryConvertor::visit(EqChainForm*) {
	assert(false);
}

void TheoryConvertor::visit(EquivForm* ef) {
	assert(ef->sign());

	ef->left()->accept(this);
	assert(_rettype == ECTT_ATOM);
	int lhs = _curratom;

	ef->right()->accept(this);
	assert(_rettype == ECTT_AGG);

	_returnvalue->addAgg(EcnfAgg(_curragg,_lowerbound,EHA_EQUIV,lhs,_currset,_currbound));
	_rettype = ECTT_NOTHING;
}

void TheoryConvertor::visit(BoolForm* bf) {
	assert(bf->sign());
	vector<int> literals;
	for(unsigned int n = 0; n < bf->nrSubforms(); ++n) {
		bf->subform(n)->accept(this);
		if(n == 1 && _rettype == ECTT_AGG) {
			assert(bf->nrSubforms() == 2);
			_returnvalue->addAgg(EcnfAgg(_curragg,_lowerbound,EHA_IMPLIES,-literals[0],_currset,_currbound));
			_rettype = ECTT_NOTHING;
			return;
		}
		else literals.push_back(_curratom);
		
	}
	_currclause = literals;
	_rettype = (bf->conj() ? ECTT_CONJ : ECTT_CLAUSE);
}

void TheoryConvertor::visit(QuantForm*) {
	assert(false);
}

void TheoryConvertor::visit(Rule* r) {
	r->head()->accept(this);
	int headatom = _curratom;
	r->body()->accept(this);
	if(_rettype == ECTT_AGG) {
		EcnfAgg efa(_curragg,_lowerbound,EHA_DEFINED,headatom,_currset,_currbound);
		if(_infixpdef) _currfixpdef.addAgg(efa,_returnvalue->translator());
		else _currdefinition.addAgg(efa,_returnvalue->translator());
	}
	else {
		if(_rettype == ECTT_ATOM) {
			_currclause = vector<int>(1,_curratom);
			_rettype = ECTT_CONJ;
		}
		if(_infixpdef) _currfixpdef.addRule(headatom,_currclause,_rettype==ECTT_CONJ,_returnvalue->translator());
		else _currdefinition.addRule(headatom,_currclause,_rettype==ECTT_CONJ,_returnvalue->translator());
	}
}

void TheoryConvertor::visit(QuantSetExpr*) {
	assert(false);
}

void TheoryConvertor::visit(EnumSetExpr* e) {
	vector<int> literals;
	vector<double> weights;
	for(unsigned int n = 0; n < e->nrSubforms(); ++n) {
		e->subform(n)->accept(this);
		assert(_rettype == ECTT_ATOM);
		literals.push_back(_curratom);
		assert(typeid(*(e->subterm(n))) == typeid(DomainTerm));
		DomainTerm* dt = dynamic_cast<DomainTerm*>(e->subterm(n));
		if(dt->type() == ELINT) weights.push_back(double((dt->value())._int));
		else weights.push_back((dt->value())._double);
	}
	_currset = _returnvalue->addSet(literals,weights);
}

/** Move quantifiers **/

class QuantMover : public MutatingVisitor {

	public:
		QuantMover(AbstractTheory* t)	: MutatingVisitor() { t->accept(this);	}

		Formula* visit(QuantForm*);

};

Formula* QuantMover::visit(QuantForm* qf) {
	if(typeid(*(qf->subf())) == typeid(BoolForm)) {
		BoolForm* bf = dynamic_cast<BoolForm*>(qf->subf());
		bool u = (qf->univ() == qf->sign());
		bool c = (bf->conj() == bf->sign());
		if(u == c) {
			bool s = (qf->sign() == bf->sign());
			vector<Formula*> vf(bf->nrSubforms());
			for(unsigned int n = 0; n < bf->nrSubforms(); ++n) {
				QuantForm* nqf = new QuantForm(s,u,qf->qvars(),bf->subform(n),FormParseInfo());
				vf[n] = nqf->clone();
				delete(nqf);
			}
			qf->subf()->recursiveDelete();
			BoolForm* nbf = new BoolForm(true,c,vf,FormParseInfo());
			return nbf->accept(this);
		}
	}
	return MutatingVisitor::visit(qf);
}

/** Tseitin transformation **/

class Tseitinizer : public MutatingVisitor {
	private:
		bool			_insiderule;
		bool			_maketseitin;
		AbstractTheory*	_theory;
	public:

		Tseitinizer(AbstractTheory* t);

		Theory*		visit(Theory*);
		Formula*	visit(BoolForm*);
		Formula*	visit(EqChainForm*);
		Formula*	visit(QuantForm*);

};

Tseitinizer::Tseitinizer(AbstractTheory* t) {
	// Clone t's vocabulary!
	// TODO Vocabulary* v = new Vocabulary(t->vocabulary());
	// TODO t->vocabulary(v);
	
	// Prepare the theory
	TheoryUtils::remove_eqchains(t);
	TheoryUtils::push_negations(t);
	TheoryUtils::flatten(t);

	// Apply the transformation
	_theory = t;
	t->accept(this);
}

Theory* Tseitinizer::visit(Theory* t) {
	for(unsigned int n = 0; n < t->nrSentences(); ++n) {
		_maketseitin = false;
		_insiderule = false;
		Formula* f = t->sentence(n)->accept(this);
		if(f != t->sentence(n)) {
			vector<Variable*> vv;
			for(unsigned int m = 0; m < f->nrFvars(); ++m) {
				vv.push_back(f->fvar(m));
			}
			if(!vv.empty()) {
				f = new QuantForm(true,true,vv,f,f->pi());
			}
			delete(t->sentence(n));
			t->sentence(n,f);
		}
	}
	for(unsigned int n = 0; n < t->nrDefinitions(); ++n) {
		_maketseitin = false;
		_insiderule = true;
		Definition* d = t->definition(n)->accept(this);
		if(d != t->definition(n)) {
			delete(t->definition(n));
			t->definition(n,d);
		}
	}
	for(unsigned int n = 0; n < t->nrFixpDefs(); ++n) {
		_maketseitin = false;
		_insiderule = true;
		FixpDef* fd = t->fixpdef(n)->accept(this);
		if(fd != t->fixpdef(n)) {
			delete(t->fixpdef(n));
			t->fixpdef(n,fd);
		}
	}
	return t;
}

Formula* Tseitinizer::visit(EqChainForm* e) {
	assert(false);
	return e;
}

Formula* Tseitinizer::visit(QuantForm* q) {
	assert(false);
	return q;
}

Formula* Tseitinizer::visit(BoolForm* bf) {
	if(_insiderule) {
		// TODO
	}
	else {
		if(_maketseitin) {
			vector<Sort*> vs(bf->nrFvars());
			for(unsigned int n = 0; n < bf->nrFvars(); ++n) vs[n] = bf->fvar(n)->sort();
			Predicate* tspred = new Predicate(vs);
			_theory->vocabulary()->addPred(tspred);
			if(bf->conj()) {	// A conjunction deeper than sentence level
				for(unsigned int n = 0; n < bf->nrSubforms(); ++n) {
					map<Variable*,Variable*> mvv;
					vector<Variable*> vv(bf->nrFvars());
					vector<Term*> vt(bf->nrFvars());
					for(unsigned int m = 0; m < bf->nrFvars(); ++m) {
						vv[m] = new Variable(bf->fvar(m)->name(),bf->fvar(m)->sort(),ParseInfo());
						vt[m] = new VarTerm(vv[m],ParseInfo());
						mvv[bf->fvar(m)] = vv[m];
					}
					vector<Formula*> vf(2);
					vf[0] = bf->subform(n)->clone(mvv);
					vf[1] = new PredForm(false,tspred,vt,FormParseInfo());
					BoolForm* f = new BoolForm(true,false,vf,FormParseInfo());
					if(vv.empty()) _theory->add(f);
					else _theory->add(new QuantForm(true,true,vv,f,FormParseInfo()));
					bf->subform(n)->recursiveDelete();
				}
			}
			else {	// A disjunction deeper than sentence level
				map<Variable*,Variable*> mvv;
				vector<Variable*> vv(bf->nrFvars());
				vector<Term*> vt(bf->nrFvars());
				for(unsigned int n = 0; n < bf->nrFvars(); ++n) {
					vv[n] = new Variable(bf->fvar(n)->name(),bf->fvar(n)->sort(),ParseInfo());
					vt[n] = new VarTerm(vv[n],ParseInfo());
					mvv[bf->fvar(n)] = vv[n];
				}
				vector<Formula*> vf;
				vf.push_back(new PredForm(false,tspred,vt,FormParseInfo()));
				for(unsigned int n = 0; n < bf->nrSubforms(); ++n) {
					vf.push_back(bf->subform(n)->clone(mvv));
					bf->subform(n)->recursiveDelete();
				}
				BoolForm* f = new BoolForm(true,false,vf,FormParseInfo());
				if(vv.empty()) _theory->add(f);
				else _theory->add(new QuantForm(true,true,vv,f,FormParseInfo()));
			}
			vector<Term*> vt(bf->nrFvars());
			for(unsigned int n = 0; n < bf->nrFvars(); ++n) vt[n] = new VarTerm(bf->fvar(n),ParseInfo());
			return new PredForm(true,tspred,vt,FormParseInfo());
		}
		else {
			if(bf->conj()) {	// A conjunction at sentence level: split the conjunction
				if(bf->nrSubforms()) {
					for(unsigned int n = 1; n < bf->nrSubforms(); ++n) {
						_theory->add(bf->subform(n));
					}
					return bf->subform(0)->accept(this);
				}
				else return bf;
			}
			else {	// A disjunction at sentence level: go one level deeper
				for(unsigned int n = 0; n < bf->nrSubforms(); ++n) {
					_maketseitin = true;
					Formula* nf = bf->subform(n)->accept(this);
					if(nf != bf->subform(n)) {
						delete(bf->subform(n));
						bf->subf(n,nf);
					}
				}
				return bf;
			}
		}
	}
	return bf;
}

/** Partial evaluation over structure **/

class Reducer : public MutatingVisitor {
	private:
		AbstractStructure*			_structure;
	public:
		Reducer(AbstractTheory* t, AbstractStructure* s) : MutatingVisitor(), _structure(s) { t->accept(this);	}
		Theory*		visit(Theory* t);
		Formula*	visit(PredForm* pf);
		Formula*	visit(BoolForm* bf);
		Formula*	visit(QuantForm* qf);
		Formula*	visit(EquivForm* ef);
		Formula*	visit(EqChainForm* ef);
};

Theory* Reducer::visit(Theory* t) {

	// Sentences
	unsigned int move = 0;
	for(unsigned int n = 0; n < t->nrSentences(); ++n) {
		Formula* f = t->sentence(n)->accept(this);
		if(f != t->sentence(n)) {
			if(f->trueformula()) {	// skip true formulas
				++move;
				f->recursiveDelete();
				delete(t->sentence(n));
			}
			else if(f->falseformula()) {	// reduce theory to 'false'
				for(unsigned int m = 0; m < n-move; ++m) t->sentence(m)->recursiveDelete();
				for(unsigned int m = n+1; m < t->nrSentences(); ++m) t->sentence(m)->recursiveDelete();
				for(unsigned int m = 0; m < t->nrDefinitions(); ++m) t->definition(m)->recursiveDelete();
				for(unsigned int m = 0; m < t->nrFixpDefs(); ++m) t->fixpdef(m)->recursiveDelete();
				delete(t->sentence(n));
				t->clear_sentences();
				t->clear_definitions();
				t->clear_fixpdefs();
				move = 0;
				t->add(f);
				break;
			}
			else {
				vector<Variable*> vv;
				for(unsigned int m = 0; m < f->nrFvars(); ++m) {
					vv.push_back(f->fvar(m));
				}
				if(!vv.empty()) {
					f = new QuantForm(true,true,vv,f,f->pi());
				}
				delete(t->sentence(n));
				t->sentence(n-move,f);
			}
		}
		else t->sentence(n-move,t->sentence(n));
	}
	for(unsigned int n = 0; n < move; ++n) t->pop_sentence();

	// Definitions
	for(unsigned int n = 0; n < t->nrDefinitions(); ++n) {
		Definition* d = t->definition(n)->accept(this);
		if(d != t->definition(n)) {
			delete(t->definition(n));
			t->definition(n,d);
		}
	}

	// Fixpoint definitions
	for(unsigned int n = 0; n < t->nrFixpDefs(); ++n) {
		FixpDef* fd = t->fixpdef(n)->accept(this);
		if(fd != t->fixpdef(n)) {
			delete(t->fixpdef(n));
			t->fixpdef(n,fd);
		}
	}

	// Return the reduced theory
	return t;
}

Formula* Reducer::visit(PredForm* pf) {
	if(pf->nrFvars() == 0) {
		map<Variable*,TypedElement> mvt;
		TruthValue tv = FormulaUtils::evaluate(pf,_structure,mvt);
		switch(tv) {
			case TV_TRUE:
			case TV_FALSE:
			{
				vector<Formula*> vf(0);
				BoolForm* bf = new BoolForm(true,tv==TV_TRUE,vf,FormParseInfo());
				for(unsigned int n = 0; n < pf->nrSubterms(); ++n) pf->subterm(n)->recursiveDelete();
				return bf;
			}
			default:
				return pf;
		}
	}
	else return pf;
}

Formula* Reducer::visit(BoolForm* bf) {
	vector<Formula*> vf;
	unsigned int n = 0;
	Formula* nf;
	for(; n < bf->nrSubforms(); ++n) {
		nf = bf->subform(n)->accept(this);
		if(nf == bf->subform(n)) {
			nf = nf->clone();
			bf->subform(n)->recursiveDelete();
		}
		else delete(bf->subform(n));
		if(nf->trueformula()) {
			if(!bf->conj()) break; 
			else nf->recursiveDelete();
		}
		else if(nf->falseformula()) {
			if(bf->conj()) break;
			else nf->recursiveDelete();
		}
		else vf.push_back(nf);
	}
	if(n != bf->nrSubforms()) {
		for(unsigned int m = 0; m < vf.size(); ++m) vf[m]->recursiveDelete();
		for(unsigned int m = n+1; m < bf->nrSubforms(); ++m) bf->subform(m)->recursiveDelete();
		if(!bf->sign()) nf->swapsign();
		return nf;
	}
	else if(vf.size() == 1) {
		if(!bf->sign()) vf[0]->swapsign();
		return vf[0];
	}
	else return new BoolForm(bf->sign(),bf->conj(),vf,FormParseInfo());
}

Formula* Reducer::visit(QuantForm* qf) {
	Formula* ns = qf->subf()->accept(this);
	if(ns != qf->subf()) {
		delete(qf->subf());
		qf->subf(ns);
	}
	qf->setfvars();
	if(qf->nrFvars() == 0) {
		map<Variable*,TypedElement> mvt;
		TruthValue tv = FormulaUtils::evaluate(qf,_structure,mvt);
		switch(tv) {
			case TV_TRUE:
			case TV_FALSE:
			{
				vector<Formula*> vf(0);
				BoolForm* bf = new BoolForm(true,tv==TV_TRUE,vf,FormParseInfo());
				qf->subf()->recursiveDelete();	
				for(unsigned int n = 0; n < qf->nrQvars(); ++n) delete(qf->qvar(n));
				return bf;
			}
			default:
				return qf;
		}
	}
	else return qf;
}

Formula* Reducer::visit(EquivForm* ef) {
	Formula* nl = ef->left()->accept(this);
	Formula* nr = ef->right()->accept(this);
	if(nl != ef->left()) delete(ef->left());
	if(nr != ef->right()) delete(ef->right());

	Formula* r = 0;
	if(nl->trueformula()) {
		nl->recursiveDelete();
		r = nr;
	}
	else if(nl->falseformula()) {
		nl->recursiveDelete();
		r = nr;
		r->swapsign();
	}
	else if(nr->trueformula()) {
		nr->recursiveDelete();
		r = nl;
	}
	else if(nr->falseformula()) {
		nr->recursiveDelete();
		r = nl;
		r->swapsign();
	}

	if(r) {
		if(!ef->sign()) r->swapsign();
		return r;
	}
	else {
		ef->left(nl);
		ef->right(nr);
		ef->setfvars();
		return ef;
	}
}

Formula* Reducer::visit(EqChainForm* ef) {
	// Reduce subterms
	for(unsigned int n = 0; n < ef->nrSubterms(); ++n) {
		Term* nt = ef->subterm(n)->accept(this);
		if(nt != ef->subterm(n)) {
			delete(ef->subterm(n));
			ef->term(n,nt);
		}
	}
	ef->setfvars();

	unsigned int n = 1;
	vector<unsigned int> splits;
	for(; n < ef->nrSubterms(); ++n) {
		if(ef->subterm(n-1)->nrFvars() == 0 && ef->subterm(n)->nrFvars() == 0) {
			vector<Term*> vt(2); vt[0] = ef->subterm(n-1); vt[1] = ef->subterm(n);
			string pn = string(1,ef->comp(n)) + "/2";
			PredForm* pf = new PredForm(ef->compsign(n-1),StdBuiltin::instance()->pred(pn),vt,FormParseInfo());
			map<Variable*,TypedElement> mvt;
			TruthValue tv = FormulaUtils::evaluate(pf,_structure,mvt);
			delete(pf);
			bool br = false;
			switch(tv) {
				case TV_TRUE:
					if(ef->conj()) splits.push_back(n-1);
					else br = true;
					break;
				case TV_FALSE:
					if(ef->conj()) br = true;
					else splits.push_back(n-1);
					break;
				case TV_UNKN:
					break;
				default:
					assert(false);
			}	
			if(br) break;
		}
	}

	if(n != ef->nrSubterms()) {
		for(unsigned int m = 0; m < ef->nrSubterms(); ++m) ef->subterm(m)->recursiveDelete();
		vector<Formula*> vf(0);
		BoolForm* bf = new BoolForm(true,ef->conj() != ef->sign(),vf,FormParseInfo());
		return bf;
	}
	else if(!splits.empty()) {
		vector<Formula*> conjuncts;
		unsigned int prevsplit = 0;
		for(unsigned int m = 0; m < splits.size(); ++m) {
			vector<Term*> vt;
			vector<char> vc;
			vector<bool> vb;
			for(unsigned int k = prevsplit; k < splits[m]; ++k) {
				vt.push_back(ef->subterm(k)->clone());
				vc.push_back(ef->comp(k));
				vb.push_back(ef->compsign(k));
			}
			if(!vt.empty()) {
				vt.push_back(ef->subterm(splits[m])->clone());
				conjuncts.push_back(new EqChainForm(true,ef->conj(),vt,vc,vb,FormParseInfo()));
			}
			prevsplit = splits[m] + 1;
		}
		Formula* r = 0;
		if(!conjuncts.empty()) {
			if(conjuncts.size() == 1) {
				r = conjuncts[0];
				if(!ef->sign()) r->swapsign();
			}
			else {
				r = new BoolForm(ef->sign(),ef->conj(),conjuncts,FormParseInfo());
			}
		}
		for(unsigned int m = 0; m < ef->nrSubterms(); ++m) ef->subterm(m)->recursiveDelete();
		return r;
	}
	else return ef;
}

/** Move functions **/

class FuncGrapher : public MutatingVisitor {
	public:
		FuncGrapher(AbstractTheory* t) : MutatingVisitor() { t->accept(this);	}
		Formula*	visit(PredForm* pf);
		Formula*	visit(EqChainForm* ef);
};

Formula* FuncGrapher::visit(PredForm* pf) {
	if(pf->symb()->name() == "=/2") {
		if(typeid(*(pf->subterm(0))) == typeid(FuncTerm)) {
			FuncTerm* ft = dynamic_cast<FuncTerm*>(pf->subterm(0));
			vector<Term*> vt;
			for(unsigned int n = 0; n < ft->nrSubterms(); ++n) vt.push_back(ft->subterm(n));
			vt.push_back(pf->subterm(1));
			pf = new PredForm(pf->sign(),ft->func(),vt,FormParseInfo());
			delete(ft);
		}
		else if(typeid(*(pf->subterm(1))) == typeid(FuncTerm)) {
			FuncTerm* ft = dynamic_cast<FuncTerm*>(pf->subterm(1));
			vector<Term*> vt;
			for(unsigned int n = 0; n < ft->nrSubterms(); ++n) vt.push_back(ft->subterm(n));
			vt.push_back(pf->subterm(0));
			pf = new PredForm(pf->sign(),ft->func(),vt,FormParseInfo());
			delete(ft);
		}
	}
	return MutatingVisitor::visit(pf);
}

Formula* FuncGrapher::visit(EqChainForm* ef) {
	EqChainRemover ecr;
	Formula* f = ecr.visit(ef);
	Formula* nf = f->accept(this);
	if(nf != f) delete(f);
	return nf;
}

class FuncMover : public MutatingVisitor {
	private:
		bool				_poscontext;	// true iff we are in a positive context
		vector<Formula*>	_funcgraphs;
		vector<Variable*>	_newvars;
		set<Function*>		_dontmove;		// don't move the functions in this set
	public:
		FuncMover(AbstractTheory* t) : MutatingVisitor() { t->accept(this);	}
		Theory*		visit(Theory* t);
		Formula*	visit(QuantForm* qf);
		Formula*	visit(BoolForm* bf);
		Formula*	visit(EquivForm* ef);
		Formula*	visit(EqChainForm* ef);
		Formula*	visit(PredForm* pf);
		SetExpr*	visit(EnumSetExpr*);
		SetExpr*	visit(QuantSetExpr*);
		Term*		visit(FuncTerm*);
};

Term* FuncMover::visit(FuncTerm* ft) {
	Term* t = MutatingVisitor::visit(ft);
	Function* f = ft->func();
	if((f->partial() || !f->builtin()) && _dontmove.find(f) == _dontmove.end()) {
		Variable* v = new Variable(f->outsort());
		VarTerm* vt = new VarTerm(v,ParseInfo());
		vector<Term*> args;
		for(unsigned int n = 0; n < f->arity(); ++n) args.push_back(t->subterm(n));
		args.push_back(vt);
		PredForm* pf = new PredForm(true,f,args,FormParseInfo());
		_funcgraphs.push_back(pf);
		_newvars.push_back(v);
		return vt->clone();
	}
	else return t;
}

SetExpr* FuncMover::visit(EnumSetExpr* ese) {
	bool save = _poscontext;
	_poscontext = true;
	SetExpr* e = MutatingVisitor::visit(ese);
	_poscontext = save;
	return e;
}

SetExpr* FuncMover::visit(QuantSetExpr* qse) {
	bool save = _poscontext;
	_poscontext = true;
	SetExpr* e = MutatingVisitor::visit(qse);
	_poscontext = save;
	return e;
}

Formula* FuncMover::visit(QuantForm* qf) {
	bool save = _poscontext;
	if(!qf->sign()) _poscontext = !_poscontext;
	Formula* f =  MutatingVisitor::visit(qf);
	_poscontext = save;
	return f;
}

Formula* FuncMover::visit(BoolForm* qf) {
	bool save = _poscontext;
	if(!qf->sign()) _poscontext = !_poscontext;
	Formula* f = MutatingVisitor::visit(qf);
	_poscontext = save;
	return f;
}

Formula* FuncMover::visit(EquivForm* qf) {
	// TODO: check if the formula contains partial functions. 
	//		 If yes: rewrite the equivalence first to get the right contexts
	bool save = _poscontext;
	if(!qf->sign()) _poscontext = !_poscontext;
	Formula* f = MutatingVisitor::visit(qf);
	_poscontext = save;
	return f;
}

Formula* FuncMover::visit(EqChainForm* ef) {
	EqChainRemover ecr;
	Formula* f = ecr.visit(ef);
	Formula* nf = f->accept(this);
	if(nf != f) delete(f);
	return nf;
}

Formula* FuncMover::visit(PredForm* pf) {
	bool save = _poscontext;
	for(unsigned int n = 0; n < pf->nrSubterms(); ++n) {
		Term* nt = pf->subterm(n)->accept(this);
		if(nt != pf->subterm(n)) {
			delete(pf->subterm(n));
			pf->arg(n,nt);
		}
	}
	_poscontext = save;
	if(_funcgraphs.empty()) return pf;
	else {
		if(_poscontext) {
			for(unsigned int n = 0; n < _funcgraphs.size(); ++n)
				_funcgraphs[n]->swapsign();
		}
		_funcgraphs.push_back(pf->clone());
		for(unsigned int n = 0; n < pf->nrSubterms(); ++n) pf->subterm(n)->recursiveDelete();
		BoolForm* bf = new BoolForm(true,!_poscontext,_funcgraphs,FormParseInfo());
		QuantForm* qf = new QuantForm(true,_poscontext,_newvars,bf,FormParseInfo());
		_funcgraphs.clear();
		_newvars.clear();
		Formula* f = visit(qf);
		if(f != qf) delete(qf);
		_poscontext = save;
		return f;
	}
}


Theory* FuncMover::visit(Theory* t) {
	for(unsigned int n = 0; n < t->nrSentences(); ++n) {
		_poscontext = true;
		Formula* f = t->sentence(n)->accept(this);
		if(f != t->sentence(n)) {
			vector<Variable*> vv;
			for(unsigned int m = 0; m < f->nrFvars(); ++m) {
				vv.push_back(f->fvar(m));
			}
			if(!vv.empty()) {
				f = new QuantForm(true,true,vv,f,f->pi());
			}
			delete(t->sentence(n));
			t->sentence(n,f);
		}
	}
	for(unsigned int n = 0; n < t->nrDefinitions(); ++n) {
		_poscontext = false;
		Definition* d = t->definition(n)->accept(this);
		if(d != t->definition(n)) {
			delete(t->definition(n));
			t->definition(n,d);
		}
	}
	for(unsigned int n = 0; n < t->nrFixpDefs(); ++n) {
		_poscontext = false;	// TODO: maybe not correct?
		FixpDef* fd = t->fixpdef(n)->accept(this);
		if(fd != t->fixpdef(n)) {
			delete(t->fixpdef(n));
			t->fixpdef(n,fd);
		}
	}
	TheoryUtils::flatten(t);
	return t;
}

/** Move aggregates **/

class AggGrapher : public MutatingVisitor {
	public:
		AggGrapher(AbstractTheory* t) : MutatingVisitor() { t->accept(this);	}
		Formula* visit(PredForm* pf);
		Formula* visit(EqChainForm* ef);
};

Formula* AggGrapher::visit(PredForm* pf) {
	string pfs = pf->symb()->name();
	if(pfs == "=/2" || pfs == "</2" || pfs == ">/2") {
		if(typeid(*(pf->subterm(0))) == typeid(AggTerm)) {
			AggTerm* at = dynamic_cast<AggTerm*>(pf->subterm(0));
			char c = '=';
			if(pfs == "</2") c = '>';
			else if(pfs == ">/2") c = '<'; 
			AggForm* af = new AggForm(pf->sign(),c,pf->subterm(1),at,FormParseInfo());
			return af;
		}
		else if(typeid(*(pf->subterm(1))) == typeid(AggTerm)) {
			AggTerm* at = dynamic_cast<AggTerm*>(pf->subterm(1));
			char c = '=';
			if(pfs == ">/2") c = '>';
			else if(pfs == "</2") c = '<'; 
			AggForm* af = new AggForm(pf->sign(),c,pf->subterm(0),at,FormParseInfo());
			return af;
		}
		else return pf;
	}
	else return pf;
}

Formula* AggGrapher::visit(EqChainForm* ef) {
	EqChainRemover ecr;
	Formula* f = ecr.visit(ef);
	Formula* nf = f->accept(this);
	if(nf != f) delete(f);
	return nf;
}

class AggMover : public MutatingVisitor {
	private:
		vector<AggTerm*>	_aggs;
		vector<Variable*>	_newvars;
	public:
		AggMover(AbstractTheory* t) : MutatingVisitor() { t->accept(this);	}
		Formula* visit(PredForm*);
		Formula* visit(EqChainForm*);
};

Formula* AggMover::visit(PredForm* pf) {
	for(unsigned int n = 0; n < pf->nrSubterms(); ++n) {
		Term* nt = pf->subterm(n)->accept(this);
		if(nt != pf->subterm(n)) {
			delete(pf->subterm(n));
			pf->arg(n,nt);
		}
	}
	if(_aggs.empty()) return pf;
	else {
		vector<Formula*> vf;
		for(unsigned int n = 0; n < _aggs.size(); ++n) {
			vector<Term*> vt(2); 
			Term* l = new VarTerm(_newvars[n],ParseInfo());
			AggTerm* r = _aggs[n];
			AggForm* af = new AggForm(false,'=',l,r,FormParseInfo());
			vf.push_back(af);
		}
		vf.push_back(pf->clone());
		for(unsigned int n = 0; n < pf->nrSubterms(); ++n) pf->subterm(n)->recursiveDelete();
		BoolForm* bf = new BoolForm(true,false,vf,FormParseInfo());
		QuantForm* qf = new QuantForm(true,true,_newvars,bf,FormParseInfo());
		_aggs.clear();
		_newvars.clear();
		Formula* f = MutatingVisitor::visit(qf);
		if(f != qf) delete(qf);
		return f;
	}
}

Formula* AggMover::visit(EqChainForm* ef) {
	EqChainRemover ecr;
	Formula* f = ecr.visit(ef);
	Formula* nf = f->accept(this);
	if(nf != f) delete(f);
	return nf;
}

// TODO: HIER BEZIG: Move Aggregates in terms and rules
// TODO: functions moeten ook verplaatst worden uit de head van regels

/** Theory utils **/

namespace TheoryUtils {
	
	/** Rewriting theories **/
	void push_negations(AbstractTheory* t)		{ NegationPush np(t);	}
	void remove_equiv(AbstractTheory* t)		{ EquivRemover er(t);	}
	void flatten(AbstractTheory* t)				{ Flattener f(t);		}
	void remove_eqchains(AbstractTheory* t)		{ EqChainRemover er(t);	}
	void move_quantifiers(AbstractTheory* t)	{ QuantMover qm(t);		}
	void move_functions(AbstractTheory* t)		{ FuncGrapher fg(t); 
												  FuncMover fm(t);		}

	/** Tseitin transformation **/
	void tseitin(AbstractTheory* t)	{ Tseitinizer tz(t); } 

	/** Simplification **/
	void reduce(AbstractTheory* t, AbstractStructure* s)	{ Reducer sf(t,s);	}
	
	/** ECNF **/
	EcnfTheory*	convert_to_ecnf(AbstractTheory* t)	{ TheoryConvertor tc(t); return tc.returnvalue();	}

}<|MERGE_RESOLUTION|>--- conflicted
+++ resolved
@@ -908,13 +908,8 @@
 		_rettype = ECTT_AGG;
 	}
 	else {	// A normal literal
-<<<<<<< HEAD
-		vector<string> args(pf->symb()->nrSorts());
+		vector<TypedElement> args(pf->symb()->nrSorts());
 		for(unsigned int n = 0; n < pf->symb()->nrSorts(); ++n) {
-=======
-		vector<TypedElement> args(pf->symb()->nrsorts());
-		for(unsigned int n = 0; n < pf->symb()->nrsorts(); ++n) {
->>>>>>> f7b156f2
 			assert(typeid(*(pf->subterm(n))) == typeid(DomainTerm));
 			DomainTerm* dt = dynamic_cast<DomainTerm*>(pf->subterm(n));
 			args[n]._element = dt->value();
