/************************************
	options.cpp
	this file belongs to GidL 2.0
	(c) K.U.Leuven
************************************/

#include <sstream>
#include <limits>
#include "options.hpp"
#include "error.hpp"
#include <algorithm>
using namespace std;

bool IntOption::value(int v) {
	if(v >= _lower && v <= _upper) {
		_value = v;
		return true;
	}
	else return false;
}

bool FloatOption::value(double v) {
	if(v >= _lower && v <= _upper) {
		_value = v;
		return true;
	}
	else return false;
}

class EnumeratedStringOption : public StringOption {
	private:
		unsigned int	_value;
		vector<string>	_possvalues;
	public:
		EnumeratedStringOption(const vector<string>& possvalues, const string& val) : _possvalues(possvalues) {
			for(unsigned int n = 0; n < _possvalues.size(); ++n) {
				if(_possvalues[n] == val) { _value = n; break;	}
			}
		}
		~EnumeratedStringOption() { }
		const string& value()	const { return _possvalues[_value];	}
		bool value(const string& val) {
			for(unsigned int n = 0; n < _possvalues.size(); ++n) {
				if(_possvalues[n] == val) { _value = n; return true;	}
			}
			return false;
		}
};

//TODO code van minisatid 2.3+ gebruiken om dit makkelijker te doen

Options::Options(const string& name, const ParseInfo& pi) : _name(name), _pi(pi) {
	_booloptions["printtypes"]			= true;
#ifdef CPSUPPORT
	_booloptions["cpsupport"]		= true;
#else
	_booloptions["cpsupport"]		= false;
#endif //CPSUPPORT
	_booloptions["trace"]				= false;
	_booloptions["autocomplete"]		= true;
	_booloptions["longnames"]			= false;
	_booloptions["relativepropsteps"]	= true;
	_booloptions["createtranslation"]	= false;

	_intoptions["satverbosity"]			= new IntOption(0,numeric_limits<int>::max(),0);
	_intoptions["groundverbosity"]		= new IntOption(0,numeric_limits<int>::max(),0);
	_intoptions["propagateverbosity"]	= new IntOption(0,numeric_limits<int>::max(),0);
	_intoptions["nrmodels"]				= new IntOption(0,numeric_limits<int>::max(),1);
	_intoptions["nrpropsteps"]			= new IntOption(0,numeric_limits<int>::max(),4);
	_intoptions["longestbranch"]		= new IntOption(0,numeric_limits<int>::max(),8);

	vector<string> ls(3); ls[0] = "idp"; ls[1] = "txt"; ls[2] = "ecnf";
	vector<string> mf(3); mf[0] = "threevalued"; mf[1] = "twovalued"; mf[2] = "all";
	_stringoptions["language"]		= new EnumeratedStringOption(ls,"idp");
	_stringoptions["modelformat"]	= new EnumeratedStringOption(mf,"threevalued");
}

Options::~Options() {
	for(map<string,StringOption*>::const_iterator it = _stringoptions.begin(); it != _stringoptions.end(); ++it) {
		delete(it->second);
	}
	for(map<string,IntOption*>::const_iterator it = _intoptions.begin(); it != _intoptions.end(); ++it) {
		delete(it->second);
	}
	for(map<string,FloatOption*>::const_iterator it = _floatoptions.begin(); it != _floatoptions.end(); ++it) {
		delete(it->second);
	}
}

bool Options::isoption(const string& optname) const {
	if(_stringoptions.find(optname) != _stringoptions.end())	return true;
	if(_booloptions.find(optname) != _booloptions.end())		return true;
	if(_intoptions.find(optname) != _intoptions.end())			return true;
	if(_floatoptions.find(optname) != _floatoptions.end())		return true;
	return false;
}

void Options::setvalues(Options* opts) {
	for(map<string,StringOption*>::const_iterator it = opts->stringoptions().begin(); it != opts->stringoptions().end(); ++it) {
		setvalue(it->first,it->second->value());
	}
	for(map<string,IntOption*>::const_iterator it = opts->intoptions().begin(); it != opts->intoptions().end(); ++it) {
		setvalue(it->first,it->second->value());
	}
	for(map<string,FloatOption*>::const_iterator it = opts->floatoptions().begin(); it != opts->floatoptions().end(); ++it) {
		setvalue(it->first,it->second->value());
	}
	for(map<string,bool>::const_iterator it = opts->booloptions().begin(); it != opts->booloptions().end(); ++it) {
		setvalue(it->first,it->second);
	}
}

bool Options::setvalue(const string& opt, int val) {
	map<string,IntOption*>::iterator it = _intoptions.find(opt);
	if(it != _intoptions.end()) {
		return it->second->value(val);
	}
	else return false;
}

bool Options::setvalue(const string& opt, double val) {
	map<string,FloatOption*>::iterator it = _floatoptions.find(opt);
	if(it != _floatoptions.end()) {
		return it->second->value(val);
	}
	else return false;
}

bool Options::setvalue(const string& opt, const string& val) {
	map<string,StringOption*>::iterator it = _stringoptions.find(opt);
	if(it != _stringoptions.end()) {
		return it->second->value(val);
	}
	else return false;
}

bool Options::setvalue(const string& opt, bool val) {
	map<string,bool>::iterator it = _booloptions.find(opt);
	if(it != _booloptions.end()) {
		_booloptions[opt] = val;
		return true;
	}
	else return false;
}

Language Options::language() const {
	string lan = (_stringoptions.find("language")->second)->value();
	if(lan == "idp") return LAN_IDP;
	else if(lan == "txt") return LAN_TXT;
	else if(lan == "ecnf") return LAN_ECNF;
	else return LAN_IDP;
}

bool Options::printtypes() const {
	return _booloptions.find("printtypes")->second;
}

int Options::nrmodels() const {
	return _intoptions.find("nrmodels")->second->value();
}

int Options::satverbosity() const {
	return _intoptions.find("satverbosity")->second->value();
}

int Options::groundverbosity() const {
	return _intoptions.find("groundverbosity")->second->value();
}

int Options::propagateverbosity() const {
	return _intoptions.find("propagateverbosity")->second->value();
}

int Options::nrpropsteps() const {
	return _intoptions.find("nrpropsteps")->second->value();
}

int Options::longestbranch() const {
	return _intoptions.find("longestbranch")->second->value();
}

bool Options::cpsupport() const {
	return _booloptions.find("cpsupport")->second;
}

bool Options::autocomplete() const {
	return _booloptions.find("autocomplete")->second;
}

bool Options::trace() const {
	return _booloptions.find("trace")->second;
}

bool Options::longnames() const {
	return _booloptions.find("longnames")->second;
}

bool Options::relativepropsteps() const {
	return _booloptions.find("relativepropsteps")->second;
}

bool Options::writeTranslation() const {
	return _booloptions.find("createtranslation")->second;
}

template<class OptionList, class StringList>
void getStringFromOption(const OptionList& list, StringList& newlist){
	for(auto it = list.begin(); it != list.end(); ++it) {
		stringstream ss;
		ss << it->first << " = " << it->second->value();
		newlist.push_back(ss.str());
	}
}

ostream& Options::put(ostream& output) const {
	vector<string> optionslines;
	getStringFromOption(_stringoptions, optionslines);
	getStringFromOption(_intoptions, optionslines);
	getStringFromOption(_floatoptions, optionslines);
	for(map<string,bool>::const_iterator it = _booloptions.begin(); it != _booloptions.end(); ++it) {
		output << it->first << " = " << (it->second ? "true" : "false") << "\n";
	}

	sort(optionslines.begin(), optionslines.end());
<<<<<<< HEAD
	for(auto i=optionslines.begin(); i<optionslines.end(); ++i){
		output <<*i <<"\n";
=======
	for(auto i = optionslines.begin(); i < optionslines.end(); ++i){
		output << *i <<endl;
>>>>>>> 2faed164
	}

	return output;
}

string Options::to_string() const {
	stringstream sstr;
	put(sstr);
	return sstr.str();
}<|MERGE_RESOLUTION|>--- conflicted
+++ resolved
@@ -222,13 +222,8 @@
 	}
 
 	sort(optionslines.begin(), optionslines.end());
-<<<<<<< HEAD
 	for(auto i=optionslines.begin(); i<optionslines.end(); ++i){
 		output <<*i <<"\n";
-=======
-	for(auto i = optionslines.begin(); i < optionslines.end(); ++i){
-		output << *i <<endl;
->>>>>>> 2faed164
 	}
 
 	return output;
@@ -238,4 +233,5 @@
 	stringstream sstr;
 	put(sstr);
 	return sstr.str();
-}+}
+ 