--- conflicted
+++ resolved
@@ -34,46 +34,6 @@
 // TODO add descriptions to options
 
 Options::Options(const string& name, const ParseInfo& pi) : _name(name), _pi(pi) {
-<<<<<<< HEAD
-	_booloptions["printtypes"]			= true;
-	_booloptions["groundlazy"]			= false;
-	_booloptions["cpsupport"]			= false;
-	_booloptions["trace"]				= false;
-	_booloptions["autocomplete"]		= true;
-	_booloptions["longnames"]			= false;
-	_booloptions["relativepropsteps"]	= true;
-	_booloptions["createtranslation"]	= false;
-	_booloptions["randomvaluechoice"]	= false;
-
-	_intoptions["satverbosity"]			= new IntOption(0,numeric_limits<int>::max(),0);
-	_intoptions["groundverbosity"]		= new IntOption(0,numeric_limits<int>::max(),0);
-	_intoptions["propagateverbosity"]	= new IntOption(0,numeric_limits<int>::max(),0);
-	_intoptions["nrmodels"]				= new IntOption(0,numeric_limits<int>::max(),1);
-	_intoptions["nrpropsteps"]			= new IntOption(0,numeric_limits<int>::max(),4);
-	_intoptions["longestbranch"]		= new IntOption(0,numeric_limits<int>::max(),8);
-
-	vector<string> ls(3); ls[0] = "idp"; ls[1] = "txt"; ls[2] = "ecnf";
-	vector<string> mf(3); mf[0] = "threevalued"; mf[1] = "twovalued"; mf[2] = "all";
-	_stringoptions["language"]		= new EnumeratedStringOption(ls,"idp");
-	_stringoptions["modelformat"]	= new EnumeratedStringOption(mf,"threevalued");
-}
-
-Options::~Options() {
-	for(map<string,StringOption*>::const_iterator it = _stringoptions.begin(); it != _stringoptions.end(); ++it) {
-		delete(it->second);
-	}
-	for(map<string,IntOption*>::const_iterator it = _intoptions.begin(); it != _intoptions.end(); ++it) {
-		delete(it->second);
-	}
-	for(map<string,FloatOption*>::const_iterator it = _floatoptions.begin(); it != _floatoptions.end(); ++it) {
-		delete(it->second);
-	}
-}
-
-std::string	StringOption::getPossibleValues() const{
-	stringstream ss;
-	ss <<"Allowed values: any string value";
-=======
 	std::set<bool> boolvalues{true, false};
 	BoolPol::createOption(BoolType::PRINTTYPES, "printtypes", boolvalues, true, _option2name);
 	BoolPol::createOption(BoolType::CPSUPPORT, "cpsupport", boolvalues, false, _option2name);
@@ -146,7 +106,6 @@
 	std::stringstream ss; // TODO correct usage
 	ss <<"\t" <<TypedOption<EnumType, ConcreteType>::getName() <<" = " <<TypedOption<EnumType, ConcreteType>::getValue();
 	ss <<"\n\t\t => between " <<lower() <<" and " <<upper() <<".";
->>>>>>> ff1730d5
 	return ss.str();
 }
 
@@ -227,18 +186,8 @@
 bool Options::isStringOption(const std::string& optname) const{
 	return StringPol::isOption(optname);
 }
-<<<<<<< HEAD
-
-bool Options::groundlazily() const{
-	return _booloptions.find("groundlazy")->second;
-}
-
-bool Options::printtypes() const {
-	return _booloptions.find("printtypes")->second;
-=======
 bool Options::isBoolOption(const std::string& optname) const{
 	return BoolPol::isOption(optname);
->>>>>>> ff1730d5
 }
 bool Options::isIntOption(const std::string& optname) const{
 	return IntPol::isOption(optname);
@@ -255,18 +204,8 @@
 int Options::getIntValue(const std::string& optname) const{
 	return IntPol::getValue(optname);
 }
-<<<<<<< HEAD
-
-bool Options::randomvaluechoice() const{
-	return _booloptions.find("randomvaluechoice")->second;
-}
-
-bool Options::cpsupport() const {
-	return _booloptions.find("cpsupport")->second;
-=======
 bool Options::getBoolValue(const std::string& optname) const{
 	return BoolPol::getValue(optname);
->>>>>>> ff1730d5
 }
 
 void Options::copyValues(Options* opts) {
