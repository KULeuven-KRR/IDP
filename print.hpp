--- conflicted
+++ resolved
@@ -10,12 +10,10 @@
 #include <cstdio>
 #include <sstream>
 #include <string>
-<<<<<<< HEAD
 #include <vector>
 #include <set>
-=======
-#include "theory.hpp"
->>>>>>> 37e27056
+
+#include "theory.hpp" // for TheoryVisitor
 
 class Options;
 class PredTable;
@@ -155,16 +153,12 @@
 		const GroundTermTranslator*	_termtranslator;
 		std::set<unsigned int> 		_printedvarids;
 
-<<<<<<< HEAD
-		void printAggregate(AggType aggtype, TsType arrow, unsigned int defnr, bool lower, int head, unsigned int setnr, double bound);
+		void printAggregate(AggFunction aggtype, TsType arrow, unsigned int defnr, bool lower, int head, unsigned int setnr, double bound);
 		void printCPVariable(unsigned int varid);
 		void printCPVariables(std::vector<unsigned int> varids);
 		void printCPReification(std::string type, int head, unsigned int left, CompType comp, int right);
 		void printCPReification(std::string type, int head, std::vector<unsigned int> left, CompType comp, int right);
 		void printCPReification(std::string type, int head, std::vector<unsigned int> left, std::vector<int> weights, CompType comp, int right);
-=======
-		void printAggregate(AggFunction aggtype, TsType arrow, unsigned int defnr, bool lower, int head, unsigned int setnr, double bound);
->>>>>>> 37e27056
 
 	public:
 		std::string print(const Vocabulary*);
