--- conflicted
+++ resolved
@@ -17,11 +17,8 @@
 class AbstractStructure;
 class PredTable;
 class GroundTranslator;
-<<<<<<< HEAD
 class InfOptions;
-=======
 class GroundTermTranslator;
->>>>>>> a1946758
 
 /*************************
 	Printer base class
