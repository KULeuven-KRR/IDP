--- conflicted
+++ resolved
@@ -1,11 +1,4 @@
-<<<<<<< HEAD
-#include <vector>
-#include <iostream>
-#include <cassert>
-
-=======
 #include "common.hpp"
->>>>>>> 45010a0f
 #include "theorytransformations/DeriveSorts.hpp"
 
 #include "vocabulary.hpp"
@@ -177,12 +170,6 @@
 				}else{
 					temp = SortUtils::resolve(temp, (*i)->sort());
 				}
-<<<<<<< HEAD
-=======
-			}Assert(s);
-			if ((*it).second.size() > 1 || s->builtin()) { // Warning when the sort was resolved or builtin
-				Warning::derivevarsort(it->first->name(), s->name(), (*it).first->pi());
->>>>>>> 45010a0f
 			}
 		}
 	}
@@ -320,7 +307,6 @@
 }
 
 void DeriveSorts::check() {
-<<<<<<< HEAD
 	for(auto i=_untypedvariables.cbegin(); i!=_untypedvariables.cend(); ++i) {
 		if ((*i)->sort()==NULL) {
 			Error::novarsort((*i)->name(), (*i)->pi());
@@ -330,11 +316,6 @@
 	}
 	for(auto i=_underivableVariables.cbegin(); i!=_underivableVariables.cend(); ++i) {
 		Error::novarsort((*i)->name(), (*i)->pi());
-=======
-	for (auto it = _untyped.cbegin(); it != _untyped.cend(); ++it) {
-		Assert((it->second).empty());
-		Error::novarsort(it->first->name(), it->first->pi());
->>>>>>> 45010a0f
 	}
 	for (auto it = _overloadedatoms.cbegin(); it != _overloadedatoms.cend(); ++it) {
 		if (typeid(*((*it)->symbol())) == typeid(Predicate))
